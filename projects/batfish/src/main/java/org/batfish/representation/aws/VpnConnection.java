package org.batfish.representation.aws;

import com.google.common.collect.ImmutableList;
import com.google.common.collect.ImmutableSortedMap;
import com.google.common.collect.ImmutableSortedSet;
import java.io.IOException;
import java.io.Serializable;
import java.io.StringReader;
import java.util.LinkedList;
import java.util.List;
import javax.annotation.Nonnull;
import javax.annotation.Nullable;
import javax.annotation.ParametersAreNonnullByDefault;
import javax.xml.parsers.DocumentBuilder;
import javax.xml.parsers.DocumentBuilderFactory;
import javax.xml.parsers.ParserConfigurationException;
import org.batfish.common.BatfishException;
import org.batfish.common.Warnings;
import org.batfish.datamodel.BgpActivePeerConfig;
import org.batfish.datamodel.BgpProcess;
import org.batfish.datamodel.Configuration;
import org.batfish.datamodel.DiffieHellmanGroup;
import org.batfish.datamodel.EncryptionAlgorithm;
import org.batfish.datamodel.IkeAuthenticationMethod;
import org.batfish.datamodel.IkeGateway;
import org.batfish.datamodel.IkeHashingAlgorithm;
import org.batfish.datamodel.IkeKeyType;
import org.batfish.datamodel.IkePhase1Key;
import org.batfish.datamodel.IkePhase1Policy;
import org.batfish.datamodel.IkePhase1Proposal;
import org.batfish.datamodel.IkePolicy;
import org.batfish.datamodel.IkeProposal;
import org.batfish.datamodel.Interface;
import org.batfish.datamodel.InterfaceAddress;
import org.batfish.datamodel.Ip;
import org.batfish.datamodel.IpsecAuthenticationAlgorithm;
import org.batfish.datamodel.IpsecEncapsulationMode;
import org.batfish.datamodel.IpsecPeerConfig;
import org.batfish.datamodel.IpsecPhase2Policy;
import org.batfish.datamodel.IpsecPhase2Proposal;
import org.batfish.datamodel.IpsecPolicy;
import org.batfish.datamodel.IpsecProposal;
import org.batfish.datamodel.IpsecProtocol;
import org.batfish.datamodel.IpsecStaticPeerConfig;
import org.batfish.datamodel.IpsecVpn;
import org.batfish.datamodel.LineAction;
import org.batfish.datamodel.MultipathEquivalentAsPathMatchMode;
import org.batfish.datamodel.OriginType;
import org.batfish.datamodel.Prefix;
import org.batfish.datamodel.RouteFilterLine;
import org.batfish.datamodel.RouteFilterList;
import org.batfish.datamodel.RoutingProtocol;
import org.batfish.datamodel.StaticRoute;
import org.batfish.datamodel.SubRange;
import org.batfish.datamodel.routing_policy.RoutingPolicy;
import org.batfish.datamodel.routing_policy.expr.Conjunction;
import org.batfish.datamodel.routing_policy.expr.DestinationNetwork;
import org.batfish.datamodel.routing_policy.expr.LiteralOrigin;
import org.batfish.datamodel.routing_policy.expr.MatchPrefixSet;
import org.batfish.datamodel.routing_policy.expr.MatchProtocol;
import org.batfish.datamodel.routing_policy.expr.NamedPrefixSet;
import org.batfish.datamodel.routing_policy.expr.SelfNextHop;
import org.batfish.datamodel.routing_policy.statement.If;
import org.batfish.datamodel.routing_policy.statement.SetNextHop;
import org.batfish.datamodel.routing_policy.statement.SetOrigin;
import org.batfish.datamodel.routing_policy.statement.Statement;
import org.batfish.datamodel.routing_policy.statement.Statements;
import org.codehaus.jettison.json.JSONArray;
import org.codehaus.jettison.json.JSONException;
import org.codehaus.jettison.json.JSONObject;
import org.w3c.dom.Document;
import org.w3c.dom.Element;
import org.w3c.dom.NodeList;
import org.xml.sax.InputSource;
import org.xml.sax.SAXException;

@ParametersAreNonnullByDefault
public class VpnConnection implements AwsVpcEntity, Serializable {

  private static final int BGP_NEIGHBOR_DEFAULT_METRIC = 0;

  private static final long serialVersionUID = 1L;

  private static DiffieHellmanGroup toDiffieHellmanGroup(String perfectForwardSecrecy) {
    switch (perfectForwardSecrecy) {
      case "group2":
        return DiffieHellmanGroup.GROUP2;
      default:
        throw new BatfishException(
            "No conversion to Diffie-Hellman group for string: \"" + perfectForwardSecrecy + "\"");
    }
  }

  private static EncryptionAlgorithm toEncryptionAlgorithm(String encryptionProtocol) {
    switch (encryptionProtocol) {
      case "aes-128-cbc":
        return EncryptionAlgorithm.AES_128_CBC;
      default:
        throw new BatfishException(
            "No conversion to encryption algorithm for string: \"" + encryptionProtocol + "\"");
    }
  }

  private static IkeHashingAlgorithm toIkeAuthenticationAlgorithm(String ikeAuthProtocol) {
    switch (ikeAuthProtocol) {
      case "sha1":
        return IkeHashingAlgorithm.SHA1;

      default:
        throw new BatfishException(
            "No conversion to ike authentication algorithm for string: \""
                + ikeAuthProtocol
                + "\"");
    }
  }

  private static IpsecAuthenticationAlgorithm toIpsecAuthenticationAlgorithm(
      String ipsecAuthProtocol) {
    switch (ipsecAuthProtocol) {
      case "hmac-sha1-96":
        return IpsecAuthenticationAlgorithm.HMAC_SHA1_96;
      default:
        throw new BatfishException(
            "No conversion to ipsec authentication algorithm for string: \""
                + ipsecAuthProtocol
                + "\"");
    }
  }

  private static IpsecProtocol toIpsecProtocol(String ipsecProtocol) {
    switch (ipsecProtocol) {
      case "esp":
        return IpsecProtocol.ESP;
      default:
        throw new BatfishException(
            "No conversion to ipsec protocol for string: \"" + ipsecProtocol + "\"");
    }
  }

<<<<<<< HEAD
  private static IpsecEncapsulationMode toIpsecEncapdulationMode(String ipsecEncapsulationMode) {
=======
  @Nullable
  private static IpsecEncapsulationMode toIpsecEncapdulationMode(
      String ipsecEncapsulationMode, Warnings warnings) {
>>>>>>> 2b27ce44
    switch (ipsecEncapsulationMode) {
      case "tunnel":
        return IpsecEncapsulationMode.TUNNEL;
      case "transport":
        return IpsecEncapsulationMode.TRANSPORT;
      default:
<<<<<<< HEAD
        throw new BatfishException(
            String.format("No IPsec encapsulation mode for string '%s'", ipsecEncapsulationMode));
=======
        warnings.redFlag(
            String.format("No IPsec encapsulation mode for string '%s'", ipsecEncapsulationMode));
        return null;
>>>>>>> 2b27ce44
    }
  }

  private final String _customerGatewayId;

  private final List<IpsecTunnel> _ipsecTunnels;

  private final List<Prefix> _routes;

  private final boolean _staticRoutesOnly;

  private final List<VgwTelemetry> _vgwTelemetrys;

  private final String _vpnConnectionId;

  private final String _vpnGatewayId;

  public VpnConnection(JSONObject jObj) throws JSONException {
    _vgwTelemetrys = new LinkedList<>();
    _routes = new LinkedList<>();
    _ipsecTunnels = new LinkedList<>();
    _vpnConnectionId = jObj.getString(JSON_KEY_VPN_CONNECTION_ID);
    _customerGatewayId = jObj.getString(JSON_KEY_CUSTOMER_GATEWAY_ID);
    _vpnGatewayId = jObj.getString(JSON_KEY_VPN_GATEWAY_ID);

    String cgwConfiguration = jObj.getString(JSON_KEY_CUSTOMER_GATEWAY_CONFIGURATION);
    Document document;
    try {
      DocumentBuilderFactory factory = DocumentBuilderFactory.newInstance();
      DocumentBuilder builder = factory.newDocumentBuilder();
      InputSource is = new InputSource(new StringReader(cgwConfiguration));
      document = builder.parse(is);
    } catch (ParserConfigurationException | SAXException | IOException e) {
      throw new BatfishException(
          "Could not parse XML for CustomerGatewayConfiguration for vpn connection "
              + _vpnConnectionId
              + " "
              + e);
    }

    Element vpnConnection = (Element) document.getElementsByTagName(XML_KEY_VPN_CONNECTION).item(0);

    NodeList nodeList = document.getElementsByTagName(XML_KEY_IPSEC_TUNNEL);

    for (int index = 0; index < nodeList.getLength(); index++) {
      Element ipsecTunnel = (Element) nodeList.item(index);
      _ipsecTunnels.add(new IpsecTunnel(ipsecTunnel, vpnConnection));
    }

    if (jObj.has(JSON_KEY_ROUTES)) {
      JSONArray routes = jObj.getJSONArray(JSON_KEY_ROUTES);
      for (int index = 0; index < routes.length(); index++) {
        JSONObject childObject = routes.getJSONObject(index);
        _routes.add(Prefix.parse(childObject.getString(JSON_KEY_DESTINATION_CIDR_BLOCK)));
      }
    }

    JSONArray vgwTelemetry = jObj.getJSONArray(JSON_KEY_VGW_TELEMETRY);
    for (int index = 0; index < vgwTelemetry.length(); index++) {
      JSONObject childObject = vgwTelemetry.getJSONObject(index);
      _vgwTelemetrys.add(new VgwTelemetry(childObject));
    }

    if (jObj.has(JSON_KEY_OPTIONS)) {
      JSONObject options = jObj.getJSONObject(JSON_KEY_OPTIONS);
      _staticRoutesOnly = Utils.tryGetBoolean(options, JSON_KEY_STATIC_ROUTES_ONLY, false);
    } else {
      _staticRoutesOnly = false;
    }
  }

<<<<<<< HEAD
=======
  @Nonnull
>>>>>>> 2b27ce44
  private static IkePhase1Proposal toIkePhase1Proposal(
      String proposalName, IpsecTunnel ipsecTunnel) {
    IkePhase1Proposal ikePhase1Proposal = new IkePhase1Proposal(proposalName);
    if (ipsecTunnel.getIkePreSharedKeyHash() != null) {
      ikePhase1Proposal.setAuthenticationMethod(IkeAuthenticationMethod.PRE_SHARED_KEYS);
    }
    ikePhase1Proposal.setHashingAlgorithm(
        toIkeAuthenticationAlgorithm(ipsecTunnel.getIkeAuthProtocol()));
    ikePhase1Proposal.setDiffieHellmanGroup(
        toDiffieHellmanGroup(ipsecTunnel.getIkePerfectForwardSecrecy()));
    ikePhase1Proposal.setEncryptionAlgorithm(
        toEncryptionAlgorithm(ipsecTunnel.getIkeEncryptionProtocol()));
    return ikePhase1Proposal;
  }

<<<<<<< HEAD
=======
  @Nonnull
>>>>>>> 2b27ce44
  private static IkePhase1Key toIkePhase1PreSharedKey(
      IpsecTunnel ipsecTunnel, Ip remoteIdentity, String localInterface) {
    IkePhase1Key ikePhase1Key = new IkePhase1Key();
    ikePhase1Key.setKeyType(IkeKeyType.PRE_SHARED_KEY);
    ikePhase1Key.setKeyHash(ipsecTunnel.getIkePreSharedKeyHash());
    ikePhase1Key.setRemoteIdentity(remoteIdentity.toIpSpace());
    ikePhase1Key.setLocalInterface(localInterface);
    return ikePhase1Key;
  }

<<<<<<< HEAD
=======
  @Nonnull
>>>>>>> 2b27ce44
  private static IkePhase1Policy toIkePhase1Policy(
      String vpnId,
      String ikePhase1ProposalName,
      IkePhase1Key ikePhase1Key,
      Ip remoteIdentity,
      String localInterface) {
    IkePhase1Policy ikePhase1Policy = new IkePhase1Policy(vpnId);
    ikePhase1Policy.setIkePhase1Key(ikePhase1Key);
    ikePhase1Policy.setIkePhase1Proposals(ImmutableList.of(ikePhase1ProposalName));
    ikePhase1Policy.setRemoteIdentity(remoteIdentity.toIpSpace());
    ikePhase1Policy.setLocalInterface(localInterface);
    return ikePhase1Policy;
  }

<<<<<<< HEAD
  private static IpsecPhase2Proposal toIpsecPhase2Proposal(IpsecTunnel ipsecTunnel) {
=======
  @Nonnull
  private static IpsecPhase2Proposal toIpsecPhase2Proposal(
      IpsecTunnel ipsecTunnel, Warnings warnings) {
>>>>>>> 2b27ce44
    IpsecPhase2Proposal ipsecPhase2Proposal = new IpsecPhase2Proposal();
    ipsecPhase2Proposal.setAuthenticationAlgorithm(
        toIpsecAuthenticationAlgorithm(ipsecTunnel.getIpsecAuthProtocol()));
    ipsecPhase2Proposal.setEncryptionAlgorithm(
        toEncryptionAlgorithm(ipsecTunnel.getIpsecEncryptionProtocol()));
    ipsecPhase2Proposal.setProtocols(
        ImmutableSortedSet.of(toIpsecProtocol(ipsecTunnel.getIpsecProtocol())));
    ipsecPhase2Proposal.setIpsecEncapsulationMode(
<<<<<<< HEAD
        toIpsecEncapdulationMode(ipsecTunnel.getIpsecMode()));
    return ipsecPhase2Proposal;
  }

=======
        toIpsecEncapdulationMode(ipsecTunnel.getIpsecMode(), warnings));
    return ipsecPhase2Proposal;
  }

  @Nonnull
>>>>>>> 2b27ce44
  private static IpsecPhase2Policy toIpsecPhase2Policy(
      IpsecTunnel ipsecTunnel, String ipsecPhase2Proposal) {
    IpsecPhase2Policy ipsecPhase2Policy = new IpsecPhase2Policy();
    ipsecPhase2Policy.setPfsKeyGroup(
        toDiffieHellmanGroup(ipsecTunnel.getIpsecPerfectForwardSecrecy()));
    ipsecPhase2Policy.setProposals(ImmutableList.of(ipsecPhase2Proposal));
    return ipsecPhase2Policy;
  }

  public void applyToVpnGateway(
      AwsConfiguration awsConfiguration, Region region, Warnings warnings) {
    if (!awsConfiguration.getConfigurationNodes().containsKey(_vpnGatewayId)) {
      warnings.redFlag(
          String.format(
              "VPN Gateway \"%s\" referred by VPN connection \"%s\" not found",
              _vpnGatewayId, _vpnConnectionId));
      return;
    }
    Configuration vpnGatewayCfgNode = awsConfiguration.getConfigurationNodes().get(_vpnGatewayId);

    ImmutableSortedMap.Builder<String, IkePhase1Policy> ikePhase1PolicyMapBuilder =
        ImmutableSortedMap.naturalOrder();
    ImmutableSortedMap.Builder<String, IkePhase1Key> ikePhase1KeyMapBuilder =
        ImmutableSortedMap.naturalOrder();
    ImmutableSortedMap.Builder<String, IkePhase1Proposal> ikePhase1ProposalMapBuilder =
        ImmutableSortedMap.naturalOrder();
    ImmutableSortedMap.Builder<String, IpsecPhase2Proposal> ipsecPhase2ProposalMapBuilder =
        ImmutableSortedMap.naturalOrder();
    ImmutableSortedMap.Builder<String, IpsecPhase2Policy> ipsecPhase2PolicyMapBuilder =
        ImmutableSortedMap.naturalOrder();
    ImmutableSortedMap.Builder<String, IpsecPeerConfig> ipsecPeerConfigMapBuilder =
        ImmutableSortedMap.naturalOrder();

    for (int i = 0; i < _ipsecTunnels.size(); i++) {
      int idNum = i + 1;
      String vpnId = _vpnConnectionId + "-" + idNum;
      IpsecTunnel ipsecTunnel = _ipsecTunnels.get(i);
      if (ipsecTunnel.getCgwBgpAsn() != -1 && (_staticRoutesOnly || !_routes.isEmpty())) {
        throw new BatfishException(
            "Unexpected combination of BGP and static routes for VPN connection: \""
                + _vpnConnectionId
                + "\"");
      }
      // create representation structures and add to configuration node
      IpsecVpn ipsecVpn = new IpsecVpn(vpnId, vpnGatewayCfgNode);
      vpnGatewayCfgNode.getIpsecVpns().put(vpnId, ipsecVpn);
      IpsecPolicy ipsecPolicy = new IpsecPolicy(vpnId);
      vpnGatewayCfgNode.getIpsecPolicies().put(vpnId, ipsecPolicy);
      ipsecVpn.setIpsecPolicy(ipsecPolicy);
      IpsecProposal ipsecProposal = new IpsecProposal(vpnId);
      vpnGatewayCfgNode.getIpsecProposals().put(vpnId, ipsecProposal);
      ipsecPolicy.getProposals().add(ipsecProposal);
      IkeGateway ikeGateway = new IkeGateway(vpnId);
      vpnGatewayCfgNode.getIkeGateways().put(vpnId, ikeGateway);
      ipsecVpn.setIkeGateway(ikeGateway);
      IkePolicy ikePolicy = new IkePolicy(vpnId);
      vpnGatewayCfgNode.getIkePolicies().put(vpnId, ikePolicy);
      ikeGateway.setIkePolicy(ikePolicy);
      IkeProposal ikeProposal = new IkeProposal(vpnId);
      vpnGatewayCfgNode.getIkeProposals().put(vpnId, ikeProposal);
      ikePolicy.getProposals().put(vpnId, ikeProposal);
      String externalInterfaceName = "external" + idNum;
      InterfaceAddress externalInterfaceAddress =
          new InterfaceAddress(ipsecTunnel.getVgwOutsideAddress(), Prefix.MAX_PREFIX_LENGTH);
      Interface externalInterface =
          Utils.newInterface(externalInterfaceName, vpnGatewayCfgNode, externalInterfaceAddress);

      String vpnInterfaceName = "vpn" + idNum;
      InterfaceAddress vpnInterfaceAddress =
          new InterfaceAddress(
              ipsecTunnel.getVgwInsideAddress(), ipsecTunnel.getVgwInsidePrefixLength());
      Interface vpnInterface =
          Utils.newInterface(vpnInterfaceName, vpnGatewayCfgNode, vpnInterfaceAddress);

      // Set fields within representation structures

      // ipsec
      ipsecVpn.setBindInterface(vpnInterface);
      ipsecPolicy.setPfsKeyGroup(toDiffieHellmanGroup(ipsecTunnel.getIpsecPerfectForwardSecrecy()));
      ipsecProposal.setAuthenticationAlgorithm(
          toIpsecAuthenticationAlgorithm(ipsecTunnel.getIpsecAuthProtocol()));
      ipsecProposal.setEncryptionAlgorithm(
          toEncryptionAlgorithm(ipsecTunnel.getIpsecEncryptionProtocol()));
      ipsecProposal.getProtocols().add(toIpsecProtocol(ipsecTunnel.getIpsecProtocol()));
      ipsecProposal.setLifetimeSeconds(ipsecTunnel.getIpsecLifetime());

      // ike
      ikeGateway.setExternalInterface(externalInterface);
      ikeGateway.setAddress(ipsecTunnel.getCgwOutsideAddress());
      ikeGateway.setLocalIp(externalInterface.getAddress().getIp());
      if (ipsecTunnel.getIkePreSharedKeyHash() != null) {
        ikePolicy.setPreSharedKeyHash(ipsecTunnel.getIkePreSharedKeyHash());
        ikeProposal.setAuthenticationMethod(IkeAuthenticationMethod.PRE_SHARED_KEYS);
      }
      ikeProposal.setAuthenticationAlgorithm(
          toIkeAuthenticationAlgorithm(ipsecTunnel.getIkeAuthProtocol()));
      ikeProposal.setDiffieHellmanGroup(
          toDiffieHellmanGroup(ipsecTunnel.getIkePerfectForwardSecrecy()));
      ikeProposal.setEncryptionAlgorithm(
          toEncryptionAlgorithm(ipsecTunnel.getIkeEncryptionProtocol()));
      ikeProposal.setLifetimeSeconds(ipsecTunnel.getIkeLifetime());

      // new IPsec model
      ikePhase1ProposalMapBuilder.put(vpnId, toIkePhase1Proposal(vpnId, ipsecTunnel));
      IkePhase1Key ikePhase1Key =
          toIkePhase1PreSharedKey(
              ipsecTunnel, ipsecTunnel.getCgwOutsideAddress(), externalInterfaceName);
      ikePhase1KeyMapBuilder.put(vpnId, ikePhase1Key);
      ikePhase1PolicyMapBuilder.put(
          vpnId,
          toIkePhase1Policy(
              vpnId,
              vpnId,
              ikePhase1Key,
              ipsecTunnel.getCgwOutsideAddress(),
              externalInterfaceName));
<<<<<<< HEAD
      ipsecPhase2ProposalMapBuilder.put(vpnId, toIpsecPhase2Proposal(ipsecTunnel));
=======
      ipsecPhase2ProposalMapBuilder.put(vpnId, toIpsecPhase2Proposal(ipsecTunnel, warnings));
>>>>>>> 2b27ce44
      ipsecPhase2PolicyMapBuilder.put(vpnId, toIpsecPhase2Policy(ipsecTunnel, vpnId));
      ipsecPeerConfigMapBuilder.put(
          vpnId,
          IpsecStaticPeerConfig.builder()
              .setTunnelInterface(vpnInterfaceName)
              .setIkePhase1Policy(vpnId)
              .setIpsecPolicy(vpnId)
              .setPhysicalInterface(externalInterfaceName)
              .setLocalAddress(ipsecTunnel.getVgwOutsideAddress())
              .setDestinationAddress(ipsecTunnel.getCgwOutsideAddress())
              .build());

      // bgp (if configured)
      if (ipsecTunnel.getVgwBgpAsn() != -1) {
        BgpProcess proc = vpnGatewayCfgNode.getDefaultVrf().getBgpProcess();
        if (proc == null) {
          proc = new BgpProcess();
          proc.setRouterId(ipsecTunnel.getVgwInsideAddress());
          proc.setMultipathEquivalentAsPathMatchMode(MultipathEquivalentAsPathMatchMode.EXACT_PATH);
          vpnGatewayCfgNode.getDefaultVrf().setBgpProcess(proc);
        }

        BgpActivePeerConfig.Builder cgBgpPeerConfig =
            BgpActivePeerConfig.builder()
                .setPeerAddress(ipsecTunnel.getCgwInsideAddress())
                .setRemoteAs(ipsecTunnel.getCgwBgpAsn())
                .setBgpProcess(proc)
                .setLocalAs(ipsecTunnel.getVgwBgpAsn())
                .setLocalIp(ipsecTunnel.getVgwInsideAddress())
                .setDefaultMetric(BGP_NEIGHBOR_DEFAULT_METRIC)
                .setSendCommunity(false);

        VpnGateway vpnGateway = region.getVpnGateways().get(_vpnGatewayId);
        List<String> attachmentVpcIds = vpnGateway.getAttachmentVpcIds();
        if (attachmentVpcIds.size() != 1) {
          throw new BatfishException(
              "Not sure what routes to advertise since VPN Gateway: \""
                  + _vpnGatewayId
                  + "\" for VPN connection: \""
                  + _vpnConnectionId
                  + "\" is linked to multiple VPCs");
        }
        String vpcId = attachmentVpcIds.get(0);

        // iBGP connection to VPC
        Configuration vpcNode = awsConfiguration.getConfigurationNodes().get(vpcId);
        Ip vpcIfaceAddress = vpcNode.getAllInterfaces().get(_vpnGatewayId).getAddress().getIp();
        Ip vgwToVpcIfaceAddress =
            vpnGatewayCfgNode.getAllInterfaces().get(vpcId).getAddress().getIp();
        BgpActivePeerConfig.Builder vgwToVpcBuilder = BgpActivePeerConfig.builder();
        vgwToVpcBuilder
            .setPeerAddress(vpcIfaceAddress)
            .setRemoteAs(ipsecTunnel.getVgwBgpAsn())
            .setBgpProcess(proc)
            .setLocalAs(ipsecTunnel.getVgwBgpAsn())
            .setLocalIp(vgwToVpcIfaceAddress)
            .setDefaultMetric(BGP_NEIGHBOR_DEFAULT_METRIC)
            .setSendCommunity(true);

        // iBGP connection from VPC
        BgpActivePeerConfig.Builder vpcToVgwBgpPeerConfig = BgpActivePeerConfig.builder();
        vpcToVgwBgpPeerConfig.setPeerAddress(vgwToVpcIfaceAddress);
        BgpProcess vpcProc = new BgpProcess();
        vpcNode.getDefaultVrf().setBgpProcess(vpcProc);
        vpcProc.setMultipathEquivalentAsPathMatchMode(
            MultipathEquivalentAsPathMatchMode.EXACT_PATH);
        vpcProc.setRouterId(vpcIfaceAddress);
        vpcToVgwBgpPeerConfig.setBgpProcess(vpcProc);
        vpcToVgwBgpPeerConfig.setLocalAs(ipsecTunnel.getVgwBgpAsn());
        vpcToVgwBgpPeerConfig.setLocalIp(vpcIfaceAddress);
        vpcToVgwBgpPeerConfig.setRemoteAs(ipsecTunnel.getVgwBgpAsn());
        vpcToVgwBgpPeerConfig.setDefaultMetric(BGP_NEIGHBOR_DEFAULT_METRIC);
        vpcToVgwBgpPeerConfig.setSendCommunity(true);

        String rpRejectAllName = "~REJECT_ALL~";

        String rpAcceptAllEbgpAndSetNextHopSelfName = "~ACCEPT_ALL_EBGP_AND_SET_NEXT_HOP_SELF~";
        If acceptIffEbgp =
            new If(
                new MatchProtocol(RoutingProtocol.BGP),
                ImmutableList.of(Statements.ExitAccept.toStaticStatement()),
                ImmutableList.of(Statements.ExitReject.toStaticStatement()));

        RoutingPolicy vgwRpAcceptAllBgp =
            new RoutingPolicy(rpAcceptAllEbgpAndSetNextHopSelfName, vpnGatewayCfgNode);
        vpnGatewayCfgNode.getRoutingPolicies().put(vgwRpAcceptAllBgp.getName(), vgwRpAcceptAllBgp);
        vgwRpAcceptAllBgp.setStatements(
            ImmutableList.of(new SetNextHop(SelfNextHop.getInstance(), false), acceptIffEbgp));
        vgwToVpcBuilder.setExportPolicy(rpAcceptAllEbgpAndSetNextHopSelfName);
        RoutingPolicy vgwRpRejectAll = new RoutingPolicy(rpRejectAllName, vpnGatewayCfgNode);
        vpnGatewayCfgNode.getRoutingPolicies().put(rpRejectAllName, vgwRpRejectAll);
        vgwToVpcBuilder.setImportPolicy(rpRejectAllName);

        String rpAcceptAllName = "~ACCEPT_ALL~";
        RoutingPolicy vpcRpAcceptAll = new RoutingPolicy(rpAcceptAllName, vpcNode);
        vpcNode.getRoutingPolicies().put(rpAcceptAllName, vpcRpAcceptAll);
        vpcRpAcceptAll.setStatements(ImmutableList.of(Statements.ExitAccept.toStaticStatement()));
        vpcToVgwBgpPeerConfig.setImportPolicy(rpAcceptAllName);
        RoutingPolicy vpcRpRejectAll = new RoutingPolicy(rpRejectAllName, vpcNode);
        vpcNode.getRoutingPolicies().put(rpRejectAllName, vpcRpRejectAll);
        vpcToVgwBgpPeerConfig.setExportPolicy(rpRejectAllName);

        Vpc vpc = region.getVpcs().get(vpcId);
        String originationPolicyName = vpnId + "_origination";
        RoutingPolicy originationRoutingPolicy =
            new RoutingPolicy(originationPolicyName, vpnGatewayCfgNode);
        vpnGatewayCfgNode.getRoutingPolicies().put(originationPolicyName, originationRoutingPolicy);
        cgBgpPeerConfig.setExportPolicy(originationPolicyName);
        If originationIf = new If();
        List<Statement> statements = originationRoutingPolicy.getStatements();
        statements.add(originationIf);
        statements.add(Statements.ExitReject.toStaticStatement());
        originationIf
            .getTrueStatements()
            .add(new SetOrigin(new LiteralOrigin(OriginType.IGP, null)));
        originationIf.getTrueStatements().add(Statements.ExitAccept.toStaticStatement());
        RouteFilterList originationRouteFilter = new RouteFilterList(originationPolicyName);
        vpnGatewayCfgNode.getRouteFilterLists().put(originationPolicyName, originationRouteFilter);
        vpc.getCidrBlockAssociations()
            .forEach(
                prefix -> {
                  RouteFilterLine matchOutgoingPrefix =
                      new RouteFilterLine(
                          LineAction.PERMIT,
                          prefix,
                          new SubRange(prefix.getPrefixLength(), prefix.getPrefixLength()));
                  originationRouteFilter.addLine(matchOutgoingPrefix);
                });
        Conjunction conj = new Conjunction();
        originationIf.setGuard(conj);
        conj.getConjuncts().add(new MatchProtocol(RoutingProtocol.STATIC));
        conj.getConjuncts()
            .add(
                new MatchPrefixSet(
                    DestinationNetwork.instance(), new NamedPrefixSet(originationPolicyName)));

        cgBgpPeerConfig.build();
        vgwToVpcBuilder.build();
        vpcToVgwBgpPeerConfig.build();
      }

      // static routes (if configured)
      for (Prefix staticRoutePrefix : _routes) {
        StaticRoute staticRoute =
            StaticRoute.builder()
                .setNetwork(staticRoutePrefix)
                .setNextHopIp(ipsecTunnel.getCgwInsideAddress())
                .setAdministrativeCost(Route.DEFAULT_STATIC_ROUTE_ADMIN)
                .setMetric(Route.DEFAULT_STATIC_ROUTE_COST)
                .build();

        vpnGatewayCfgNode.getDefaultVrf().getStaticRoutes().add(staticRoute);
      }
    }
    vpnGatewayCfgNode.setIkePhase1Proposals(ikePhase1ProposalMapBuilder.build());
    vpnGatewayCfgNode.setIkePhase1Keys(ikePhase1KeyMapBuilder.build());
    vpnGatewayCfgNode.setIkePhase1Policies(ikePhase1PolicyMapBuilder.build());
    vpnGatewayCfgNode.setIpsecPhase2Proposals(ipsecPhase2ProposalMapBuilder.build());
    vpnGatewayCfgNode.setIpsecPhase2Policies(ipsecPhase2PolicyMapBuilder.build());
    vpnGatewayCfgNode.setIpsecPeerConfigs(ipsecPeerConfigMapBuilder.build());
  }

  public String getCustomerGatewayId() {
    return _customerGatewayId;
  }

  @Override
  public String getId() {
    return _vpnConnectionId;
  }

  public List<IpsecTunnel> getIpsecTunnels() {
    return _ipsecTunnels;
  }

  public List<Prefix> getRoutes() {
    return _routes;
  }

  public boolean getStaticRoutesOnly() {
    return _staticRoutesOnly;
  }

  public List<VgwTelemetry> getVgwTelemetrys() {
    return _vgwTelemetrys;
  }

  public String getVpnConnectionId() {
    return _vpnConnectionId;
  }

  public String getVpnGatewayId() {
    return _vpnGatewayId;
  }
}<|MERGE_RESOLUTION|>--- conflicted
+++ resolved
@@ -137,27 +137,18 @@
     }
   }
 
-<<<<<<< HEAD
-  private static IpsecEncapsulationMode toIpsecEncapdulationMode(String ipsecEncapsulationMode) {
-=======
   @Nullable
   private static IpsecEncapsulationMode toIpsecEncapdulationMode(
       String ipsecEncapsulationMode, Warnings warnings) {
->>>>>>> 2b27ce44
     switch (ipsecEncapsulationMode) {
       case "tunnel":
         return IpsecEncapsulationMode.TUNNEL;
       case "transport":
         return IpsecEncapsulationMode.TRANSPORT;
       default:
-<<<<<<< HEAD
-        throw new BatfishException(
-            String.format("No IPsec encapsulation mode for string '%s'", ipsecEncapsulationMode));
-=======
         warnings.redFlag(
             String.format("No IPsec encapsulation mode for string '%s'", ipsecEncapsulationMode));
         return null;
->>>>>>> 2b27ce44
     }
   }
 
@@ -229,10 +220,7 @@
     }
   }
 
-<<<<<<< HEAD
-=======
   @Nonnull
->>>>>>> 2b27ce44
   private static IkePhase1Proposal toIkePhase1Proposal(
       String proposalName, IpsecTunnel ipsecTunnel) {
     IkePhase1Proposal ikePhase1Proposal = new IkePhase1Proposal(proposalName);
@@ -248,10 +236,7 @@
     return ikePhase1Proposal;
   }
 
-<<<<<<< HEAD
-=======
   @Nonnull
->>>>>>> 2b27ce44
   private static IkePhase1Key toIkePhase1PreSharedKey(
       IpsecTunnel ipsecTunnel, Ip remoteIdentity, String localInterface) {
     IkePhase1Key ikePhase1Key = new IkePhase1Key();
@@ -262,10 +247,7 @@
     return ikePhase1Key;
   }
 
-<<<<<<< HEAD
-=======
   @Nonnull
->>>>>>> 2b27ce44
   private static IkePhase1Policy toIkePhase1Policy(
       String vpnId,
       String ikePhase1ProposalName,
@@ -280,13 +262,9 @@
     return ikePhase1Policy;
   }
 
-<<<<<<< HEAD
-  private static IpsecPhase2Proposal toIpsecPhase2Proposal(IpsecTunnel ipsecTunnel) {
-=======
   @Nonnull
   private static IpsecPhase2Proposal toIpsecPhase2Proposal(
       IpsecTunnel ipsecTunnel, Warnings warnings) {
->>>>>>> 2b27ce44
     IpsecPhase2Proposal ipsecPhase2Proposal = new IpsecPhase2Proposal();
     ipsecPhase2Proposal.setAuthenticationAlgorithm(
         toIpsecAuthenticationAlgorithm(ipsecTunnel.getIpsecAuthProtocol()));
@@ -295,18 +273,11 @@
     ipsecPhase2Proposal.setProtocols(
         ImmutableSortedSet.of(toIpsecProtocol(ipsecTunnel.getIpsecProtocol())));
     ipsecPhase2Proposal.setIpsecEncapsulationMode(
-<<<<<<< HEAD
-        toIpsecEncapdulationMode(ipsecTunnel.getIpsecMode()));
-    return ipsecPhase2Proposal;
-  }
-
-=======
         toIpsecEncapdulationMode(ipsecTunnel.getIpsecMode(), warnings));
     return ipsecPhase2Proposal;
   }
 
   @Nonnull
->>>>>>> 2b27ce44
   private static IpsecPhase2Policy toIpsecPhase2Policy(
       IpsecTunnel ipsecTunnel, String ipsecPhase2Proposal) {
     IpsecPhase2Policy ipsecPhase2Policy = new IpsecPhase2Policy();
@@ -423,11 +394,7 @@
               ikePhase1Key,
               ipsecTunnel.getCgwOutsideAddress(),
               externalInterfaceName));
-<<<<<<< HEAD
-      ipsecPhase2ProposalMapBuilder.put(vpnId, toIpsecPhase2Proposal(ipsecTunnel));
-=======
       ipsecPhase2ProposalMapBuilder.put(vpnId, toIpsecPhase2Proposal(ipsecTunnel, warnings));
->>>>>>> 2b27ce44
       ipsecPhase2PolicyMapBuilder.put(vpnId, toIpsecPhase2Policy(ipsecTunnel, vpnId));
       ipsecPeerConfigMapBuilder.put(
           vpnId,
