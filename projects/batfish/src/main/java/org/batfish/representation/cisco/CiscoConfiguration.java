package org.batfish.representation.cisco;

import static com.google.common.base.Preconditions.checkNotNull;
import static org.apache.commons.lang3.ObjectUtils.firstNonNull;
import static org.batfish.common.util.CollectionUtil.toImmutableMap;
import static org.batfish.common.util.CollectionUtil.toImmutableSortedMap;
import static org.batfish.datamodel.Interface.UNSET_LOCAL_INTERFACE;
import static org.batfish.datamodel.Interface.computeInterfaceType;
import static org.batfish.datamodel.Interface.isRealInterfaceName;
import static org.batfish.datamodel.MultipathEquivalentAsPathMatchMode.EXACT_PATH;
import static org.batfish.datamodel.MultipathEquivalentAsPathMatchMode.PATH_LENGTH;
import static org.batfish.representation.cisco.CiscoConversions.clearFalseStatementsAndAddMatchOwnAsn;
import static org.batfish.representation.cisco.CiscoConversions.computeDistributeListPolicies;
import static org.batfish.representation.cisco.CiscoConversions.convertCryptoMapSet;
import static org.batfish.representation.cisco.CiscoConversions.eigrpRedistributionPoliciesToStatements;
import static org.batfish.representation.cisco.CiscoConversions.generateBgpExportPolicy;
import static org.batfish.representation.cisco.CiscoConversions.generateBgpImportPolicy;
import static org.batfish.representation.cisco.CiscoConversions.generateGenerationPolicy;
import static org.batfish.representation.cisco.CiscoConversions.getIsakmpKeyGeneratedName;
import static org.batfish.representation.cisco.CiscoConversions.getRsaPubKeyGeneratedName;
import static org.batfish.representation.cisco.CiscoConversions.insertDistributeListFilterAndGetPolicy;
import static org.batfish.representation.cisco.CiscoConversions.resolveIsakmpProfileIfaceNames;
import static org.batfish.representation.cisco.CiscoConversions.resolveKeyringIfaceNames;
import static org.batfish.representation.cisco.CiscoConversions.resolveTunnelIfaceNames;
import static org.batfish.representation.cisco.CiscoConversions.suppressSummarizedPrefixes;
import static org.batfish.representation.cisco.CiscoConversions.toCommunityList;
import static org.batfish.representation.cisco.CiscoConversions.toIkePhase1Key;
import static org.batfish.representation.cisco.CiscoConversions.toIkePhase1Policy;
import static org.batfish.representation.cisco.CiscoConversions.toIkePhase1Proposal;
import static org.batfish.representation.cisco.CiscoConversions.toIpAccessList;
import static org.batfish.representation.cisco.CiscoConversions.toIpSpace;
import static org.batfish.representation.cisco.CiscoConversions.toIpsecPeerConfig;
import static org.batfish.representation.cisco.CiscoConversions.toIpsecPhase2Policy;
import static org.batfish.representation.cisco.CiscoConversions.toIpsecPhase2Proposal;

import com.google.common.base.Functions;
import com.google.common.collect.ImmutableList;
import com.google.common.collect.ImmutableMap;
import com.google.common.collect.ImmutableSet;
import com.google.common.collect.ImmutableSortedMap;
import com.google.common.collect.ImmutableSortedSet;
import com.google.common.collect.Iterables;
import com.google.common.collect.Lists;
import com.google.common.collect.Multimap;
import com.google.common.collect.MultimapBuilder;
import com.google.common.collect.Multimaps;
import java.util.AbstractMap.SimpleEntry;
import java.util.ArrayList;
import java.util.Arrays;
import java.util.Collections;
import java.util.Comparator;
import java.util.HashMap;
import java.util.LinkedHashSet;
import java.util.List;
import java.util.Map;
import java.util.Map.Entry;
import java.util.NavigableSet;
import java.util.Objects;
import java.util.Optional;
import java.util.Set;
import java.util.SortedMap;
import java.util.SortedSet;
import java.util.TreeMap;
import java.util.TreeSet;
import java.util.regex.Matcher;
import java.util.regex.Pattern;
import java.util.stream.Collectors;
import java.util.stream.Stream;
import javax.annotation.Nonnull;
import javax.annotation.Nullable;
import org.batfish.common.BatfishException;
import org.batfish.common.VendorConversionException;
import org.batfish.common.util.CollectionUtil;
import org.batfish.common.util.CommonUtil;
import org.batfish.datamodel.AsPathAccessList;
import org.batfish.datamodel.BgpActivePeerConfig;
import org.batfish.datamodel.BgpPassivePeerConfig;
import org.batfish.datamodel.BgpPeerConfig;
import org.batfish.datamodel.BgpTieBreaker;
import org.batfish.datamodel.BumTransportMethod;
import org.batfish.datamodel.CommunityList;
import org.batfish.datamodel.ConcreteInterfaceAddress;
import org.batfish.datamodel.Configuration;
import org.batfish.datamodel.ConfigurationFormat;
import org.batfish.datamodel.FlowState;
import org.batfish.datamodel.GeneratedRoute;
import org.batfish.datamodel.GeneratedRoute6;
import org.batfish.datamodel.HeaderSpace;
import org.batfish.datamodel.IkePhase1Key;
import org.batfish.datamodel.IkePhase1Policy;
import org.batfish.datamodel.IkePhase1Proposal;
import org.batfish.datamodel.IntegerSpace;
import org.batfish.datamodel.Interface.Dependency;
import org.batfish.datamodel.Interface.DependencyType;
import org.batfish.datamodel.InterfaceAddress;
import org.batfish.datamodel.InterfaceType;
import org.batfish.datamodel.Ip;
import org.batfish.datamodel.Ip6AccessList;
import org.batfish.datamodel.IpAccessList;
import org.batfish.datamodel.IpAccessListLine;
import org.batfish.datamodel.IpSpaceMetadata;
import org.batfish.datamodel.IpWildcard;
import org.batfish.datamodel.IpsecPeerConfig;
import org.batfish.datamodel.IpsecPhase2Policy;
import org.batfish.datamodel.IpsecPhase2Proposal;
import org.batfish.datamodel.Line;
import org.batfish.datamodel.LineAction;
import org.batfish.datamodel.LongSpace;
import org.batfish.datamodel.Mlag;
import org.batfish.datamodel.MultipathEquivalentAsPathMatchMode;
import org.batfish.datamodel.OriginType;
import org.batfish.datamodel.Prefix;
import org.batfish.datamodel.Prefix6;
import org.batfish.datamodel.Prefix6Range;
import org.batfish.datamodel.Prefix6Space;
import org.batfish.datamodel.PrefixRange;
import org.batfish.datamodel.PrefixSpace;
import org.batfish.datamodel.Route6FilterLine;
import org.batfish.datamodel.Route6FilterList;
import org.batfish.datamodel.RouteFilterLine;
import org.batfish.datamodel.RouteFilterList;
import org.batfish.datamodel.RoutingProtocol;
import org.batfish.datamodel.SnmpServer;
import org.batfish.datamodel.SubRange;
import org.batfish.datamodel.SwitchportEncapsulationType;
import org.batfish.datamodel.SwitchportMode;
import org.batfish.datamodel.TunnelConfiguration;
import org.batfish.datamodel.VniSettings;
import org.batfish.datamodel.Zone;
import org.batfish.datamodel.acl.AclLineMatchExpr;
import org.batfish.datamodel.acl.AndMatchExpr;
import org.batfish.datamodel.acl.FalseExpr;
import org.batfish.datamodel.acl.MatchHeaderSpace;
import org.batfish.datamodel.acl.MatchSrcInterface;
import org.batfish.datamodel.acl.OrMatchExpr;
import org.batfish.datamodel.acl.OriginatingFromDevice;
import org.batfish.datamodel.acl.PermittedByAcl;
import org.batfish.datamodel.acl.TrueExpr;
import org.batfish.datamodel.bgp.AddressFamilyCapabilities;
import org.batfish.datamodel.bgp.Ipv4UnicastAddressFamily;
import org.batfish.datamodel.eigrp.EigrpInterfaceSettings;
import org.batfish.datamodel.eigrp.EigrpMetric;
import org.batfish.datamodel.isis.IsisInterfaceLevelSettings;
import org.batfish.datamodel.isis.IsisInterfaceMode;
import org.batfish.datamodel.isis.IsisInterfaceSettings;
import org.batfish.datamodel.ospf.OspfArea;
import org.batfish.datamodel.ospf.OspfAreaSummary;
import org.batfish.datamodel.ospf.OspfDefaultOriginateType;
import org.batfish.datamodel.ospf.OspfMetricType;
import org.batfish.datamodel.ospf.StubType;
import org.batfish.datamodel.routing_policy.RoutingPolicy;
import org.batfish.datamodel.routing_policy.expr.BooleanExpr;
import org.batfish.datamodel.routing_policy.expr.BooleanExprs;
import org.batfish.datamodel.routing_policy.expr.CallExpr;
import org.batfish.datamodel.routing_policy.expr.Conjunction;
import org.batfish.datamodel.routing_policy.expr.DestinationNetwork;
import org.batfish.datamodel.routing_policy.expr.DestinationNetwork6;
import org.batfish.datamodel.routing_policy.expr.Disjunction;
import org.batfish.datamodel.routing_policy.expr.ExplicitPrefix6Set;
import org.batfish.datamodel.routing_policy.expr.ExplicitPrefixSet;
import org.batfish.datamodel.routing_policy.expr.LiteralLong;
import org.batfish.datamodel.routing_policy.expr.LiteralOrigin;
import org.batfish.datamodel.routing_policy.expr.MatchPrefix6Set;
import org.batfish.datamodel.routing_policy.expr.MatchPrefixSet;
import org.batfish.datamodel.routing_policy.expr.MatchProtocol;
import org.batfish.datamodel.routing_policy.expr.Not;
import org.batfish.datamodel.routing_policy.expr.RouteIsClassful;
import org.batfish.datamodel.routing_policy.expr.WithEnvironmentExpr;
import org.batfish.datamodel.routing_policy.statement.CallStatement;
import org.batfish.datamodel.routing_policy.statement.If;
import org.batfish.datamodel.routing_policy.statement.SetMetric;
import org.batfish.datamodel.routing_policy.statement.SetOrigin;
import org.batfish.datamodel.routing_policy.statement.SetOspfMetricType;
import org.batfish.datamodel.routing_policy.statement.Statement;
import org.batfish.datamodel.routing_policy.statement.Statements;
import org.batfish.datamodel.tracking.TrackMethod;
import org.batfish.datamodel.transformation.Transformation;
import org.batfish.datamodel.vendor_family.cisco.Aaa;
import org.batfish.datamodel.vendor_family.cisco.AaaAuthentication;
import org.batfish.datamodel.vendor_family.cisco.AaaAuthenticationLogin;
import org.batfish.datamodel.vendor_family.cisco.CiscoFamily;
import org.batfish.representation.cisco.CiscoAsaNat.Section;
import org.batfish.representation.cisco.Tunnel.TunnelMode;
import org.batfish.representation.cisco.eos.AristaEosVxlan;
import org.batfish.representation.cisco.nx.CiscoNxBgpGlobalConfiguration;
import org.batfish.representation.cisco.nx.CiscoNxBgpRedistributionPolicy;
import org.batfish.representation.cisco.nx.CiscoNxBgpVrfAddressFamilyAggregateNetworkConfiguration;
import org.batfish.representation.cisco.nx.CiscoNxBgpVrfAddressFamilyConfiguration;
import org.batfish.representation.cisco.nx.CiscoNxBgpVrfConfiguration;
import org.batfish.vendor.VendorConfiguration;

public final class CiscoConfiguration extends VendorConfiguration {

  /** Matches the IPv4 default route. */
  static final MatchPrefixSet MATCH_DEFAULT_ROUTE;

  /** Matches the IPv6 default route. */
  static final MatchPrefix6Set MATCH_DEFAULT_ROUTE6;

  /** Matches anything but the IPv4 default route. */
  static final Not NOT_DEFAULT_ROUTE;

  static {
    MATCH_DEFAULT_ROUTE =
        new MatchPrefixSet(
            DestinationNetwork.instance(),
            new ExplicitPrefixSet(
                new PrefixSpace(new PrefixRange(Prefix.ZERO, new SubRange(0, 0)))));
    MATCH_DEFAULT_ROUTE.setComment("match default route");

    NOT_DEFAULT_ROUTE = new Not(MATCH_DEFAULT_ROUTE);

    MATCH_DEFAULT_ROUTE6 =
        new MatchPrefix6Set(
            new DestinationNetwork6(),
            new ExplicitPrefix6Set(
                new Prefix6Space(
                    Collections.singleton(new Prefix6Range(Prefix6.ZERO, new SubRange(0, 0))))));
    MATCH_DEFAULT_ROUTE6.setComment("match default route");
  }

  private static final IpAccessListLine ACL_LINE_EXISTING_CONNECTION =
      new IpAccessListLine(
          LineAction.PERMIT,
          new MatchHeaderSpace(
              HeaderSpace.builder().setStates(ImmutableList.of(FlowState.ESTABLISHED)).build()),
          "~EXISTING_CONNECTION~");

  private static final int CISCO_AGGREGATE_ROUTE_ADMIN_COST = 200;

  /*
   * This map is used to convert interface names to their canonical forms.
   * The entries are visited in insertion order until a key is found of which the name to convert is
   * case-insensitively a prefix. The value corresponding to that key is chosen as the canonical
   * form for that name.
   *
   * NOTE: Entries are sorted by priority. Do not reorder unless you have a good reason.
   * For instance, we don't want 'e' to be canonically considered 'Embedded-Service-Engine' instead
   * of 'Ethernet'.
   */
  private static final Map<String, String> CISCO_INTERFACE_PREFIXES =
      ImmutableMap.<String, String>builder()
          .put("ap", "ap")
          .put("Async", "Async")
          .put("ATM", "ATM")
          .put("BDI", "BDI")
          .put("BRI", "BRI")
          .put("Bundle-Ether", "Bundle-Ethernet")
          .put("BVI", "BVI")
          .put("Cable", "Cable")
          .put("cable-downstream", "cable-downstream")
          .put("cable-mac", "cable-mac")
          .put("cable-upstream", "cable-upstream")
          .put("Cellular", "Cellular")
          .put("Crypto-Engine", "Crypto-Engine")
          .put("cmp-mgmt", "cmp-mgmt")
          .put("Dialer", "Dialer")
          .put("Dot11Radio", "Dot11Radio")
          .put("Ethernet", "Ethernet")
          .put("Embedded-Service-Engine", "Embedded-Service-Engine")
          .put("FastEthernet", "FastEthernet")
          .put("fc", "fc")
          .put("fe", "FastEthernet")
          .put("fortyGigE", "FortyGigabitEthernet")
          .put("FortyGigabitEthernet", "FortyGigabitEthernet")
          .put("GigabitEthernet", "GigabitEthernet")
          .put("ge", "GigabitEthernet")
          .put("GMPLS", "GMPLS")
          .put("HundredGigE", "HundredGigabitEthernet")
          .put("ip", "ip")
          .put("Group-Async", "Group-Async")
          .put("LongReachEthernet", "LongReachEthernet")
          .put("Loopback", "Loopback")
          .put("ma", "Management")
          .put("Management", "Management")
          .put("ManagementEthernet", "ManagementEthernet")
          .put("mfr", "mfr")
          .put("mgmt", "mgmt")
          .put("MgmtEth", "ManagementEthernet")
          .put("Modular-Cable", "Modular-Cable")
          .put("Multilink", "Multilink")
          .put("Null", "Null")
          .put("nve", "nve")
          .put("Port-channel", "Port-Channel")
          .put("POS", "POS")
          .put("PTP", "PTP")
          .put("Serial", "Serial")
          .put("Service-Engine", "Service-Engine")
          .put("TenGigabitEthernet", "TenGigabitEthernet")
          .put("TenGigE", "TenGigabitEthernet")
          .put("te", "TenGigabitEthernet")
          .put("trunk", "trunk")
          .put("Tunnel", "Tunnel")
          .put("tunnel-ip", "tunnel-ip")
          .put("tunnel-te", "tunnel-te")
          .put("ve", "VirtualEthernet")
          .put("Virtual-Template", "Virtual-Template")
          .put("Vlan", "Vlan")
          .put("Vxlan", "Vxlan")
          .put("Wideband-Cable", "Wideband-Cable")
          .build();

  static final boolean DEFAULT_VRRP_PREEMPT = true;

  static final int DEFAULT_VRRP_PRIORITY = 100;

  public static final String MANAGEMENT_VRF_NAME = "management";

  static final int MAX_ADMINISTRATIVE_COST = 32767;

  public static final String NXOS_MANAGEMENT_INTERFACE_PREFIX = "mgmt";

  public static final String VENDOR_NAME = "cisco";

  private static final int VLAN_NORMAL_MAX_CISCO = 1005;

  private static final int VLAN_NORMAL_MIN_CISCO = 2;

  public static String computeBgpGenerationPolicyName(boolean ipv4, String vrfName, String prefix) {
    return String.format("~AGGREGATE_ROUTE%s_GEN:%s:%s~", ipv4 ? "" : "6", vrfName, prefix);
  }

  public static String computeBgpCommonExportPolicyName(String vrf) {
    return String.format("~BGP_COMMON_EXPORT_POLICY:%s~", vrf);
  }

  public static String computeBgpDefaultRouteExportPolicyName(
      boolean ipv4, String vrf, String peer) {
    return String.format(
        "~BGP_DEFAULT_ROUTE_PEER_EXPORT_POLICY:IPv%s:%s:%s~", ipv4 ? "4" : "6", vrf, peer);
  }

  public static String computeNxosBgpDefaultRouteExportPolicyName(boolean ipv4) {
    return String.format("~BGP_DEFAULT_ROUTE_PEER_EXPORT_POLICY:IPv%s~", ipv4 ? "4" : "6");
  }

  public static String computeBgpPeerImportPolicyName(String vrf, String peer) {
    return String.format("~BGP_PEER_IMPORT_POLICY:%s:%s~", vrf, peer);
  }

  public static String computeBgpPeerExportPolicyName(String vrf, String peer) {
    return String.format("~BGP_PEER_EXPORT_POLICY:%s:%s~", vrf, peer);
  }

  public static String computeIcmpObjectGroupAclName(String name) {
    return String.format("~ICMP_OBJECT_GROUP~%s~", name);
  }

  /**
   * Computes a mapping of interface names to the primary {@link Ip} owned by each of the interface.
   * Filters out the interfaces having no primary {@link ConcreteInterfaceAddress}
   */
  private static Map<String, Ip> computeInterfaceOwnedPrimaryIp(Map<String, Interface> interfaces) {
    return interfaces.entrySet().stream()
        .filter(e -> Objects.nonNull(e.getValue().getAddress()))
        .collect(
            ImmutableMap.toImmutableMap(Entry::getKey, e -> e.getValue().getAddress().getIp()));
  }

  public static String computeOspfDefaultRouteGenerationPolicyName(String vrf, String proc) {
    return String.format("~OSPF_DEFAULT_ROUTE_GENERATION_POLICY:%s:%s~", vrf, proc);
  }

  public static String computeProtocolObjectGroupAclName(String name) {
    return String.format("~PROTOCOL_OBJECT_GROUP~%s~", name);
  }

  public static String computeServiceObjectAclName(String name) {
    return String.format("~SERVICE_OBJECT~%s~", name);
  }

  public static String computeServiceObjectGroupAclName(String name) {
    return String.format("~SERVICE_OBJECT_GROUP~%s~", name);
  }

  @Override
  public String canonicalizeInterfaceName(String ifaceName) {
    Matcher matcher = Pattern.compile("[A-Za-z][-A-Za-z0-9]*[A-Za-z]").matcher(ifaceName);
    if (matcher.find()) {
      String ifacePrefix = matcher.group();
      String canonicalPrefix = getCanonicalInterfaceNamePrefix(ifacePrefix);
      String suffix = ifaceName.substring(ifacePrefix.length());
      return canonicalPrefix + suffix;
    }
    throw new BatfishException("Invalid interface name: '" + ifaceName + "'");
  }

  public static String getCanonicalInterfaceNamePrefix(String prefix) {
    for (Entry<String, String> e : CISCO_INTERFACE_PREFIXES.entrySet()) {
      String matchPrefix = e.getKey();
      String canonicalPrefix = e.getValue();
      if (matchPrefix.toLowerCase().startsWith(prefix.toLowerCase())) {
        return canonicalPrefix;
      }
    }
    throw new BatfishException("Invalid interface name prefix: '" + prefix + "'");
  }

  private static String getRouteMapClausePolicyName(RouteMap map, int continueTarget) {
    String mapName = map.getName();
    String clausePolicyName = "~RMCLAUSE~" + mapName + "~" + continueTarget + "~";
    return clausePolicyName;
  }

  static String toJavaRegex(String ciscoRegex) {
    String withoutQuotes;
    if (ciscoRegex.charAt(0) == '"' && ciscoRegex.charAt(ciscoRegex.length() - 1) == '"') {
      withoutQuotes = ciscoRegex.substring(1, ciscoRegex.length() - 1);
    } else {
      withoutQuotes = ciscoRegex;
    }
    String underscoreReplacement = "(,|\\\\{|\\\\}|^|\\$| )";
    String output = withoutQuotes.replaceAll("_", underscoreReplacement);
    return output;
  }

  private final Map<String, IpAsPathAccessList> _asPathAccessLists;

  private final Map<String, AsPathSet> _asPathSets;

  private final CiscoFamily _cf;

  private final Map<String, CryptoMapSet> _cryptoMapSets;

  private final Map<String, NamedRsaPubKey> _cryptoNamedRsaPubKeys;

  private final List<Ip> _dhcpRelayServers;

  private NavigableSet<String> _dnsServers;

  private String _dnsSourceInterface;

  private String _domainName;

  private Map<String, VlanTrunkGroup> _eosVlanTrunkGroups;

  private AristaEosVxlan _eosVxlan;

  @Nullable private MlagConfiguration _eosMlagConfiguration;

  private final Map<String, ExpandedCommunityList> _expandedCommunityLists;

  private final Map<String, ExtendedAccessList> _extendedAccessLists;

  private final Map<String, ExtendedIpv6AccessList> _extendedIpv6AccessLists;

  private boolean _failover;

  private String _failoverCommunicationInterface;

  private String _failoverCommunicationInterfaceAlias;

  private final Map<String, String> _failoverInterfaces;

  private final Map<String, ConcreteInterfaceAddress> _failoverPrimaryAddresses;

  private boolean _failoverSecondary;

  private final Map<String, ConcreteInterfaceAddress> _failoverStandbyAddresses;

  private String _failoverStatefulSignalingInterface;

  private String _failoverStatefulSignalingInterfaceAlias;

  private String _hostname;

  private final Map<String, InspectClassMap> _inspectClassMaps;

  private final Map<String, InspectPolicyMap> _inspectPolicyMaps;

  private final Map<String, Interface> _interfaces;

  private final Map<String, IpsecProfile> _ipsecProfiles;

  private final Map<String, IpsecTransformSet> _ipsecTransformSets;

  private final List<IsakmpKey> _isakmpKeys;

  private final Map<Integer, IsakmpPolicy> _isakmpPolicies;

  private final Map<String, IsakmpProfile> _isakmpProfiles;

  private final Map<String, Keyring> _keyrings;

  private final Map<String, MacAccessList> _macAccessLists;

  private final Map<String, NatPool> _natPools;

  private final Map<String, IcmpTypeObjectGroup> _icmpTypeObjectGroups;

  private final Map<String, IntegerSpace> _namedVlans;

  private final Set<String> _natInside;

  private final Set<String> _natOutside;

  private final List<CiscoAsaNat> _ciscoAsaNats;

  private final List<CiscoIosNat> _ciscoIosNats;

  private final Map<String, NetworkObjectGroup> _networkObjectGroups;

  private final Map<String, NetworkObjectInfo> _networkObjectInfos;

  private final Map<String, NetworkObject> _networkObjects;

  private String _ntpSourceInterface;

  private CiscoNxBgpGlobalConfiguration _nxBgpGlobalConfiguration;

  private final Map<String, ObjectGroup> _objectGroups;

  private final Map<String, Prefix6List> _prefix6Lists;

  private final Map<String, PrefixList> _prefixLists;

  private final Map<String, ProtocolObjectGroup> _protocolObjectGroups;

  private final Map<String, RouteMap> _routeMaps;

  private final Map<String, RoutePolicy> _routePolicies;

  /**
   * Maps zone names to integers. Only includes zones that were created for security levels. In
   * effect, the reverse of computeSecurityLevelZoneName.
   */
  private final Map<String, Integer> _securityLevels;

  private boolean _sameSecurityTrafficInter;

  private boolean _sameSecurityTrafficIntra;

  private final Map<String, ServiceObject> _serviceObjects;

  private SnmpServer _snmpServer;

  private String _snmpSourceInterface;

  private boolean _spanningTreePortfastDefault;

  private final Map<String, StandardAccessList> _standardAccessLists;

  private final Map<String, StandardCommunityList> _standardCommunityLists;

  private final Map<String, StandardIpv6AccessList> _standardIpv6AccessLists;

  private NavigableSet<String> _tacacsServers;

  private String _tacacsSourceInterface;

  private ConfigurationFormat _vendor;

  private final Map<String, Vrf> _vrfs;

  private final SortedMap<String, VrrpInterface> _vrrpGroups;

  private final Map<String, ServiceObjectGroup> _serviceObjectGroups;

  private final Map<String, Map<String, SecurityZonePair>> _securityZonePairs;

  private final Map<String, SecurityZone> _securityZones;

  private final Map<String, TrackMethod> _trackingGroups;

  private Map<String, NamedCommunitySet> _communitySets;

  // initialized when needed
  private Multimap<Integer, Interface> _interfacesBySecurityLevel;

  public CiscoConfiguration() {
    _asPathAccessLists = new TreeMap<>();
    _asPathSets = new TreeMap<>();
    _cf = new CiscoFamily();
    _communitySets = new TreeMap<>();
    _cryptoNamedRsaPubKeys = new TreeMap<>();
    _cryptoMapSets = new HashMap<>();
    _dhcpRelayServers = new ArrayList<>();
    _dnsServers = new TreeSet<>();
    _eosVlanTrunkGroups = new HashMap<>();
    _expandedCommunityLists = new TreeMap<>();
    _extendedAccessLists = new TreeMap<>();
    _extendedIpv6AccessLists = new TreeMap<>();
    _failoverInterfaces = new TreeMap<>();
    _failoverPrimaryAddresses = new TreeMap<>();
    _failoverStandbyAddresses = new TreeMap<>();
    _isakmpKeys = new ArrayList<>();
    _isakmpPolicies = new TreeMap<>();
    _isakmpProfiles = new TreeMap<>();
    _inspectClassMaps = new TreeMap<>();
    _inspectPolicyMaps = new TreeMap<>();
    _interfaces = new TreeMap<>();
    _ipsecTransformSets = new TreeMap<>();
    _ipsecProfiles = new TreeMap<>();
    _keyrings = new TreeMap<>();
    _macAccessLists = new TreeMap<>();
    _natPools = new TreeMap<>();
    _icmpTypeObjectGroups = new TreeMap<>();
    _namedVlans = new HashMap<>();
    _natInside = new TreeSet<>();
    _natOutside = new TreeSet<>();
    _ciscoAsaNats = new ArrayList<>();
    _ciscoIosNats = new ArrayList<>();
    _networkObjectGroups = new TreeMap<>();
    _networkObjectInfos = new TreeMap<>();
    _networkObjects = new TreeMap<>();
    _nxBgpGlobalConfiguration = new CiscoNxBgpGlobalConfiguration();
    _objectGroups = new TreeMap<>();
    _prefixLists = new TreeMap<>();
    _prefix6Lists = new TreeMap<>();
    _protocolObjectGroups = new TreeMap<>();
    _routeMaps = new TreeMap<>();
    _routePolicies = new TreeMap<>();
    _securityLevels = new TreeMap<>();
    _securityZonePairs = new TreeMap<>();
    _securityZones = new TreeMap<>();
    _serviceObjectGroups = new TreeMap<>();
    _serviceObjects = new TreeMap<>();
    _standardAccessLists = new TreeMap<>();
    _standardIpv6AccessLists = new TreeMap<>();
    _standardCommunityLists = new TreeMap<>();
    _tacacsServers = new TreeSet<>();
    _trackingGroups = new TreeMap<>();
    _vrfs = new TreeMap<>();
    _vrfs.put(Configuration.DEFAULT_VRF_NAME, new Vrf(Configuration.DEFAULT_VRF_NAME));
    _vrrpGroups = new TreeMap<>();
  }

  private void applyVrrp(Configuration c) {
    _vrrpGroups.forEach(
        (ifaceName, vrrpInterface) -> {
          org.batfish.datamodel.Interface iface = c.getAllInterfaces().get(ifaceName);
          if (iface != null) {
            vrrpInterface
                .getVrrpGroups()
                .forEach(
                    (groupNum, vrrpGroup) -> {
                      org.batfish.datamodel.VrrpGroup newGroup =
                          new org.batfish.datamodel.VrrpGroup(groupNum);
                      newGroup.setPreempt(vrrpGroup.getPreempt());
                      newGroup.setPriority(vrrpGroup.getPriority());
                      ConcreteInterfaceAddress ifaceAddress = iface.getConcreteAddress();
                      if (ifaceAddress != null) {
                        int prefixLength = ifaceAddress.getNetworkBits();
                        Ip address = vrrpGroup.getVirtualAddress();
                        if (address != null) {
                          ConcreteInterfaceAddress virtualAddress =
                              ConcreteInterfaceAddress.create(address, prefixLength);
                          newGroup.setVirtualAddress(virtualAddress);
                        } else {
                          _w.redFlag(
                              "No virtual address set for VRRP on interface: '" + ifaceName + "'");
                        }
                      } else {
                        _w.redFlag(
                            "Could not determine prefix length of VRRP address on interface '"
                                + ifaceName
                                + "' due to missing prefix");
                      }
                      iface.addVrrpGroup(groupNum, newGroup);
                    });
          }
        });
  }

  private static WithEnvironmentExpr bgpRedistributeWithEnvironmentExpr(
      BooleanExpr expr, OriginType originType) {
    WithEnvironmentExpr we = new WithEnvironmentExpr();
    we.setExpr(expr);
    we.setPreStatements(
        ImmutableList.of(Statements.SetWriteIntermediateBgpAttributes.toStaticStatement()));
    we.setPostStatements(
        ImmutableList.of(Statements.UnsetWriteIntermediateBgpAttributes.toStaticStatement()));
    we.setPostTrueStatements(
        ImmutableList.of(
            Statements.SetReadIntermediateBgpAttributes.toStaticStatement(),
            new SetOrigin(new LiteralOrigin(originType, null))));
    return we;
  }

  private boolean containsIpAccessList(String eaListName, String mapName) {
    if (mapName == null || !_routeMaps.containsKey(mapName)) {
      return false;
    }
    return _routeMaps.get(mapName).getClauses().values().stream()
        .flatMap(clause -> clause.getMatchList().stream())
        .filter(line -> line instanceof RouteMapMatchIpAccessListLine)
        .anyMatch(
            line -> ((RouteMapMatchIpAccessListLine) line).getListNames().contains(eaListName));
  }

  private boolean containsIpv6AccessList(String eaListName, String mapName) {
    if (mapName == null || !_routeMaps.containsKey(mapName)) {
      return false;
    }
    return _routeMaps.get(mapName).getClauses().values().stream()
        .flatMap(clause -> clause.getMatchList().stream())
        .filter(line -> line instanceof RouteMapMatchIpv6AccessListLine)
        .anyMatch(
            line -> ((RouteMapMatchIpv6AccessListLine) line).getListNames().contains(eaListName));
  }

  public Map<String, IpAsPathAccessList> getAsPathAccessLists() {
    return _asPathAccessLists;
  }

  public Map<String, AsPathSet> getAsPathSets() {
    return _asPathSets;
  }

  private Ip getBgpRouterId(final Configuration c, String vrfName, BgpProcess proc) {
    Ip processRouterId = proc.getRouterId();
    if (processRouterId == null) {
      processRouterId = _vrfs.get(Configuration.DEFAULT_VRF_NAME).getBgpProcess().getRouterId();
    }
    if (processRouterId == null) {
      processRouterId = Ip.ZERO;
      org.batfish.datamodel.Vrf vrf = c.getVrfs().get(vrfName);
      for (Entry<String, org.batfish.datamodel.Interface> e : vrf.getInterfaces().entrySet()) {
        String iname = e.getKey();
        org.batfish.datamodel.Interface iface = e.getValue();
        if (iname.startsWith("Loopback")) {
          ConcreteInterfaceAddress address = iface.getConcreteAddress();
          if (address != null) {
            Ip currentIp = address.getIp();
            if (currentIp.asLong() > processRouterId.asLong()) {
              processRouterId = currentIp;
            }
          }
        }
      }
      if (processRouterId.equals(Ip.ZERO)) {
        for (org.batfish.datamodel.Interface currentInterface : vrf.getInterfaces().values()) {
          ConcreteInterfaceAddress address = currentInterface.getConcreteAddress();
          if (address != null) {
            Ip currentIp = address.getIp();
            if (currentIp.asLong() > processRouterId.asLong()) {
              processRouterId = currentIp;
            }
          }
        }
      }
    }
    return processRouterId;
  }

  public CiscoFamily getCf() {
    return _cf;
  }

  public Map<String, CryptoMapSet> getCryptoMapSets() {
    return _cryptoMapSets;
  }

  public Map<String, NamedRsaPubKey> getCryptoNamedRsaPubKeys() {
    return _cryptoNamedRsaPubKeys;
  }

  public Vrf getDefaultVrf() {
    return _vrfs.get(Configuration.DEFAULT_VRF_NAME);
  }

  public List<Ip> getDhcpRelayServers() {
    return _dhcpRelayServers;
  }

  public NavigableSet<String> getDnsServers() {
    return _dnsServers;
  }

  public String getDnsSourceInterface() {
    return _dnsSourceInterface;
  }

  @Nonnull
  public Map<String, VlanTrunkGroup> getEosVlanTrunkGroups() {
    return _eosVlanTrunkGroups;
  }

  public AristaEosVxlan getEosVxlan() {
    return _eosVxlan;
  }

  @Nullable
  public MlagConfiguration getEosMlagConfiguration() {
    return _eosMlagConfiguration;
  }

  public Map<String, ExpandedCommunityList> getExpandedCommunityLists() {
    return _expandedCommunityLists;
  }

  public Map<String, ExtendedAccessList> getExtendedAcls() {
    return _extendedAccessLists;
  }

  public Map<String, ExtendedIpv6AccessList> getExtendedIpv6Acls() {
    return _extendedIpv6AccessLists;
  }

  public boolean getFailover() {
    return _failover;
  }

  public String getFailoverCommunicationInterface() {
    return _failoverCommunicationInterface;
  }

  public String getFailoverCommunicationInterfaceAlias() {
    return _failoverCommunicationInterfaceAlias;
  }

  public Map<String, String> getFailoverInterfaces() {
    return _failoverInterfaces;
  }

  public Map<String, ConcreteInterfaceAddress> getFailoverPrimaryAddresses() {
    return _failoverPrimaryAddresses;
  }

  public boolean getFailoverSecondary() {
    return _failoverSecondary;
  }

  public Map<String, ConcreteInterfaceAddress> getFailoverStandbyAddresses() {
    return _failoverStandbyAddresses;
  }

  public String getFailoverStatefulSignalingInterface() {
    return _failoverStatefulSignalingInterface;
  }

  public String getFailoverStatefulSignalingInterfaceAlias() {
    return _failoverStatefulSignalingInterfaceAlias;
  }

  @Override
  public String getHostname() {
    return _hostname;
  }

  public Map<String, Interface> getInterfaces() {
    return _interfaces;
  }

  public Map<String, IpsecProfile> getIpsecProfiles() {
    return _ipsecProfiles;
  }

  public Map<String, IpsecTransformSet> getIpsecTransformSets() {
    return _ipsecTransformSets;
  }

  public List<IsakmpKey> getIsakmpKeys() {
    return _isakmpKeys;
  }

  public Map<Integer, IsakmpPolicy> getIsakmpPolicies() {
    return _isakmpPolicies;
  }

  public Map<String, IsakmpProfile> getIsakmpProfiles() {
    return _isakmpProfiles;
  }

  public Map<String, Keyring> getKeyrings() {
    return _keyrings;
  }

  public Map<String, MacAccessList> getMacAccessLists() {
    return _macAccessLists;
  }

  public Map<String, NatPool> getNatPools() {
    return _natPools;
  }

  public Map<String, IntegerSpace> getNamedVlans() {
    return _namedVlans;
  }

  public Set<String> getNatInside() {
    return _natInside;
  }

  public Set<String> getNatOutside() {
    return _natOutside;
  }

  public List<CiscoAsaNat> getCiscoAsaNats() {
    return _ciscoAsaNats;
  }

  public List<CiscoIosNat> getCiscoIosNats() {
    return _ciscoIosNats;
  }

  private String getNewInterfaceName(Interface iface) {
    return firstNonNull(iface.getAlias(), iface.getName());
  }

  public String getNtpSourceInterface() {
    return _ntpSourceInterface;
  }

  public CiscoNxBgpGlobalConfiguration getNxBgpGlobalConfiguration() {
    return _nxBgpGlobalConfiguration;
  }

  public Map<String, Prefix6List> getPrefix6Lists() {
    return _prefix6Lists;
  }

  public Map<String, PrefixList> getPrefixLists() {
    return _prefixLists;
  }

  public Map<String, RouteMap> getRouteMaps() {
    return _routeMaps;
  }

  public Map<String, RoutePolicy> getRoutePolicies() {
    return _routePolicies;
  }

  @Nullable
  private String getSecurityZoneName(Interface iface) {
    String zoneName = iface.getSecurityZone();
    if (zoneName == null) {
      return null;
    }
    SecurityZone securityZone = _securityZones.get(zoneName);
    if (securityZone == null) {
      return null;
    }
    return zoneName;
  }

  @Nullable
  private String getSecurityLevelZoneName(Interface iface) {
    Integer level = iface.getSecurityLevel();
    if (level == null) {
      return null;
    }
    return computeSecurityLevelZoneName(level);
  }

  public SnmpServer getSnmpServer() {
    return _snmpServer;
  }

  public String getSnmpSourceInterface() {
    return _snmpSourceInterface;
  }

  public boolean getSpanningTreePortfastDefault() {
    return _spanningTreePortfastDefault;
  }

  public Map<String, StandardAccessList> getStandardAcls() {
    return _standardAccessLists;
  }

  public Map<String, StandardCommunityList> getStandardCommunityLists() {
    return _standardCommunityLists;
  }

  public Map<String, StandardIpv6AccessList> getStandardIpv6Acls() {
    return _standardIpv6AccessLists;
  }

  public NavigableSet<String> getTacacsServers() {
    return _tacacsServers;
  }

  public String getTacacsSourceInterface() {
    return _tacacsSourceInterface;
  }

  private Ip getUpdateSource(
      Configuration c,
      String vrfName,
      LeafBgpPeerGroup lpg,
      String updateSourceInterface,
      boolean ipv4) {
    Ip updateSource = null;
    org.batfish.datamodel.Vrf vrf = c.getVrfs().get(vrfName);
    if (ipv4) {
      if (updateSourceInterface != null) {
        org.batfish.datamodel.Interface sourceInterface =
            vrf.getInterfaces().get(updateSourceInterface);
        if (sourceInterface != null) {
          ConcreteInterfaceAddress address = sourceInterface.getConcreteAddress();
          if (address != null) {
            Ip sourceIp = address.getIp();
            updateSource = sourceIp;
          } else {
            _w.redFlag(
                "bgp update source interface: '"
                    + updateSourceInterface
                    + "' not assigned an ip address");
          }
        }
      } else {
        if (lpg instanceof DynamicIpBgpPeerGroup) {
          updateSource = Ip.AUTO;
        } else {
          Ip neighborAddress = lpg.getNeighborPrefix().getStartIp();
          for (org.batfish.datamodel.Interface iface : vrf.getInterfaces().values()) {
            for (ConcreteInterfaceAddress interfaceAddress : iface.getAllConcreteAddresses()) {
              if (interfaceAddress.getPrefix().containsIp(neighborAddress)) {
                Ip ifaceAddress = interfaceAddress.getIp();
                updateSource = ifaceAddress;
              }
            }
          }
        }
      }
      if (updateSource == null && lpg.getNeighborPrefix().getStartIp().valid()) {
        _w.redFlag("Could not determine update source for BGP neighbor: '" + lpg.getName() + "'");
      }
    }
    return updateSource;
  }

  public ConfigurationFormat getVendor() {
    return _vendor;
  }

  public Map<String, Vrf> getVrfs() {
    return _vrfs;
  }

  public SortedMap<String, VrrpInterface> getVrrpGroups() {
    return _vrrpGroups;
  }

  private void markAcls(CiscoStructureUsage... usages) {
    for (CiscoStructureUsage usage : usages) {
      markAbstractStructure(
          CiscoStructureType.IP_ACCESS_LIST,
          usage,
          ImmutableList.of(
              CiscoStructureType.IPV4_ACCESS_LIST_STANDARD,
              CiscoStructureType.IPV4_ACCESS_LIST_EXTENDED,
              CiscoStructureType.IPV6_ACCESS_LIST_STANDARD,
              CiscoStructureType.IPV6_ACCESS_LIST_EXTENDED));
    }
  }

  private void markIpOrMacAcls(CiscoStructureUsage... usages) {
    for (CiscoStructureUsage usage : usages) {
      markAbstractStructure(
          CiscoStructureType.ACCESS_LIST,
          usage,
          Arrays.asList(
              CiscoStructureType.IPV4_ACCESS_LIST_EXTENDED,
              CiscoStructureType.IPV4_ACCESS_LIST_STANDARD,
              CiscoStructureType.IPV6_ACCESS_LIST_EXTENDED,
              CiscoStructureType.IPV6_ACCESS_LIST_STANDARD,
              CiscoStructureType.MAC_ACCESS_LIST));
    }
  }

  private void markIpv4Acls(CiscoStructureUsage... usages) {
    for (CiscoStructureUsage usage : usages) {
      markAbstractStructure(
          CiscoStructureType.IPV4_ACCESS_LIST,
          usage,
          ImmutableList.of(
              CiscoStructureType.IPV4_ACCESS_LIST_STANDARD,
              CiscoStructureType.IPV4_ACCESS_LIST_EXTENDED));
    }
  }

  private void markIpv6Acls(CiscoStructureUsage... usages) {
    for (CiscoStructureUsage usage : usages) {
      markAbstractStructure(
          CiscoStructureType.IPV6_ACCESS_LIST,
          usage,
          ImmutableList.of(
              CiscoStructureType.IPV6_ACCESS_LIST_STANDARD,
              CiscoStructureType.IPV6_ACCESS_LIST_EXTENDED));
    }
  }

  private void processFailoverSettings() {
    if (_failover) {
      Interface commIface;
      ConcreteInterfaceAddress commAddress;
      Interface sigIface;
      ConcreteInterfaceAddress sigAddress;
      if (_failoverSecondary) {
        commIface = _interfaces.get(_failoverCommunicationInterface);
        commAddress = _failoverStandbyAddresses.get(_failoverCommunicationInterfaceAlias);
        sigIface = _interfaces.get(_failoverStatefulSignalingInterface);
        sigAddress = _failoverStandbyAddresses.get(_failoverStatefulSignalingInterfaceAlias);
        for (Interface iface : _interfaces.values()) {
          iface.setAddress(iface.getStandbyAddress());
        }
      } else {
        commIface = _interfaces.get(_failoverCommunicationInterface);
        commAddress = _failoverPrimaryAddresses.get(_failoverCommunicationInterfaceAlias);
        sigIface = _interfaces.get(_failoverStatefulSignalingInterface);
        sigAddress = _failoverPrimaryAddresses.get(_failoverStatefulSignalingInterfaceAlias);
      }
      commIface.setAddress(commAddress);
      commIface.setActive(true);
      sigIface.setAddress(sigAddress);
      sigIface.setActive(true);
    }
  }

  private void processLines() {
    // nxos does not have 'login authentication' for lines, so just have it
    // use default list if one exists
    if (_vendor == ConfigurationFormat.CISCO_NX
        && _cf.getAaa() != null
        && _cf.getAaa().getAuthentication() != null
        && _cf.getAaa().getAuthentication().getLogin() != null
        && _cf.getAaa()
                .getAuthentication()
                .getLogin()
                .getLists()
                .get(AaaAuthenticationLogin.DEFAULT_LIST_NAME)
            != null) {
      for (Line line : _cf.getLines().values()) {
        line.setLoginAuthentication(AaaAuthenticationLogin.DEFAULT_LIST_NAME);
      }
    }
  }

  public void setDnsSourceInterface(String dnsSourceInterface) {
    _dnsSourceInterface = dnsSourceInterface;
  }

  public void setDomainName(String domainName) {
    _domainName = domainName;
  }

  public void setEosMlagConfiguration(@Nullable MlagConfiguration eosMlagConfiguration) {
    _eosMlagConfiguration = eosMlagConfiguration;
  }

  public void setEosVxlan(AristaEosVxlan eosVxlan) {
    _eosVxlan = eosVxlan;
  }

  public void setFailover(boolean failover) {
    _failover = failover;
  }

  public void setFailoverCommunicationInterface(String failoverCommunicationInterface) {
    _failoverCommunicationInterface = failoverCommunicationInterface;
  }

  public void setFailoverCommunicationInterfaceAlias(String failoverCommunicationInterfaceAlias) {
    _failoverCommunicationInterfaceAlias = failoverCommunicationInterfaceAlias;
  }

  public void setFailoverSecondary(boolean failoverSecondary) {
    _failoverSecondary = failoverSecondary;
  }

  public void setFailoverStatefulSignalingInterface(String failoverStatefulSignalingInterface) {
    _failoverStatefulSignalingInterface = failoverStatefulSignalingInterface;
  }

  public void setFailoverStatefulSignalingInterfaceAlias(
      String failoverStatefulSignalingInterfaceAlias) {
    _failoverStatefulSignalingInterfaceAlias = failoverStatefulSignalingInterfaceAlias;
  }

  @Override
  public void setHostname(String hostname) {
    checkNotNull(hostname, "'hostname' cannot be null");
    _hostname = hostname.toLowerCase();
  }

  public void setNtpSourceInterface(String ntpSourceInterface) {
    _ntpSourceInterface = ntpSourceInterface;
  }

  public void setSameSecurityTrafficInter(boolean permit) {
    _sameSecurityTrafficInter = permit;
  }

  public void setSameSecurityTrafficIntra(boolean permit) {
    _sameSecurityTrafficIntra = permit;
  }

  public void setSnmpServer(SnmpServer snmpServer) {
    _snmpServer = snmpServer;
  }

  public void setSnmpSourceInterface(String snmpSourceInterface) {
    _snmpSourceInterface = snmpSourceInterface;
  }

  public void setSpanningTreePortfastDefault(boolean spanningTreePortfastDefault) {
    _spanningTreePortfastDefault = spanningTreePortfastDefault;
  }

  public void setTacacsSourceInterface(String tacacsSourceInterface) {
    _tacacsSourceInterface = tacacsSourceInterface;
  }

  @Override
  public void setVendor(ConfigurationFormat format) {
    _vendor = format;
  }

  private org.batfish.datamodel.BgpProcess toNxBgpProcess(
      Configuration c,
      CiscoNxBgpGlobalConfiguration nxBgpGlobal,
      CiscoNxBgpVrfConfiguration nxBgpVrf,
      String vrfName) {
    org.batfish.datamodel.Vrf v = c.getVrfs().get(vrfName);
    int ebgpAdmin = RoutingProtocol.BGP.getDefaultAdministrativeCost(c.getConfigurationFormat());
    int ibgpAdmin = RoutingProtocol.IBGP.getDefaultAdministrativeCost(c.getConfigurationFormat());
    org.batfish.datamodel.BgpProcess newBgpProcess =
        new org.batfish.datamodel.BgpProcess(
            CiscoNxConversions.getNxBgpRouterId(nxBgpVrf, v, _w), ebgpAdmin, ibgpAdmin);
    if (nxBgpVrf.getBestpathCompareRouterId()) {
      newBgpProcess.setTieBreaker(BgpTieBreaker.ROUTER_ID);
    }

    // From NX-OS docs for `bestpath as-path multipath-relax`
    //  Allows load sharing across providers with different (but equal-length) autonomous system
    //  paths. Without this option, the AS paths must be identical for load sharing.
    newBgpProcess.setMultipathEquivalentAsPathMatchMode(
        nxBgpVrf.getBestpathAsPathMultipathRelax() ? PATH_LENGTH : EXACT_PATH);

    // Process vrf-level address family configuration, such as export policy.
    CiscoNxBgpVrfAddressFamilyConfiguration ipv4af = nxBgpVrf.getIpv4UnicastAddressFamily();
    if (ipv4af != null) {
      // Batfish seems to only track the IPv4 properties for multipath ebgp/ibgp.
      newBgpProcess.setMultipathEbgp(ipv4af.getMaximumPathsEbgp() > 1);
      newBgpProcess.setMultipathIbgp(ipv4af.getMaximumPathsIbgp() > 1);
    }

    // Next we build up the BGP common export policy.
    RoutingPolicy bgpCommonExportPolicy =
        new RoutingPolicy(computeBgpCommonExportPolicyName(vrfName), c);
    c.getRoutingPolicies().put(bgpCommonExportPolicy.getName(), bgpCommonExportPolicy);

    // 1. If there are any ipv4 summary only networks, do not export the more specific routes.
    if (ipv4af != null) {
      Stream<Prefix> summaryOnlyNetworks =
          ipv4af.getAggregateNetworks().entrySet().stream()
              .filter(e -> e.getValue().getSummaryOnly())
              .map(Entry::getKey);
      If suppressLonger = suppressSummarizedPrefixes(c, vrfName, summaryOnlyNetworks);
      if (suppressLonger != null) {
        bgpCommonExportPolicy.getStatements().add(suppressLonger);
      }
    }

    // The body of the export policy is a huge disjunction over many reasons routes may be exported.
    Disjunction routesShouldBeExported = new Disjunction();
    bgpCommonExportPolicy
        .getStatements()
        .add(
            new If(
                routesShouldBeExported,
                ImmutableList.of(Statements.ReturnTrue.toStaticStatement()),
                ImmutableList.of()));
    // This list of reasons to export a route will be built up over the remainder of this function.
    List<BooleanExpr> exportConditions = routesShouldBeExported.getDisjuncts();

    // Generate and distribute aggregate routes.
    if (ipv4af != null) {
      for (Entry<Prefix, CiscoNxBgpVrfAddressFamilyAggregateNetworkConfiguration> e :
          ipv4af.getAggregateNetworks().entrySet()) {
        Prefix prefix = e.getKey();
        CiscoNxBgpVrfAddressFamilyAggregateNetworkConfiguration agg = e.getValue();
        generateGenerationPolicy(c, vrfName, prefix);

        GeneratedRoute.Builder gr =
            GeneratedRoute.builder()
                .setNetwork(prefix)
                .setAdmin(CISCO_AGGREGATE_ROUTE_ADMIN_COST)
                .setGenerationPolicy(
                    computeBgpGenerationPolicyName(true, vrfName, prefix.toString()))
                .setDiscard(true);

        // Conditions to generate this route
        List<BooleanExpr> exportAggregateConditions = new ArrayList<>();
        exportAggregateConditions.add(
            new MatchPrefixSet(
                DestinationNetwork.instance(),
                new ExplicitPrefixSet(new PrefixSpace(PrefixRange.fromPrefix(prefix)))));
        exportAggregateConditions.add(new MatchProtocol(RoutingProtocol.AGGREGATE));

        // If defined, set attribute map for aggregate network
        BooleanExpr weInterior = BooleanExprs.TRUE;
        String attributeMapName = agg.getAttributeMap();
        if (attributeMapName != null) {
          RouteMap attributeMap = _routeMaps.get(attributeMapName);
          if (attributeMap != null) {
            // need to apply attribute changes if this specific route is matched
            weInterior = new CallExpr(attributeMapName);
            gr.setAttributePolicy(attributeMapName);
          }
        }
        exportAggregateConditions.add(
            bgpRedistributeWithEnvironmentExpr(weInterior, OriginType.IGP));

        v.getGeneratedRoutes().add(gr.build());
        // Do export a generated aggregate.
        exportConditions.add(new Conjunction(exportAggregateConditions));
      }
    }

    // Only redistribute default route if `default-information originate` is set.
    BooleanExpr redistributeDefaultRoute =
        ipv4af == null || !ipv4af.getDefaultInformationOriginate()
            ? NOT_DEFAULT_ROUTE
            : BooleanExprs.TRUE;

    // Export RIP routes that should be redistributed.
    CiscoNxBgpRedistributionPolicy ripPolicy =
        ipv4af == null ? null : ipv4af.getRedistributionPolicy(RoutingProtocol.RIP);
    if (ripPolicy != null) {
      String routeMap = ripPolicy.getRouteMap();
      RouteMap map = _routeMaps.get(routeMap);
      /* TODO: how do we match on source tag (aka RIP process id)? */
      List<BooleanExpr> conditions =
          ImmutableList.of(
              new MatchProtocol(RoutingProtocol.RIP),
              redistributeDefaultRoute,
              bgpRedistributeWithEnvironmentExpr(
                  map == null ? BooleanExprs.TRUE : new CallExpr(routeMap), OriginType.INCOMPLETE));
      Conjunction rip = new Conjunction(conditions);
      rip.setComment("Redistribute RIP routes into BGP");
      exportConditions.add(rip);
    }

    // Export static routes that should be redistributed.
    CiscoNxBgpRedistributionPolicy staticPolicy =
        ipv4af == null ? null : ipv4af.getRedistributionPolicy(RoutingProtocol.STATIC);
    if (staticPolicy != null) {
      String routeMap = staticPolicy.getRouteMap();
      RouteMap map = _routeMaps.get(routeMap);
      List<BooleanExpr> conditions =
          ImmutableList.of(
              new MatchProtocol(RoutingProtocol.STATIC),
              redistributeDefaultRoute,
              bgpRedistributeWithEnvironmentExpr(
                  map == null ? BooleanExprs.TRUE : new CallExpr(routeMap), OriginType.INCOMPLETE));
      Conjunction staticRedist = new Conjunction(conditions);
      staticRedist.setComment("Redistribute static routes into BGP");
      exportConditions.add(staticRedist);
    }

    // Export connected routes that should be redistributed.
    CiscoNxBgpRedistributionPolicy connectedPolicy =
        ipv4af == null ? null : ipv4af.getRedistributionPolicy(RoutingProtocol.CONNECTED);
    if (connectedPolicy != null) {
      String routeMap = connectedPolicy.getRouteMap();
      RouteMap map = _routeMaps.get(routeMap);
      List<BooleanExpr> conditions =
          ImmutableList.of(
              new MatchProtocol(RoutingProtocol.CONNECTED),
              redistributeDefaultRoute,
              bgpRedistributeWithEnvironmentExpr(
                  map == null ? BooleanExprs.TRUE : new CallExpr(routeMap), OriginType.INCOMPLETE));
      Conjunction connected = new Conjunction(conditions);
      connected.setComment("Redistribute connected routes into BGP");
      exportConditions.add(connected);
    }

    // Export OSPF routes that should be redistributed.
    CiscoNxBgpRedistributionPolicy ospfPolicy =
        ipv4af == null ? null : ipv4af.getRedistributionPolicy(RoutingProtocol.OSPF);
    if (ospfPolicy != null) {
      String routeMap = ospfPolicy.getRouteMap();
      RouteMap map = _routeMaps.get(routeMap);
      /* TODO: how do we match on source tag (aka OSPF process)? */
      List<BooleanExpr> conditions =
          ImmutableList.of(
              new MatchProtocol(RoutingProtocol.OSPF),
              redistributeDefaultRoute,
              bgpRedistributeWithEnvironmentExpr(
                  map == null ? BooleanExprs.TRUE : new CallExpr(routeMap), OriginType.INCOMPLETE));
      Conjunction ospf = new Conjunction(conditions);
      ospf.setComment("Redistribute OSPF routes into BGP");
      exportConditions.add(ospf);
    }

    // Now we add all the per-network export policies.
    if (ipv4af != null) {
      ipv4af
          .getIpNetworks()
          .forEach(
              (prefix, routeMapOrEmpty) -> {
                PrefixSpace exportSpace = new PrefixSpace(PrefixRange.fromPrefix(prefix));
                List<BooleanExpr> exportNetworkConditions =
                    ImmutableList.of(
                        new MatchPrefixSet(
                            DestinationNetwork.instance(), new ExplicitPrefixSet(exportSpace)),
                        new Not(
                            new MatchProtocol(
                                RoutingProtocol.BGP,
                                RoutingProtocol.IBGP,
                                RoutingProtocol.AGGREGATE)),
                        bgpRedistributeWithEnvironmentExpr(
                            _routeMaps.containsKey(routeMapOrEmpty)
                                ? new CallExpr(routeMapOrEmpty)
                                : BooleanExprs.TRUE,
                            OriginType.IGP));
                newBgpProcess.addToOriginationSpace(exportSpace);
                exportConditions.add(new Conjunction(exportNetworkConditions));
              });
    }

    CiscoNxBgpVrfAddressFamilyConfiguration ipv6af = nxBgpVrf.getIpv6UnicastAddressFamily();
    if (ipv6af != null) {
      ipv6af
          .getIpv6Networks()
          .forEach(
              (prefix6, routeMapOrEmpty) -> {
                List<BooleanExpr> exportNetworkConditions =
                    ImmutableList.of(
                        new MatchPrefix6Set(
                            new DestinationNetwork6(),
                            new ExplicitPrefix6Set(
                                new Prefix6Space(Prefix6Range.fromPrefix6(prefix6)))),
                        new Not(
                            new MatchProtocol(
                                RoutingProtocol.BGP,
                                RoutingProtocol.IBGP,
                                RoutingProtocol.AGGREGATE)),
                        bgpRedistributeWithEnvironmentExpr(
                            _routeMaps.containsKey(routeMapOrEmpty)
                                ? new CallExpr(routeMapOrEmpty)
                                : BooleanExprs.TRUE,
                            OriginType.IGP));
                exportConditions.add(new Conjunction(exportNetworkConditions));
              });
    }

    // Always export BGP or IBGP routes.
    exportConditions.add(new MatchProtocol(RoutingProtocol.BGP, RoutingProtocol.IBGP));

    // Finally, the export policy ends with returning false: do not export unmatched routes.
    bgpCommonExportPolicy.getStatements().add(Statements.ReturnFalse.toStaticStatement());

    // Generate BGP_NETWORK6_NETWORKS filter.
    if (ipv6af != null) {
      List<Route6FilterLine> lines =
          ipv6af.getIpv6Networks().keySet().stream()
              .map(p6 -> new Route6FilterLine(LineAction.PERMIT, Prefix6Range.fromPrefix6(p6)))
              .collect(ImmutableList.toImmutableList());
      Route6FilterList localFilter6 =
          new Route6FilterList("~BGP_NETWORK6_NETWORKS_FILTER:" + vrfName + "~", lines);
      c.getRoute6FilterLists().put(localFilter6.getName(), localFilter6);
    }

    // Before we process any neighbors, execute the inheritance.
    nxBgpGlobal.doInherit(_w);

    // Process active neighbors first.
    Map<Prefix, BgpActivePeerConfig> activeNeighbors =
        CiscoNxConversions.getNeighbors(c, v, newBgpProcess, nxBgpGlobal, nxBgpVrf, _w);
    newBgpProcess.setNeighbors(ImmutableSortedMap.copyOf(activeNeighbors));

    // Process passive neighbors next
    Map<Prefix, BgpPassivePeerConfig> passiveNeighbors =
        CiscoNxConversions.getPassiveNeighbors(c, v, newBgpProcess, nxBgpGlobal, nxBgpVrf, _w);
    newBgpProcess.setPassiveNeighbors(ImmutableSortedMap.copyOf(passiveNeighbors));

    return newBgpProcess;
  }

  private org.batfish.datamodel.BgpProcess toBgpProcess(
      final Configuration c, BgpProcess proc, String vrfName) {
    org.batfish.datamodel.Vrf v = c.getVrfs().get(vrfName);
    Ip bgpRouterId = getBgpRouterId(c, vrfName, proc);
    int ebgpAdmin = RoutingProtocol.BGP.getDefaultAdministrativeCost(c.getConfigurationFormat());
    int ibgpAdmin = RoutingProtocol.IBGP.getDefaultAdministrativeCost(c.getConfigurationFormat());
    org.batfish.datamodel.BgpProcess newBgpProcess =
        new org.batfish.datamodel.BgpProcess(bgpRouterId, ebgpAdmin, ibgpAdmin);
    BgpTieBreaker tieBreaker = proc.getTieBreaker();
    if (tieBreaker != null) {
      newBgpProcess.setTieBreaker(tieBreaker);
    }
    MultipathEquivalentAsPathMatchMode multipathEquivalentAsPathMatchMode =
        proc.getAsPathMultipathRelax() ? PATH_LENGTH : EXACT_PATH;
    newBgpProcess.setMultipathEquivalentAsPathMatchMode(multipathEquivalentAsPathMatchMode);
    boolean multipathEbgp = false;
    boolean multipathIbgp = false;
    if (firstNonNull(proc.getMaximumPaths(), 0) > 1) {
      multipathEbgp = true;
      multipathIbgp = true;
    }
    if (firstNonNull(proc.getMaximumPathsEbgp(), 0) > 1) {
      multipathEbgp = true;
    }
    if (firstNonNull(proc.getMaximumPathsIbgp(), 0) > 1) {
      multipathIbgp = true;
    }
    newBgpProcess.setMultipathEbgp(multipathEbgp);
    newBgpProcess.setMultipathIbgp(multipathIbgp);

    int defaultMetric = proc.getDefaultMetric();

    /*
     * Create common bgp export policy. This policy encompasses network
     * statements, aggregate-address with/without summary-only, redistribution
     * from other protocols, and default-origination
     */
    RoutingPolicy bgpCommonExportPolicy =
        new RoutingPolicy(computeBgpCommonExportPolicyName(vrfName), c);
    c.getRoutingPolicies().put(bgpCommonExportPolicy.getName(), bgpCommonExportPolicy);
    List<Statement> bgpCommonExportStatements = bgpCommonExportPolicy.getStatements();

    // Never export routes suppressed because they are more specific than summary-only aggregate
    Stream<Prefix> summaryOnlyNetworks =
        proc.getAggregateNetworks().entrySet().stream()
            .filter(e -> e.getValue().getSummaryOnly())
            .map(Entry::getKey);
    If suppressSummaryOnly = suppressSummarizedPrefixes(c, vrfName, summaryOnlyNetworks);
    if (suppressSummaryOnly != null) {
      bgpCommonExportStatements.add(suppressSummaryOnly);
    }

    // The body of the export policy is a huge disjunction over many reasons routes may be exported.
    Disjunction routesShouldBeExported = new Disjunction();
    bgpCommonExportStatements.add(
        new If(
            routesShouldBeExported,
            ImmutableList.of(Statements.ReturnTrue.toStaticStatement()),
            ImmutableList.of()));
    // This list of reasons to export a route will be built up over the remainder of this function.
    List<BooleanExpr> exportConditions = routesShouldBeExported.getDisjuncts();

    // Finally, the export policy ends with returning false: do not export unmatched routes.
    bgpCommonExportStatements.add(Statements.ReturnFalse.toStaticStatement());

    // Export the generated routes for aggregate ipv4 addresses
    for (Entry<Prefix, BgpAggregateIpv4Network> e : proc.getAggregateNetworks().entrySet()) {
      Prefix prefix = e.getKey();
      BgpAggregateIpv4Network aggNet = e.getValue();

      // Generate a policy that matches routes to be aggregated.
      generateGenerationPolicy(c, vrfName, prefix);

      GeneratedRoute.Builder gr =
          GeneratedRoute.builder()
              .setNetwork(prefix)
              .setAdmin(CISCO_AGGREGATE_ROUTE_ADMIN_COST)
              .setGenerationPolicy(computeBgpGenerationPolicyName(true, vrfName, prefix.toString()))
              .setDiscard(true);

      // Conditions to generate this route
      List<BooleanExpr> exportAggregateConditions = new ArrayList<>();
      exportAggregateConditions.add(
          new MatchPrefixSet(
              DestinationNetwork.instance(),
              new ExplicitPrefixSet(new PrefixSpace(PrefixRange.fromPrefix(prefix)))));
      exportAggregateConditions.add(new MatchProtocol(RoutingProtocol.AGGREGATE));

      // If defined, set attribute map for aggregate network
      BooleanExpr weInterior = BooleanExprs.TRUE;
      String attributeMapName = aggNet.getAttributeMap();
      if (attributeMapName != null) {
        RouteMap attributeMap = _routeMaps.get(attributeMapName);
        if (attributeMap != null) {
          // need to apply attribute changes if this specific route is matched
          weInterior = new CallExpr(attributeMapName);
          gr.setAttributePolicy(attributeMapName);
        }
      }
      exportAggregateConditions.add(bgpRedistributeWithEnvironmentExpr(weInterior, OriginType.IGP));

      v.getGeneratedRoutes().add(gr.build());
      // Do export a generated aggregate.
      exportConditions.add(new Conjunction(exportAggregateConditions));
    }

    // add generated routes for aggregate ipv6 addresses
    // TODO: merge with above to make cleaner
    for (Entry<Prefix6, BgpAggregateIpv6Network> e : proc.getAggregateIpv6Networks().entrySet()) {
      Prefix6 prefix6 = e.getKey();
      BgpAggregateIpv6Network aggNet = e.getValue();
      int prefixLength = prefix6.getPrefixLength();
      SubRange prefixRange = new SubRange(prefixLength + 1, Prefix6.MAX_PREFIX_LENGTH);

      // create generation policy for aggregate network
      String generationPolicyName =
          computeBgpGenerationPolicyName(false, vrfName, prefix6.toString());
      RoutingPolicy.builder()
          .setOwner(c)
          .setName(generationPolicyName)
          .addStatement(
              new If(
                  new MatchPrefix6Set(
                      new DestinationNetwork6(),
                      new ExplicitPrefix6Set(
                          new Prefix6Space(
                              Collections.singleton(new Prefix6Range(prefix6, prefixRange))))),
                  ImmutableList.of(Statements.ReturnTrue.toStaticStatement())))
          .build();
      GeneratedRoute6 gr = new GeneratedRoute6(prefix6, CISCO_AGGREGATE_ROUTE_ADMIN_COST);
      gr.setGenerationPolicy(generationPolicyName);
      gr.setDiscard(true);
      v.getGeneratedIpv6Routes().add(gr);

      // set attribute map for aggregate network
      String attributeMapName = aggNet.getAttributeMap();
      if (attributeMapName != null) {
        RouteMap attributeMap = _routeMaps.get(attributeMapName);
        if (attributeMap != null) {
          gr.setAttributePolicy(attributeMapName);
        }
      }
    }

    // Export RIP routes that should be redistributed.
    BgpRedistributionPolicy redistributeRipPolicy =
        proc.getRedistributionPolicies().get(RoutingProtocol.RIP);
    if (redistributeRipPolicy != null) {
      BooleanExpr weInterior = BooleanExprs.TRUE;
      Conjunction exportRipConditions = new Conjunction();
      exportRipConditions.setComment("Redistribute RIP routes into BGP");
      exportRipConditions.getConjuncts().add(new MatchProtocol(RoutingProtocol.RIP));
      String mapName = redistributeRipPolicy.getRouteMap();
      if (mapName != null) {
        RouteMap redistributeRipRouteMap = _routeMaps.get(mapName);
        if (redistributeRipRouteMap != null) {
          weInterior = new CallExpr(mapName);
        }
      }
      BooleanExpr we = bgpRedistributeWithEnvironmentExpr(weInterior, OriginType.INCOMPLETE);
      exportRipConditions.getConjuncts().add(we);
      exportConditions.add(exportRipConditions);
    }

    // Export static routes that should be redistributed.
    BgpRedistributionPolicy redistributeStaticPolicy =
        proc.getRedistributionPolicies().get(RoutingProtocol.STATIC);
    if (redistributeStaticPolicy != null) {
      BooleanExpr weInterior = BooleanExprs.TRUE;
      Conjunction exportStaticConditions = new Conjunction();
      exportStaticConditions.setComment("Redistribute static routes into BGP");
      exportStaticConditions.getConjuncts().add(new MatchProtocol(RoutingProtocol.STATIC));
      String mapName = redistributeStaticPolicy.getRouteMap();
      if (mapName != null) {
        RouteMap redistributeStaticRouteMap = _routeMaps.get(mapName);
        if (redistributeStaticRouteMap != null) {
          weInterior = new CallExpr(mapName);
        }
      }
      BooleanExpr we = bgpRedistributeWithEnvironmentExpr(weInterior, OriginType.INCOMPLETE);
      exportStaticConditions.getConjuncts().add(we);
      exportConditions.add(exportStaticConditions);
    }

    // Export connected routes that should be redistributed.
    BgpRedistributionPolicy redistributeConnectedPolicy =
        proc.getRedistributionPolicies().get(RoutingProtocol.CONNECTED);
    if (redistributeConnectedPolicy != null) {
      BooleanExpr weInterior = BooleanExprs.TRUE;
      Conjunction exportConnectedConditions = new Conjunction();
      exportConnectedConditions.setComment("Redistribute connected routes into BGP");
      exportConnectedConditions.getConjuncts().add(new MatchProtocol(RoutingProtocol.CONNECTED));
      String mapName = redistributeConnectedPolicy.getRouteMap();
      if (mapName != null) {
        RouteMap redistributeConnectedRouteMap = _routeMaps.get(mapName);
        if (redistributeConnectedRouteMap != null) {
          weInterior = new CallExpr(mapName);
        }
      }
      BooleanExpr we = bgpRedistributeWithEnvironmentExpr(weInterior, OriginType.INCOMPLETE);
      exportConnectedConditions.getConjuncts().add(we);
      exportConditions.add(exportConnectedConditions);
    }

    // Export OSPF routes that should be redistributed.
    BgpRedistributionPolicy redistributeOspfPolicy =
        proc.getRedistributionPolicies().get(RoutingProtocol.OSPF);
    if (redistributeOspfPolicy != null) {
      BooleanExpr weInterior = BooleanExprs.TRUE;
      Conjunction exportOspfConditions = new Conjunction();
      exportOspfConditions.setComment("Redistribute OSPF routes into BGP");
      exportOspfConditions.getConjuncts().add(new MatchProtocol(RoutingProtocol.OSPF));
      String mapName = redistributeOspfPolicy.getRouteMap();
      if (mapName != null) {
        RouteMap redistributeOspfRouteMap = _routeMaps.get(mapName);
        if (redistributeOspfRouteMap != null) {
          weInterior = new CallExpr(mapName);
        }
      }
      BooleanExpr we = bgpRedistributeWithEnvironmentExpr(weInterior, OriginType.INCOMPLETE);
      exportOspfConditions.getConjuncts().add(we);
      exportConditions.add(exportOspfConditions);
    }

    // cause ip peer groups to inherit unset fields from owning named peer
    // group if it exists, and then always from process master peer group
    Set<LeafBgpPeerGroup> leafGroups = new LinkedHashSet<>();
    leafGroups.addAll(proc.getIpPeerGroups().values());
    leafGroups.addAll(proc.getIpv6PeerGroups().values());
    leafGroups.addAll(proc.getDynamicIpPeerGroups().values());
    leafGroups.addAll(proc.getDynamicIpv6PeerGroups().values());
    for (LeafBgpPeerGroup lpg : leafGroups) {
      lpg.inheritUnsetFields(proc, this);
    }

    // create origination prefilter from listed advertised networks
    proc.getIpNetworks()
        .forEach(
            (prefix, bgpNetwork) -> {
              String mapName = bgpNetwork.getRouteMapName();
              BooleanExpr weExpr = BooleanExprs.TRUE;
              if (mapName != null) {
                RouteMap routeMap = _routeMaps.get(mapName);
                if (routeMap != null) {
                  weExpr = new CallExpr(mapName);
                }
              }
              BooleanExpr we = bgpRedistributeWithEnvironmentExpr(weExpr, OriginType.IGP);
              Conjunction exportNetworkConditions = new Conjunction();
              PrefixSpace space = new PrefixSpace();
              space.addPrefix(prefix);
              newBgpProcess.addToOriginationSpace(space);
              exportNetworkConditions
                  .getConjuncts()
                  .add(
                      new MatchPrefixSet(
                          DestinationNetwork.instance(), new ExplicitPrefixSet(space)));
              exportNetworkConditions
                  .getConjuncts()
                  .add(
                      new Not(
                          new MatchProtocol(
                              RoutingProtocol.BGP,
                              RoutingProtocol.IBGP,
                              RoutingProtocol.AGGREGATE)));
              exportNetworkConditions.getConjuncts().add(we);
              exportConditions.add(exportNetworkConditions);
            });
    if (!proc.getIpv6Networks().isEmpty()) {
      String localFilter6Name = "~BGP_NETWORK6_NETWORKS_FILTER:" + vrfName + "~";
      Route6FilterList localFilter6 = new Route6FilterList(localFilter6Name);
      proc.getIpv6Networks()
          .forEach(
              (prefix6, bgpNetwork6) -> {
                int prefixLen = prefix6.getPrefixLength();
                Route6FilterLine line =
                    new Route6FilterLine(
                        LineAction.PERMIT, prefix6, new SubRange(prefixLen, prefixLen));
                localFilter6.addLine(line);
                String mapName = bgpNetwork6.getRouteMapName();
                if (mapName != null) {
                  RouteMap routeMap = _routeMaps.get(mapName);
                  if (routeMap != null) {
                    BooleanExpr we =
                        bgpRedistributeWithEnvironmentExpr(new CallExpr(mapName), OriginType.IGP);
                    Conjunction exportNetwork6Conditions = new Conjunction();
                    Prefix6Space space6 = new Prefix6Space();
                    space6.addPrefix6(prefix6);
                    exportNetwork6Conditions
                        .getConjuncts()
                        .add(
                            new MatchPrefix6Set(
                                new DestinationNetwork6(), new ExplicitPrefix6Set(space6)));
                    exportNetwork6Conditions
                        .getConjuncts()
                        .add(
                            new Not(
                                new MatchProtocol(
                                    RoutingProtocol.BGP,
                                    RoutingProtocol.IBGP,
                                    RoutingProtocol.AGGREGATE)));
                    exportNetwork6Conditions.getConjuncts().add(we);
                    exportConditions.add(exportNetwork6Conditions);
                  }
                }
              });
      c.getRoute6FilterLists().put(localFilter6Name, localFilter6);
    }

    // Export BGP and IBGP routes.
    exportConditions.add(new MatchProtocol(RoutingProtocol.BGP, RoutingProtocol.IBGP));

    for (LeafBgpPeerGroup lpg : leafGroups) {
      if (!lpg.getActive() || lpg.getShutdown()) {
        continue;
      }
      if (lpg.getRemoteAs() == null) {
        _w.redFlag("No remote-as set for peer: " + lpg.getName());
        continue;
      }
      if (lpg instanceof Ipv6BgpPeerGroup || lpg instanceof DynamicIpv6BgpPeerGroup) {
        // TODO: implement ipv6 bgp neighbors
        continue;
      }
      // update source
      String updateSourceInterface = lpg.getUpdateSource();
      boolean ipv4 = lpg.getNeighborPrefix() != null;
      Ip updateSource = getUpdateSource(c, vrfName, lpg, updateSourceInterface, ipv4);

      // Get default-originate generation policy (if Cisco) or export policy (if Arista)
      String defaultOriginateExportMap = null;
      String defaultOriginateGenerationMap = null;
      if (lpg.getDefaultOriginate()) {
        if (c.getConfigurationFormat() == ConfigurationFormat.ARISTA) {
          defaultOriginateExportMap = lpg.getDefaultOriginateMap();
        } else {
          defaultOriginateGenerationMap = lpg.getDefaultOriginateMap();
        }
      }

      // Generate import and export policies
      String peerImportPolicyName = generateBgpImportPolicy(lpg, vrfName, c, _w);
      generateBgpExportPolicy(lpg, vrfName, ipv4, defaultOriginateExportMap, c, _w);

      // If defaultOriginate is set, create default route for this peer group
      GeneratedRoute.Builder defaultRoute = null;
      GeneratedRoute6.Builder defaultRoute6;
      if (lpg.getDefaultOriginate()) {
        defaultRoute = GeneratedRoute.builder();
        defaultRoute.setNetwork(Prefix.ZERO);
        defaultRoute.setAdmin(MAX_ADMINISTRATIVE_COST);
        defaultRoute6 = new GeneratedRoute6.Builder();
        defaultRoute6.setNetwork(Prefix6.ZERO);
        defaultRoute6.setAdmin(MAX_ADMINISTRATIVE_COST);

        if (defaultOriginateGenerationMap != null
            && c.getRoutingPolicies().containsKey(defaultOriginateGenerationMap)) {
          // originate contingent on generation policy
          if (ipv4) {
            defaultRoute.setGenerationPolicy(defaultOriginateGenerationMap);
          } else {
            defaultRoute6.setGenerationPolicy(defaultOriginateGenerationMap);
          }
        }
      }

      Ip clusterId = lpg.getClusterId();
      if (clusterId == null) {
        clusterId = bgpRouterId;
      }
      String description = lpg.getDescription();
      Long pgLocalAs = lpg.getLocalAs();
      long localAs = pgLocalAs != null ? pgLocalAs : proc.getProcnum();

      BgpPeerConfig.Builder<?, ?> newNeighborBuilder;
      if (lpg instanceof IpBgpPeerGroup) {
        IpBgpPeerGroup ipg = (IpBgpPeerGroup) lpg;
        newNeighborBuilder =
            BgpActivePeerConfig.builder()
                .setPeerAddress(ipg.getIp())
                .setRemoteAs(lpg.getRemoteAs());
      } else if (lpg instanceof DynamicIpBgpPeerGroup) {
        DynamicIpBgpPeerGroup dpg = (DynamicIpBgpPeerGroup) lpg;
        LongSpace.Builder asns = LongSpace.builder().including(dpg.getRemoteAs());
        Optional.ofNullable(dpg.getAlternateAs()).ifPresent(asns::includingAll);
        newNeighborBuilder =
            BgpPassivePeerConfig.builder()
                .setPeerPrefix(dpg.getPrefix())
                .setRemoteAsns(asns.build());
      } else {
        throw new VendorConversionException("Invalid BGP leaf neighbor type");
      }
      newNeighborBuilder.setBgpProcess(newBgpProcess);

      AddressFamilyCapabilities ipv4AfSettings =
          AddressFamilyCapabilities.builder()
              .setAdditionalPathsReceive(lpg.getAdditionalPathsReceive())
              .setAdditionalPathsSelectAll(lpg.getAdditionalPathsSelectAll())
              .setAdditionalPathsSend(lpg.getAdditionalPathsSend())
              .setAllowLocalAsIn(lpg.getAllowAsIn())
              .setAllowRemoteAsOut(firstNonNull(lpg.getDisablePeerAsCheck(), Boolean.TRUE))
              /*
               * On Arista EOS, advertise-inactive is a command that we parse and extract;
               *
               * On Cisco IOS & NXOS, advertise-inactive is true by default. This can be modified by
               * "bgp suppress-inactive" command,
               * which we currently do not parse/extract. So we choose the default value here.
               *
               * For other Cisco OS variations (e.g., IOS-XR) we did not find a similar command and for now,
               * we assume behavior to be identical to IOS/NXOS family.
               */
              .setAdvertiseInactive(
                  _vendor.equals(ConfigurationFormat.ARISTA) ? lpg.getAdvertiseInactive() : true)
              .setSendCommunity(lpg.getSendCommunity())
              .build();
      newNeighborBuilder.setIpv4UnicastAddressFamily(
          Ipv4UnicastAddressFamily.builder()
              .setAddressFamilyCapabilities(ipv4AfSettings)
              .setImportPolicy(peerImportPolicyName)
              .setExportPolicy(computeBgpPeerExportPolicyName(vrfName, lpg.getName()))
              .setRouteReflectorClient(lpg.getRouteReflectorClient())
              .build());
      newNeighborBuilder.setClusterId(clusterId.asLong());
      newNeighborBuilder.setDefaultMetric(defaultMetric);
      newNeighborBuilder.setDescription(description);
      newNeighborBuilder.setEbgpMultihop(lpg.getEbgpMultihop());
      if (defaultRoute != null) {
        newNeighborBuilder.setGeneratedRoutes(ImmutableSet.of(defaultRoute.build()));
      }
      newNeighborBuilder.setGroup(lpg.getGroupName());
      newNeighborBuilder.setLocalAs(localAs);
      newNeighborBuilder.setLocalIp(updateSource);
      newNeighborBuilder.build();
    }
    return newBgpProcess;
  }

  private static final Pattern INTERFACE_WITH_SUBINTERFACE = Pattern.compile("^(.*)\\.(\\d+)$");

  /**
   * Returns the MTU that should be assigned to the given interface, taking into account
   * vendor-specific conventions such as Arista subinterfaces.
   */
  private int getInterfaceMtu(Interface iface) {
    if (_vendor == ConfigurationFormat.ARISTA) {
      Matcher m = INTERFACE_WITH_SUBINTERFACE.matcher(iface.getName());
      if (m.matches()) {
        String parentInterfaceName = m.group(1);
        Interface parentInterface = _interfaces.get(parentInterfaceName);
        if (parentInterface != null) {
          return parentInterface.getMtu();
        }
      }
    }

    return iface.getMtu();
  }

  private org.batfish.datamodel.Interface toInterface(
      String ifaceName, Interface iface, Map<String, IpAccessList> ipAccessLists, Configuration c) {
    org.batfish.datamodel.Interface newIface =
        org.batfish.datamodel.Interface.builder()
            .setName(ifaceName)
            .setOwner(c)
            .setType(computeInterfaceType(iface.getName(), c.getConfigurationFormat()))
            .build();
    if (newIface.getInterfaceType() == InterfaceType.VLAN) {
      newIface.setVlan(CommonUtil.getInterfaceVlanNumber(ifaceName));
    }
    String vrfName = iface.getVrf();
    Vrf vrf = _vrfs.computeIfAbsent(vrfName, Vrf::new);
    newIface.setDescription(iface.getDescription());
    newIface.setActive(iface.getActive());
    newIface.setChannelGroup(iface.getChannelGroup());
    newIface.setCryptoMap(iface.getCryptoMap());
    newIface.setHsrpGroups(
        CollectionUtil.toImmutableMap(
            iface.getHsrpGroups(), Entry::getKey, e -> CiscoConversions.toHsrpGroup(e.getValue())));
    newIface.setHsrpVersion(iface.getHsrpVersion());
    newIface.setAutoState(iface.getAutoState());
    newIface.setVrf(c.getVrfs().get(vrfName));
    newIface.setSpeed(
        firstNonNull(
            iface.getSpeed(),
            Interface.getDefaultSpeed(iface.getName(), c.getConfigurationFormat())));
    newIface.setBandwidth(
        firstNonNull(
            iface.getBandwidth(),
            newIface.getSpeed(),
            Interface.getDefaultBandwidth(iface.getName(), c.getConfigurationFormat())));
    if (iface.getDhcpRelayClient()) {
      newIface.setDhcpRelayAddresses(_dhcpRelayServers);
    } else {
      newIface.setDhcpRelayAddresses(ImmutableList.copyOf(iface.getDhcpRelayAddresses()));
    }
    newIface.setMlagId(iface.getMlagId());
    newIface.setMtu(getInterfaceMtu(iface));
    newIface.setOspfPointToPoint(iface.getOspfPointToPoint());
    newIface.setProxyArp(iface.getProxyArp());
    newIface.setSpanningTreePortfast(iface.getSpanningTreePortfast());
    newIface.setSwitchport(iface.getSwitchport());
    newIface.setDeclaredNames(ImmutableSortedSet.copyOf(iface.getDeclaredNames()));

    // All prefixes is the combination of the interface prefix + any secondary prefixes.
    ImmutableSet.Builder<InterfaceAddress> allPrefixes = ImmutableSet.builder();
    if (iface.getAddress() != null) {
      newIface.setAddress(iface.getAddress());
      allPrefixes.add(iface.getAddress());
    }
    allPrefixes.addAll(iface.getSecondaryAddresses());
    newIface.setAllAddresses(allPrefixes.build());

    if (!iface.getOspfShutdown()) {
      OspfProcess proc =
          iface.getOspfProcess() != null
              ? vrf.getOspfProcesses().get(iface.getOspfProcess())
              : Iterables.getLast(vrf.getOspfProcesses().values(), null);
      if (proc != null) {
        if (firstNonNull(
            iface.getOspfPassive(),
            proc.getPassiveInterfaceDefault()
                ^ proc.getNonDefaultInterfaces().contains(ifaceName))) {
          proc.getPassiveInterfaces().add(ifaceName);
        }
        newIface.setOspfAreaName(iface.getOspfArea());
        newIface.setOspfCost(iface.getOspfCost());
        newIface.setOspfDeadInterval(iface.getOspfDeadInterval());
        newIface.setOspfHelloMultiplier(iface.getOspfHelloMultiplier());
        newIface.setOspfProcess(proc.getName());
      } else if (iface.getOspfArea() != null
          || iface.getOspfCost() != null
          || iface.getOspfPassive() != null) {
        _w.redFlag(
            "Interface: '" + ifaceName + "' contains OSPF settings, but there is no OSPF process");
      }
    }

    EigrpProcess eigrpProcess = null;
    if (iface.getAddress() != null) {
      for (EigrpProcess process : vrf.getEigrpProcesses().values()) {
        if (process.getNetworks().contains(iface.getAddress().getPrefix())) {
          // Found a process on interface
          if (eigrpProcess != null) {
            // Cisco does not recommend running multiple EIGRP autonomous systems on the same
            // interface
            _w.redFlag("Interface: '" + iface.getName() + "' matches multiple EIGRP processes");
            break;
          }
          eigrpProcess = process;
        }
      }
    }
    // Let toEigrpProcess handle null asn failure
    if (eigrpProcess != null && eigrpProcess.getAsn() != null) {
      boolean passive =
          eigrpProcess
              .getInterfacePassiveStatus()
              .getOrDefault(getNewInterfaceName(iface), eigrpProcess.getPassiveInterfaceDefault());

      // For bandwidth/delay, defaults are separate from actuals to inform metric calculations
      EigrpMetric metric =
          EigrpMetric.builder()
              .setBandwidth(iface.getBandwidth())
              .setMode(eigrpProcess.getMode())
              .setDefaultBandwidth(
                  Interface.getDefaultBandwidth(iface.getName(), c.getConfigurationFormat()))
              .setDefaultDelay(
                  Interface.getDefaultDelay(iface.getName(), c.getConfigurationFormat()))
              .setDelay(iface.getDelay())
              .build();

      List<If> redistributePolicyStatements =
          eigrpRedistributionPoliciesToStatements(
              eigrpProcess.getRedistributionPolicies().values(), eigrpProcess, this);
<<<<<<< HEAD
      List<If> mergedsWithAllowSelfAsn =
=======
      List<If> redistributeAndAllowEigrpFromSelfAsn =
>>>>>>> b7e371d5
          clearFalseStatementsAndAddMatchOwnAsn(
              redistributePolicyStatements, eigrpProcess.getAsn());

      String policyName =
          String.format("~EIGRP_EXPORT_POLICY_%s_%s_%s", vrfName, eigrpProcess.getAsn(), ifaceName);
      RoutingPolicy routingPolicy =
          insertDistributeListFilterAndGetPolicy(
              c,
              this,
              eigrpProcess.getOutboundInterfaceDistributeLists().get(newIface.getName()),
<<<<<<< HEAD
              mergedsWithAllowSelfAsn,
=======
              redistributeAndAllowEigrpFromSelfAsn,
>>>>>>> b7e371d5
              policyName);

      c.getRoutingPolicies().put(policyName, routingPolicy);

      newIface.setEigrp(
          EigrpInterfaceSettings.builder()
              .setAsn(eigrpProcess.getAsn())
              .setEnabled(true)
              .setExportPolicy(policyName)
              .setMetric(metric)
              .setPassive(passive)
              .build());
      if (newIface.getEigrp() == null) {
        _w.redFlag("Interface: '" + iface.getName() + "' failed to set EIGRP settings");
      }
    }

    boolean level1 = false;
    boolean level2 = false;
    IsisProcess isisProcess = vrf.getIsisProcess();
    if (isisProcess != null && iface.getIsisInterfaceMode() != IsisInterfaceMode.UNSET) {
      switch (isisProcess.getLevel()) {
        case LEVEL_1:
          level1 = true;
          break;
        case LEVEL_1_2:
          level1 = true;
          level2 = true;
          break;
        case LEVEL_2:
          level2 = true;
          break;
        default:
          throw new VendorConversionException("Invalid IS-IS level");
      }
      IsisInterfaceSettings.Builder isisInterfaceSettingsBuilder = IsisInterfaceSettings.builder();
      IsisInterfaceLevelSettings levelSettings =
          IsisInterfaceLevelSettings.builder()
              .setCost(iface.getIsisCost())
              .setMode(iface.getIsisInterfaceMode())
              .build();
      if (level1) {
        isisInterfaceSettingsBuilder.setLevel1(levelSettings);
      }
      if (level2) {
        isisInterfaceSettingsBuilder.setLevel2(levelSettings);
      }
      newIface.setIsis(isisInterfaceSettingsBuilder.build());
    }

    // subinterface settings
    newIface.setEncapsulationVlan(iface.getEncapsulationVlan());

    // switch settings
    newIface.setAccessVlan(iface.getAccessVlan());

    if (iface.getSwitchportMode() == SwitchportMode.TRUNK) {
      newIface.setNativeVlan(firstNonNull(iface.getNativeVlan(), 1));
    }

    newIface.setSwitchportMode(iface.getSwitchportMode());
    SwitchportEncapsulationType encapsulation = iface.getSwitchportTrunkEncapsulation();
    if (encapsulation == null) { // no encapsulation set, so use default..
      // TODO: check if this is OK
      encapsulation = SwitchportEncapsulationType.DOT1Q;
    }
    newIface.setSwitchportTrunkEncapsulation(encapsulation);
    if (iface.getSwitchportMode() == SwitchportMode.TRUNK) {
      /*
       * Compute allowed VLANs:
       * - If allowed VLANs are set, honor them;
       * - Otherwise prune allowed VLANs based on configured trunk groups (if any).
       *
       * https://www.arista.com/en/um-eos/eos-section-19-3-vlan-configuration-procedures#ww1152330
       */
      if (iface.getAllowedVlans() != null) {
        newIface.setAllowedVlans(iface.getAllowedVlans());
      } else if (!iface.getVlanTrunkGroups().isEmpty()) {
        newIface.setAllowedVlans(
            iface.getVlanTrunkGroups().stream()
                .map(_eosVlanTrunkGroups::get)
                .map(VlanTrunkGroup::getVlans)
                .reduce(IntegerSpace::union)
                .get());
      } else {
        newIface.setAllowedVlans(Interface.ALL_VLANS);
      }
    }

    String incomingFilterName = iface.getIncomingFilter();
    if (incomingFilterName != null) {
      newIface.setIncomingFilter(ipAccessLists.get(incomingFilterName));
    }
    String outgoingFilterName = iface.getOutgoingFilter();
    if (outgoingFilterName != null) {
      newIface.setOutgoingFilter(ipAccessLists.get(outgoingFilterName));
    }
    // Apply zone outgoing filter if necessary
    applyZoneFilter(iface, newIface, c);

    /*
     * NAT rules are specified at the top level, but are applied as incoming transformations on the
     * outside interface (outside-to-inside) and outgoing transformations on the outside interface
     * (inside-to-outside)
     *
     * Currently, only static NATs have both incoming and outgoing transformations
     */

    List<CiscoAsaNat> ciscoAsaNats = firstNonNull(_ciscoAsaNats, ImmutableList.of());
    List<CiscoIosNat> ciscoIosNats = firstNonNull(_ciscoIosNats, ImmutableList.of());
    List<AristaDynamicSourceNat> aristaDynamicSourceNats =
        firstNonNull(iface.getAristaNats(), ImmutableList.of());
    int natTypes =
        (aristaDynamicSourceNats.isEmpty() ? 0 : 1)
            + (ciscoAsaNats.isEmpty() ? 0 : 1)
            + (ciscoIosNats.isEmpty() ? 0 : 1);
    if (natTypes > 1) {
      _w.redFlag("Multiple NAT types should not be present in same configuration.");
    } else if (!aristaDynamicSourceNats.isEmpty()) {
      generateAristaDynamicSourceNats(newIface, aristaDynamicSourceNats);
    } else if (!ciscoAsaNats.isEmpty()) {
      generateCiscoAsaNatTransformations(ifaceName, newIface, ciscoAsaNats);
    } else if (!ciscoIosNats.isEmpty()) {
      generateCiscoIosNatTransformations(ifaceName, newIface, ipAccessLists, c);
    }

    String routingPolicyName = iface.getRoutingPolicy();
    if (routingPolicyName != null) {
      newIface.setRoutingPolicy(routingPolicyName);
    }

    if (_vendor == ConfigurationFormat.CISCO_ASA) {
      newIface.setPostTransformationIncomingFilter(newIface.getIncomingFilter());
      newIface.setPreTransformationOutgoingFilter(newIface.getOutgoingFilter());
      newIface.setIncomingFilter(null);
      newIface.setOutgoingFilter((IpAccessList) null);
    }
    return newIface;
  }

  private void generateAristaDynamicSourceNats(
      org.batfish.datamodel.Interface newIface,
      List<AristaDynamicSourceNat> aristaDynamicSourceNats) {
    Ip interfaceIp = newIface.getConcreteAddress().getIp();
    Transformation next = null;
    for (AristaDynamicSourceNat nat : Lists.reverse(aristaDynamicSourceNats)) {
      next = nat.toTransformation(interfaceIp, _natPools, next).orElse(next);
    }
    newIface.setOutgoingTransformation(next);
  }

  private void generateCiscoAsaNatTransformations(
      String ifaceName, org.batfish.datamodel.Interface newIface, List<CiscoAsaNat> ciscoAsaNats) {

    if (!ciscoAsaNats.stream().map(CiscoAsaNat::getSection).allMatch(Section.OBJECT::equals)) {
      _w.unimplemented("No support for Twice NAT");
    }

    // ASA places incoming and outgoing object NATs as transformations on the outside interface.
    // Each NAT rule specifies an outside interface or ANY_INTERFACE
    SortedSet<CiscoAsaNat> objectNats =
        ciscoAsaNats.stream()
            .filter(nat -> nat.getSection().equals(Section.OBJECT))
            .filter(
                nat ->
                    nat.getOutsideInterface().equals(CiscoAsaNat.ANY_INTERFACE)
                        || nat.getOutsideInterface().equals(ifaceName))
            .collect(Collectors.toCollection(TreeSet::new));

    newIface.setIncomingTransformation(
        objectNats.stream()
            .map(nat -> nat.toIncomingTransformation(_networkObjects, _w))
            .collect(
                Collectors.collectingAndThen(
                    Collectors.toList(), CiscoAsaNatUtil::toTransformationChain)));

    newIface.setOutgoingTransformation(
        objectNats.stream()
            .map(nat -> nat.toOutgoingTransformation(_networkObjects, _w))
            .collect(
                Collectors.collectingAndThen(
                    Collectors.toList(), CiscoAsaNatUtil::toTransformationChain)));
  }

  private void generateCiscoIosNatTransformations(
      String ifaceName,
      org.batfish.datamodel.Interface newIface,
      Map<String, IpAccessList> ipAccessLists,
      Configuration c) {
    List<CiscoIosNat> incomingNats = new ArrayList<>();
    List<CiscoIosNat> outgoingNats = new ArrayList<>();

    // Check if this is an outside interface
    if (getNatOutside().contains(ifaceName)) {
      incomingNats.addAll(getCiscoIosNats());
      outgoingNats.addAll(getCiscoIosNats());
    }

    // Convert the IOS NATs to a mapping of transformations. Each field (source or destination)
    // can be modified independently but not jointly. A single CiscoIosNat can represent an incoming
    // NAT, an outgoing NAT, or both.

    Map<CiscoIosNat, Transformation.Builder> convertedIncomingNats =
        incomingNats.stream()
            .map(nat -> new SimpleEntry<>(nat, nat.toIncomingTransformation(_natPools)))
            .filter(entry -> entry.getValue().isPresent())
            .collect(Collectors.toMap(SimpleEntry::getKey, entry -> entry.getValue().get()));
    if (!convertedIncomingNats.isEmpty()) {
      newIface.setIncomingTransformation(
          CiscoIosNatUtil.toIncomingTransformationChain(convertedIncomingNats));
    }

    Map<CiscoIosNat, Transformation.Builder> convertedOutgoingNats =
        outgoingNats.stream()
            .map(
                nat ->
                    new SimpleEntry<>(
                        nat,
                        nat.toOutgoingTransformation(ipAccessLists, _natPools, getNatInside(), c)))
            .filter(entry -> entry.getValue().isPresent())
            .collect(Collectors.toMap(SimpleEntry::getKey, entry -> entry.getValue().get()));
    if (!convertedOutgoingNats.isEmpty()) {
      newIface.setOutgoingTransformation(
          CiscoIosNatUtil.toOutgoingTransformationChain(convertedOutgoingNats));
    }
  }

  private void applyZoneFilter(
      Interface iface, org.batfish.datamodel.Interface newIface, Configuration c) {
    String zoneName = firstNonNull(getSecurityZoneName(iface), getSecurityLevelZoneName(iface));
    if (zoneName == null) {
      return;
    }
    String zoneOutgoingAclName = computeZoneOutgoingAclName(zoneName);
    IpAccessList zoneOutgoingAcl = c.getIpAccessLists().get(zoneOutgoingAclName);
    if (zoneOutgoingAcl == null) {
      return;
    }
    String oldOutgoingFilterName = newIface.getOutgoingFilterName();
    if (oldOutgoingFilterName == null && allowsIntraZoneTraffic(zoneName)) {
      // No interface outbound filter and no interface-specific handling
      newIface.setOutgoingFilter(zoneOutgoingAcl);
      return;
    }

    // Construct a new ACL that combines filters, i.e. 1 AND (2 OR 3)
    // 1) the interface outbound filter, if it exists
    // 2) the zone filter
    // 3) interface-specific zone filtering, if necessary

    AclLineMatchExpr ifaceFilter = FalseExpr.INSTANCE;
    if (_sameSecurityTrafficIntra && !_sameSecurityTrafficInter) {
      ifaceFilter =
          new MatchSrcInterface(
              ImmutableList.of(newIface.getName()), "Allow traffic received on this interface");
    } else if (!_sameSecurityTrafficIntra && _sameSecurityTrafficInter) {
      ifaceFilter =
          new MatchSrcInterface(
              _interfacesBySecurityLevel.get(iface.getSecurityLevel()).stream()
                  .filter(other -> !other.equals(iface))
                  .map(this::getNewInterfaceName)
                  .collect(ImmutableList.toImmutableList()),
              String.format(
                  "Allow traffic received on other interfaces with security level %d",
                  iface.getSecurityLevel()));
    }

    String combinedOutgoingAclName = computeCombinedOutgoingAclName(newIface.getName());
    IpAccessList combinedOutgoingAcl;
    ImmutableList<AclLineMatchExpr> securityFilters =
        ImmutableList.of(new PermittedByAcl(zoneOutgoingAclName), ifaceFilter);

    if (oldOutgoingFilterName != null) {
      combinedOutgoingAcl =
          IpAccessList.builder()
              .setOwner(c)
              .setName(combinedOutgoingAclName)
              .setLines(
                  ImmutableList.of(
                      IpAccessListLine.accepting()
                          .setMatchCondition(
                              new AndMatchExpr(
                                  ImmutableList.of(
                                      new OrMatchExpr(securityFilters),
                                      new PermittedByAcl(oldOutgoingFilterName)),
                                  String.format(
                                      "Permit if permitted by policy for zone '%s' and permitted by"
                                          + " outgoing filter '%s'",
                                      zoneName, oldOutgoingFilterName)))
                          .build()))
              .build();
    } else {
      combinedOutgoingAcl =
          IpAccessList.builder()
              .setOwner(c)
              .setName(combinedOutgoingAclName)
              .setLines(
                  ImmutableList.of(
                      IpAccessListLine.accepting()
                          .setMatchCondition(
                              new OrMatchExpr(
                                  securityFilters,
                                  String.format(
                                      "Permit if permitted by policy for zone '%s'", zoneName)))
                          .build()))
              .build();
    }
    newIface.setOutgoingFilter(combinedOutgoingAcl);
  }

  public static String computeCombinedOutgoingAclName(String interfaceName) {
    return String.format("~COMBINED_OUTGOING_ACL~%s~", interfaceName);
  }

  // For testing.
  If convertOspfRedistributionPolicy(OspfRedistributionPolicy policy, OspfProcess proc) {
    RoutingProtocol protocol = policy.getSourceProtocol();
    // All redistribution must match the specified protocol.
    Conjunction ospfExportConditions = new Conjunction();
    if (protocol == RoutingProtocol.EIGRP) {
      ospfExportConditions
          .getConjuncts()
          .add(new MatchProtocol(RoutingProtocol.EIGRP, RoutingProtocol.EIGRP_EX));
    } else if (protocol == RoutingProtocol.ISIS_ANY) {
      ospfExportConditions
          .getConjuncts()
          .add(
              new MatchProtocol(
                  RoutingProtocol.ISIS_EL1,
                  RoutingProtocol.ISIS_EL2,
                  RoutingProtocol.ISIS_L1,
                  RoutingProtocol.ISIS_L2));
    } else {
      ospfExportConditions.getConjuncts().add(new MatchProtocol(protocol));
    }

    // Do not redistribute the default route on Cisco. For Arista, no such restriction exists
    if (_vendor != ConfigurationFormat.ARISTA) {
      ospfExportConditions.getConjuncts().add(NOT_DEFAULT_ROUTE);
    }

    ImmutableList.Builder<Statement> ospfExportStatements = ImmutableList.builder();

    // Set the metric type and value.
    ospfExportStatements.add(new SetOspfMetricType(policy.getMetricType()));
    long metric =
        policy.getMetric() != null ? policy.getMetric() : proc.getDefaultMetric(_vendor, protocol);
    // On Arista, the default route gets a special metric of 1.
    // https://www.arista.com/en/um-eos/eos-section-30-5-ospfv2-commands#ww1153059
    if (_vendor == ConfigurationFormat.ARISTA) {
      ospfExportStatements.add(
          new If(
              MATCH_DEFAULT_ROUTE,
              ImmutableList.of(new SetMetric(new LiteralLong(1L))),
              ImmutableList.of(new SetMetric(new LiteralLong(metric)))));
    } else {
      ospfExportStatements.add(new SetMetric(new LiteralLong(metric)));
    }

    // If only classful routes should be redistributed, filter to classful routes.
    if (policy.getOnlyClassfulRoutes()) {
      ospfExportConditions.getConjuncts().add(RouteIsClassful.instance());
    }

    // If a route-map filter is present, honor it.
    String exportRouteMapName = policy.getRouteMap();
    if (exportRouteMapName != null) {
      RouteMap exportRouteMap = _routeMaps.get(exportRouteMapName);
      if (exportRouteMap != null) {
        ospfExportConditions.getConjuncts().add(new CallExpr(exportRouteMapName));
      }
    }

    ospfExportStatements.add(Statements.ExitAccept.toStaticStatement());

    // Construct the policy and add it before returning.
    return new If(
        "OSPF export routes for " + protocol.protocolName(),
        ospfExportConditions,
        ospfExportStatements.build(),
        ImmutableList.of());
  }

  private org.batfish.datamodel.ospf.OspfProcess toOspfProcess(
      OspfProcess proc, String vrfName, Configuration c, CiscoConfiguration oldConfig) {
    org.batfish.datamodel.ospf.OspfProcess newProcess =
        org.batfish.datamodel.ospf.OspfProcess.builder()
            .setProcessId(proc.getName())
            .setReferenceBandwidth(proc.getReferenceBandwidth())
            .setAdminCosts(
                org.batfish.datamodel.ospf.OspfProcess.computeDefaultAdminCosts(
                    c.getConfigurationFormat()))
            .setSummaryAdminCost(
                RoutingProtocol.OSPF_IA.getSummaryAdministrativeCost(c.getConfigurationFormat()))
            .build();
    org.batfish.datamodel.Vrf vrf = c.getVrfs().get(vrfName);

    if (proc.getMaxMetricRouterLsa()) {
      newProcess.setMaxMetricTransitLinks(OspfProcess.MAX_METRIC_ROUTER_LSA);
      if (proc.getMaxMetricIncludeStub()) {
        newProcess.setMaxMetricStubNetworks(OspfProcess.MAX_METRIC_ROUTER_LSA);
      }
      newProcess.setMaxMetricExternalNetworks(proc.getMaxMetricExternalLsa());
      newProcess.setMaxMetricSummaryNetworks(proc.getMaxMetricSummaryLsa());
    }

    // establish areas and associated interfaces
    Map<Long, OspfArea.Builder> areas = new HashMap<>();
    Map<Long, ImmutableSortedSet.Builder<String>> areaInterfacesBuilders = new HashMap<>();
    // Sort networks with longer prefixes first, then lower start IPs and areas.
    SortedSet<OspfNetwork> networks =
        ImmutableSortedSet.copyOf(
            Comparator.<OspfNetwork>comparingInt(n -> n.getPrefix().getPrefixLength())
                .reversed()
                .thenComparing(n -> n.getPrefix().getStartIp())
                .thenComparingLong(OspfNetwork::getArea),
            proc.getNetworks());

    // Set RFC 1583 compatibility
    newProcess.setRfc1583Compatible(proc.getRfc1583Compatible());

    for (Entry<String, org.batfish.datamodel.Interface> e : vrf.getInterfaces().entrySet()) {
      org.batfish.datamodel.Interface iface = e.getValue();
      /*
       * Filter out interfaces that do not belong to this process, however if the process name is missing,
       * proceed down to inference based on network addresses.
       */
      Interface vsIface = _interfaces.get(iface.getName());
      if (vsIface == null) {
        // Need to look at aliases because in ASA the VI model iface will be named using the alias
        vsIface =
            _interfaces.values().stream()
                .filter(i -> iface.getName().equals(i.getAlias()))
                .findFirst()
                .get();
      }
      if (vsIface.getOspfProcess() != null && !vsIface.getOspfProcess().equals(proc.getName())) {
        continue;
      }
      ConcreteInterfaceAddress interfaceAddress = iface.getConcreteAddress();
      Long areaNum = iface.getOspfAreaName();
      // OSPF area number was not configured on the interface itself, so infer from IP address.
      if (areaNum == null) {
        if (interfaceAddress == null) {
          // This interface has no IP address configured, cannot be in an OSPF area.
          continue;
        }
        for (OspfNetwork network : networks) {
          Prefix networkPrefix = network.getPrefix();
          Ip networkAddress = networkPrefix.getStartIp();
          Ip maskedInterfaceAddress =
              interfaceAddress.getIp().getNetworkAddress(networkPrefix.getPrefixLength());
          if (maskedInterfaceAddress.equals(networkAddress)) {
            // we have a longest prefix match
            areaNum = network.getArea();
            break;
          }
        }
      }
      if (areaNum == null) {
        continue;
      }
      String ifaceName = e.getKey();
      areas.computeIfAbsent(areaNum, areaNumber -> OspfArea.builder().setNumber(areaNumber));
      ImmutableSortedSet.Builder<String> newAreaInterfacesBuilder =
          areaInterfacesBuilders.computeIfAbsent(areaNum, n -> ImmutableSortedSet.naturalOrder());
      newAreaInterfacesBuilder.add(ifaceName);
      iface.setOspfEnabled(true);
      boolean passive = proc.getPassiveInterfaces().contains(iface.getName());
      iface.setOspfPassive(passive);
    }
    areaInterfacesBuilders.forEach(
        (areaNum, interfacesBuilder) ->
            areas.get(areaNum).addInterfaces(interfacesBuilder.build()));
    proc.getNssas()
        .forEach(
            (areaId, nssaSettings) -> {
              if (!areas.containsKey(areaId)) {
                return;
              }
              areas.get(areaId).setStubType(StubType.NSSA);
              areas.get(areaId).setNssaSettings(toNssaSettings(nssaSettings));
            });

    proc.getStubs()
        .forEach(
            (areaId, stubSettings) -> {
              if (!areas.containsKey(areaId)) {
                return;
              }
              areas.get(areaId).setStubType(StubType.STUB);
              areas.get(areaId).setStubSettings(toStubSettings(stubSettings));
            });

    // create summarization filters for inter-area routes
    for (Entry<Long, Map<Prefix, OspfAreaSummary>> e1 : proc.getSummaries().entrySet()) {
      long areaLong = e1.getKey();
      Map<Prefix, OspfAreaSummary> summaries = e1.getValue();
      OspfArea.Builder area = areas.get(areaLong);
      String summaryFilterName = "~OSPF_SUMMARY_FILTER:" + vrfName + ":" + areaLong + "~";
      RouteFilterList summaryFilter = new RouteFilterList(summaryFilterName);
      c.getRouteFilterLists().put(summaryFilterName, summaryFilter);
      if (area == null) {
        area = OspfArea.builder().setNumber(areaLong);
        areas.put(areaLong, area);
      }
      area.setSummaryFilter(summaryFilterName);
      for (Entry<Prefix, OspfAreaSummary> e2 : summaries.entrySet()) {
        Prefix prefix = e2.getKey();
        OspfAreaSummary summary = e2.getValue();
        int prefixLength = prefix.getPrefixLength();
        int filterMinPrefixLength =
            summary.getAdvertised()
                ? Math.min(Prefix.MAX_PREFIX_LENGTH, prefixLength + 1)
                : prefixLength;
        summaryFilter.addLine(
            new RouteFilterLine(
                LineAction.DENY,
                IpWildcard.create(prefix),
                new SubRange(filterMinPrefixLength, Prefix.MAX_PREFIX_LENGTH)));
      }
      area.addSummaries(ImmutableSortedMap.copyOf(summaries));
      summaryFilter.addLine(
          new RouteFilterLine(
              LineAction.PERMIT,
              IpWildcard.create(Prefix.ZERO),
              new SubRange(0, Prefix.MAX_PREFIX_LENGTH)));
    }
    newProcess.setAreas(toImmutableSortedMap(areas, Entry::getKey, e -> e.getValue().build()));

    // set pointers from interfaces to their parent areas
    newProcess
        .getAreas()
        .values()
        .forEach(
            area ->
                area.getInterfaces()
                    .forEach(
                        ifaceName ->
                            c.getVrfs()
                                .get(vrfName)
                                .getInterfaces()
                                .get(ifaceName)
                                .setOspfArea(area)));

    String ospfExportPolicyName = "~OSPF_EXPORT_POLICY:" + vrfName + "~";
    RoutingPolicy ospfExportPolicy = new RoutingPolicy(ospfExportPolicyName, c);
    c.getRoutingPolicies().put(ospfExportPolicyName, ospfExportPolicy);
    List<Statement> ospfExportStatements = ospfExportPolicy.getStatements();
    newProcess.setExportPolicy(ospfExportPolicyName);

    // policy map for default information
    if (proc.getDefaultInformationOriginate()) {
      If ospfExportDefault = new If();
      ospfExportStatements.add(ospfExportDefault);
      ospfExportDefault.setComment("OSPF export default route");
      List<Statement> ospfExportDefaultStatements = ospfExportDefault.getTrueStatements();
      long metric = proc.getDefaultInformationMetric();
      ospfExportDefaultStatements.add(new SetMetric(new LiteralLong(metric)));
      OspfMetricType metricType = proc.getDefaultInformationMetricType();
      ospfExportDefaultStatements.add(new SetOspfMetricType(metricType));
      // add default export map with metric
      String defaultOriginateMapName = proc.getDefaultInformationOriginateMap();
      GeneratedRoute.Builder route =
          GeneratedRoute.builder()
              .setNetwork(Prefix.ZERO)
              .setNonRouting(true)
              .setAdmin(MAX_ADMINISTRATIVE_COST);
      if (defaultOriginateMapName != null) {
        RoutingPolicy ospfDefaultGenerationPolicy =
            c.getRoutingPolicies().get(defaultOriginateMapName);
        if (ospfDefaultGenerationPolicy != null) {
          // TODO This should depend on a default route existing, unless `always` is configured
          // If `always` is configured, maybe the route-map should be ignored. Needs GNS3 check.
          route.setGenerationPolicy(defaultOriginateMapName);
          newProcess.addGeneratedRoute(route.build());
        }
      } else if (proc.getDefaultInformationOriginateAlways()) {
        // add generated aggregate with no precondition
        newProcess.addGeneratedRoute(route.build());
      } else {
        // Use a generated route that will only be generated if a default route exists in RIB
        String defaultRouteGenerationPolicyName =
            computeOspfDefaultRouteGenerationPolicyName(vrfName, proc.getName());
        RoutingPolicy.builder()
            .setOwner(c)
            .setName(defaultRouteGenerationPolicyName)
            .addStatement(
                new If(
                    MATCH_DEFAULT_ROUTE,
                    ImmutableList.of(Statements.ReturnTrue.toStaticStatement())))
            .build();
        route.setGenerationPolicy(defaultRouteGenerationPolicyName);
        newProcess.addGeneratedRoute(route.build());
      }
      ospfExportDefaultStatements.add(Statements.ExitAccept.toStaticStatement());
      ospfExportDefault.setGuard(
          new Conjunction(
              ImmutableList.of(MATCH_DEFAULT_ROUTE, new MatchProtocol(RoutingProtocol.AGGREGATE))));
    }

    computeDistributeListPolicies(proc, c, vrfName, proc.getName(), oldConfig);

    Ip routerId = proc.getRouterId();
    if (routerId == null) {
      routerId = CiscoConversions.getHighestIp(oldConfig.getInterfaces());
      if (routerId == Ip.ZERO) {
        _w.redFlag("No candidates for OSPF router-id");
        return null;
      }
    }
    newProcess.setRouterId(routerId);

    // policies for redistributing routes
    ospfExportStatements.addAll(
        proc.getRedistributionPolicies().values().stream()
            .map(policy -> convertOspfRedistributionPolicy(policy, proc))
            .collect(Collectors.toList()));

    return newProcess;
  }

  @Nullable
  private Mlag toMlag(@Nullable MlagConfiguration mlag) {
    if (mlag == null || mlag.getDomainId() == null) {
      return null;
    }
    return Mlag.builder()
        .setId(mlag.getDomainId())
        .setPeerAddress(mlag.getPeerAddress())
        .setPeerInterface(mlag.getPeerLink())
        .setLocalInterface(mlag.getLocalInterface())
        .build();
  }

  private org.batfish.datamodel.ospf.StubSettings toStubSettings(StubSettings stubSettings) {
    return org.batfish.datamodel.ospf.StubSettings.builder()
        .setSuppressType3(stubSettings.getNoSummary())
        .build();
  }

  private org.batfish.datamodel.ospf.NssaSettings toNssaSettings(NssaSettings nssaSettings) {
    return org.batfish.datamodel.ospf.NssaSettings.builder()
        .setDefaultOriginateType(
            nssaSettings.getDefaultInformationOriginate()
                ? OspfDefaultOriginateType.INTER_AREA
                : OspfDefaultOriginateType.NONE)
        .setSuppressType3(nssaSettings.getNoSummary())
        .setSuppressType7(nssaSettings.getNoRedistribution())
        .build();
  }

  private org.batfish.datamodel.RipProcess toRipProcess(
      RipProcess proc, String vrfName, Configuration c) {
    org.batfish.datamodel.RipProcess newProcess = new org.batfish.datamodel.RipProcess();
    org.batfish.datamodel.Vrf vrf = c.getVrfs().get(vrfName);

    // establish areas and associated interfaces
    SortedSet<Prefix> networks = proc.getNetworks();
    for (Entry<String, org.batfish.datamodel.Interface> e : vrf.getInterfaces().entrySet()) {
      String ifaceName = e.getKey();
      org.batfish.datamodel.Interface i = e.getValue();
      ConcreteInterfaceAddress interfaceAddress = i.getConcreteAddress();
      if (interfaceAddress == null) {
        continue;
      }
      Prefix interfaceNetwork = interfaceAddress.getPrefix();
      if (networks.contains(interfaceNetwork)) {
        newProcess.getInterfaces().add(ifaceName);
        i.setRipEnabled(true);
        boolean passive =
            proc.getPassiveInterfaceList().contains(i.getName())
                || (proc.getPassiveInterfaceDefault()
                    && !proc.getActiveInterfaceList().contains(ifaceName));
        i.setOspfPassive(passive);
      }
    }

    String ripExportPolicyName = "~RIP_EXPORT_POLICY:" + vrfName + "~";
    RoutingPolicy ripExportPolicy = new RoutingPolicy(ripExportPolicyName, c);
    c.getRoutingPolicies().put(ripExportPolicyName, ripExportPolicy);
    List<Statement> ripExportStatements = ripExportPolicy.getStatements();
    newProcess.setExportPolicy(ripExportPolicyName);

    // policy map for default information
    if (proc.getDefaultInformationOriginate()) {
      If ripExportDefault = new If();
      ripExportStatements.add(ripExportDefault);
      ripExportDefault.setComment("RIP export default route");
      Conjunction ripExportDefaultConditions = new Conjunction();
      List<Statement> ripExportDefaultStatements = ripExportDefault.getTrueStatements();
      ripExportDefaultConditions.getConjuncts().add(MATCH_DEFAULT_ROUTE);
      long metric = proc.getDefaultInformationMetric();
      ripExportDefaultStatements.add(new SetMetric(new LiteralLong(metric)));
      // add default export map with metric
      String defaultOriginateMapName = proc.getDefaultInformationOriginateMap();
      if (defaultOriginateMapName != null) {
        RoutingPolicy ripDefaultGenerationPolicy =
            c.getRoutingPolicies().get(defaultOriginateMapName);
        if (ripDefaultGenerationPolicy != null) {
          GeneratedRoute.Builder route = GeneratedRoute.builder();
          route.setNetwork(Prefix.ZERO);
          route.setAdmin(MAX_ADMINISTRATIVE_COST);
          route.setGenerationPolicy(defaultOriginateMapName);
          newProcess.getGeneratedRoutes().add(route.build());
        }
      } else {
        // add generated aggregate with no precondition
        GeneratedRoute.Builder route = GeneratedRoute.builder();
        route.setNetwork(Prefix.ZERO);
        route.setAdmin(MAX_ADMINISTRATIVE_COST);
        newProcess.getGeneratedRoutes().add(route.build());
      }
      ripExportDefaultConditions.getConjuncts().add(new MatchProtocol(RoutingProtocol.AGGREGATE));
      ripExportDefaultStatements.add(Statements.ExitAccept.toStaticStatement());
      ripExportDefault.setGuard(ripExportDefaultConditions);
    }

    // policy for redistributing connected routes
    RipRedistributionPolicy rcp = proc.getRedistributionPolicies().get(RoutingProtocol.CONNECTED);
    if (rcp != null) {
      If ripExportConnected = new If();
      ripExportConnected.setComment("RIP export connected routes");
      Conjunction ripExportConnectedConditions = new Conjunction();
      ripExportConnectedConditions.getConjuncts().add(new MatchProtocol(RoutingProtocol.CONNECTED));
      List<Statement> ripExportConnectedStatements = ripExportConnected.getTrueStatements();

      Long metric = rcp.getMetric();
      boolean explicitMetric = metric != null;
      if (!explicitMetric) {
        metric = RipRedistributionPolicy.DEFAULT_REDISTRIBUTE_CONNECTED_METRIC;
      }
      ripExportStatements.add(new SetMetric(new LiteralLong(metric)));
      ripExportStatements.add(ripExportConnected);
      // add default export map with metric
      String exportConnectedRouteMapName = rcp.getRouteMap();
      if (exportConnectedRouteMapName != null) {
        RouteMap exportConnectedRouteMap = _routeMaps.get(exportConnectedRouteMapName);
        if (exportConnectedRouteMap != null) {
          ripExportConnectedConditions
              .getConjuncts()
              .add(new CallExpr(exportConnectedRouteMapName));
        }
      }
      ripExportConnectedStatements.add(Statements.ExitAccept.toStaticStatement());
      ripExportConnected.setGuard(ripExportConnectedConditions);
    }

    // policy map for redistributing static routes
    RipRedistributionPolicy rsp = proc.getRedistributionPolicies().get(RoutingProtocol.STATIC);
    if (rsp != null) {
      If ripExportStatic = new If();
      ripExportStatic.setComment("RIP export static routes");
      Conjunction ripExportStaticConditions = new Conjunction();
      ripExportStaticConditions.getConjuncts().add(new MatchProtocol(RoutingProtocol.STATIC));
      List<Statement> ripExportStaticStatements = ripExportStatic.getTrueStatements();
      ripExportStaticConditions.getConjuncts().add(NOT_DEFAULT_ROUTE);

      Long metric = rsp.getMetric();
      boolean explicitMetric = metric != null;
      if (!explicitMetric) {
        metric = RipRedistributionPolicy.DEFAULT_REDISTRIBUTE_STATIC_METRIC;
      }
      ripExportStatements.add(new SetMetric(new LiteralLong(metric)));
      ripExportStatements.add(ripExportStatic);
      // add export map with metric
      String exportStaticRouteMapName = rsp.getRouteMap();
      if (exportStaticRouteMapName != null) {
        RouteMap exportStaticRouteMap = _routeMaps.get(exportStaticRouteMapName);
        if (exportStaticRouteMap != null) {
          ripExportStaticConditions.getConjuncts().add(new CallExpr(exportStaticRouteMapName));
        }
      }
      ripExportStaticStatements.add(Statements.ExitAccept.toStaticStatement());
      ripExportStatic.setGuard(ripExportStaticConditions);
    }

    // policy map for redistributing bgp routes
    RipRedistributionPolicy rbp = proc.getRedistributionPolicies().get(RoutingProtocol.BGP);
    if (rbp != null) {
      If ripExportBgp = new If();
      ripExportBgp.setComment("RIP export bgp routes");
      Conjunction ripExportBgpConditions = new Conjunction();
      ripExportBgpConditions.getConjuncts().add(new MatchProtocol(RoutingProtocol.BGP));
      List<Statement> ripExportBgpStatements = ripExportBgp.getTrueStatements();
      ripExportBgpConditions.getConjuncts().add(NOT_DEFAULT_ROUTE);

      Long metric = rbp.getMetric();
      boolean explicitMetric = metric != null;
      if (!explicitMetric) {
        metric = RipRedistributionPolicy.DEFAULT_REDISTRIBUTE_BGP_METRIC;
      }
      ripExportStatements.add(new SetMetric(new LiteralLong(metric)));
      ripExportStatements.add(ripExportBgp);
      // add export map with metric
      String exportBgpRouteMapName = rbp.getRouteMap();
      if (exportBgpRouteMapName != null) {
        RouteMap exportBgpRouteMap = _routeMaps.get(exportBgpRouteMapName);
        if (exportBgpRouteMap != null) {
          ripExportBgpConditions.getConjuncts().add(new CallExpr(exportBgpRouteMapName));
        }
      }
      ripExportBgpStatements.add(Statements.ExitAccept.toStaticStatement());
      ripExportBgp.setGuard(ripExportBgpConditions);
    }
    return newProcess;
  }

  private RoutingPolicy toRoutingPolicy(final Configuration c, RouteMap map) {
    boolean hasContinue =
        map.getClauses().values().stream().anyMatch(clause -> clause.getContinueLine() != null);
    if (hasContinue) {
      return toRoutingPolicies(c, map);
    }
    RoutingPolicy output = new RoutingPolicy(map.getName(), c);
    List<Statement> statements = output.getStatements();
    Map<Integer, If> clauses = new HashMap<>();
    // descend map so continue targets are available
    If followingClause = null;
    for (Entry<Integer, RouteMapClause> e : map.getClauses().descendingMap().entrySet()) {
      int clauseNumber = e.getKey();
      RouteMapClause rmClause = e.getValue();
      String clausePolicyName = getRouteMapClausePolicyName(map, clauseNumber);
      Conjunction conj = new Conjunction();
      // match ipv4s must be disjoined with match ipv6
      Disjunction matchIpOrPrefix = new Disjunction();
      for (RouteMapMatchLine rmMatch : rmClause.getMatchList()) {
        BooleanExpr matchExpr = rmMatch.toBooleanExpr(c, this, _w);
        if (rmMatch instanceof RouteMapMatchIpAccessListLine
            || rmMatch instanceof RouteMapMatchIpPrefixListLine
            || rmMatch instanceof RouteMapMatchIpv6AccessListLine
            || rmMatch instanceof RouteMapMatchIpv6PrefixListLine) {
          matchIpOrPrefix.getDisjuncts().add(matchExpr);
        } else {
          conj.getConjuncts().add(matchExpr);
        }
      }
      if (!matchIpOrPrefix.getDisjuncts().isEmpty()) {
        conj.getConjuncts().add(matchIpOrPrefix);
      }
      If ifExpr = new If();
      clauses.put(clauseNumber, ifExpr);
      ifExpr.setComment(clausePolicyName);
      ifExpr.setGuard(conj);
      List<Statement> matchStatements = ifExpr.getTrueStatements();
      for (RouteMapSetLine rmSet : rmClause.getSetList()) {
        rmSet.applyTo(matchStatements, this, c, _w);
      }
      switch (rmClause.getAction()) {
        case PERMIT:
          matchStatements.add(Statements.ReturnTrue.toStaticStatement());
          break;

        case DENY:
          matchStatements.add(Statements.ReturnFalse.toStaticStatement());
          break;

        default:
          throw new BatfishException("Invalid action");
      }
      if (followingClause != null) {
        ifExpr.getFalseStatements().add(followingClause);
      } else {
        ifExpr.getFalseStatements().add(Statements.ReturnLocalDefaultAction.toStaticStatement());
      }
      followingClause = ifExpr;
    }
    statements.add(followingClause);
    return output;
  }

  private RoutingPolicy toRoutingPolicies(Configuration c, RouteMap map) {
    RoutingPolicy output = new RoutingPolicy(map.getName(), c);
    List<Statement> statements = output.getStatements();
    Map<Integer, RoutingPolicy> clauses = new HashMap<>();
    // descend map so continue targets are available
    RoutingPolicy followingClause = null;
    Integer followingClauseNumber = null;
    for (Entry<Integer, RouteMapClause> e : map.getClauses().descendingMap().entrySet()) {
      int clauseNumber = e.getKey();
      RouteMapClause rmClause = e.getValue();
      String clausePolicyName = getRouteMapClausePolicyName(map, clauseNumber);
      Conjunction conj = new Conjunction();
      // match ipv4s must be disjoined with match ipv6
      Disjunction matchIpOrPrefix = new Disjunction();
      for (RouteMapMatchLine rmMatch : rmClause.getMatchList()) {
        BooleanExpr matchExpr = rmMatch.toBooleanExpr(c, this, _w);
        if (rmMatch instanceof RouteMapMatchIpAccessListLine
            || rmMatch instanceof RouteMapMatchIpPrefixListLine
            || rmMatch instanceof RouteMapMatchIpv6AccessListLine
            || rmMatch instanceof RouteMapMatchIpv6PrefixListLine) {
          matchIpOrPrefix.getDisjuncts().add(matchExpr);
        } else {
          conj.getConjuncts().add(matchExpr);
        }
      }
      if (!matchIpOrPrefix.getDisjuncts().isEmpty()) {
        conj.getConjuncts().add(matchIpOrPrefix);
      }
      RoutingPolicy clausePolicy = new RoutingPolicy(clausePolicyName, c);
      c.getRoutingPolicies().put(clausePolicyName, clausePolicy);
      If ifStatement = new If();
      clausePolicy.getStatements().add(ifStatement);
      clauses.put(clauseNumber, clausePolicy);
      ifStatement.setComment(clausePolicyName);
      ifStatement.setGuard(conj);
      List<Statement> onMatchStatements = ifStatement.getTrueStatements();
      for (RouteMapSetLine rmSet : rmClause.getSetList()) {
        rmSet.applyTo(onMatchStatements, this, c, _w);
      }
      RouteMapContinue continueStatement = rmClause.getContinueLine();
      Integer continueTarget = null;
      RoutingPolicy continueTargetPolicy = null;
      if (continueStatement != null) {
        continueTarget = continueStatement.getTarget();
        if (continueTarget == null) {
          continueTarget = followingClauseNumber;
        }
        if (continueTarget != null) {
          if (continueTarget <= clauseNumber) {
            throw new BatfishException("Can only continue to later clause");
          }
          continueTargetPolicy = clauses.get(continueTarget);
          if (continueTargetPolicy == null) {
            String name = "clause: '" + continueTarget + "' in route-map: '" + map.getName() + "'";
            undefined(
                CiscoStructureType.ROUTE_MAP_CLAUSE,
                name,
                CiscoStructureUsage.ROUTE_MAP_CONTINUE,
                continueStatement.getStatementLine());
            continueStatement = null;
          }
        } else {
          continueStatement = null;
        }
      }
      switch (rmClause.getAction()) {
        case PERMIT:
          if (continueStatement == null) {
            onMatchStatements.add(Statements.ExitAccept.toStaticStatement());
          } else {
            onMatchStatements.add(Statements.SetDefaultActionAccept.toStaticStatement());
            onMatchStatements.add(new CallStatement(continueTargetPolicy.getName()));
          }
          break;

        case DENY:
          onMatchStatements.add(Statements.ExitReject.toStaticStatement());
          break;

        default:
          throw new BatfishException("Invalid action");
      }
      if (followingClause != null) {
        ifStatement.getFalseStatements().add(new CallStatement(followingClause.getName()));
      } else {
        ifStatement
            .getFalseStatements()
            .add(Statements.ReturnLocalDefaultAction.toStaticStatement());
      }
      followingClause = clausePolicy;
      followingClauseNumber = clauseNumber;
    }
    statements.add(new CallStatement(followingClause.getName()));
    return output;
  }

  private RoutingPolicy toRoutingPolicy(Configuration c, RoutePolicy routePolicy) {
    String name = routePolicy.getName();
    RoutingPolicy rp = new RoutingPolicy(name, c);
    List<Statement> statements = rp.getStatements();
    for (RoutePolicyStatement routePolicyStatement : routePolicy.getStatements()) {
      routePolicyStatement.applyTo(statements, this, c, _w);
    }
    // At the end of a routing policy, we terminate based on the context.
    // 1. we're in call expr context, so we return the local default action of this policy.
    // 2. we're in call statement context, so we just return
    // 3. otherwise, we reach the end of the policy and return the policy's default action.
    If endPolicyBasedOnContext =
        new If(
            BooleanExprs.CALL_EXPR_CONTEXT,
            Collections.singletonList(Statements.ReturnLocalDefaultAction.toStaticStatement()),
            Collections.singletonList(
                new If(
                    BooleanExprs.CALL_STATEMENT_CONTEXT,
                    Collections.singletonList(Statements.Return.toStaticStatement()),
                    Collections.singletonList(Statements.DefaultAction.toStaticStatement()))));
    statements.add(endPolicyBasedOnContext);
    return rp;
  }

  @Override
  public String toString() {
    if (_hostname != null) {
      return getClass().getSimpleName() + "<" + _hostname + ">";
    } else {
      return super.toString();
    }
  }

  @Override
  public List<Configuration> toVendorIndependentConfigurations() {
    final Configuration c = new Configuration(_hostname, _vendor);
    c.getVendorFamily().setCisco(_cf);
    c.setDefaultInboundAction(LineAction.PERMIT);
    c.setDefaultCrossZoneAction(LineAction.PERMIT);
    c.setDnsServers(_dnsServers);
    c.setDnsSourceInterface(_dnsSourceInterface);
    c.setDomainName(_domainName);
    c.setNormalVlanRange(new SubRange(VLAN_NORMAL_MIN_CISCO, VLAN_NORMAL_MAX_CISCO));
    c.setTacacsServers(_tacacsServers);
    c.setTacacsSourceInterface(_tacacsSourceInterface);
    c.setNtpSourceInterface(_ntpSourceInterface);
    if (_cf.getNtp() != null) {
      c.setNtpServers(new TreeSet<>(_cf.getNtp().getServers().keySet()));
    }
    if (_cf.getLogging() != null) {
      c.setLoggingSourceInterface(_cf.getLogging().getSourceInterface());
      c.setLoggingServers(new TreeSet<>(_cf.getLogging().getHosts().keySet()));
    }
    c.setSnmpSourceInterface(_snmpSourceInterface);

    processLines();
    processFailoverSettings();

    // remove line login authentication lists if they don't exist
    for (Line line : _cf.getLines().values()) {
      String list = line.getLoginAuthentication();
      if (list == null) {
        continue;
      }
      boolean found = false;
      Aaa aaa = _cf.getAaa();
      if (aaa != null) {
        AaaAuthentication authentication = aaa.getAuthentication();
        if (authentication != null) {
          AaaAuthenticationLogin login = authentication.getLogin();
          if (login != null && login.getLists().containsKey(list)) {
            found = true;
          }
        }
      }
      if (!found) {
        line.setLoginAuthentication(null);
      }
    }

    // initialize vrfs
    for (String vrfName : _vrfs.keySet()) {
      c.getVrfs().put(vrfName, new org.batfish.datamodel.Vrf(vrfName));
    }

    // snmp server
    if (_snmpServer != null) {
      String snmpServerVrf = _snmpServer.getVrf();
      c.getVrfs().get(snmpServerVrf).setSnmpServer(_snmpServer);
    }

    // convert as path access lists to vendor independent format
    for (IpAsPathAccessList pathList : _asPathAccessLists.values()) {
      AsPathAccessList apList = CiscoConversions.toAsPathAccessList(pathList);
      c.getAsPathAccessLists().put(apList.getName(), apList);
    }

    // convert as-path-sets to vendor independent format
    for (AsPathSet asPathSet : _asPathSets.values()) {
      AsPathAccessList apList = CiscoConversions.toAsPathAccessList(asPathSet);
      c.getAsPathAccessLists().put(apList.getName(), apList);
    }

    // convert standard/expanded community lists and community-sets to community lists
    for (StandardCommunityList scList : _standardCommunityLists.values()) {
      CommunityList cList = toCommunityList(scList);
      c.getCommunityLists().put(cList.getName(), cList);
    }
    for (ExpandedCommunityList ecList : _expandedCommunityLists.values()) {
      CommunityList cList = toCommunityList(ecList);
      c.getCommunityLists().put(cList.getName(), cList);
    }
    _communitySets.forEach(
        (name, communitySet) -> c.getCommunityLists().put(name, toCommunityList(communitySet)));

    // convert prefix lists to route filter lists
    for (PrefixList prefixList : _prefixLists.values()) {
      RouteFilterList newRouteFilterList = CiscoConversions.toRouteFilterList(prefixList);
      c.getRouteFilterLists().put(newRouteFilterList.getName(), newRouteFilterList);
    }

    // convert ipv6 prefix lists to route6 filter lists
    for (Prefix6List prefixList : _prefix6Lists.values()) {
      Route6FilterList newRouteFilterList = CiscoConversions.toRoute6FilterList(prefixList);
      c.getRoute6FilterLists().put(newRouteFilterList.getName(), newRouteFilterList);
    }

    // convert standard/extended access lists to access lists or route filter
    // lists
    for (StandardAccessList saList : _standardAccessLists.values()) {
      if (isAclUsedForRouting(saList.getName())) {
        RouteFilterList rfList = CiscoConversions.toRouteFilterList(saList);
        c.getRouteFilterLists().put(rfList.getName(), rfList);
      }
      c.getIpAccessLists()
          .put(saList.getName(), toIpAccessList(saList.toExtendedAccessList(), this._objectGroups));
    }
    for (ExtendedAccessList eaList : _extendedAccessLists.values()) {
      if (isAclUsedForRouting(eaList.getName())) {
        RouteFilterList rfList = CiscoConversions.toRouteFilterList(eaList);
        c.getRouteFilterLists().put(rfList.getName(), rfList);
      }
      IpAccessList ipaList = toIpAccessList(eaList, this._objectGroups);
      c.getIpAccessLists().put(ipaList.getName(), ipaList);
    }

    /*
     * Consolidate info about networkObjects
     * - Associate networkObjects with their Info
     * - Associate ASA Object NATs with their object (needed for sorting)
     * - Removes ASA Object NATs that were created without a valid network object
     */
    _networkObjectInfos.forEach(
        (name, info) -> {
          if (_networkObjects.containsKey(name)) {
            _networkObjects.get(name).setInfo(info);
          }
        });
    _ciscoAsaNats.removeIf(
        nat -> {
          if (nat.getSection() != Section.OBJECT) {
            return false;
          }
          String objectName = ((NetworkObjectAddressSpecifier) nat.getRealSource()).getName();
          NetworkObject object = _networkObjects.get(objectName);
          if (object == null) {
            // Network object has a NAT but no addresses
            _w.redFlag("Invalid reference for object NAT " + objectName + ".");
            return true;
          }
          if (object.getStart() == null) {
            // Unsupported network object type, already warned
            return true;
          }
          nat.setRealSourceObject(object);
          return false;
        });

    // convert each NetworkObject and NetworkObjectGroup to IpSpace
    _networkObjectGroups.forEach(
        (name, networkObjectGroup) -> c.getIpSpaces().put(name, toIpSpace(networkObjectGroup)));
    _networkObjectGroups
        .keySet()
        .forEach(
            name ->
                c.getIpSpaceMetadata()
                    .put(
                        name,
                        new IpSpaceMetadata(
                            name, CiscoStructureType.NETWORK_OBJECT_GROUP.getDescription())));
    _networkObjects.forEach(
        (name, networkObject) -> c.getIpSpaces().put(name, networkObject.toIpSpace()));
    _networkObjects
        .keySet()
        .forEach(
            name ->
                c.getIpSpaceMetadata()
                    .put(
                        name,
                        new IpSpaceMetadata(
                            name, CiscoStructureType.NETWORK_OBJECT.getDescription())));

    // convert each IcmpTypeGroup to IpAccessList
    _icmpTypeObjectGroups.forEach(
        (name, icmpTypeObjectGroups) ->
            c.getIpAccessLists()
                .put(computeIcmpObjectGroupAclName(name), toIpAccessList(icmpTypeObjectGroups)));

    // convert each ProtocolObjectGroup to IpAccessList
    _protocolObjectGroups.forEach(
        (name, protocolObjectGroup) ->
            c.getIpAccessLists()
                .put(computeProtocolObjectGroupAclName(name), toIpAccessList(protocolObjectGroup)));

    // convert each ServiceObject and ServiceObjectGroup to IpAccessList
    _serviceObjectGroups.forEach(
        (name, serviceObjectGroup) ->
            c.getIpAccessLists()
                .put(computeServiceObjectGroupAclName(name), toIpAccessList(serviceObjectGroup)));
    _serviceObjects.forEach(
        (name, serviceObject) ->
            c.getIpAccessLists()
                .put(computeServiceObjectAclName(name), toIpAccessList(serviceObject)));

    // convert standard/extended ipv6 access lists to ipv6 access lists or
    // route6 filter
    // lists
    for (StandardIpv6AccessList saList : _standardIpv6AccessLists.values()) {
      if (isAclUsedForRoutingv6(saList.getName())) {
        Route6FilterList rfList = CiscoConversions.toRoute6FilterList(saList);
        c.getRoute6FilterLists().put(rfList.getName(), rfList);
      }
      c.getIp6AccessLists()
          .put(
              saList.getName(),
              CiscoConversions.toIp6AccessList(saList.toExtendedIpv6AccessList()));
    }
    for (ExtendedIpv6AccessList eaList : _extendedIpv6AccessLists.values()) {
      if (isAclUsedForRoutingv6(eaList.getName())) {
        Route6FilterList rfList = CiscoConversions.toRoute6FilterList(eaList);
        c.getRoute6FilterLists().put(rfList.getName(), rfList);
      }
      Ip6AccessList ipaList = CiscoConversions.toIp6AccessList(eaList);
      c.getIp6AccessLists().put(ipaList.getName(), ipaList);
    }

    // TODO: convert route maps that are used for PBR to PacketPolicies

    for (RouteMap map : _routeMaps.values()) {
      // convert route maps to RoutingPolicy objects
      RoutingPolicy newPolicy = toRoutingPolicy(c, map);
      c.getRoutingPolicies().put(newPolicy.getName(), newPolicy);
    }

    // convert RoutePolicy to RoutingPolicy
    for (RoutePolicy routePolicy : _routePolicies.values()) {
      RoutingPolicy routingPolicy = toRoutingPolicy(c, routePolicy);
      c.getRoutingPolicies().put(routingPolicy.getName(), routingPolicy);
    }

    createInspectClassMapAcls(c);

    // create inspect policy-map ACLs
    createInspectPolicyMapAcls(c);

    // create zones based on IOS security zones
    _securityZones.forEach((name, securityZone) -> c.getZones().put(name, new Zone(name)));

    // populate zone interfaces based on IOS security zones
    _interfaces.forEach(
        (ifaceName, iface) -> {
          String zoneName = iface.getSecurityZone();
          if (zoneName == null) {
            return;
          }
          Zone zone = c.getZones().get(zoneName);
          if (zone == null) {
            return;
          }
          zone.setInterfaces(
              ImmutableSet.<String>builder().addAll(zone.getInterfaces()).add(ifaceName).build());
        });

    _interfacesBySecurityLevel =
        _interfaces.values().stream()
            .filter(iface -> iface.getSecurityLevel() != null)
            .filter(iface -> iface.getAddress() != null)
            .collect(
                Multimaps.toMultimap(
                    Interface::getSecurityLevel,
                    Functions.identity(),
                    MultimapBuilder.hashKeys().arrayListValues()::build));

    // create and populate zones based on ASA security levels
    _interfacesBySecurityLevel.forEach(
        (level, iface) -> {
          String zoneName = computeSecurityLevelZoneName(level);
          Zone zone = c.getZones().computeIfAbsent(zoneName, Zone::new);
          zone.setInterfaces(
              ImmutableSet.<String>builder()
                  .addAll(zone.getInterfaces())
                  .add(getNewInterfaceName(iface))
                  .build());
          _securityLevels.putIfAbsent(zoneName, level);
        });

    // create zone policies
    createZoneAcls(c);

    // convert interfaces
    _interfaces.forEach(
        (ifaceName, iface) -> {
          // Handle renaming interfaces for ASA devices
          String newIfaceName = getNewInterfaceName(iface);
          org.batfish.datamodel.Interface newInterface =
              toInterface(newIfaceName, iface, c.getIpAccessLists(), c);
          String vrfName = iface.getVrf();
          if (vrfName == null) {
            throw new BatfishException("Missing vrf name for iface: '" + iface.getName() + "'");
          }
          c.getAllInterfaces().put(newIfaceName, newInterface);
          c.getVrfs().get(vrfName).getInterfaces().put(newIfaceName, newInterface);
        });
    /*
     * Second pass over the interfaces to set dependency pointers correctly for portchannels
     * and tunnel interfaces
     * TODO: VLAN interfaces
     */
    _interfaces.forEach(
        (ifaceName, iface) -> {
          // Portchannels
          String chGroup = iface.getChannelGroup();
          if (chGroup != null) {
            org.batfish.datamodel.Interface viIface = c.getAllInterfaces().get(chGroup);
            if (viIface != null) {
              viIface.addDependency(new Dependency(ifaceName, DependencyType.AGGREGATE));
            }
          }
          // Portchannel subinterfaces
          Matcher m = INTERFACE_WITH_SUBINTERFACE.matcher(iface.getName());
          if (m.matches()) {
            String parentInterfaceName = m.group(1);
            Interface parentInterface = _interfaces.get(parentInterfaceName);
            if (parentInterface != null) {
              org.batfish.datamodel.Interface viIface = c.getAllInterfaces().get(ifaceName);
              if (viIface != null) {
                viIface.addDependency(new Dependency(parentInterfaceName, DependencyType.BIND));
              }
            }
          }
          // Tunnels
          Tunnel tunnel = iface.getTunnel();
          if (tunnel != null) {
            org.batfish.datamodel.Interface viIface = c.getAllInterfaces().get(ifaceName);
            if (viIface != null) {
              // Add dependency
              if (isRealInterfaceName(tunnel.getSourceInterfaceName())) {
                String parentIfaceName = canonicalizeInterfaceName(tunnel.getSourceInterfaceName());
                viIface.addDependency(new Dependency(parentIfaceName, DependencyType.BIND));
                // Also set tunnel config while we're at at it.
                // Step one: determine IP address of parent interface
                @Nullable
                Ip parentIp =
                    Optional.ofNullable(c.getActiveInterfaces().get(parentIfaceName))
                        .map(org.batfish.datamodel.Interface::getConcreteAddress)
                        .map(ConcreteInterfaceAddress::getIp)
                        .orElse(null);
                // Step 2: create tunnel configs for non-IPsec tunnels. IPsec handled separately.
                if (tunnel.getMode() != TunnelMode.IPSEC) {
                  // Ensure we have both src and dst IPs, otherwise don't convert
                  if (tunnel.getDestination() != null
                      && (tunnel.getSourceAddress() != null || parentIp != null)) {
                    viIface.setTunnelConfig(
                        TunnelConfiguration.builder()
                            .setSourceAddress(firstNonNull(tunnel.getSourceAddress(), parentIp))
                            .setDestinationAddress(tunnel.getDestination())
                            .build());
                  } else {
                    _w.redFlag(
                        String.format(
                            "Could not determine src/dst IPs for tunnel %s", iface.getName()));
                  }
                }
              }
            }
          }
        });

    // copy tracking groups
    c.getTrackingGroups().putAll(_trackingGroups);

    // apply vrrp settings to interfaces
    applyVrrp(c);

    // convert MLAG configs
    if (_vendor.equals(ConfigurationFormat.ARISTA)) {
      Mlag viMlag = toMlag(_eosMlagConfiguration);
      if (viMlag != null) {
        c.setMlags(ImmutableMap.of(viMlag.getId(), viMlag));
      }
    }

    // ISAKMP policies to IKE Phase 1 proposals
    for (Entry<Integer, IsakmpPolicy> e : _isakmpPolicies.entrySet()) {
      IkePhase1Proposal ikePhase1Proposal = toIkePhase1Proposal(e.getValue());
      c.getIkePhase1Proposals().put(ikePhase1Proposal.getName(), ikePhase1Proposal);
    }
    resolveKeyringIsakmpProfileAddresses();
    resolveTunnelSourceInterfaces();

    resolveKeyringIfaceNames(_interfaces, _keyrings);
    resolveIsakmpProfileIfaceNames(_interfaces, _isakmpProfiles);
    resolveTunnelIfaceNames(_interfaces);

    // keyrings to IKE phase 1 keys
    ImmutableSortedMap.Builder<String, IkePhase1Key> ikePhase1KeysBuilder =
        ImmutableSortedMap.naturalOrder();
    _keyrings
        .values()
        .forEach(keyring -> ikePhase1KeysBuilder.put(keyring.getName(), toIkePhase1Key(keyring)));
    // RSA pub named keys to IKE phase 1 key and IKE phase 1 policy
    _cryptoNamedRsaPubKeys
        .values()
        .forEach(
            namedRsaPubKey -> {
              IkePhase1Key ikePhase1Key = toIkePhase1Key(namedRsaPubKey);
              ikePhase1KeysBuilder.put(getRsaPubKeyGeneratedName(namedRsaPubKey), ikePhase1Key);

              IkePhase1Policy ikePhase1Policy =
                  toIkePhase1Policy(namedRsaPubKey, this, ikePhase1Key);
              c.getIkePhase1Policies().put(ikePhase1Policy.getName(), ikePhase1Policy);
            });

    // standalone ISAKMP keys to IKE phase 1 key and IKE phase 1 policy
    _isakmpKeys.forEach(
        isakmpKey -> {
          IkePhase1Key ikePhase1Key = toIkePhase1Key(isakmpKey);
          ikePhase1KeysBuilder.put(getIsakmpKeyGeneratedName(isakmpKey), ikePhase1Key);

          IkePhase1Policy ikePhase1Policy = toIkePhase1Policy(isakmpKey, this, ikePhase1Key);
          c.getIkePhase1Policies().put(ikePhase1Policy.getName(), ikePhase1Policy);
        });

    c.setIkePhase1Keys(ikePhase1KeysBuilder.build());

    // ISAKMP profiles to IKE phase 1 policies
    _isakmpProfiles
        .values()
        .forEach(
            isakmpProfile ->
                c.getIkePhase1Policies()
                    .put(isakmpProfile.getName(), toIkePhase1Policy(isakmpProfile, this, c, _w)));

    // convert ipsec transform sets
    ImmutableSortedMap.Builder<String, IpsecPhase2Proposal> ipsecPhase2ProposalsBuilder =
        ImmutableSortedMap.naturalOrder();
    for (Entry<String, IpsecTransformSet> e : _ipsecTransformSets.entrySet()) {
      ipsecPhase2ProposalsBuilder.put(e.getKey(), toIpsecPhase2Proposal(e.getValue()));
    }
    c.setIpsecPhase2Proposals(ipsecPhase2ProposalsBuilder.build());

    // ipsec policies
    ImmutableSortedMap.Builder<String, IpsecPhase2Policy> ipsecPhase2PoliciesBuilder =
        ImmutableSortedMap.naturalOrder();
    for (IpsecProfile ipsecProfile : _ipsecProfiles.values()) {
      ipsecPhase2PoliciesBuilder.put(ipsecProfile.getName(), toIpsecPhase2Policy(ipsecProfile));
    }
    c.setIpsecPhase2Policies(ipsecPhase2PoliciesBuilder.build());

    // crypto-map sets to IPsec Peer Configs
    for (CryptoMapSet cryptoMapSet : _cryptoMapSets.values()) {
      convertCryptoMapSet(c, cryptoMapSet, _cryptoMapSets, _w);
    }

    // IPsec tunnels to IPsec Peer Configs
    ImmutableSortedMap.Builder<String, IpsecPeerConfig> ipsecPeerConfigBuilder =
        ImmutableSortedMap.naturalOrder();
    ipsecPeerConfigBuilder.putAll(c.getIpsecPeerConfigs());
    for (Entry<String, Interface> e : _interfaces.entrySet()) {
      String name = e.getKey();
      Interface iface = e.getValue();
      Tunnel tunnel = iface.getTunnel();
      if (iface.getActive() && tunnel != null && tunnel.getMode() == TunnelMode.IPSEC) {
        if (tunnel.getIpsecProfileName() == null) {
          _w.redFlag(String.format("No IPSec Profile set for IPSec tunnel %s", name));
          continue;
        }
        // convert to IpsecPeerConfig
        ipsecPeerConfigBuilder.put(name, toIpsecPeerConfig(tunnel, name, this, c));
      }
    }
    c.setIpsecPeerConfigs(ipsecPeerConfigBuilder.build());

    // convert routing processes
    _vrfs.forEach(
        (vrfName, vrf) -> {
          org.batfish.datamodel.Vrf newVrf = c.getVrfs().get(vrfName);

          // description
          newVrf.setDescription(vrf.getDescription());

          // add snmp trap servers to main list
          if (newVrf.getSnmpServer() != null) {
            c.getSnmpTrapServers().addAll(newVrf.getSnmpServer().getHosts().keySet());
          }

          // convert static routes
          for (StaticRoute staticRoute : vrf.getStaticRoutes()) {
            newVrf.getStaticRoutes().add(CiscoConversions.toStaticRoute(c, staticRoute));
          }

          // convert rip process
          RipProcess ripProcess = vrf.getRipProcess();
          if (ripProcess != null) {
            org.batfish.datamodel.RipProcess newRipProcess = toRipProcess(ripProcess, vrfName, c);
            newVrf.setRipProcess(newRipProcess);
          }

          // Convert OSPF processes.
          newVrf.setOspfProcesses(
              vrf.getOspfProcesses().values().stream()
                  .map(proc -> toOspfProcess(proc, vrfName, c, this))
                  .filter(Objects::nonNull));

          // convert eigrp processes
          vrf.getEigrpProcesses().values().stream()
              .map(proc -> CiscoConversions.toEigrpProcess(proc, vrfName, c, this))
              .filter(Objects::nonNull)
              .forEach(newVrf::addEigrpProcess);

          // convert isis process
          IsisProcess isisProcess = vrf.getIsisProcess();
          if (isisProcess != null) {
            org.batfish.datamodel.isis.IsisProcess newIsisProcess =
                CiscoConversions.toIsisProcess(isisProcess, c, this);
            newVrf.setIsisProcess(newIsisProcess);
          }

          // convert bgp process (non-NX-OS)
          BgpProcess bgpProcess = vrf.getBgpProcess();
          if (bgpProcess != null) {
            org.batfish.datamodel.BgpProcess newBgpProcess = toBgpProcess(c, bgpProcess, vrfName);
            newVrf.setBgpProcess(newBgpProcess);
          }

          // convert NX-OS BGP configuration
          CiscoNxBgpVrfConfiguration nxBgp = vrf.getBgpNxConfig();
          if (nxBgp != null) {
            org.batfish.datamodel.BgpProcess newBgpProcess =
                toNxBgpProcess(c, getNxBgpGlobalConfiguration(), nxBgp, vrfName);
            newVrf.setBgpProcess(newBgpProcess);
          }
        });

    // convert Arista EOS VXLAN
    if (_eosVxlan != null) {
      String sourceIfaceName = _eosVxlan.getSourceInterface();
      Interface sourceIface = sourceIfaceName == null ? null : _interfaces.get(sourceIfaceName);
      org.batfish.datamodel.Vrf vrf =
          sourceIface != null ? c.getVrfs().get(sourceIface.getVrf()) : c.getDefaultVrf();

      _eosVxlan
          .getVlanVnis()
          .forEach(
              (vlan, vni) ->
                  vrf.getVniSettings().put(vni, toVniSettings(_eosVxlan, vni, vlan, sourceIface)));
    }

    // Define the Null0 interface if it has been referenced. Otherwise, these show as undefined
    // references.
    Optional<Integer> firstRefToNull0 =
        _structureReferences.getOrDefault(CiscoStructureType.INTERFACE, ImmutableSortedMap.of())
            .getOrDefault("Null0", ImmutableSortedMap.of()).entrySet().stream()
            .flatMap(e -> e.getValue().stream())
            .min(Integer::compare);
    if (firstRefToNull0.isPresent()) {
      defineStructure(CiscoStructureType.INTERFACE, "Null0", firstRefToNull0.get());
    }

    markConcreteStructure(
        CiscoStructureType.BFD_TEMPLATE, CiscoStructureUsage.INTERFACE_BFD_TEMPLATE);

    markConcreteStructure(
        CiscoStructureType.COMMUNITY_SET,
        CiscoStructureUsage.ROUTE_POLICY_COMMUNITY_MATCHES_ANY,
        CiscoStructureUsage.ROUTE_POLICY_COMMUNITY_MATCHES_EVERY,
        CiscoStructureUsage.ROUTE_POLICY_DELETE_COMMUNITY_IN,
        CiscoStructureUsage.ROUTE_POLICY_SET_COMMUNITY);

    markConcreteStructure(
        CiscoStructureType.SECURITY_ZONE_PAIR, CiscoStructureUsage.SECURITY_ZONE_PAIR_SELF_REF);

    markConcreteStructure(
        CiscoStructureType.INTERFACE,
        CiscoStructureUsage.BGP_UPDATE_SOURCE_INTERFACE,
        CiscoStructureUsage.DOMAIN_LOOKUP_SOURCE_INTERFACE,
        CiscoStructureUsage.EIGRP_AF_INTERFACE,
        CiscoStructureUsage.EIGRP_PASSIVE_INTERFACE,
        CiscoStructureUsage.FAILOVER_LAN_INTERFACE,
        CiscoStructureUsage.FAILOVER_LINK_INTERFACE,
        CiscoStructureUsage.INTERFACE_SELF_REF,
        CiscoStructureUsage.IP_DOMAIN_LOOKUP_INTERFACE,
        CiscoStructureUsage.IP_ROUTE_NHINT,
        CiscoStructureUsage.IP_TACACS_SOURCE_INTERFACE,
        CiscoStructureUsage.NTP_SOURCE_INTERFACE,
        CiscoStructureUsage.OBJECT_NAT_MAPPED_INTERFACE,
        CiscoStructureUsage.OBJECT_NAT_REAL_INTERFACE,
        CiscoStructureUsage.OSPF_AREA_INTERFACE,
        CiscoStructureUsage.OSPF_DISTRIBUTE_LIST_ACCESS_LIST_IN,
        CiscoStructureUsage.OSPF_DISTRIBUTE_LIST_ACCESS_LIST_OUT,
        CiscoStructureUsage.OSPF_DISTRIBUTE_LIST_PREFIX_LIST_IN,
        CiscoStructureUsage.OSPF_DISTRIBUTE_LIST_PREFIX_LIST_OUT,
        CiscoStructureUsage.OSPF_DISTRIBUTE_LIST_ROUTE_MAP_IN,
        CiscoStructureUsage.OSPF_DISTRIBUTE_LIST_ROUTE_MAP_OUT,
        CiscoStructureUsage.OSPF6_DISTRIBUTE_LIST_PREFIX_LIST_IN,
        CiscoStructureUsage.OSPF6_DISTRIBUTE_LIST_PREFIX_LIST_OUT,
        CiscoStructureUsage.ROUTER_STATIC_ROUTE,
        CiscoStructureUsage.ROUTER_VRRP_INTERFACE,
        CiscoStructureUsage.SERVICE_POLICY_INTERFACE,
        CiscoStructureUsage.SNMP_SERVER_SOURCE_INTERFACE,
        CiscoStructureUsage.SNMP_SERVER_TRAP_SOURCE,
        CiscoStructureUsage.TACACS_SOURCE_INTERFACE,
        CiscoStructureUsage.TRACK_INTERFACE,
        CiscoStructureUsage.TWICE_NAT_MAPPED_INTERFACE,
        CiscoStructureUsage.TWICE_NAT_REAL_INTERFACE,
        CiscoStructureUsage.VXLAN_SOURCE_INTERFACE);

    // mark references to ACLs that may not appear in data model
    markIpOrMacAcls(
        CiscoStructureUsage.CLASS_MAP_ACCESS_GROUP, CiscoStructureUsage.CLASS_MAP_ACCESS_LIST);
    markIpv4Acls(
        CiscoStructureUsage.BGP_NEIGHBOR_DISTRIBUTE_LIST_ACCESS_LIST_IN,
        CiscoStructureUsage.BGP_NEIGHBOR_DISTRIBUTE_LIST_ACCESS_LIST_OUT,
        CiscoStructureUsage.CONTROL_PLANE_ACCESS_GROUP,
        CiscoStructureUsage.INTERFACE_IGMP_STATIC_GROUP_ACL,
        CiscoStructureUsage.INTERFACE_INCOMING_FILTER,
        CiscoStructureUsage.INTERFACE_IP_VERIFY_ACCESS_LIST,
        CiscoStructureUsage.INTERFACE_OUTGOING_FILTER,
        CiscoStructureUsage.INTERFACE_PIM_NEIGHBOR_FILTER,
        CiscoStructureUsage.IP_NAT_DESTINATION_ACCESS_LIST,
        CiscoStructureUsage.IP_NAT_SOURCE_ACCESS_LIST,
        CiscoStructureUsage.LINE_ACCESS_CLASS_LIST,
        CiscoStructureUsage.MANAGEMENT_SSH_ACCESS_GROUP,
        CiscoStructureUsage.MANAGEMENT_TELNET_ACCESS_GROUP,
        CiscoStructureUsage.MSDP_PEER_SA_LIST,
        CiscoStructureUsage.NTP_ACCESS_GROUP,
        CiscoStructureUsage.PIM_ACCEPT_REGISTER_ACL,
        CiscoStructureUsage.PIM_ACCEPT_RP_ACL,
        CiscoStructureUsage.PIM_RP_ADDRESS_ACL,
        CiscoStructureUsage.PIM_RP_ANNOUNCE_FILTER,
        CiscoStructureUsage.PIM_RP_CANDIDATE_ACL,
        CiscoStructureUsage.PIM_SEND_RP_ANNOUNCE_ACL,
        CiscoStructureUsage.PIM_SPT_THRESHOLD_ACL,
        CiscoStructureUsage.ROUTE_MAP_MATCH_IPV4_ACCESS_LIST,
        CiscoStructureUsage.SNMP_SERVER_COMMUNITY_ACL4,
        CiscoStructureUsage.SSH_IPV4_ACL);
    markIpv6Acls(
        CiscoStructureUsage.BGP_NEIGHBOR_DISTRIBUTE_LIST_ACCESS6_LIST_IN,
        CiscoStructureUsage.BGP_NEIGHBOR_DISTRIBUTE_LIST_ACCESS6_LIST_OUT,
        CiscoStructureUsage.LINE_ACCESS_CLASS_LIST6,
        CiscoStructureUsage.NTP_ACCESS_GROUP,
        CiscoStructureUsage.ROUTE_MAP_MATCH_IPV6_ACCESS_LIST,
        CiscoStructureUsage.SNMP_SERVER_COMMUNITY_ACL6,
        CiscoStructureUsage.SSH_IPV6_ACL,
        CiscoStructureUsage.INTERFACE_IPV6_TRAFFIC_FILTER_IN,
        CiscoStructureUsage.INTERFACE_IPV6_TRAFFIC_FILTER_OUT);
    markAcls(
        CiscoStructureUsage.ACCESS_GROUP_GLOBAL_FILTER,
        CiscoStructureUsage.COPS_LISTENER_ACCESS_LIST,
        CiscoStructureUsage.CRYPTO_MAP_IPSEC_ISAKMP_ACL,
        CiscoStructureUsage.INSPECT_CLASS_MAP_MATCH_ACCESS_GROUP,
        CiscoStructureUsage.INTERFACE_IGMP_ACCESS_GROUP_ACL,
        CiscoStructureUsage.INTERFACE_IGMP_HOST_PROXY_ACCESS_LIST,
        CiscoStructureUsage.INTERFACE_INCOMING_FILTER,
        CiscoStructureUsage.INTERFACE_IP_INBAND_ACCESS_GROUP,
        CiscoStructureUsage.INTERFACE_OUTGOING_FILTER,
        CiscoStructureUsage.OSPF_DISTRIBUTE_LIST_ACCESS_LIST_IN,
        CiscoStructureUsage.OSPF_DISTRIBUTE_LIST_ACCESS_LIST_OUT,
        CiscoStructureUsage.RIP_DISTRIBUTE_LIST,
        CiscoStructureUsage.ROUTER_ISIS_DISTRIBUTE_LIST_ACL,
        CiscoStructureUsage.SNMP_SERVER_FILE_TRANSFER_ACL,
        CiscoStructureUsage.SNMP_SERVER_TFTP_SERVER_LIST,
        CiscoStructureUsage.SNMP_SERVER_COMMUNITY_ACL,
        CiscoStructureUsage.SSH_ACL,
        CiscoStructureUsage.WCCP_GROUP_LIST,
        CiscoStructureUsage.WCCP_REDIRECT_LIST,
        CiscoStructureUsage.WCCP_SERVICE_LIST);

    markCommunityLists(
        CiscoStructureUsage.ROUTE_MAP_ADD_COMMUNITY,
        CiscoStructureUsage.ROUTE_MAP_DELETE_COMMUNITY,
        CiscoStructureUsage.ROUTE_MAP_MATCH_COMMUNITY_LIST,
        CiscoStructureUsage.ROUTE_MAP_SET_COMMUNITY);

    markConcreteStructure(
        CiscoStructureType.PREFIX_LIST,
        CiscoStructureUsage.BGP_INBOUND_PREFIX_LIST,
        CiscoStructureUsage.BGP_OUTBOUND_PREFIX_LIST,
        CiscoStructureUsage.OSPF_DISTRIBUTE_LIST_PREFIX_LIST_IN,
        CiscoStructureUsage.OSPF_DISTRIBUTE_LIST_PREFIX_LIST_OUT,
        CiscoStructureUsage.ROUTE_MAP_MATCH_IPV4_PREFIX_LIST);
    markConcreteStructure(
        CiscoStructureType.PREFIX6_LIST,
        CiscoStructureUsage.BGP_INBOUND_PREFIX6_LIST,
        CiscoStructureUsage.BGP_OUTBOUND_PREFIX6_LIST,
        CiscoStructureUsage.OSPF6_DISTRIBUTE_LIST_PREFIX_LIST_IN,
        CiscoStructureUsage.OSPF6_DISTRIBUTE_LIST_PREFIX_LIST_OUT,
        CiscoStructureUsage.ROUTE_MAP_MATCH_IPV6_PREFIX_LIST);

    markConcreteStructure(
        CiscoStructureType.PREFIX_SET, CiscoStructureUsage.ROUTE_POLICY_PREFIX_SET);

    // mark references to route-maps
    markConcreteStructure(
        CiscoStructureType.ROUTE_MAP,
        CiscoStructureUsage.BGP_ADVERTISE_MAP_EXIST_MAP,
        CiscoStructureUsage.BGP_AGGREGATE_ATTRIBUTE_MAP,
        CiscoStructureUsage.BGP_DEFAULT_ORIGINATE_ROUTE_MAP,
        CiscoStructureUsage.BGP_INBOUND_ROUTE_MAP,
        CiscoStructureUsage.BGP_INBOUND_ROUTE6_MAP,
        CiscoStructureUsage.BGP_NEIGHBOR_REMOTE_AS_ROUTE_MAP,
        CiscoStructureUsage.BGP_NETWORK_ORIGINATION_ROUTE_MAP,
        CiscoStructureUsage.BGP_NETWORK6_ORIGINATION_ROUTE_MAP,
        CiscoStructureUsage.BGP_OUTBOUND_ROUTE_MAP,
        CiscoStructureUsage.BGP_OUTBOUND_ROUTE6_MAP,
        CiscoStructureUsage.BGP_REDISTRIBUTE_CONNECTED_MAP,
        CiscoStructureUsage.BGP_REDISTRIBUTE_EIGRP_MAP,
        CiscoStructureUsage.BGP_REDISTRIBUTE_ISIS_MAP,
        CiscoStructureUsage.BGP_REDISTRIBUTE_LISP_MAP,
        CiscoStructureUsage.BGP_REDISTRIBUTE_OSPF_MAP,
        CiscoStructureUsage.BGP_REDISTRIBUTE_OSPFV3_MAP,
        CiscoStructureUsage.BGP_REDISTRIBUTE_RIP_MAP,
        CiscoStructureUsage.BGP_REDISTRIBUTE_STATIC_MAP,
        CiscoStructureUsage.BGP_ROUTE_MAP_ADVERTISE,
        CiscoStructureUsage.BGP_ROUTE_MAP_ATTRIBUTE,
        CiscoStructureUsage.BGP_ROUTE_MAP_OTHER,
        CiscoStructureUsage.BGP_ROUTE_MAP_SUPPRESS,
        CiscoStructureUsage.BGP_ROUTE_MAP_UNSUPPRESS,
        CiscoStructureUsage.BGP_VRF_AGGREGATE_ROUTE_MAP,
        CiscoStructureUsage.EIGRP_REDISTRIBUTE_BGP_MAP,
        CiscoStructureUsage.EIGRP_REDISTRIBUTE_CONNECTED_MAP,
        CiscoStructureUsage.EIGRP_REDISTRIBUTE_EIGRP_MAP,
        CiscoStructureUsage.EIGRP_REDISTRIBUTE_ISIS_MAP,
        CiscoStructureUsage.EIGRP_REDISTRIBUTE_OSPF_MAP,
        CiscoStructureUsage.EIGRP_REDISTRIBUTE_RIP_MAP,
        CiscoStructureUsage.EIGRP_REDISTRIBUTE_STATIC_MAP,
        CiscoStructureUsage.INTERFACE_IP_VRF_SITEMAP,
        CiscoStructureUsage.INTERFACE_POLICY_ROUTING_MAP,
        CiscoStructureUsage.INTERFACE_SUMMARY_ADDRESS_EIGRP_LEAK_MAP,
        CiscoStructureUsage.OSPF_DEFAULT_ORIGINATE_ROUTE_MAP,
        CiscoStructureUsage.OSPF_DISTRIBUTE_LIST_ROUTE_MAP_IN,
        CiscoStructureUsage.OSPF_DISTRIBUTE_LIST_ROUTE_MAP_OUT,
        CiscoStructureUsage.OSPF_REDISTRIBUTE_BGP_MAP,
        CiscoStructureUsage.OSPF_REDISTRIBUTE_CONNECTED_MAP,
        CiscoStructureUsage.OSPF_REDISTRIBUTE_EIGRP_MAP,
        CiscoStructureUsage.OSPF_REDISTRIBUTE_STATIC_MAP,
        CiscoStructureUsage.PIM_ACCEPT_REGISTER_ROUTE_MAP,
        CiscoStructureUsage.RIP_DEFAULT_ORIGINATE_ROUTE_MAP,
        CiscoStructureUsage.RIP_REDISTRIBUTE_BGP_MAP,
        CiscoStructureUsage.RIP_REDISTRIBUTE_CONNECTED_MAP,
        CiscoStructureUsage.RIP_REDISTRIBUTE_STATIC_MAP);

    markConcreteStructure(
        CiscoStructureType.ROUTE_POLICY,
        CiscoStructureUsage.BGP_ADDITIONAL_PATHS_SELECTION_ROUTE_POLICY,
        CiscoStructureUsage.BGP_AGGREGATE_ROUTE_POLICY,
        CiscoStructureUsage.BGP_NEIGHBOR_ROUTE_POLICY_IN,
        CiscoStructureUsage.BGP_NEIGHBOR_ROUTE_POLICY_OUT,
        CiscoStructureUsage.ROUTE_POLICY_APPLY);

    // Cable
    markConcreteStructure(
        CiscoStructureType.DEPI_CLASS, CiscoStructureUsage.DEPI_TUNNEL_DEPI_CLASS);
    markConcreteStructure(
        CiscoStructureType.DEPI_TUNNEL,
        CiscoStructureUsage.CONTROLLER_DEPI_TUNNEL,
        CiscoStructureUsage.DEPI_TUNNEL_PROTECT_TUNNEL);
    markConcreteStructure(
        CiscoStructureType.DOCSIS_POLICY, CiscoStructureUsage.DOCSIS_GROUP_DOCSIS_POLICY);
    markConcreteStructure(
        CiscoStructureType.DOCSIS_POLICY_RULE,
        CiscoStructureUsage.DOCSIS_POLICY_DOCSIS_POLICY_RULE);
    markConcreteStructure(
        CiscoStructureType.SERVICE_CLASS, CiscoStructureUsage.QOS_ENFORCE_RULE_SERVICE_CLASS);

    // L2tp
    markConcreteStructure(
        CiscoStructureType.L2TP_CLASS, CiscoStructureUsage.DEPI_TUNNEL_L2TP_CLASS);

    // Crypto, Isakmp, and IPSec
    markConcreteStructure(
        CiscoStructureType.CRYPTO_DYNAMIC_MAP_SET,
        CiscoStructureUsage.CRYPTO_MAP_IPSEC_ISAKMP_CRYPTO_DYNAMIC_MAP_SET);
    markConcreteStructure(
        CiscoStructureType.ISAKMP_PROFILE,
        CiscoStructureUsage.ISAKMP_PROFILE_SELF_REF,
        CiscoStructureUsage.CRYPTO_MAP_IPSEC_ISAKMP_ISAKMP_PROFILE,
        CiscoStructureUsage.IPSEC_PROFILE_ISAKMP_PROFILE);
    markConcreteStructure(
        CiscoStructureType.ISAKMP_POLICY, CiscoStructureUsage.ISAKMP_POLICY_SELF_REF);
    markConcreteStructure(
        CiscoStructureType.IPSEC_PROFILE, CiscoStructureUsage.TUNNEL_PROTECTION_IPSEC_PROFILE);
    markConcreteStructure(
        CiscoStructureType.IPSEC_TRANSFORM_SET,
        CiscoStructureUsage.CRYPTO_MAP_IPSEC_ISAKMP_TRANSFORM_SET,
        CiscoStructureUsage.IPSEC_PROFILE_TRANSFORM_SET);
    markConcreteStructure(CiscoStructureType.KEYRING, CiscoStructureUsage.ISAKMP_PROFILE_KEYRING);
    markConcreteStructure(
        CiscoStructureType.NAMED_RSA_PUB_KEY, CiscoStructureUsage.NAMED_RSA_PUB_KEY_SELF_REF);

    // class-map
    markConcreteStructure(
        CiscoStructureType.INSPECT_CLASS_MAP, CiscoStructureUsage.INSPECT_POLICY_MAP_INSPECT_CLASS);
    markConcreteStructure(
        CiscoStructureType.CLASS_MAP,
        CiscoStructureUsage.POLICY_MAP_CLASS,
        CiscoStructureUsage.POLICY_MAP_EVENT_CLASS);

    // policy-map
    markConcreteStructure(
        CiscoStructureType.INSPECT_POLICY_MAP,
        CiscoStructureUsage.ZONE_PAIR_INSPECT_SERVICE_POLICY);
    markConcreteStructure(
        CiscoStructureType.POLICY_MAP,
        CiscoStructureUsage.CONTROL_PLANE_SERVICE_POLICY_INPUT,
        CiscoStructureUsage.CONTROL_PLANE_SERVICE_POLICY_OUTPUT,
        CiscoStructureUsage.INTERFACE_SERVICE_POLICY,
        CiscoStructureUsage.INTERFACE_SERVICE_POLICY_CONTROL_SUBSCRIBER,
        CiscoStructureUsage.POLICY_MAP_CLASS_SERVICE_POLICY,
        CiscoStructureUsage.SERVICE_POLICY_GLOBAL,
        CiscoStructureUsage.SERVICE_POLICY_INTERFACE_POLICY);

    // object-group
    markConcreteStructure(
        CiscoStructureType.ICMP_TYPE_OBJECT_GROUP,
        CiscoStructureUsage.EXTENDED_ACCESS_LIST_ICMP_TYPE_OBJECT_GROUP,
        CiscoStructureUsage.ICMP_TYPE_OBJECT_GROUP_GROUP_OBJECT);
    markConcreteStructure(
        CiscoStructureType.NETWORK_OBJECT_GROUP,
        CiscoStructureUsage.EXTENDED_ACCESS_LIST_NETWORK_OBJECT_GROUP,
        CiscoStructureUsage.NETWORK_OBJECT_GROUP_GROUP_OBJECT,
        CiscoStructureUsage.OBJECT_NAT_MAPPED_SOURCE_NETWORK_OBJECT_GROUP,
        CiscoStructureUsage.TWICE_NAT_MAPPED_DESTINATION_NETWORK_OBJECT_GROUP,
        CiscoStructureUsage.TWICE_NAT_MAPPED_SOURCE_NETWORK_OBJECT_GROUP,
        CiscoStructureUsage.TWICE_NAT_REAL_DESTINATION_NETWORK_OBJECT_GROUP,
        CiscoStructureUsage.TWICE_NAT_REAL_SOURCE_NETWORK_OBJECT_GROUP);
    markConcreteStructure(
        CiscoStructureType.PROTOCOL_OBJECT_GROUP,
        CiscoStructureUsage.EXTENDED_ACCESS_LIST_PROTOCOL_OBJECT_GROUP,
        CiscoStructureUsage.PROTOCOL_OBJECT_GROUP_GROUP_OBJECT);
    markConcreteStructure(
        CiscoStructureType.SERVICE_OBJECT_GROUP,
        CiscoStructureUsage.EXTENDED_ACCESS_LIST_SERVICE_OBJECT_GROUP,
        CiscoStructureUsage.SERVICE_OBJECT_GROUP_GROUP_OBJECT);
    markAbstractStructure(
        CiscoStructureType.PROTOCOL_OR_SERVICE_OBJECT_GROUP,
        CiscoStructureUsage.EXTENDED_ACCESS_LIST_PROTOCOL_OR_SERVICE_OBJECT_GROUP,
        ImmutableList.of(
            CiscoStructureType.PROTOCOL_OBJECT_GROUP, CiscoStructureType.SERVICE_OBJECT_GROUP));

    // objects
    markConcreteStructure(
        CiscoStructureType.ICMP_TYPE_OBJECT,
        CiscoStructureUsage.ICMP_TYPE_OBJECT_GROUP_ICMP_OBJECT);
    markConcreteStructure(
        CiscoStructureType.NETWORK_OBJECT,
        CiscoStructureUsage.EXTENDED_ACCESS_LIST_NETWORK_OBJECT,
        CiscoStructureUsage.NETWORK_OBJECT_GROUP_NETWORK_OBJECT,
        CiscoStructureUsage.OBJECT_NAT_MAPPED_SOURCE_NETWORK_OBJECT,
        CiscoStructureUsage.OBJECT_NAT_REAL_SOURCE_NETWORK_OBJECT,
        CiscoStructureUsage.TWICE_NAT_MAPPED_DESTINATION_NETWORK_OBJECT,
        CiscoStructureUsage.TWICE_NAT_MAPPED_SOURCE_NETWORK_OBJECT,
        CiscoStructureUsage.TWICE_NAT_REAL_DESTINATION_NETWORK_OBJECT,
        CiscoStructureUsage.TWICE_NAT_REAL_SOURCE_NETWORK_OBJECT);
    markConcreteStructure(
        CiscoStructureType.SERVICE_OBJECT,
        CiscoStructureUsage.EXTENDED_ACCESS_LIST_SERVICE_OBJECT,
        CiscoStructureUsage.SERVICE_OBJECT_GROUP_SERVICE_OBJECT);
    markConcreteStructure(
        CiscoStructureType.PROTOCOL_OBJECT,
        CiscoStructureUsage.PROTOCOL_OBJECT_GROUP_PROTOCOL_OBJECT);

    // service template
    markConcreteStructure(
        CiscoStructureType.SERVICE_TEMPLATE,
        CiscoStructureUsage.CLASS_MAP_SERVICE_TEMPLATE,
        CiscoStructureUsage.CLASS_MAP_ACTIVATED_SERVICE_TEMPLATE,
        CiscoStructureUsage.POLICY_MAP_EVENT_CLASS_ACTIVATE);

    // track
    markConcreteStructure(CiscoStructureType.TRACK, CiscoStructureUsage.INTERFACE_STANDBY_TRACK);

    // VXLAN
    markConcreteStructure(CiscoStructureType.VXLAN, CiscoStructureUsage.VXLAN_SELF_REF);

    // zone
    markConcreteStructure(
        CiscoStructureType.SECURITY_ZONE,
        CiscoStructureUsage.INTERFACE_ZONE_MEMBER,
        CiscoStructureUsage.ZONE_PAIR_DESTINATION_ZONE,
        CiscoStructureUsage.ZONE_PAIR_SOURCE_ZONE);

    markConcreteStructure(CiscoStructureType.NAT_POOL, CiscoStructureUsage.IP_NAT_SOURCE_POOL);
    markConcreteStructure(
        CiscoStructureType.AS_PATH_ACCESS_LIST,
        CiscoStructureUsage.BGP_NEIGHBOR_FILTER_AS_PATH_ACCESS_LIST,
        CiscoStructureUsage.ROUTE_MAP_MATCH_AS_PATH_ACCESS_LIST);

    markConcreteStructure(
        CiscoStructureType.AS_PATH_SET, CiscoStructureUsage.ROUTE_POLICY_AS_PATH_IN);

    // BGP inheritance. This is complicated, as there are many similar-but-overlapping concepts
    markConcreteStructure(CiscoStructureType.BGP_AF_GROUP, CiscoStructureUsage.BGP_USE_AF_GROUP);
    markConcreteStructure(
        CiscoStructureType.BGP_NEIGHBOR_GROUP, CiscoStructureUsage.BGP_USE_NEIGHBOR_GROUP);
    markConcreteStructure(
        CiscoStructureType.BGP_PEER_GROUP,
        CiscoStructureUsage.BGP_LISTEN_RANGE_PEER_GROUP,
        CiscoStructureUsage.BGP_NEIGHBOR_PEER_GROUP,
        CiscoStructureUsage.BGP_NEIGHBOR_STATEMENT);
    markConcreteStructure(
        CiscoStructureType.BGP_SESSION_GROUP, CiscoStructureUsage.BGP_USE_SESSION_GROUP);
    markConcreteStructure(
        CiscoStructureType.BGP_TEMPLATE_PEER, CiscoStructureUsage.BGP_INHERITED_PEER);
    markConcreteStructure(
        CiscoStructureType.BGP_TEMPLATE_PEER_POLICY, CiscoStructureUsage.BGP_INHERITED_PEER_POLICY);
    markConcreteStructure(
        CiscoStructureType.BGP_TEMPLATE_PEER_SESSION, CiscoStructureUsage.BGP_INHERITED_SESSION);
    markConcreteStructure(
        CiscoStructureType.BGP_UNDECLARED_PEER, CiscoStructureUsage.BGP_NEIGHBOR_WITHOUT_REMOTE_AS);
    markConcreteStructure(
        CiscoStructureType.BGP_UNDECLARED_PEER_GROUP,
        CiscoStructureUsage.BGP_PEER_GROUP_REFERENCED_BEFORE_DEFINED);

    return ImmutableList.of(c);
  }

  private static VniSettings toVniSettings(
      @Nonnull AristaEosVxlan vxlan,
      @Nonnull Integer vni,
      @Nonnull Integer vlan,
      @Nullable Interface sourceInterface) {
    Ip sourceAddress =
        sourceInterface == null
            ? null
            : sourceInterface.getAddress() == null ? null : sourceInterface.getAddress().getIp();

    // Prefer VLAN-specific or general flood address (in that order) over multicast address
    SortedSet<Ip> bumTransportIps =
        firstNonNull(vxlan.getVlanFloodAddresses().get(vlan), vxlan.getFloodAddresses());
    BumTransportMethod bumTransportMethod = BumTransportMethod.UNICAST_FLOOD_GROUP;

    if (bumTransportIps.isEmpty()) {
      Ip multicastAddress = vxlan.getMulticastGroup();
      bumTransportIps =
          multicastAddress == null
              ? ImmutableSortedSet.of()
              : ImmutableSortedSet.of(multicastAddress);
      bumTransportMethod = BumTransportMethod.MULTICAST_GROUP;
    }

    return VniSettings.builder()
        .setBumTransportIps(bumTransportIps)
        .setBumTransportMethod(bumTransportMethod)
        .setSourceAddress(sourceAddress)
        .setUdpPort(firstNonNull(vxlan.getUdpPort(), AristaEosVxlan.DEFAULT_UDP_PORT))
        .setVlan(vlan)
        .setVni(vni)
        .build();
  }

  private boolean allowsIntraZoneTraffic(String zoneName) {
    if (!_securityLevels.containsKey(zoneName)) {
      return true;
    }
    return _sameSecurityTrafficInter && _sameSecurityTrafficIntra;
  }

  private void createInspectClassMapAcls(Configuration c) {
    _inspectClassMaps.forEach(
        (inspectClassMapName, inspectClassMap) -> {
          String inspectClassMapAclName = computeInspectClassMapAclName(inspectClassMapName);
          MatchSemantics matchSemantics = inspectClassMap.getMatchSemantics();
          List<AclLineMatchExpr> matchConditions =
              inspectClassMap.getMatches().stream()
                  .map(
                      inspectClassMapMatch ->
                          inspectClassMapMatch.toAclLineMatchExpr(this, c, matchSemantics, _w))
                  .collect(ImmutableList.toImmutableList());
          AclLineMatchExpr matchClassMap;
          switch (matchSemantics) {
            case MATCH_ALL:
              matchClassMap = new AndMatchExpr(matchConditions);
              break;
            case MATCH_ANY:
              matchClassMap = new OrMatchExpr(matchConditions);
              break;
            default:
              throw new BatfishException(
                  String.format(
                      "Unsupported %s: %s", MatchSemantics.class.getSimpleName(), matchSemantics));
          }
          IpAccessList.builder()
              .setOwner(c)
              .setName(inspectClassMapAclName)
              .setLines(
                  ImmutableList.of(
                      IpAccessListLine.accepting().setMatchCondition(matchClassMap).build()))
              .setSourceName(inspectClassMapName)
              .setSourceType(CiscoStructureType.INSPECT_CLASS_MAP.getDescription())
              .build();
        });
  }

  private void createInspectPolicyMapAcls(Configuration c) {
    _inspectPolicyMaps.forEach(
        (inspectPolicyMapName, inspectPolicyMap) -> {
          String inspectPolicyMapAclName = computeInspectPolicyMapAclName(inspectPolicyMapName);
          ImmutableList.Builder<IpAccessListLine> policyMapAclLines = ImmutableList.builder();
          inspectPolicyMap
              .getInspectClasses()
              .forEach(
                  (inspectClassName, inspectPolicyMapInspectClass) -> {
                    PolicyMapClassAction action = inspectPolicyMapInspectClass.getAction();
                    if (action == null) {
                      return;
                    }
                    String inspectClassMapAclName = computeInspectClassMapAclName(inspectClassName);
                    if (!c.getIpAccessLists().containsKey(inspectClassMapAclName)) {
                      return;
                    }
                    AclLineMatchExpr matchCondition = new PermittedByAcl(inspectClassMapAclName);
                    switch (action) {
                      case DROP:
                        policyMapAclLines.add(
                            IpAccessListLine.rejecting()
                                .setMatchCondition(matchCondition)
                                .setName(
                                    String.format(
                                        "Drop if matched by class-map: '%s'", inspectClassName))
                                .build());
                        break;

                      case INSPECT:
                        policyMapAclLines.add(
                            IpAccessListLine.accepting()
                                .setMatchCondition(matchCondition)
                                .setName(
                                    String.format(
                                        "Inspect if matched by class-map: '%s'", inspectClassName))
                                .build());
                        break;

                      case PASS:
                        policyMapAclLines.add(
                            IpAccessListLine.accepting()
                                .setMatchCondition(matchCondition)
                                .setName(
                                    String.format(
                                        "Pass if matched by class-map: '%s'", inspectClassName))
                                .build());
                        break;

                      default:
                        _w.unimplemented("Unimplemented policy-map class action: " + action);
                        return;
                    }
                  });
          policyMapAclLines.add(
              IpAccessListLine.builder()
                  .setAction(inspectPolicyMap.getClassDefaultAction())
                  .setMatchCondition(TrueExpr.INSTANCE)
                  .setName(
                      String.format(
                          "class-default action: %s", inspectPolicyMap.getClassDefaultAction()))
                  .build());
          IpAccessList.builder()
              .setOwner(c)
              .setName(inspectPolicyMapAclName)
              .setLines(policyMapAclLines.build())
              .setSourceName(inspectPolicyMapName)
              .setSourceType(CiscoStructureType.INSPECT_POLICY_MAP.getDescription())
              .build();
        });
  }

  private void createZoneAcls(Configuration c) {
    // Mapping: zoneName -> (MatchSrcInterface for interfaces in zone)
    Map<String, MatchSrcInterface> matchSrcInterfaceBySrcZone =
        toImmutableMap(
            c.getZones(),
            Entry::getKey,
            zoneByNameEntry -> new MatchSrcInterface(zoneByNameEntry.getValue().getInterfaces()));

    c.getZones()
        .forEach(
            (zoneName, zone) -> {
              // Don't bother if zone is empty
              SortedSet<String> interfaces = zone.getInterfaces();
              if (interfaces.isEmpty()) {
                return;
              }

              ImmutableList.Builder<IpAccessListLine> zonePolicies = ImmutableList.builder();

              // Allow traffic originating from device (no source interface)
              zonePolicies.add(
                  IpAccessListLine.accepting()
                      .setMatchCondition(OriginatingFromDevice.INSTANCE)
                      .setName("Allow traffic originating from this device")
                      .build());

              // Allow traffic staying within this zone (always true for IOS)
              if (allowsIntraZoneTraffic(zoneName)) {
                zonePolicies.add(
                    IpAccessListLine.accepting()
                        .setMatchCondition(matchSrcInterfaceBySrcZone.get(zoneName))
                        .setName(
                            String.format(
                                "Allow traffic received on interface in same zone: '%s'", zoneName))
                        .build());
              }

              /*
               * Add zone-pair policies
               */
              // zoneName refers to dstZone
              Map<String, SecurityZonePair> zonePairsBySrcZoneName =
                  _securityZonePairs.get(zoneName);
              if (zonePairsBySrcZoneName != null) {
                zonePairsBySrcZoneName.forEach(
                    (srcZoneName, zonePair) ->
                        createZonePairAcl(
                                c,
                                matchSrcInterfaceBySrcZone.get(srcZoneName),
                                zoneName,
                                srcZoneName,
                                zonePair)
                            .ifPresent(zonePolicies::add));
              }

              // Security level policies
              zonePolicies.addAll(createSecurityLevelAcl(zoneName));

              IpAccessList.builder()
                  .setName(computeZoneOutgoingAclName(zoneName))
                  .setOwner(c)
                  .setLines(zonePolicies.build())
                  .build();
            });
  }

  public Optional<IpAccessListLine> createZonePairAcl(
      Configuration c,
      MatchSrcInterface matchSrcZoneInterface,
      String dstZoneName,
      String srcZoneName,
      SecurityZonePair zonePair) {
    String inspectPolicyMapName = zonePair.getInspectPolicyMap();
    if (!_securityZones.containsKey(srcZoneName)) {
      return Optional.empty();
    }
    if (inspectPolicyMapName == null) {
      return Optional.empty();
    }
    String inspectPolicyMapAclName = computeInspectPolicyMapAclName(inspectPolicyMapName);
    if (!c.getIpAccessLists().containsKey(inspectPolicyMapAclName)) {
      return Optional.empty();
    }
    PermittedByAcl permittedByPolicyMap = new PermittedByAcl(inspectPolicyMapAclName);
    String zonePairAclName = computeZonePairAclName(srcZoneName, dstZoneName);
    IpAccessList.builder()
        .setName(zonePairAclName)
        .setOwner(c)
        .setLines(
            ImmutableList.of(
                IpAccessListLine.accepting()
                    .setMatchCondition(
                        new AndMatchExpr(
                            ImmutableList.of(matchSrcZoneInterface, permittedByPolicyMap)))
                    .setName(
                        String.format(
                            "Allow traffic received on interface in zone '%s' permitted by policy-map: '%s'",
                            srcZoneName, inspectPolicyMapName))
                    .build()))
        .setSourceName(zonePair.getName())
        .setSourceType(CiscoStructureType.SECURITY_ZONE_PAIR.getDescription())
        .build();
    return Optional.of(
        IpAccessListLine.accepting()
            .setMatchCondition(new PermittedByAcl(zonePairAclName))
            .setName(
                String.format(
                    "Allow traffic from zone '%s' to '%s' permitted by service-policy: %s",
                    srcZoneName, dstZoneName, inspectPolicyMapName))
            .build());
  }

  private List<IpAccessListLine> createSecurityLevelAcl(String zoneName) {
    Integer level = _securityLevels.get(zoneName);
    if (level == null) {
      return ImmutableList.of();
    }

    // Allow outbound traffic from interfaces with higher security levels unconditionally
    List<IpAccessListLine> lines =
        _interfacesBySecurityLevel.keySet().stream()
            .filter(l -> l > level)
            .map(
                l ->
                    IpAccessListLine.accepting()
                        .setName("Traffic from security level " + l)
                        .setMatchCondition(
                            new MatchSrcInterface(
                                _interfacesBySecurityLevel.get(l).stream()
                                    .map(this::getNewInterfaceName)
                                    .collect(Collectors.toList())))
                        .build())
            .collect(Collectors.toList());

    // Allow outbound traffic from interfaces with lower security levels if that interface has an
    // inbound ACL
    lines.addAll(
        _interfacesBySecurityLevel.keySet().stream()
            .filter(l -> l < level)
            .map(
                l ->
                    IpAccessListLine.accepting()
                        .setName("Traffic from security level " + l + " with inbound filter")
                        .setMatchCondition(
                            new MatchSrcInterface(
                                _interfacesBySecurityLevel.get(l).stream()
                                    .filter(iface -> iface.getIncomingFilter() != null)
                                    .map(this::getNewInterfaceName)
                                    .collect(Collectors.toList())))
                        .build())
            .filter(
                line ->
                    !((MatchSrcInterface) line.getMatchCondition()).getSrcInterfaces().isEmpty())
            .collect(Collectors.toList()));

    // Allow traffic for existing connections
    lines.add(ACL_LINE_EXISTING_CONNECTION);
    return lines;
  }

  public static String computeZoneOutgoingAclName(@Nonnull String zoneName) {
    return String.format("~ZONE_OUTGOING_ACL~%s~", zoneName);
  }

  public static String computeZonePairAclName(
      @Nonnull String srcZoneName, @Nonnull String dstZoneName) {
    return String.format("~ZONE_PAIR_ACL~SRC~%s~DST~%s", srcZoneName, dstZoneName);
  }

  public static String computeInspectPolicyMapAclName(@Nonnull String inspectPolicyMapName) {
    return String.format("~INSPECT_POLICY_MAP_ACL~%s~", inspectPolicyMapName);
  }

  public static String computeInspectClassMapAclName(@Nonnull String inspectClassMapName) {
    return String.format("~INSPECT_CLASS_MAP_ACL~%s~", inspectClassMapName);
  }

  public static String computeSecurityLevelZoneName(int securityLevel) {
    return String.format("SECURITY_LEVEL_%s", securityLevel);
  }

  private boolean isAclUsedForRouting(@Nonnull String aclName) {
    String currentMapName;
    for (Vrf vrf : _vrfs.values()) {
      // check ospf policies
      for (OspfProcess ospfProcess : vrf.getOspfProcesses().values()) {
        for (OspfRedistributionPolicy rp : ospfProcess.getRedistributionPolicies().values()) {
          currentMapName = rp.getRouteMap();
          if (containsIpAccessList(aclName, currentMapName)) {
            return true;
          }
        }
        currentMapName = ospfProcess.getDefaultInformationOriginateMap();
        if (containsIpAccessList(aclName, currentMapName)) {
          return true;
        }
      }
      RipProcess ripProcess = vrf.getRipProcess();
      if (ripProcess != null) {
        // check rip distribute lists
        if (ripProcess.getDistributeListInAcl()
            && ripProcess.getDistributeListIn().equals(aclName)) {
          return true;
        }
        if (ripProcess.getDistributeListOutAcl()
            && ripProcess.getDistributeListOut().equals(aclName)) {
          return true;
        }
        // check rip redistribution policies
        for (RipRedistributionPolicy rp : ripProcess.getRedistributionPolicies().values()) {
          currentMapName = rp.getRouteMap();
          if (containsIpAccessList(aclName, currentMapName)) {
            return true;
          }
        }
      }
      // check bgp policies
      BgpProcess bgpProcess = vrf.getBgpProcess();
      if (bgpProcess != null) {
        for (BgpRedistributionPolicy rp : bgpProcess.getRedistributionPolicies().values()) {
          currentMapName = rp.getRouteMap();
          if (containsIpAccessList(aclName, currentMapName)) {
            return true;
          }
        }
        for (BgpPeerGroup pg : bgpProcess.getAllPeerGroups()) {
          currentMapName = pg.getInboundRouteMap();
          if (containsIpAccessList(aclName, currentMapName)) {
            return true;
          }
          currentMapName = pg.getOutboundRouteMap();
          if (containsIpAccessList(aclName, currentMapName)) {
            return true;
          }
          currentMapName = pg.getDefaultOriginateMap();
          if (containsIpAccessList(aclName, currentMapName)) {
            return true;
          }
          if (aclName.equals(pg.getInboundIpAccessList())
              || aclName.equals(pg.getOutboundIpAccessList())) {
            return true;
          }
        }
      }
      // check EIGRP distribute lists
      if (vrf.getEigrpProcesses().values().stream()
          .flatMap(
              eigrpProcess -> eigrpProcess.getOutboundInterfaceDistributeLists().values().stream())
          .anyMatch(distributeList -> distributeList.getFilterName().equals(aclName))) {
        return true;
      }
    }
    return false;
  }

  private boolean isAclUsedForRoutingv6(String aclName) {
    String currentMapName;
    for (Vrf vrf : _vrfs.values()) {
      // check ospf policies
      for (OspfProcess ospfProcess : vrf.getOspfProcesses().values()) {
        for (OspfRedistributionPolicy rp : ospfProcess.getRedistributionPolicies().values()) {
          currentMapName = rp.getRouteMap();
          if (containsIpv6AccessList(aclName, currentMapName)) {
            return true;
          }
        }
        currentMapName = ospfProcess.getDefaultInformationOriginateMap();
        if (containsIpAccessList(aclName, currentMapName)) {
          return true;
        }
      }
      // check bgp policies
      BgpProcess bgpProcess = vrf.getBgpProcess();
      if (bgpProcess != null) {
        for (BgpRedistributionPolicy rp : bgpProcess.getRedistributionPolicies().values()) {
          currentMapName = rp.getRouteMap();
          if (containsIpv6AccessList(aclName, currentMapName)) {
            return true;
          }
        }
        for (BgpPeerGroup pg : bgpProcess.getAllPeerGroups()) {
          currentMapName = pg.getInboundRouteMap();
          if (containsIpv6AccessList(aclName, currentMapName)) {
            return true;
          }
          currentMapName = pg.getInboundRoute6Map();
          if (containsIpv6AccessList(aclName, currentMapName)) {
            return true;
          }
          currentMapName = pg.getOutboundRouteMap();
          if (containsIpv6AccessList(aclName, currentMapName)) {
            return true;
          }
          currentMapName = pg.getOutboundRoute6Map();
          if (containsIpv6AccessList(aclName, currentMapName)) {
            return true;
          }
          currentMapName = pg.getDefaultOriginateMap();
          if (containsIpv6AccessList(aclName, currentMapName)) {
            return true;
          }
        }
      }
    }
    return false;
  }

  private void markCommunityLists(CiscoStructureUsage... usages) {
    for (CiscoStructureUsage usage : usages) {
      markAbstractStructure(
          CiscoStructureType.COMMUNITY_LIST,
          usage,
          ImmutableList.of(
              CiscoStructureType.COMMUNITY_LIST_EXPANDED,
              CiscoStructureType.COMMUNITY_LIST_STANDARD));
    }
  }

  /**
   * Resolves the addresses of the interfaces used in localInterfaceName of IsaKmpProfiles and
   * Keyrings
   */
  private void resolveKeyringIsakmpProfileAddresses() {
    Map<String, Ip> ifaceNameToPrimaryIp = computeInterfaceOwnedPrimaryIp(_interfaces);

    _keyrings.values().stream()
        .filter(keyring -> !keyring.getLocalInterfaceName().equals(UNSET_LOCAL_INTERFACE))
        .forEach(
            keyring ->
                keyring.setLocalAddress(
                    firstNonNull(
                        ifaceNameToPrimaryIp.get(keyring.getLocalInterfaceName()), Ip.AUTO)));

    _isakmpProfiles.values().stream()
        .filter(
            isakmpProfile -> !isakmpProfile.getLocalInterfaceName().equals(UNSET_LOCAL_INTERFACE))
        .forEach(
            isakmpProfile ->
                isakmpProfile.setLocalAddress(
                    firstNonNull(
                        ifaceNameToPrimaryIp.get(isakmpProfile.getLocalInterfaceName()), Ip.AUTO)));
  }

  /** Resolves the addresses of the interfaces used in sourceInterfaceName of Tunnel interfaces */
  private void resolveTunnelSourceInterfaces() {
    Map<String, Ip> ifaceNameToPrimaryIp = computeInterfaceOwnedPrimaryIp(_interfaces);

    for (Interface iface : _interfaces.values()) {
      Tunnel tunnel = iface.getTunnel();
      if (tunnel != null && !tunnel.getSourceInterfaceName().equals(UNSET_LOCAL_INTERFACE)) {
        tunnel.setSourceAddress(ifaceNameToPrimaryIp.get(tunnel.getSourceInterfaceName()));
      }
    }
  }

  public Map<String, IcmpTypeObjectGroup> getIcmpTypeObjectGroups() {
    return _icmpTypeObjectGroups;
  }

  public Map<String, NetworkObjectGroup> getNetworkObjectGroups() {
    return _networkObjectGroups;
  }

  public Map<String, NetworkObjectInfo> getNetworkObjectInfos() {
    return _networkObjectInfos;
  }

  public Map<String, NetworkObject> getNetworkObjects() {
    return _networkObjects;
  }

  public Map<String, ObjectGroup> getObjectGroups() {
    return _objectGroups;
  }

  public Map<String, ProtocolObjectGroup> getProtocolObjectGroups() {
    return _protocolObjectGroups;
  }

  public Map<String, ServiceObjectGroup> getServiceObjectGroups() {
    return _serviceObjectGroups;
  }

  public Map<String, ServiceObject> getServiceObjects() {
    return _serviceObjects;
  }

  public Map<String, InspectClassMap> getInspectClassMaps() {
    return _inspectClassMaps;
  }

  public Map<String, InspectPolicyMap> getInspectPolicyMaps() {
    return _inspectPolicyMaps;
  }

  public Map<String, Map<String, SecurityZonePair>> getSecurityZonePairs() {
    return _securityZonePairs;
  }

  public Map<String, SecurityZone> getSecurityZones() {
    return _securityZones;
  }

  public Map<String, TrackMethod> getTrackingGroups() {
    return _trackingGroups;
  }

  public Map<String, NamedCommunitySet> getCommunitySets() {
    return _communitySets;
  }
}<|MERGE_RESOLUTION|>--- conflicted
+++ resolved
@@ -2046,11 +2046,8 @@
       List<If> redistributePolicyStatements =
           eigrpRedistributionPoliciesToStatements(
               eigrpProcess.getRedistributionPolicies().values(), eigrpProcess, this);
-<<<<<<< HEAD
-      List<If> mergedsWithAllowSelfAsn =
-=======
+
       List<If> redistributeAndAllowEigrpFromSelfAsn =
->>>>>>> b7e371d5
           clearFalseStatementsAndAddMatchOwnAsn(
               redistributePolicyStatements, eigrpProcess.getAsn());
 
@@ -2061,11 +2058,7 @@
               c,
               this,
               eigrpProcess.getOutboundInterfaceDistributeLists().get(newIface.getName()),
-<<<<<<< HEAD
-              mergedsWithAllowSelfAsn,
-=======
               redistributeAndAllowEigrpFromSelfAsn,
->>>>>>> b7e371d5
               policyName);
 
       c.getRoutingPolicies().put(policyName, routingPolicy);
