package org.batfish.representation.cisco;

import static org.apache.commons.lang3.ObjectUtils.firstNonNull;
import static org.batfish.common.util.CommonUtil.toImmutableMap;
import static org.batfish.datamodel.MultipathEquivalentAsPathMatchMode.EXACT_PATH;
import static org.batfish.datamodel.MultipathEquivalentAsPathMatchMode.PATH_LENGTH;
import static org.batfish.representation.cisco.CiscoConversions.generateAggregateRoutePolicy;
import static org.batfish.representation.cisco.CiscoConversions.suppressSummarizedPrefixes;

import com.google.common.collect.ImmutableList;
import com.google.common.collect.ImmutableMap;
import com.google.common.collect.ImmutableSet;
import com.google.common.collect.ImmutableSortedMap;
import com.google.common.collect.ImmutableSortedSet;
import java.util.ArrayList;
import java.util.Arrays;
import java.util.Collections;
import java.util.Comparator;
import java.util.HashMap;
import java.util.HashSet;
import java.util.LinkedHashSet;
import java.util.List;
import java.util.Map;
import java.util.Map.Entry;
import java.util.NavigableSet;
import java.util.Objects;
import java.util.Optional;
import java.util.Set;
import java.util.SortedMap;
import java.util.SortedSet;
import java.util.TreeMap;
import java.util.TreeSet;
import java.util.regex.Matcher;
import java.util.regex.Pattern;
import java.util.stream.Collectors;
import java.util.stream.Stream;
import javax.annotation.Nonnull;
import javax.annotation.Nullable;
import org.batfish.common.BatfishException;
import org.batfish.common.VendorConversionException;
import org.batfish.datamodel.AsPathAccessList;
import org.batfish.datamodel.BgpPeerConfig;
import org.batfish.datamodel.BgpTieBreaker;
import org.batfish.datamodel.CommunityList;
import org.batfish.datamodel.Configuration;
import org.batfish.datamodel.ConfigurationFormat;
import org.batfish.datamodel.DefinedStructureInfo;
import org.batfish.datamodel.GeneratedRoute;
import org.batfish.datamodel.GeneratedRoute6;
import org.batfish.datamodel.HeaderSpace;
import org.batfish.datamodel.IkeGateway;
import org.batfish.datamodel.IkePhase1Policy;
import org.batfish.datamodel.IkePhase1Proposal;
import org.batfish.datamodel.IkePolicy;
import org.batfish.datamodel.IkeProposal;
import org.batfish.datamodel.InterfaceAddress;
import org.batfish.datamodel.Ip;
import org.batfish.datamodel.Ip6AccessList;
import org.batfish.datamodel.IpAccessList;
import org.batfish.datamodel.IpAccessListLine;
import org.batfish.datamodel.IpWildcard;
import org.batfish.datamodel.IpsecPolicy;
import org.batfish.datamodel.IpsecProposal;
import org.batfish.datamodel.IpsecVpn;
import org.batfish.datamodel.IsisInterfaceLevelSettings;
import org.batfish.datamodel.IsisInterfaceSettings;
import org.batfish.datamodel.LineAction;
import org.batfish.datamodel.MultipathEquivalentAsPathMatchMode;
import org.batfish.datamodel.OriginType;
import org.batfish.datamodel.Prefix;
import org.batfish.datamodel.Prefix6;
import org.batfish.datamodel.Prefix6Range;
import org.batfish.datamodel.Prefix6Space;
import org.batfish.datamodel.PrefixRange;
import org.batfish.datamodel.PrefixSpace;
import org.batfish.datamodel.Route6FilterLine;
import org.batfish.datamodel.Route6FilterList;
import org.batfish.datamodel.RouteFilterLine;
import org.batfish.datamodel.RouteFilterList;
import org.batfish.datamodel.RoutingProtocol;
import org.batfish.datamodel.SnmpServer;
import org.batfish.datamodel.SourceNat;
import org.batfish.datamodel.SubRange;
import org.batfish.datamodel.SwitchportEncapsulationType;
import org.batfish.datamodel.Zone;
import org.batfish.datamodel.acl.AclLineMatchExpr;
import org.batfish.datamodel.acl.AndMatchExpr;
import org.batfish.datamodel.acl.MatchHeaderSpace;
import org.batfish.datamodel.acl.MatchSrcInterface;
import org.batfish.datamodel.acl.OrMatchExpr;
import org.batfish.datamodel.acl.OriginatingFromDevice;
import org.batfish.datamodel.acl.PermittedByAcl;
import org.batfish.datamodel.acl.TrueExpr;
import org.batfish.datamodel.ospf.OspfArea;
import org.batfish.datamodel.ospf.OspfAreaSummary;
import org.batfish.datamodel.ospf.OspfDefaultOriginateType;
import org.batfish.datamodel.ospf.OspfMetricType;
import org.batfish.datamodel.ospf.StubType;
import org.batfish.datamodel.routing_policy.RoutingPolicy;
import org.batfish.datamodel.routing_policy.expr.BooleanExpr;
import org.batfish.datamodel.routing_policy.expr.BooleanExprs;
import org.batfish.datamodel.routing_policy.expr.CallExpr;
import org.batfish.datamodel.routing_policy.expr.Conjunction;
import org.batfish.datamodel.routing_policy.expr.DestinationNetwork;
import org.batfish.datamodel.routing_policy.expr.DestinationNetwork6;
import org.batfish.datamodel.routing_policy.expr.Disjunction;
import org.batfish.datamodel.routing_policy.expr.ExplicitPrefix6Set;
import org.batfish.datamodel.routing_policy.expr.ExplicitPrefixSet;
import org.batfish.datamodel.routing_policy.expr.LiteralLong;
import org.batfish.datamodel.routing_policy.expr.LiteralOrigin;
import org.batfish.datamodel.routing_policy.expr.MatchPrefix6Set;
import org.batfish.datamodel.routing_policy.expr.MatchPrefixSet;
import org.batfish.datamodel.routing_policy.expr.MatchProtocol;
import org.batfish.datamodel.routing_policy.expr.Not;
import org.batfish.datamodel.routing_policy.expr.RouteIsClassful;
import org.batfish.datamodel.routing_policy.expr.SelfNextHop;
import org.batfish.datamodel.routing_policy.expr.WithEnvironmentExpr;
import org.batfish.datamodel.routing_policy.statement.CallStatement;
import org.batfish.datamodel.routing_policy.statement.If;
import org.batfish.datamodel.routing_policy.statement.SetMetric;
import org.batfish.datamodel.routing_policy.statement.SetNextHop;
import org.batfish.datamodel.routing_policy.statement.SetOrigin;
import org.batfish.datamodel.routing_policy.statement.SetOspfMetricType;
import org.batfish.datamodel.routing_policy.statement.Statement;
import org.batfish.datamodel.routing_policy.statement.Statements;
import org.batfish.datamodel.vendor_family.cisco.Aaa;
import org.batfish.datamodel.vendor_family.cisco.AaaAuthentication;
import org.batfish.datamodel.vendor_family.cisco.AaaAuthenticationLogin;
import org.batfish.datamodel.vendor_family.cisco.CiscoFamily;
import org.batfish.datamodel.vendor_family.cisco.Line;
import org.batfish.datamodel.visitors.HeaderSpaceConverter;
import org.batfish.representation.cisco.Tunnel.TunnelMode;
import org.batfish.representation.cisco.nx.CiscoNxBgpGlobalConfiguration;
import org.batfish.representation.cisco.nx.CiscoNxBgpRedistributionPolicy;
import org.batfish.representation.cisco.nx.CiscoNxBgpVrfAddressFamilyAggregateNetworkConfiguration;
import org.batfish.representation.cisco.nx.CiscoNxBgpVrfAddressFamilyConfiguration;
import org.batfish.representation.cisco.nx.CiscoNxBgpVrfConfiguration;
import org.batfish.vendor.VendorConfiguration;

public final class CiscoConfiguration extends VendorConfiguration {

  /** Matches the IPv4 default route. */
  static final MatchPrefixSet MATCH_DEFAULT_ROUTE;

  /** Matches the IPv6 default route. */
  static final MatchPrefix6Set MATCH_DEFAULT_ROUTE6;

  /** Matches anything but the IPv4 default route. */
  static final Not NOT_DEFAULT_ROUTE;

  static {
    MATCH_DEFAULT_ROUTE =
        new MatchPrefixSet(
            new DestinationNetwork(),
            new ExplicitPrefixSet(
                new PrefixSpace(new PrefixRange(Prefix.ZERO, new SubRange(0, 0)))));
    MATCH_DEFAULT_ROUTE.setComment("match default route");

    NOT_DEFAULT_ROUTE = new Not(MATCH_DEFAULT_ROUTE);

    MATCH_DEFAULT_ROUTE6 =
        new MatchPrefix6Set(
            new DestinationNetwork6(),
            new ExplicitPrefix6Set(
                new Prefix6Space(
                    Collections.singleton(new Prefix6Range(Prefix6.ZERO, new SubRange(0, 0))))));
    MATCH_DEFAULT_ROUTE6.setComment("match default route");
  }

  private static final int CISCO_AGGREGATE_ROUTE_ADMIN_COST = 200;

  /*
   * This map is used to convert interface names to their canonical forms.
   * The entries are visited in insertion order until a key is found of which the name to convert is
   * case-insensitively a prefix. The value corresponding to that key is chosen as the canonical
   * form for that name.
   *
   * NOTE: Entries are sorted by priority. Do not reorder unless you have a good reason.
   * For instance, we don't want 'e' to be canonically considered 'Embedded-Service-Engine' instead
   * of 'Ethernet'.
   */
  private static final Map<String, String> CISCO_INTERFACE_PREFIXES =
      ImmutableMap.<String, String>builder()
          .put("ap", "ap")
          .put("Async", "Async")
          .put("ATM", "ATM")
          .put("BDI", "BDI")
          .put("BRI", "BRI")
          .put("Bundle-Ether", "Bundle-Ethernet")
          .put("BVI", "BVI")
          .put("Cable", "Cable")
          .put("cable-downstream", "cable-downstream")
          .put("cable-mac", "cable-mac")
          .put("cable-upstream", "cable-upstream")
          .put("Cellular", "Cellular")
          .put("Crypto-Engine", "Crypto-Engine")
          .put("cmp-mgmt", "cmp-mgmt")
          .put("Dialer", "Dialer")
          .put("Dot11Radio", "Dot11Radio")
          .put("Ethernet", "Ethernet")
          .put("Embedded-Service-Engine", "Embedded-Service-Engine")
          .put("FastEthernet", "FastEthernet")
          .put("fc", "fc")
          .put("fe", "FastEthernet")
          .put("fortyGigE", "FortyGigabitEthernet")
          .put("FortyGigabitEthernet", "FortyGigabitEthernet")
          .put("GigabitEthernet", "GigabitEthernet")
          .put("ge", "GigabitEthernet")
          .put("GMPLS", "GMPLS")
          .put("HundredGigE", "HundredGigabitEthernet")
          .put("ip", "ip")
          .put("Group-Async", "Group-Async")
          .put("LongReachEthernet", "LongReachEthernet")
          .put("Loopback", "Loopback")
          .put("ma", "Management")
          .put("Management", "Management")
          .put("ManagementEthernet", "ManagementEthernet")
          .put("mfr", "mfr")
          .put("mgmt", "mgmt")
          .put("MgmtEth", "ManagementEthernet")
          .put("Modular-Cable", "Modular-Cable")
          .put("Multilink", "Multilink")
          .put("Null", "Null")
          .put("nve", "nve")
          .put("Port-channel", "Port-Channel")
          .put("POS", "POS")
          .put("PTP", "PTP")
          .put("Serial", "Serial")
          .put("Service-Engine", "Service-Engine")
          .put("TenGigabitEthernet", "TenGigabitEthernet")
          .put("TenGigE", "TenGigabitEthernet")
          .put("te", "TenGigabitEthernet")
          .put("trunk", "trunk")
          .put("Tunnel", "Tunnel")
          .put("tunnel-ip", "tunnel-ip")
          .put("tunnel-te", "tunnel-te")
          .put("ve", "VirtualEthernet")
          .put("Virtual-Template", "Virtual-Template")
          .put("Vlan", "Vlan")
          .put("Vxlan", "Vxlan")
          .put("Wideband-Cable", "Wideband-Cable")
          .build();

  static final boolean DEFAULT_VRRP_PREEMPT = true;

  static final int DEFAULT_VRRP_PRIORITY = 100;

  public static final String MANAGEMENT_VRF_NAME = "management";

  static final int MAX_ADMINISTRATIVE_COST = 32767;

  public static final String NXOS_MANAGEMENT_INTERFACE_PREFIX = "mgmt";

  private static final long serialVersionUID = 1L;

  public static final String VENDOR_NAME = "cisco";

  private static final int VLAN_NORMAL_MAX_CISCO = 1005;

  private static final int VLAN_NORMAL_MIN_CISCO = 2;

  public static String computeBgpCommonExportPolicyName(String vrf) {
    return "~BGP_COMMON_EXPORT_POLICY:" + vrf + "~";
  }

  /**
   * Computes a mapping of interface names to the primary {@link Ip} owned by each of the interface.
   * Filters out the interfaces having no primary {@link InterfaceAddress}
   */
  private static Map<String, Ip> computeInterfaceOwnedPrimaryIp(Map<String, Interface> interfaces) {
    return interfaces
        .entrySet()
        .stream()
        .filter(e -> Objects.nonNull(e.getValue().getAddress()))
        .collect(
            ImmutableMap.toImmutableMap(Entry::getKey, e -> e.getValue().getAddress().getIp()));
  }

  public static String computeProtocolObjectGroupAclName(String name) {
    return String.format("~PROTOCOL_OBJECT_GROUP~%s~", name);
  }

  public static String computeServiceObjectGroupAclName(String name) {
    return String.format("~SERVICE_OBJECT_GROUP~%s~", name);
  }

  @Override
  public String canonicalizeInterfaceName(String ifaceName) {
    Matcher matcher = Pattern.compile("[A-Za-z][-A-Za-z0-9]*[A-Za-z]").matcher(ifaceName);
    if (matcher.find()) {
      String ifacePrefix = matcher.group();
      String canonicalPrefix = getCanonicalInterfaceNamePrefix(ifacePrefix);
      String suffix = ifaceName.substring(ifacePrefix.length());
      return canonicalPrefix + suffix;
    }
    throw new BatfishException("Invalid interface name: '" + ifaceName + "'");
  }

  public static String getCanonicalInterfaceNamePrefix(String prefix) {
    for (Entry<String, String> e : CISCO_INTERFACE_PREFIXES.entrySet()) {
      String matchPrefix = e.getKey();
      String canonicalPrefix = e.getValue();
      if (matchPrefix.toLowerCase().startsWith(prefix.toLowerCase())) {
        return canonicalPrefix;
      }
    }
    throw new BatfishException("Invalid interface name prefix: '" + prefix + "'");
  }

  private static String getRouteMapClausePolicyName(RouteMap map, int continueTarget) {
    String mapName = map.getName();
    String clausePolicyName = "~RMCLAUSE~" + mapName + "~" + continueTarget + "~";
    return clausePolicyName;
  }

  static String toJavaRegex(String ciscoRegex) {
    String withoutQuotes;
    if (ciscoRegex.charAt(0) == '"' && ciscoRegex.charAt(ciscoRegex.length() - 1) == '"') {
      withoutQuotes = ciscoRegex.substring(1, ciscoRegex.length() - 1);
    } else {
      withoutQuotes = ciscoRegex;
    }
    String underscoreReplacement = "(,|\\\\{|\\\\}|^|\\$| )";
    String output = withoutQuotes.replaceAll("_", underscoreReplacement);
    return output;
  }

  private final Map<String, IpAsPathAccessList> _asPathAccessLists;

  private final Map<String, AsPathSet> _asPathSets;

  private final CiscoFamily _cf;

  private final Map<String, CryptoMapSet> _cryptoMapSets;

  private final List<Ip> _dhcpRelayServers;

  private NavigableSet<String> _dnsServers;

  private String _dnsSourceInterface;

  private String _domainName;

  private final Map<String, ExpandedCommunityList> _expandedCommunityLists;

  private final Map<String, ExtendedAccessList> _extendedAccessLists;

  private final Map<String, ExtendedIpv6AccessList> _extendedIpv6AccessLists;

  private boolean _failover;

  private String _failoverCommunicationInterface;

  private String _failoverCommunicationInterfaceAlias;

  private final Map<String, String> _failoverInterfaces;

  private final Map<String, InterfaceAddress> _failoverPrimaryAddresses;

  private boolean _failoverSecondary;

  private final Map<String, InterfaceAddress> _failoverStandbyAddresses;

  private String _failoverStatefulSignalingInterface;

  private String _failoverStatefulSignalingInterfaceAlias;

  private String _hostname;

  private final Map<String, InspectClassMap> _inspectClassMaps;

  private final Map<String, InspectPolicyMap> _inspectPolicyMaps;

  private final Map<String, Interface> _interfaces;

  private final Map<String, IpsecProfile> _ipsecProfiles;

  private final Map<String, IpsecTransformSet> _ipsecTransformSets;

  private final Map<String, IsakmpPolicy> _isakmpPolicies;

  private final Map<String, IsakmpProfile> _isakmpProfiles;

  private final Map<String, Keyring> _keyrings;

  private final Map<String, MacAccessList> _macAccessLists;

  private final Map<String, NatPool> _natPools;

  private final Map<String, NetworkObjectGroup> _networkObjectGroups;

  private final Map<String, NetworkObject> _networkObjects;

  private String _ntpSourceInterface;

  private CiscoNxBgpGlobalConfiguration _nxBgpGlobalConfiguration;

  private final Map<String, ObjectGroup> _objectGroups;

  private final Map<String, Prefix6List> _prefix6Lists;

  private final Map<String, PrefixList> _prefixLists;

  private final Map<String, ProtocolObjectGroup> _protocolObjectGroups;

  private final Map<String, RouteMap> _routeMaps;

  private final Map<String, RoutePolicy> _routePolicies;

  private SnmpServer _snmpServer;

  private String _snmpSourceInterface;

  private boolean _spanningTreePortfastDefault;

  private final Map<String, StandardAccessList> _standardAccessLists;

  private final Map<String, StandardCommunityList> _standardCommunityLists;

  private final Map<String, StandardIpv6AccessList> _standardIpv6AccessLists;

  private NavigableSet<String> _tacacsServers;

  private String _tacacsSourceInterface;

  private final SortedMap<String, Integer> _undefinedPeerGroups;

  private transient Set<String> _unimplementedFeatures;

  private transient Set<NamedBgpPeerGroup> _unusedPeerGroups;

  private transient Set<NamedBgpPeerGroup> _unusedPeerSessions;

  private ConfigurationFormat _vendor;

  private final Map<String, Vrf> _vrfs;

  private final SortedMap<String, VrrpInterface> _vrrpGroups;

  private final Map<String, ServiceObjectGroup> _serviceObjectGroups;

  private final Map<String, Map<String, SecurityZonePair>> _securityZonePairs;

  private final Map<String, SecurityZone> _securityZones;

  public CiscoConfiguration(Set<String> unimplementedFeatures) {
    _asPathAccessLists = new TreeMap<>();
    _asPathSets = new TreeMap<>();
    _cf = new CiscoFamily();
    _cryptoMapSets = new HashMap<>();
    _dhcpRelayServers = new ArrayList<>();
    _dnsServers = new TreeSet<>();
    _expandedCommunityLists = new TreeMap<>();
    _extendedAccessLists = new TreeMap<>();
    _extendedIpv6AccessLists = new TreeMap<>();
    _failoverInterfaces = new TreeMap<>();
    _failoverPrimaryAddresses = new TreeMap<>();
    _failoverStandbyAddresses = new TreeMap<>();
    _isakmpPolicies = new TreeMap<>();
    _isakmpProfiles = new TreeMap<>();
    _inspectClassMaps = new TreeMap<>();
    _inspectPolicyMaps = new TreeMap<>();
    _interfaces = new TreeMap<>();
    _ipsecTransformSets = new TreeMap<>();
    _ipsecProfiles = new TreeMap<>();
    _keyrings = new TreeMap<>();
    _macAccessLists = new TreeMap<>();
    _natPools = new TreeMap<>();
    _networkObjectGroups = new TreeMap<>();
    _networkObjects = new TreeMap<>();
    _nxBgpGlobalConfiguration = new CiscoNxBgpGlobalConfiguration();
    _objectGroups = new TreeMap<>();
    _prefixLists = new TreeMap<>();
    _prefix6Lists = new TreeMap<>();
    _protocolObjectGroups = new TreeMap<>();
    _routeMaps = new TreeMap<>();
    _routePolicies = new TreeMap<>();
    _securityZonePairs = new TreeMap<>();
    _securityZones = new TreeMap<>();
    _serviceObjectGroups = new TreeMap<>();
    _standardAccessLists = new TreeMap<>();
    _standardIpv6AccessLists = new TreeMap<>();
    _standardCommunityLists = new TreeMap<>();
    _tacacsServers = new TreeSet<>();
    _undefinedPeerGroups = new TreeMap<>();
    _unimplementedFeatures = unimplementedFeatures;
    _vrfs = new TreeMap<>();
    _vrfs.put(Configuration.DEFAULT_VRF_NAME, new Vrf(Configuration.DEFAULT_VRF_NAME));
    _vrrpGroups = new TreeMap<>();
  }

  private void applyVrrp(Configuration c) {
    _vrrpGroups.forEach(
        (ifaceName, vrrpInterface) -> {
          org.batfish.datamodel.Interface iface = c.getInterfaces().get(ifaceName);
          if (iface != null) {
            vrrpInterface
                .getVrrpGroups()
                .forEach(
                    (groupNum, vrrpGroup) -> {
                      org.batfish.datamodel.VrrpGroup newGroup =
                          new org.batfish.datamodel.VrrpGroup(groupNum);
                      newGroup.setPreempt(vrrpGroup.getPreempt());
                      newGroup.setPriority(vrrpGroup.getPriority());
                      InterfaceAddress ifaceAddress = iface.getAddress();
                      if (ifaceAddress != null) {
                        int prefixLength = ifaceAddress.getNetworkBits();
                        Ip address = vrrpGroup.getVirtualAddress();
                        if (address != null) {
                          InterfaceAddress virtualAddress =
                              new InterfaceAddress(address, prefixLength);
                          newGroup.setVirtualAddress(virtualAddress);
                        } else {
                          _w.redFlag(
                              "No virtual address set for VRRP on interface: '" + ifaceName + "'");
                        }
                      } else {
                        _w.redFlag(
                            "Could not determine prefix length of VRRP address on interface '"
                                + ifaceName
                                + "' due to missing prefix");
                      }
                      iface.getVrrpGroups().put(groupNum, newGroup);
                    });
          }
        });
  }

  private static WithEnvironmentExpr bgpRedistributeWithEnvironmentExpr(
      BooleanExpr expr, OriginType originType) {
    WithEnvironmentExpr we = new WithEnvironmentExpr();
    we.setExpr(expr);
    we.getPreStatements().add(Statements.SetWriteIntermediateBgpAttributes.toStaticStatement());
    we.getPostStatements().add(Statements.UnsetWriteIntermediateBgpAttributes.toStaticStatement());
    we.getPostTrueStatements().add(Statements.SetReadIntermediateBgpAttributes.toStaticStatement());
    we.getPostTrueStatements().add(new SetOrigin(new LiteralOrigin(originType, null)));
    return we;
  }

  private boolean containsIpAccessList(String eaListName, String mapName) {
    if (mapName != null) {
      RouteMap currentMap = _routeMaps.get(mapName);
      if (currentMap != null) {
        for (RouteMapClause clause : currentMap.getClauses().values()) {
          for (RouteMapMatchLine matchLine : clause.getMatchList()) {
            if (matchLine instanceof RouteMapMatchIpAccessListLine) {
              RouteMapMatchIpAccessListLine ipall = (RouteMapMatchIpAccessListLine) matchLine;
              for (String listName : ipall.getListNames()) {
                if (eaListName.equals(listName)) {
                  return true;
                }
              }
            }
          }
        }
      }
    }
    return false;
  }

  private boolean containsIpv6AccessList(String eaListName, String mapName) {
    if (mapName != null) {
      RouteMap currentMap = _routeMaps.get(mapName);
      if (currentMap != null) {
        for (RouteMapClause clause : currentMap.getClauses().values()) {
          for (RouteMapMatchLine matchLine : clause.getMatchList()) {
            if (matchLine instanceof RouteMapMatchIpv6AccessListLine) {
              RouteMapMatchIpv6AccessListLine ipall = (RouteMapMatchIpv6AccessListLine) matchLine;
              for (String listName : ipall.getListNames()) {
                if (eaListName.equals(listName)) {
                  return true;
                }
              }
            }
          }
        }
      }
    }
    return false;
  }

  private static void convertForPurpose(Set<RouteMap> routingRouteMaps, RouteMap map) {
    if (routingRouteMaps.contains(map)) {
      for (RouteMapClause clause : map.getClauses().values()) {
        List<RouteMapMatchLine> matchList = clause.getMatchList();
        for (RouteMapMatchLine line : matchList) {
          if (line instanceof RouteMapMatchIpAccessListLine) {
            RouteMapMatchIpAccessListLine matchIpAccessListLine =
                (RouteMapMatchIpAccessListLine) line;
            matchIpAccessListLine.setRouting(true);
          }
        }
      }
    }
  }

  public Map<String, IpAsPathAccessList> getAsPathAccessLists() {
    return _asPathAccessLists;
  }

  public Map<String, AsPathSet> getAsPathSets() {
    return _asPathSets;
  }

  private Ip getBgpRouterId(final Configuration c, String vrfName, BgpProcess proc) {
    Ip routerId;
    Ip processRouterId = proc.getRouterId();
    org.batfish.datamodel.Vrf vrf = c.getVrfs().get(vrfName);
    if (processRouterId == null) {
      processRouterId = _vrfs.get(Configuration.DEFAULT_VRF_NAME).getBgpProcess().getRouterId();
    }
    if (processRouterId == null) {
      processRouterId = Ip.ZERO;
      for (Entry<String, org.batfish.datamodel.Interface> e : vrf.getInterfaces().entrySet()) {
        String iname = e.getKey();
        org.batfish.datamodel.Interface iface = e.getValue();
        if (iname.startsWith("Loopback")) {
          InterfaceAddress address = iface.getAddress();
          if (address != null) {
            Ip currentIp = address.getIp();
            if (currentIp.asLong() > processRouterId.asLong()) {
              processRouterId = currentIp;
            }
          }
        }
      }
      if (processRouterId.equals(Ip.ZERO)) {
        for (org.batfish.datamodel.Interface currentInterface : vrf.getInterfaces().values()) {
          InterfaceAddress address = currentInterface.getAddress();
          if (address != null) {
            Ip currentIp = address.getIp();
            if (currentIp.asLong() > processRouterId.asLong()) {
              processRouterId = currentIp;
            }
          }
        }
      }
    }
    routerId = processRouterId;
    return routerId;
  }

  public CiscoFamily getCf() {
    return _cf;
  }

  public Map<String, CryptoMapSet> getCryptoMapSets() {
    return _cryptoMapSets;
  }

  public Vrf getDefaultVrf() {
    return _vrfs.get(Configuration.DEFAULT_VRF_NAME);
  }

  public List<Ip> getDhcpRelayServers() {
    return _dhcpRelayServers;
  }

  public NavigableSet<String> getDnsServers() {
    return _dnsServers;
  }

  public String getDnsSourceInterface() {
    return _dnsSourceInterface;
  }

  public Map<String, ExpandedCommunityList> getExpandedCommunityLists() {
    return _expandedCommunityLists;
  }

  public Map<String, ExtendedAccessList> getExtendedAcls() {
    return _extendedAccessLists;
  }

  public Map<String, ExtendedIpv6AccessList> getExtendedIpv6Acls() {
    return _extendedIpv6AccessLists;
  }

  public boolean getFailover() {
    return _failover;
  }

  public String getFailoverCommunicationInterface() {
    return _failoverCommunicationInterface;
  }

  public String getFailoverCommunicationInterfaceAlias() {
    return _failoverCommunicationInterfaceAlias;
  }

  public Map<String, String> getFailoverInterfaces() {
    return _failoverInterfaces;
  }

  public Map<String, InterfaceAddress> getFailoverPrimaryAddresses() {
    return _failoverPrimaryAddresses;
  }

  public boolean getFailoverSecondary() {
    return _failoverSecondary;
  }

  public Map<String, InterfaceAddress> getFailoverStandbyAddresses() {
    return _failoverStandbyAddresses;
  }

  public String getFailoverStatefulSignalingInterface() {
    return _failoverStatefulSignalingInterface;
  }

  public String getFailoverStatefulSignalingInterfaceAlias() {
    return _failoverStatefulSignalingInterfaceAlias;
  }

  @Override
  public String getHostname() {
    return _hostname;
  }

  private @Nullable Interface getInterfaceByTunnelAddresses(Ip sourceAddress, Prefix destPrefix) {
    for (Interface iface : _interfaces.values()) {
      Tunnel tunnel = iface.getTunnel();
      if (tunnel != null
          && tunnel.getSourceAddress() != null
          && tunnel.getSourceAddress().equals(sourceAddress)
          && tunnel.getDestination() != null
          && destPrefix.containsIp(tunnel.getDestination())) {
        /*
         * We found a tunnel interface with the required parameters. Now return the external
         * interface with this address.
         */
        return _interfaces
            .values()
            .stream()
            .filter(
                i -> i.getAllAddresses().stream().anyMatch(p -> p.getIp().equals(sourceAddress)))
            .findFirst()
            .orElse(null);
      }
    }
    return null;
  }

  public Map<String, Interface> getInterfaces() {
    return _interfaces;
  }

  public Map<String, IpsecProfile> getIpsecProfiles() {
    return _ipsecProfiles;
  }

  public Map<String, IpsecTransformSet> getIpsecTransformSets() {
    return _ipsecTransformSets;
  }

  public Map<String, IsakmpPolicy> getIsakmpPolicies() {
    return _isakmpPolicies;
  }

  public Map<String, IsakmpProfile> getIsakmpProfiles() {
    return _isakmpProfiles;
  }

  public Map<String, Keyring> getKeyrings() {
    return _keyrings;
  }

  public Map<String, MacAccessList> getMacAccessLists() {
    return _macAccessLists;
  }

  public Map<String, NatPool> getNatPools() {
    return _natPools;
  }

  public String getNtpSourceInterface() {
    return _ntpSourceInterface;
  }

  public CiscoNxBgpGlobalConfiguration getNxBgpGlobalConfiguration() {
    return _nxBgpGlobalConfiguration;
  }

  public Map<String, Prefix6List> getPrefix6Lists() {
    return _prefix6Lists;
  }

  public Map<String, PrefixList> getPrefixLists() {
    return _prefixLists;
  }

  public Map<String, RouteMap> getRouteMaps() {
    return _routeMaps;
  }

  public Map<String, RoutePolicy> getRoutePolicies() {
    return _routePolicies;
  }

  private Set<RouteMap> getRoutingRouteMaps() {
    Set<RouteMap> maps = new LinkedHashSet<>();
    String currentMapName;
    RouteMap currentMap;
    // check ospf policies
    for (Vrf vrf : _vrfs.values()) {
      OspfProcess ospfProcess = vrf.getOspfProcess();
      if (ospfProcess != null) {
        for (OspfRedistributionPolicy rp : ospfProcess.getRedistributionPolicies().values()) {
          currentMapName = rp.getRouteMap();
          if (currentMapName != null) {
            currentMap = _routeMaps.get(currentMapName);
            if (currentMap != null) {
              maps.add(currentMap);
            }
          }
        }
        currentMapName = ospfProcess.getDefaultInformationOriginateMap();
        if (currentMapName != null) {
          currentMap = _routeMaps.get(currentMapName);
          if (currentMap != null) {
            maps.add(currentMap);
          }
        }
      }
      // check bgp policies
      BgpProcess bgpProcess = vrf.getBgpProcess();
      if (bgpProcess != null) {
        for (BgpRedistributionPolicy rp : bgpProcess.getRedistributionPolicies().values()) {
          currentMapName = rp.getRouteMap();
          if (currentMapName != null) {
            currentMap = _routeMaps.get(currentMapName);
            if (currentMap != null) {
              maps.add(currentMap);
            }
          }
        }
        for (BgpPeerGroup pg : bgpProcess.getAllPeerGroups()) {
          currentMapName = pg.getInboundRouteMap();
          if (currentMapName != null) {
            currentMap = _routeMaps.get(currentMapName);
            if (currentMap != null) {
              maps.add(currentMap);
            }
          }
          currentMapName = pg.getInboundRoute6Map();
          if (currentMapName != null) {
            currentMap = _routeMaps.get(currentMapName);
            if (currentMap != null) {
              maps.add(currentMap);
            }
          }
          currentMapName = pg.getOutboundRouteMap();
          if (currentMapName != null) {
            currentMap = _routeMaps.get(currentMapName);
            if (currentMap != null) {
              maps.add(currentMap);
            }
          }
          currentMapName = pg.getOutboundRoute6Map();
          if (currentMapName != null) {
            currentMap = _routeMaps.get(currentMapName);
            if (currentMap != null) {
              maps.add(currentMap);
            }
          }
        }
      }
    }
    return maps;
  }

  public SnmpServer getSnmpServer() {
    return _snmpServer;
  }

  public String getSnmpSourceInterface() {
    return _snmpSourceInterface;
  }

  public boolean getSpanningTreePortfastDefault() {
    return _spanningTreePortfastDefault;
  }

  public Map<String, StandardAccessList> getStandardAcls() {
    return _standardAccessLists;
  }

  public Map<String, StandardCommunityList> getStandardCommunityLists() {
    return _standardCommunityLists;
  }

  public Map<String, StandardIpv6AccessList> getStandardIpv6Acls() {
    return _standardIpv6AccessLists;
  }

  public NavigableSet<String> getTacacsServers() {
    return _tacacsServers;
  }

  public String getTacacsSourceInterface() {
    return _tacacsSourceInterface;
  }

  public SortedMap<String, Integer> getUndefinedPeerGroups() {
    return _undefinedPeerGroups;
  }

  @Override
  public Set<String> getUnimplementedFeatures() {
    return _unimplementedFeatures;
  }

  private Ip getUpdateSource(
      Configuration c,
      String vrfName,
      LeafBgpPeerGroup lpg,
      String updateSourceInterface,
      boolean ipv4) {
    Ip updateSource = null;
    org.batfish.datamodel.Vrf vrf = c.getVrfs().get(vrfName);
    if (ipv4) {
      if (updateSourceInterface != null) {
        org.batfish.datamodel.Interface sourceInterface =
            vrf.getInterfaces().get(updateSourceInterface);
        if (sourceInterface != null) {
          InterfaceAddress address = sourceInterface.getAddress();
          if (address != null) {
            Ip sourceIp = address.getIp();
            updateSource = sourceIp;
          } else {
            _w.redFlag(
                "bgp update source interface: '"
                    + updateSourceInterface
                    + "' not assigned an ip address");
          }
        }
      } else {
        if (lpg instanceof DynamicIpBgpPeerGroup) {
          updateSource = Ip.AUTO;
        } else {
          Ip neighborAddress = lpg.getNeighborPrefix().getStartIp();
          for (org.batfish.datamodel.Interface iface : vrf.getInterfaces().values()) {
            for (InterfaceAddress interfaceAddress : iface.getAllAddresses()) {
              if (interfaceAddress.getPrefix().containsIp(neighborAddress)) {
                Ip ifaceAddress = interfaceAddress.getIp();
                updateSource = ifaceAddress;
              }
            }
          }
        }
      }
      if (updateSource == null && lpg.getNeighborPrefix().getStartIp().valid()) {
        _w.redFlag("Could not determine update source for BGP neighbor: '" + lpg.getName() + "'");
      }
    }
    return updateSource;
  }

  public ConfigurationFormat getVendor() {
    return _vendor;
  }

  public Map<String, Vrf> getVrfs() {
    return _vrfs;
  }

  public SortedMap<String, VrrpInterface> getVrrpGroups() {
    return _vrrpGroups;
  }

  private void markAcls(CiscoStructureUsage... usages) {
    for (CiscoStructureUsage usage : usages) {
      markAbstractStructure(
          CiscoStructureType.IP_ACCESS_LIST,
          usage,
          ImmutableList.of(
              CiscoStructureType.IPV4_ACCESS_LIST_STANDARD,
              CiscoStructureType.IPV4_ACCESS_LIST_EXTENDED,
              CiscoStructureType.IPV6_ACCESS_LIST_STANDARD,
              CiscoStructureType.IPV6_ACCESS_LIST_EXTENDED));
    }
  }

  private void markIpOrMacAcls(CiscoStructureUsage... usages) {
    for (CiscoStructureUsage usage : usages) {
      markAbstractStructure(
          CiscoStructureType.ACCESS_LIST,
          usage,
          Arrays.asList(
              CiscoStructureType.IPV4_ACCESS_LIST_EXTENDED,
              CiscoStructureType.IPV4_ACCESS_LIST_STANDARD,
              CiscoStructureType.IPV6_ACCESS_LIST_EXTENDED,
              CiscoStructureType.IPV6_ACCESS_LIST_STANDARD,
              CiscoStructureType.MAC_ACCESS_LIST));
    }
  }

  private void markIpv4Acls(CiscoStructureUsage... usages) {
    for (CiscoStructureUsage usage : usages) {
      markAbstractStructure(
          CiscoStructureType.IPV4_ACCESS_LIST,
          usage,
          ImmutableList.of(
              CiscoStructureType.IPV4_ACCESS_LIST_STANDARD,
              CiscoStructureType.IPV4_ACCESS_LIST_EXTENDED));
    }
  }

  private void markIpv6Acls(CiscoStructureUsage... usages) {
    for (CiscoStructureUsage usage : usages) {
      markAbstractStructure(
          CiscoStructureType.IPV6_ACCESS_LIST,
          usage,
          ImmutableList.of(
              CiscoStructureType.IPV6_ACCESS_LIST_STANDARD,
              CiscoStructureType.IPV6_ACCESS_LIST_EXTENDED));
    }
  }

  private void processFailoverSettings() {
    if (_failover) {
      Interface commIface;
      InterfaceAddress commAddress;
      Interface sigIface;
      InterfaceAddress sigAddress;
      if (_failoverSecondary) {
        commIface = _interfaces.get(_failoverCommunicationInterface);
        commAddress = _failoverStandbyAddresses.get(_failoverCommunicationInterfaceAlias);
        sigIface = _interfaces.get(_failoverStatefulSignalingInterface);
        sigAddress = _failoverStandbyAddresses.get(_failoverStatefulSignalingInterfaceAlias);
        for (Interface iface : _interfaces.values()) {
          iface.setAddress(iface.getStandbyAddress());
        }
      } else {
        commIface = _interfaces.get(_failoverCommunicationInterface);
        commAddress = _failoverPrimaryAddresses.get(_failoverCommunicationInterfaceAlias);
        sigIface = _interfaces.get(_failoverStatefulSignalingInterface);
        sigAddress = _failoverPrimaryAddresses.get(_failoverStatefulSignalingInterfaceAlias);
      }
      commIface.setAddress(commAddress);
      commIface.setActive(true);
      sigIface.setAddress(sigAddress);
      sigIface.setActive(true);
    }
  }

  private void processLines() {
    // nxos does not have 'login authentication' for lines, so just have it
    // use default list if one exists
    if (_vendor == ConfigurationFormat.CISCO_NX
        && _cf.getAaa() != null
        && _cf.getAaa().getAuthentication() != null
        && _cf.getAaa().getAuthentication().getLogin() != null
        && _cf.getAaa()
                .getAuthentication()
                .getLogin()
                .getLists()
                .get(AaaAuthenticationLogin.DEFAULT_LIST_NAME)
            != null) {
      for (Line line : _cf.getLines().values()) {
        line.setLoginAuthentication(AaaAuthenticationLogin.DEFAULT_LIST_NAME);
      }
    }
  }

  public void setDnsSourceInterface(String dnsSourceInterface) {
    _dnsSourceInterface = dnsSourceInterface;
  }

  public void setDomainName(String domainName) {
    _domainName = domainName;
  }

  public void setFailover(boolean failover) {
    _failover = failover;
  }

  public void setFailoverCommunicationInterface(String failoverCommunicationInterface) {
    _failoverCommunicationInterface = failoverCommunicationInterface;
  }

  public void setFailoverCommunicationInterfaceAlias(String failoverCommunicationInterfaceAlias) {
    _failoverCommunicationInterfaceAlias = failoverCommunicationInterfaceAlias;
  }

  public void setFailoverSecondary(boolean failoverSecondary) {
    _failoverSecondary = failoverSecondary;
  }

  public void setFailoverStatefulSignalingInterface(String failoverStatefulSignalingInterface) {
    _failoverStatefulSignalingInterface = failoverStatefulSignalingInterface;
  }

  public void setFailoverStatefulSignalingInterfaceAlias(
      String failoverStatefulSignalingInterfaceAlias) {
    _failoverStatefulSignalingInterfaceAlias = failoverStatefulSignalingInterfaceAlias;
  }

  @Override
  public void setHostname(String hostname) {
    _hostname = hostname;
  }

  public void setNtpSourceInterface(String ntpSourceInterface) {
    _ntpSourceInterface = ntpSourceInterface;
  }

  public void setSnmpServer(SnmpServer snmpServer) {
    _snmpServer = snmpServer;
  }

  public void setSnmpSourceInterface(String snmpSourceInterface) {
    _snmpSourceInterface = snmpSourceInterface;
  }

  public void setSpanningTreePortfastDefault(boolean spanningTreePortfastDefault) {
    _spanningTreePortfastDefault = spanningTreePortfastDefault;
  }

  public void setTacacsSourceInterface(String tacacsSourceInterface) {
    _tacacsSourceInterface = tacacsSourceInterface;
  }

  @Override
  public void setVendor(ConfigurationFormat format) {
    _vendor = format;
  }

  private org.batfish.datamodel.BgpProcess toNxBgpProcess(
      Configuration c,
      CiscoNxBgpGlobalConfiguration nxBgpGlobal,
      CiscoNxBgpVrfConfiguration nxBgpVrf,
      String vrfName) {
    org.batfish.datamodel.BgpProcess newBgpProcess = new org.batfish.datamodel.BgpProcess();
    org.batfish.datamodel.Vrf v = c.getVrfs().get(vrfName);

    if (nxBgpVrf.getBestpathCompareRouterId()) {
      newBgpProcess.setTieBreaker(BgpTieBreaker.ROUTER_ID);
    }

    newBgpProcess.setRouterId(CiscoNxConversions.getNxBgpRouterId(nxBgpVrf, v, _w));

    // From NX-OS docs for `bestpath as-path multipath-relax`
    //  Allows load sharing across providers with different (but equal-length) autonomous system
    //  paths. Without this option, the AS paths must be identical for load sharing.
    newBgpProcess.setMultipathEquivalentAsPathMatchMode(
        nxBgpVrf.getBestpathAsPathMultipathRelax() ? PATH_LENGTH : EXACT_PATH);

    // Process vrf-level address family configuration, such as export policy.
    CiscoNxBgpVrfAddressFamilyConfiguration ipv4af = nxBgpVrf.getIpv4UnicastAddressFamily();
    if (ipv4af != null) {
      // Batfish seems to only track the IPv4 properties for multipath ebgp/ibgp.
      newBgpProcess.setMultipathEbgp(
          ipv4af.getMaximumPathsEbgp() > 1 || nxBgpVrf.getBestpathAsPathMultipathRelax());
      newBgpProcess.setMultipathIbgp(ipv4af.getMaximumPathsIbgp() > 1);
    } else {
      newBgpProcess.setMultipathEbgp(nxBgpVrf.getBestpathAsPathMultipathRelax());
    }

    // Next we build up the BGP common export policy.
    RoutingPolicy bgpCommonExportPolicy =
        new RoutingPolicy(computeBgpCommonExportPolicyName(vrfName), c);
    c.getRoutingPolicies().put(bgpCommonExportPolicy.getName(), bgpCommonExportPolicy);

    // 1. If there are any ipv4 summary only networks, do not export the more specific routes.
    if (ipv4af != null) {
      Stream<Prefix> summaryOnlyNetworks =
          ipv4af
              .getAggregateNetworks()
              .entrySet()
              .stream()
              .filter(e -> e.getValue().getSummaryOnly())
              .map(Entry::getKey);
      If suppressLonger = suppressSummarizedPrefixes(c, vrfName, summaryOnlyNetworks);
      if (suppressLonger != null) {
        bgpCommonExportPolicy.getStatements().add(suppressLonger);
      }
    }

    // The body of the export policy is a huge disjunction over many reasons routes may be exported.
    Disjunction routesShouldBeExported = new Disjunction();
    bgpCommonExportPolicy
        .getStatements()
        .add(
            new If(
                routesShouldBeExported,
                ImmutableList.of(Statements.ReturnTrue.toStaticStatement()),
                ImmutableList.of()));
    // This list of reasons to export a route will be built up over the remainder of this function.
    List<BooleanExpr> exportConditions = routesShouldBeExported.getDisjuncts();

    // Generate and distribute aggregate routes.
    if (ipv4af != null) {
      for (Entry<Prefix, CiscoNxBgpVrfAddressFamilyAggregateNetworkConfiguration> e :
          ipv4af.getAggregateNetworks().entrySet()) {
        Prefix prefix = e.getKey();
        CiscoNxBgpVrfAddressFamilyAggregateNetworkConfiguration agg = e.getValue();
        RoutingPolicy generatedPolicy = generateAggregateRoutePolicy(c, vrfName, prefix);

        GeneratedRoute.Builder gr =
            new GeneratedRoute.Builder()
                .setNetwork(prefix)
                .setAdmin(CISCO_AGGREGATE_ROUTE_ADMIN_COST)
                .setGenerationPolicy(generatedPolicy.getName())
                .setDiscard(true);

        // Conditions to generate this route
        List<BooleanExpr> generateAggregateConditions = new ArrayList<>();
        generateAggregateConditions.add(
            new MatchPrefixSet(
                new DestinationNetwork(),
                new ExplicitPrefixSet(new PrefixSpace(PrefixRange.fromPrefix(prefix)))));
        generateAggregateConditions.add(new MatchProtocol(RoutingProtocol.AGGREGATE));

        // If defined, set attribute map for aggregate network
        BooleanExpr weInterior = BooleanExprs.TRUE;
        String attributeMapName = agg.getAttributeMap();
        if (attributeMapName != null) {
          RouteMap attributeMap = _routeMaps.get(attributeMapName);
          if (attributeMap != null) {
            // need to apply attribute changes if this specific route is matched
            weInterior = new CallExpr(attributeMapName);
            gr.setAttributePolicy(attributeMapName);
          }
        }
        generateAggregateConditions.add(
            bgpRedistributeWithEnvironmentExpr(weInterior, OriginType.IGP));

        v.getGeneratedRoutes().add(gr.build());
        // Do export a generated aggregate.
        exportConditions.add(new Conjunction(generateAggregateConditions));
      }
    }

    // Only redistribute default route if `default-information originate` is set.
    BooleanExpr redistributeDefaultRoute =
        ipv4af == null || !ipv4af.getDefaultInformationOriginate()
            ? NOT_DEFAULT_ROUTE
            : BooleanExprs.TRUE;

    // Export RIP routes that should be redistributed.
    CiscoNxBgpRedistributionPolicy ripPolicy =
        ipv4af == null ? null : ipv4af.getRedistributionPolicy(RoutingProtocol.RIP);
    if (ripPolicy != null) {
      String routeMap = ripPolicy.getRouteMap();
      RouteMap map = _routeMaps.get(routeMap);
      /* TODO: how do we match on source tag (aka RIP process id)? */
      List<BooleanExpr> conditions =
          ImmutableList.of(
              new MatchProtocol(RoutingProtocol.RIP),
              redistributeDefaultRoute,
              bgpRedistributeWithEnvironmentExpr(
                  map == null ? BooleanExprs.TRUE : new CallExpr(routeMap), OriginType.INCOMPLETE));
      Conjunction rip = new Conjunction(conditions);
      rip.setComment("Redistribute RIP routes into BGP");
      exportConditions.add(rip);
    }

    // Export static routes that should be redistributed.
    CiscoNxBgpRedistributionPolicy staticPolicy =
        ipv4af == null ? null : ipv4af.getRedistributionPolicy(RoutingProtocol.STATIC);
    if (staticPolicy != null) {
      String routeMap = staticPolicy.getRouteMap();
      RouteMap map = _routeMaps.get(routeMap);
      List<BooleanExpr> conditions =
          ImmutableList.of(
              new MatchProtocol(RoutingProtocol.STATIC),
              redistributeDefaultRoute,
              bgpRedistributeWithEnvironmentExpr(
                  map == null ? BooleanExprs.TRUE : new CallExpr(routeMap), OriginType.INCOMPLETE));
      Conjunction staticRedist = new Conjunction(conditions);
      staticRedist.setComment("Redistribute static routes into BGP");
      exportConditions.add(staticRedist);
    }

    // Export connected routes that should be redistributed.
    CiscoNxBgpRedistributionPolicy connectedPolicy =
        ipv4af == null ? null : ipv4af.getRedistributionPolicy(RoutingProtocol.CONNECTED);
    if (connectedPolicy != null) {
      String routeMap = connectedPolicy.getRouteMap();
      RouteMap map = _routeMaps.get(routeMap);
      List<BooleanExpr> conditions =
          ImmutableList.of(
              new MatchProtocol(RoutingProtocol.CONNECTED),
              redistributeDefaultRoute,
              bgpRedistributeWithEnvironmentExpr(
                  map == null ? BooleanExprs.TRUE : new CallExpr(routeMap), OriginType.INCOMPLETE));
      Conjunction connected = new Conjunction(conditions);
      connected.setComment("Redistribute connected routes into BGP");
      exportConditions.add(connected);
    }

    // Export OSPF routes that should be redistributed.
    CiscoNxBgpRedistributionPolicy ospfPolicy =
        ipv4af == null ? null : ipv4af.getRedistributionPolicy(RoutingProtocol.OSPF);
    if (ospfPolicy != null) {
      String routeMap = ospfPolicy.getRouteMap();
      RouteMap map = _routeMaps.get(routeMap);
      /* TODO: how do we match on source tag (aka OSPF process)? */
      List<BooleanExpr> conditions =
          ImmutableList.of(
              new MatchProtocol(RoutingProtocol.OSPF),
              redistributeDefaultRoute,
              bgpRedistributeWithEnvironmentExpr(
                  map == null ? BooleanExprs.TRUE : new CallExpr(routeMap), OriginType.INCOMPLETE));
      Conjunction ospf = new Conjunction(conditions);
      ospf.setComment("Redistribute OSPF routes into BGP");
      exportConditions.add(ospf);
    }

    // Now we add all the per-network export policies.
    if (ipv4af != null) {
      ipv4af
          .getIpNetworks()
          .forEach(
              (prefix, routeMapOrEmpty) -> {
                PrefixSpace exportSpace = new PrefixSpace(PrefixRange.fromPrefix(prefix));
                List<BooleanExpr> exportNetworkConditions =
                    ImmutableList.of(
                        new MatchPrefixSet(
                            new DestinationNetwork(), new ExplicitPrefixSet(exportSpace)),
                        new Not(new MatchProtocol(RoutingProtocol.BGP)),
                        new Not(new MatchProtocol(RoutingProtocol.IBGP)),
                        new Not(new MatchProtocol(RoutingProtocol.AGGREGATE)),
                        bgpRedistributeWithEnvironmentExpr(
                            _routeMaps.containsKey(routeMapOrEmpty)
                                ? new CallExpr(routeMapOrEmpty)
                                : BooleanExprs.TRUE,
                            OriginType.IGP));
                newBgpProcess.addToOriginationSpace(exportSpace);
                exportConditions.add(new Conjunction(exportNetworkConditions));
              });
    }

    CiscoNxBgpVrfAddressFamilyConfiguration ipv6af = nxBgpVrf.getIpv6UnicastAddressFamily();
    if (ipv6af != null) {
      ipv6af
          .getIpv6Networks()
          .forEach(
              (prefix6, routeMapOrEmpty) -> {
                List<BooleanExpr> exportNetworkConditions =
                    ImmutableList.of(
                        new MatchPrefix6Set(
                            new DestinationNetwork6(),
                            new ExplicitPrefix6Set(
                                new Prefix6Space(Prefix6Range.fromPrefix6(prefix6)))),
                        new Not(new MatchProtocol(RoutingProtocol.BGP)),
                        new Not(new MatchProtocol(RoutingProtocol.IBGP)),
                        new Not(new MatchProtocol(RoutingProtocol.AGGREGATE)),
                        bgpRedistributeWithEnvironmentExpr(
                            _routeMaps.containsKey(routeMapOrEmpty)
                                ? new CallExpr(routeMapOrEmpty)
                                : BooleanExprs.TRUE,
                            OriginType.IGP));
                exportConditions.add(new Conjunction(exportNetworkConditions));
              });
    }

    // Always export BGP or IBGP routes.
    exportConditions.add(new MatchProtocol(RoutingProtocol.BGP));
    exportConditions.add(new MatchProtocol(RoutingProtocol.IBGP));

    // Finally, the export policy ends with returning false: do not export unmatched routes.
    bgpCommonExportPolicy.getStatements().add(Statements.ReturnFalse.toStaticStatement());

    // Generate BGP_NETWORK6_NETWORKS filter.
    if (ipv6af != null) {
      List<Route6FilterLine> lines =
          ipv6af
              .getIpv6Networks()
              .keySet()
              .stream()
              .map(p6 -> new Route6FilterLine(LineAction.ACCEPT, Prefix6Range.fromPrefix6(p6)))
              .collect(ImmutableList.toImmutableList());
      Route6FilterList localFilter6 =
          new Route6FilterList("~BGP_NETWORK6_NETWORKS_FILTER:" + vrfName + "~", lines);
      c.getRoute6FilterLists().put(localFilter6.getName(), localFilter6);
    }

    // Before we process any neighbors, execute the inheritance.
    nxBgpGlobal.doInherit(_w);

    // This is ugly logic to handle the fact that BgpPeerConfig does not currently support
    // separate tracking of active and passive neighbors.
    SortedMap<Prefix, BgpPeerConfig> newNeighbors = new TreeMap<>();
    // Process active neighbors first.
    Map<Ip, BgpPeerConfig> activeNeighbors =
        CiscoNxConversions.getNeighbors(c, v, newBgpProcess, nxBgpGlobal, nxBgpVrf, _w);
    activeNeighbors.forEach(
        (key, value) -> newNeighbors.put(new Prefix(key, Prefix.MAX_PREFIX_LENGTH), value));
    // Process passive neighbors next. Note that for now, a passive neighbor listening
    // to a /32 will overwrite an active neighbor of the same IP.
    // TODO(https://github.com/batfish/batfish/issues/1228)
    Map<Prefix, BgpPeerConfig> passiveNeighbors =
        CiscoNxConversions.getPassiveNeighbors(c, v, newBgpProcess, nxBgpGlobal, nxBgpVrf, _w);
    newNeighbors.putAll(passiveNeighbors);

    newBgpProcess.setNeighbors(ImmutableSortedMap.copyOf(newNeighbors));

    return newBgpProcess;
  }

  private org.batfish.datamodel.BgpProcess toBgpProcess(
      final Configuration c, BgpProcess proc, String vrfName) {
    org.batfish.datamodel.BgpProcess newBgpProcess = new org.batfish.datamodel.BgpProcess();
    org.batfish.datamodel.Vrf v = c.getVrfs().get(vrfName);
    BgpTieBreaker tieBreaker = proc.getTieBreaker();
    if (tieBreaker != null) {
      newBgpProcess.setTieBreaker(tieBreaker);
    }
    MultipathEquivalentAsPathMatchMode multipathEquivalentAsPathMatchMode =
        proc.getAsPathMultipathRelax() ? PATH_LENGTH : EXACT_PATH;
    newBgpProcess.setMultipathEquivalentAsPathMatchMode(multipathEquivalentAsPathMatchMode);
    boolean multipathEbgp = false;
    boolean multipathIbgp = false;
    if (firstNonNull(proc.getMaximumPaths(), 0) > 1) {
      multipathEbgp = true;
      multipathIbgp = true;
    }
    if (firstNonNull(proc.getMaximumPathsEbgp(), 0) > 1 || proc.getAsPathMultipathRelax()) {
      multipathEbgp = true;
    }
    if (firstNonNull(proc.getMaximumPathsIbgp(), 0) > 1) {
      multipathIbgp = true;
    }
    newBgpProcess.setMultipathEbgp(multipathEbgp);
    newBgpProcess.setMultipathIbgp(multipathIbgp);

    Map<Prefix, BgpPeerConfig> newBgpNeighbors = newBgpProcess.getNeighbors();
    int defaultMetric = proc.getDefaultMetric();
    Ip bgpRouterId = getBgpRouterId(c, vrfName, proc);
    newBgpProcess.setRouterId(bgpRouterId);

    /*
     * Create common bgp export policy. This policy encompasses network
     * statements, aggregate-address with/without summary-only, redistribution
     * from other protocols, and default-origination
     */
    RoutingPolicy bgpCommonExportPolicy =
        new RoutingPolicy(computeBgpCommonExportPolicyName(vrfName), c);
    c.getRoutingPolicies().put(bgpCommonExportPolicy.getName(), bgpCommonExportPolicy);
    List<Statement> bgpCommonExportStatements = bgpCommonExportPolicy.getStatements();

    // Never export routes suppressed because they are more specific than summary-only aggregate
    Stream<Prefix> summaryOnlyNetworks =
        proc.getAggregateNetworks()
            .entrySet()
            .stream()
            .filter(e -> e.getValue().getSummaryOnly())
            .map(Entry::getKey);
    If suppressSummaryOnly = suppressSummarizedPrefixes(c, vrfName, summaryOnlyNetworks);
    if (suppressSummaryOnly != null) {
      bgpCommonExportStatements.add(suppressSummaryOnly);
    }

    // The body of the export policy is a huge disjunction over many reasons routes may be exported.
    Disjunction routesShouldBeExported = new Disjunction();
    bgpCommonExportStatements.add(
        new If(
            routesShouldBeExported,
            ImmutableList.of(Statements.ReturnTrue.toStaticStatement()),
            ImmutableList.of()));
    // This list of reasons to export a route will be built up over the remainder of this function.
    List<BooleanExpr> exportConditions = routesShouldBeExported.getDisjuncts();

    // Finally, the export policy ends with returning false: do not export unmatched routes.
    bgpCommonExportStatements.add(Statements.ReturnFalse.toStaticStatement());

    // Export the generated routes for aggregate ipv4 addresses
    for (Entry<Prefix, BgpAggregateIpv4Network> e : proc.getAggregateNetworks().entrySet()) {
      Prefix prefix = e.getKey();
      BgpAggregateIpv4Network aggNet = e.getValue();

      // Generate a policy that matches routes to be aggregated.
      RoutingPolicy generatedPolicy = generateAggregateRoutePolicy(c, vrfName, prefix);

      GeneratedRoute.Builder gr =
          new GeneratedRoute.Builder()
              .setNetwork(prefix)
              .setAdmin(CISCO_AGGREGATE_ROUTE_ADMIN_COST)
              .setGenerationPolicy(generatedPolicy.getName())
              .setDiscard(true);

      // Conditions to generate this route
      List<BooleanExpr> generateAggregateConditions = new ArrayList<>();
      generateAggregateConditions.add(
          new MatchPrefixSet(
              new DestinationNetwork(),
              new ExplicitPrefixSet(new PrefixSpace(PrefixRange.fromPrefix(prefix)))));
      generateAggregateConditions.add(new MatchProtocol(RoutingProtocol.AGGREGATE));

      // If defined, set attribute map for aggregate network
      BooleanExpr weInterior = BooleanExprs.TRUE;
      String attributeMapName = aggNet.getAttributeMap();
      if (attributeMapName != null) {
        RouteMap attributeMap = _routeMaps.get(attributeMapName);
        if (attributeMap != null) {
          // need to apply attribute changes if this specific route is matched
          weInterior = new CallExpr(attributeMapName);
          gr.setAttributePolicy(attributeMapName);
        }
      }
      generateAggregateConditions.add(
          bgpRedistributeWithEnvironmentExpr(weInterior, OriginType.IGP));

      v.getGeneratedRoutes().add(gr.build());
      // Do export a generated aggregate.
      exportConditions.add(new Conjunction(generateAggregateConditions));
    }

    // add generated routes for aggregate ipv6 addresses
    // TODO: merge with above to make cleaner
    for (Entry<Prefix6, BgpAggregateIpv6Network> e : proc.getAggregateIpv6Networks().entrySet()) {
      Prefix6 prefix6 = e.getKey();
      BgpAggregateIpv6Network aggNet = e.getValue();
      int prefixLength = prefix6.getPrefixLength();
      SubRange prefixRange = new SubRange(prefixLength + 1, Prefix6.MAX_PREFIX_LENGTH);

      // create generation policy for aggregate network
      String generationPolicyName = "~AGGREGATE_ROUTE6_GEN:" + vrfName + ":" + prefix6 + "~";
      RoutingPolicy currentGeneratedRoutePolicy = new RoutingPolicy(generationPolicyName, c);
      If currentGeneratedRouteConditional = new If();
      currentGeneratedRoutePolicy.getStatements().add(currentGeneratedRouteConditional);
      currentGeneratedRouteConditional.setGuard(
          new MatchPrefix6Set(
              new DestinationNetwork6(),
              new ExplicitPrefix6Set(
                  new Prefix6Space(
                      Collections.singleton(new Prefix6Range(prefix6, prefixRange))))));
      currentGeneratedRouteConditional
          .getTrueStatements()
          .add(Statements.ReturnTrue.toStaticStatement());
      c.getRoutingPolicies().put(generationPolicyName, currentGeneratedRoutePolicy);
      GeneratedRoute6 gr = new GeneratedRoute6(prefix6, CISCO_AGGREGATE_ROUTE_ADMIN_COST);
      gr.setGenerationPolicy(generationPolicyName);
      gr.setDiscard(true);
      v.getGeneratedIpv6Routes().add(gr);

      // set attribute map for aggregate network
      String attributeMapName = aggNet.getAttributeMap();
      if (attributeMapName != null) {
        RouteMap attributeMap = _routeMaps.get(attributeMapName);
        if (attributeMap != null) {
          gr.setAttributePolicy(attributeMapName);
        }
      }
    }

    // Export RIP routes that should be redistributed.
    BgpRedistributionPolicy redistributeRipPolicy =
        proc.getRedistributionPolicies().get(RoutingProtocol.RIP);
    if (redistributeRipPolicy != null) {
      BooleanExpr weInterior = BooleanExprs.TRUE;
      Conjunction exportRipConditions = new Conjunction();
      exportRipConditions.setComment("Redistribute RIP routes into BGP");
      exportRipConditions.getConjuncts().add(new MatchProtocol(RoutingProtocol.RIP));
      String mapName = redistributeRipPolicy.getRouteMap();
      if (mapName != null) {
        RouteMap redistributeRipRouteMap = _routeMaps.get(mapName);
        if (redistributeRipRouteMap != null) {
          weInterior = new CallExpr(mapName);
        }
      }
      BooleanExpr we = bgpRedistributeWithEnvironmentExpr(weInterior, OriginType.INCOMPLETE);
      exportRipConditions.getConjuncts().add(we);
      exportConditions.add(exportRipConditions);
    }

    // Export static routes that should be redistributed.
    BgpRedistributionPolicy redistributeStaticPolicy =
        proc.getRedistributionPolicies().get(RoutingProtocol.STATIC);
    if (redistributeStaticPolicy != null) {
      BooleanExpr weInterior = BooleanExprs.TRUE;
      Conjunction exportStaticConditions = new Conjunction();
      exportStaticConditions.setComment("Redistribute static routes into BGP");
      exportStaticConditions.getConjuncts().add(new MatchProtocol(RoutingProtocol.STATIC));
      String mapName = redistributeStaticPolicy.getRouteMap();
      if (mapName != null) {
        RouteMap redistributeStaticRouteMap = _routeMaps.get(mapName);
        if (redistributeStaticRouteMap != null) {
          weInterior = new CallExpr(mapName);
        }
      }
      BooleanExpr we = bgpRedistributeWithEnvironmentExpr(weInterior, OriginType.INCOMPLETE);
      exportStaticConditions.getConjuncts().add(we);
      exportConditions.add(exportStaticConditions);
    }

    // Export connected routes that should be redistributed.
    BgpRedistributionPolicy redistributeConnectedPolicy =
        proc.getRedistributionPolicies().get(RoutingProtocol.CONNECTED);
    if (redistributeConnectedPolicy != null) {
      BooleanExpr weInterior = BooleanExprs.TRUE;
      Conjunction exportConnectedConditions = new Conjunction();
      exportConnectedConditions.setComment("Redistribute connected routes into BGP");
      exportConnectedConditions.getConjuncts().add(new MatchProtocol(RoutingProtocol.CONNECTED));
      String mapName = redistributeConnectedPolicy.getRouteMap();
      if (mapName != null) {
        RouteMap redistributeConnectedRouteMap = _routeMaps.get(mapName);
        if (redistributeConnectedRouteMap != null) {
          weInterior = new CallExpr(mapName);
        }
      }
      BooleanExpr we = bgpRedistributeWithEnvironmentExpr(weInterior, OriginType.INCOMPLETE);
      exportConnectedConditions.getConjuncts().add(we);
      exportConditions.add(exportConnectedConditions);
    }

    // Export OSPF routes that should be redistributed.
    BgpRedistributionPolicy redistributeOspfPolicy =
        proc.getRedistributionPolicies().get(RoutingProtocol.OSPF);
    if (redistributeOspfPolicy != null) {
      BooleanExpr weInterior = BooleanExprs.TRUE;
      Conjunction exportOspfConditions = new Conjunction();
      exportOspfConditions.setComment("Redistribute OSPF routes into BGP");
      exportOspfConditions.getConjuncts().add(new MatchProtocol(RoutingProtocol.OSPF));
      String mapName = redistributeOspfPolicy.getRouteMap();
      if (mapName != null) {
        RouteMap redistributeOspfRouteMap = _routeMaps.get(mapName);
        if (redistributeOspfRouteMap != null) {
          weInterior = new CallExpr(mapName);
        }
      }
      BooleanExpr we = bgpRedistributeWithEnvironmentExpr(weInterior, OriginType.INCOMPLETE);
      exportOspfConditions.getConjuncts().add(we);
      exportConditions.add(exportOspfConditions);
    }

    // cause ip peer groups to inherit unset fields from owning named peer
    // group if it exists, and then always from process master peer group
    Set<LeafBgpPeerGroup> leafGroups = new LinkedHashSet<>();
    leafGroups.addAll(proc.getIpPeerGroups().values());
    leafGroups.addAll(proc.getIpv6PeerGroups().values());
    leafGroups.addAll(proc.getDynamicIpPeerGroups().values());
    leafGroups.addAll(proc.getDynamicIpv6PeerGroups().values());
    for (LeafBgpPeerGroup lpg : leafGroups) {
      lpg.inheritUnsetFields(proc, this);
    }
    _unusedPeerGroups = new HashSet<>();
    int fakePeerCounter = -1;
    // peer groups / peer templates
    for (Entry<String, NamedBgpPeerGroup> e : proc.getNamedPeerGroups().entrySet()) {
      String name = e.getKey();
      NamedBgpPeerGroup namedPeerGroup = e.getValue();
      if (!namedPeerGroup.getInherited()) {
        _unusedPeerGroups.add(namedPeerGroup);
        Ip fakeIp = new Ip(fakePeerCounter);
        IpBgpPeerGroup fakePg = new IpBgpPeerGroup(fakeIp);
        fakePg.setGroupName(name);
        fakePg.setActive(false);
        fakePg.setShutdown(true);
        leafGroups.add(fakePg);
        fakePg.inheritUnsetFields(proc, this);
        fakePeerCounter--;
      }
      namedPeerGroup.inheritUnsetFields(proc, this);
    }
    // separate because peer sessions can inherit from other peer sessions
    _unusedPeerSessions = new HashSet<>();
    int fakeGroupCounter = 1;
    for (NamedBgpPeerGroup namedPeerGroup : proc.getPeerSessions().values()) {
      namedPeerGroup.getParentSession(proc, this).inheritUnsetFields(proc, this);
    }
    for (Entry<String, NamedBgpPeerGroup> e : proc.getPeerSessions().entrySet()) {
      String name = e.getKey();
      NamedBgpPeerGroup namedPeerGroup = e.getValue();
      if (!namedPeerGroup.getInherited()) {
        _unusedPeerSessions.add(namedPeerGroup);
        String fakeNamedPgName = "~FAKE_PG_" + fakeGroupCounter + "~";
        NamedBgpPeerGroup fakeNamedPg = new NamedBgpPeerGroup(fakeNamedPgName, -1);
        fakeNamedPg.setPeerSession(name);
        proc.getNamedPeerGroups().put(fakeNamedPgName, fakeNamedPg);
        Ip fakeIp = new Ip(fakePeerCounter);
        IpBgpPeerGroup fakePg = new IpBgpPeerGroup(fakeIp);
        fakePg.setGroupName(fakeNamedPgName);
        fakePg.setActive(false);
        fakePg.setShutdown(true);
        leafGroups.add(fakePg);
        fakePg.inheritUnsetFields(proc, this);
        fakeGroupCounter++;
        fakePeerCounter--;
      }
    }

    // create origination prefilter from listed advertised networks
    proc.getIpNetworks()
        .forEach(
            (prefix, bgpNetwork) -> {
              String mapName = bgpNetwork.getRouteMapName();
              BooleanExpr weExpr = BooleanExprs.TRUE;
              if (mapName != null) {
                RouteMap routeMap = _routeMaps.get(mapName);
                if (routeMap != null) {
                  weExpr = new CallExpr(mapName);
                }
              }
              BooleanExpr we = bgpRedistributeWithEnvironmentExpr(weExpr, OriginType.IGP);
              Conjunction exportNetworkConditions = new Conjunction();
              PrefixSpace space = new PrefixSpace();
              space.addPrefix(prefix);
              newBgpProcess.addToOriginationSpace(space);
              exportNetworkConditions
                  .getConjuncts()
                  .add(new MatchPrefixSet(new DestinationNetwork(), new ExplicitPrefixSet(space)));
              exportNetworkConditions
                  .getConjuncts()
                  .add(new Not(new MatchProtocol(RoutingProtocol.BGP)));
              exportNetworkConditions
                  .getConjuncts()
                  .add(new Not(new MatchProtocol(RoutingProtocol.IBGP)));
              exportNetworkConditions
                  .getConjuncts()
                  .add(new Not(new MatchProtocol(RoutingProtocol.AGGREGATE)));
              exportNetworkConditions.getConjuncts().add(we);
              exportConditions.add(exportNetworkConditions);
            });
    if (!proc.getIpv6Networks().isEmpty()) {
      String localFilter6Name = "~BGP_NETWORK6_NETWORKS_FILTER:" + vrfName + "~";
      Route6FilterList localFilter6 = new Route6FilterList(localFilter6Name);
      proc.getIpv6Networks()
          .forEach(
              (prefix6, bgpNetwork6) -> {
                int prefixLen = prefix6.getPrefixLength();
                Route6FilterLine line =
                    new Route6FilterLine(
                        LineAction.ACCEPT, prefix6, new SubRange(prefixLen, prefixLen));
                localFilter6.addLine(line);
                String mapName = bgpNetwork6.getRouteMapName();
                if (mapName != null) {
                  RouteMap routeMap = _routeMaps.get(mapName);
                  if (routeMap != null) {
                    BooleanExpr we =
                        bgpRedistributeWithEnvironmentExpr(new CallExpr(mapName), OriginType.IGP);
                    Conjunction exportNetwork6Conditions = new Conjunction();
                    Prefix6Space space6 = new Prefix6Space();
                    space6.addPrefix6(prefix6);
                    exportNetwork6Conditions
                        .getConjuncts()
                        .add(
                            new MatchPrefix6Set(
                                new DestinationNetwork6(), new ExplicitPrefix6Set(space6)));
                    exportNetwork6Conditions
                        .getConjuncts()
                        .add(new Not(new MatchProtocol(RoutingProtocol.BGP)));
                    exportNetwork6Conditions
                        .getConjuncts()
                        .add(new Not(new MatchProtocol(RoutingProtocol.IBGP)));
                    exportNetwork6Conditions
                        .getConjuncts()
                        .add(new Not(new MatchProtocol(RoutingProtocol.AGGREGATE)));
                    exportNetwork6Conditions.getConjuncts().add(we);
                    exportConditions.add(exportNetwork6Conditions);
                  }
                }
              });
      c.getRoute6FilterLists().put(localFilter6Name, localFilter6);
    }

    // Export BGP and IBGP routes.
    exportConditions.add(new MatchProtocol(RoutingProtocol.BGP));
    exportConditions.add(new MatchProtocol(RoutingProtocol.IBGP));

    for (LeafBgpPeerGroup lpg : leafGroups) {
      // update source
      String updateSourceInterface = lpg.getUpdateSource();
      boolean ipv4 = lpg.getNeighborPrefix() != null;
      Ip updateSource = getUpdateSource(c, vrfName, lpg, updateSourceInterface, ipv4);
      RoutingPolicy importPolicy = null;
      String inboundRouteMapName = lpg.getInboundRouteMap();
      if (inboundRouteMapName != null) {
        importPolicy = c.getRoutingPolicies().get(inboundRouteMapName);
      }
      String peerExportPolicyName =
          "~BGP_PEER_EXPORT_POLICY:" + vrfName + ":" + lpg.getName() + "~";
      RoutingPolicy peerExportPolicy = new RoutingPolicy(peerExportPolicyName, c);
      if (lpg.getActive() && !lpg.getShutdown()) {
        c.getRoutingPolicies().put(peerExportPolicyName, peerExportPolicy);
      }
      if (lpg.getNextHopSelf() != null && lpg.getNextHopSelf()) {
        peerExportPolicy.getStatements().add(new SetNextHop(SelfNextHop.getInstance(), false));
      }
      if (lpg.getRemovePrivateAs() != null && lpg.getRemovePrivateAs()) {
        peerExportPolicy.getStatements().add(Statements.RemovePrivateAs.toStaticStatement());
      }
      Conjunction peerExportConditions = new Conjunction();
      If peerExportConditional =
          new If(
              "peer-export policy main conditional: exitAccept if true / exitReject if false",
              peerExportConditions,
              ImmutableList.of(Statements.ExitAccept.toStaticStatement()),
              ImmutableList.of(Statements.ExitReject.toStaticStatement()));
      peerExportPolicy.getStatements().add(peerExportConditional);
      Disjunction localOrCommonOrigination = new Disjunction();
      peerExportConditions.getConjuncts().add(localOrCommonOrigination);
      localOrCommonOrigination.getDisjuncts().add(new CallExpr(bgpCommonExportPolicy.getName()));
      String outboundRouteMapName = lpg.getOutboundRouteMap();
      if (outboundRouteMapName != null) {
        RouteMap outboundRouteMap = _routeMaps.get(outboundRouteMapName);
        if (outboundRouteMap != null) {
          peerExportConditions.getConjuncts().add(new CallExpr(outboundRouteMapName));
        }
      }

      // set up default export policy for this peer group
      GeneratedRoute.Builder defaultRoute = null;
      GeneratedRoute6.Builder defaultRoute6 = null;
      if (lpg.getDefaultOriginate()) {
        String defaultRouteExportPolicyName;
        defaultRouteExportPolicyName =
            String.format("~BGP_DEFAULT_ROUTE_PEER_EXPORT_POLICY:%s:%s~", vrfName, lpg.getName());
        RoutingPolicy defaultRouteExportPolicy = new RoutingPolicy(defaultRouteExportPolicyName, c);
        c.getRoutingPolicies().put(defaultRouteExportPolicyName, defaultRouteExportPolicy);
        defaultRouteExportPolicy
            .getStatements()
            .add(
                new If(
                    ipv4 ? MATCH_DEFAULT_ROUTE : MATCH_DEFAULT_ROUTE6,
                    ImmutableList.of(
                        new SetOrigin(
                            new LiteralOrigin(
                                c.getConfigurationFormat() == ConfigurationFormat.CISCO_IOS
                                    ? OriginType.IGP
                                    : OriginType.INCOMPLETE,
                                null)),
                        Statements.ReturnTrue.toStaticStatement())));
        defaultRouteExportPolicy.getStatements().add(Statements.ReturnFalse.toStaticStatement());
        localOrCommonOrigination
            .getDisjuncts()
            .add(new CallExpr(defaultRouteExportPolicy.getName()));

        defaultRoute = new GeneratedRoute.Builder();
        defaultRoute.setNetwork(Prefix.ZERO);
        defaultRoute.setAdmin(MAX_ADMINISTRATIVE_COST);
        defaultRoute6 = new GeneratedRoute6.Builder();
        defaultRoute6.setNetwork(Prefix6.ZERO);
        defaultRoute6.setAdmin(MAX_ADMINISTRATIVE_COST);

        String defaultOriginateMapName = lpg.getDefaultOriginateMap();
        if (defaultOriginateMapName != null) { // originate contingent on
          // generation policy
          RoutingPolicy defaultRouteGenerationPolicy =
              c.getRoutingPolicies().get(defaultOriginateMapName);
          if (defaultRouteGenerationPolicy != null) {
            defaultRoute.setGenerationPolicy(defaultOriginateMapName);
          }
        } else {
          If defaultRouteGenerationConditional =
              new If(
                  ipv4 ? MATCH_DEFAULT_ROUTE : MATCH_DEFAULT_ROUTE6,
                  ImmutableList.of(Statements.ReturnTrue.toStaticStatement()));
          RoutingPolicy defaultRouteGenerationPolicy =
              new RoutingPolicy(
                  "~BGP_DEFAULT_ROUTE_GENERATION_POLICY:" + vrfName + ":" + lpg.getName() + "~", c);
          defaultRouteGenerationPolicy.getStatements().add(defaultRouteGenerationConditional);
          if (lpg.getActive() && !lpg.getShutdown()) {
            c.getRoutingPolicies()
                .put(defaultRouteGenerationPolicy.getName(), defaultRouteGenerationPolicy);
          }
          if (ipv4) {
            defaultRoute.setGenerationPolicy(defaultRouteGenerationPolicy.getName());
          } else {
            defaultRoute6.setGenerationPolicy(defaultRouteGenerationPolicy.getName());
          }
        }
      }

      Ip clusterId = lpg.getClusterId();
      if (clusterId == null) {
        clusterId = bgpRouterId;
      }
      String description = lpg.getDescription();
      if (lpg.getActive() && !lpg.getShutdown()) {
        if (lpg.getRemoteAs() == null) {
          _w.redFlag("No remote-as set for peer: " + lpg.getName());
          continue;
        }
        Long pgLocalAs = lpg.getLocalAs();
        long localAs = pgLocalAs != null ? pgLocalAs : proc.getName();
        BgpPeerConfig newNeighbor;
        if (lpg instanceof IpBgpPeerGroup) {
          IpBgpPeerGroup ipg = (IpBgpPeerGroup) lpg;
          Ip neighborAddress = ipg.getIp();
          newNeighbor = new BgpPeerConfig(neighborAddress, c, false);
        } else if (lpg instanceof DynamicIpBgpPeerGroup) {
          DynamicIpBgpPeerGroup dpg = (DynamicIpBgpPeerGroup) lpg;
          Prefix neighborAddressRange = dpg.getPrefix();
          newNeighbor = new BgpPeerConfig(neighborAddressRange, c, true);
        } else if (lpg instanceof Ipv6BgpPeerGroup || lpg instanceof DynamicIpv6BgpPeerGroup) {
          // TODO: implement ipv6 bgp neighbors
          continue;
        } else {
          throw new VendorConversionException("Invalid BGP leaf neighbor type");
        }
        newBgpNeighbors.put(newNeighbor.getPrefix(), newNeighbor);

        newNeighbor.setAdditionalPathsReceive(lpg.getAdditionalPathsReceive());
        newNeighbor.setAdditionalPathsSelectAll(lpg.getAdditionalPathsSelectAll());
        newNeighbor.setAdditionalPathsSend(lpg.getAdditionalPathsSend());
        newNeighbor.setAdvertiseInactive(lpg.getAdvertiseInactive());
        newNeighbor.setAllowLocalAsIn(lpg.getAllowAsIn());
        newNeighbor.setAllowRemoteAsOut(lpg.getDisablePeerAsCheck());
        newNeighbor.setRouteReflectorClient(lpg.getRouteReflectorClient());
        newNeighbor.setClusterId(clusterId.asLong());
        newNeighbor.setDefaultMetric(defaultMetric);
        newNeighbor.setDescription(description);
        newNeighbor.setEbgpMultihop(lpg.getEbgpMultihop());
        if (defaultRoute != null) {
          newNeighbor.getGeneratedRoutes().add(defaultRoute.build());
        }
        newNeighbor.setGroup(lpg.getGroupName());
        if (importPolicy != null) {
          newNeighbor.setImportPolicy(inboundRouteMapName);
        }
        newNeighbor.setLocalAs(localAs);
        newNeighbor.setLocalIp(updateSource);
        newNeighbor.setExportPolicy(peerExportPolicyName);
        newNeighbor.setRemoteAs(lpg.getRemoteAs());
        newNeighbor.setSendCommunity(lpg.getSendCommunity());
        newNeighbor.setVrf(vrfName);
      }
    }
    return newBgpProcess;
  }

  /** Converts a crypto map entry to an Ipsec policy and a list of Ipsec VPNs */
  private void convertCryptoMapEntry(
      final Configuration c,
      CryptoMapEntry cryptoMapEntry,
      String generatedName,
      String cryptoMapName) {
    // skipping incomplete static or dynamic crypto maps
    if (!cryptoMapEntry.getDynamic()) {
      if (cryptoMapEntry.getAccessList() == null || cryptoMapEntry.getPeer() == null) {
        return;
      }
    } else {
      if (cryptoMapEntry.getAccessList() == null) {
        return;
      }
    }

    IpsecPolicy ipsecPolicy = toIpsecPolicy(c, cryptoMapEntry, generatedName);
    c.getIpsecPolicies().put(generatedName, ipsecPolicy);

    List<IpsecVpn> ipsecVpns = toIpsecVpns(c, cryptoMapEntry, generatedName, cryptoMapName);
    ipsecVpns.forEach(
        ipsecVpn -> {
          ipsecVpn.setIpsecPolicy(ipsecPolicy);
          c.getIpsecVpns().put(ipsecVpn.getName(), ipsecVpn);
        });
  }

  /**
   * Converts each crypto map entry in all crypto map sets to an Ipsec policy and a list of Ipsec
   * VPNs
   */
  private void convertCryptoMapSet(Configuration c, CryptoMapSet ciscoCryptoMapSet) {
    if (ciscoCryptoMapSet.getDynamic()) {
      return;
    }
    for (CryptoMapEntry cryptoMapEntry : ciscoCryptoMapSet.getCryptoMapEntries()) {
      String nameSeqNum =
          String.format("%s:%s", cryptoMapEntry.getName(), cryptoMapEntry.getSequenceNumber());
      if (cryptoMapEntry.getReferredDynamicMapSet() != null) {
        CryptoMapSet dynamicCryptoMapSet =
            _cryptoMapSets.get(cryptoMapEntry.getReferredDynamicMapSet());
        if (dynamicCryptoMapSet != null && dynamicCryptoMapSet.getDynamic()) {
          // convert all entries of the referred dynamic crypto map
          dynamicCryptoMapSet
              .getCryptoMapEntries()
              .forEach(
                  cryptoMap ->
                      convertCryptoMapEntry(
                          c,
                          cryptoMap,
                          String.format("%s:%s", nameSeqNum, cryptoMap.getSequenceNumber()),
                          cryptoMapEntry.getName()));
        }
      } else {
        convertCryptoMapEntry(c, cryptoMapEntry, nameSeqNum, cryptoMapEntry.getName());
      }
    }
  }

  /** Converts a CryptoMapEntry to an IpsecPolicy */
  private static IpsecPolicy toIpsecPolicy(
      Configuration c, CryptoMapEntry cryptoMapEntry, String ipsecPolicyName) {
    IpsecPolicy ipsecPolicy = new IpsecPolicy(ipsecPolicyName);

    if (cryptoMapEntry.getIsakmpProfile() != null) {
      IkeGateway ikeGateway = c.getIkeGateways().get(cryptoMapEntry.getIsakmpProfile());
      if (ikeGateway != null) {
        ipsecPolicy.setIkeGateway(ikeGateway);
      }
    }

    cryptoMapEntry
        .getTransforms()
        .forEach(
            transform -> {
              IpsecProposal ipsecProposal = c.getIpsecProposals().get(transform);
              if (ipsecProposal != null) {
                ipsecPolicy.getProposals().add(ipsecProposal);
              }
            });

    ipsecPolicy.setPfsKeyGroup(cryptoMapEntry.getPfsKeyGroup());

    return ipsecPolicy;
  }

  /**
   * Converts a crypto map entry to a list of ipsec vpns(one per interface on which it is referred)
   */
  private List<IpsecVpn> toIpsecVpns(
      Configuration c, CryptoMapEntry cryptoMapEntry, String ipsecVpnName, String cryptoMapName) {
    List<org.batfish.datamodel.Interface> referencingInterfaces =
        c.getInterfaces()
            .values()
            .stream()
            .filter(iface -> Objects.equals(iface.getCryptoMap(), cryptoMapName))
            .collect(Collectors.toList());

    List<IpsecVpn> ipsecVpns = new ArrayList<>();

    for (org.batfish.datamodel.Interface iface : referencingInterfaces) {
      Ip bindingInterfaceIp = iface.getAddress().getIp();
      IkeGateway ikeGateway = null;

      if (cryptoMapEntry.getIsakmpProfile() != null) {
        ikeGateway = c.getIkeGateways().get(cryptoMapEntry.getIsakmpProfile());
        if (ikeGateway != null
            && (!ikeGateway.getAddress().equals(cryptoMapEntry.getPeer())
                || !ikeGateway.getLocalIp().equals(bindingInterfaceIp))) {
          _w.redFlag(
              String.format(
                  "cryptoMap %s's binding interface or peer does not match ISAKMP profile's local "
                      + "Ip/remote Ip",
                  cryptoMapEntry.getName()));
          continue;
        }
      }

      IpsecVpn ipsecVpn = new IpsecVpn(String.format("%s:%s", ipsecVpnName, iface.getName()));

      if (ikeGateway != null) {
        ipsecVpn.setIkeGateway(ikeGateway);
      } else {
        // getting an IKE gateway which can be used for this VPN
        Optional<IkeGateway> filteredIkeGateway =
            c.getIkeGateways()
                .values()
                .stream()
                .filter(
                    ikeGateway1 ->
                        ikeGateway1.getLocalIp().equals(bindingInterfaceIp)
                            && ikeGateway1.getAddress().equals(cryptoMapEntry.getPeer()))
                .findFirst();
        filteredIkeGateway.ifPresent(ipsecVpn::setIkeGateway);
      }

      ipsecVpn.setBindInterface(iface);
      if (cryptoMapEntry.getAccessList() != null) {
        IpAccessList cryptoAcl = c.getIpAccessLists().get(cryptoMapEntry.getAccessList());
        if (cryptoAcl != null) {
          ipsecVpn.setPolicyAccessList(makeSymmetrical(cryptoAcl));
        }
      }
      ipsecVpns.add(ipsecVpn);
    }

    return ipsecVpns;
  }

  private IpAccessList makeSymmetrical(IpAccessList ipAccessList) {
    List<IpAccessListLine> aclLines = new ArrayList<>(ipAccessList.getLines());

    for (IpAccessListLine ipAccessListLine : ipAccessList.getLines()) {
      HeaderSpace srcHeaderSpace =
          HeaderSpaceConverter.convert(ipAccessListLine.getMatchCondition());
      aclLines.add(
          IpAccessListLine.builder()
              .setMatchCondition(
                  new MatchHeaderSpace(
                      HeaderSpace.builder()
                          .setDstIps(srcHeaderSpace.getSrcIps())
                          .setSrcIps(srcHeaderSpace.getDstIps())
                          .build()))
              .setAction(ipAccessListLine.getAction())
              .build());
    }

    return new IpAccessList(ipAccessList.getName(), aclLines);
  }

  /**
   * Processes a {@link CiscoSourceNat} rule. This function performs two actions:
   *
   * <p>1. Record references to ACLs and NAT pools by the various parsed {@link CiscoSourceNat}
   * objects.
   *
   * <p>2. Convert to vendor-independent {@link SourceNat} objects if valid, aka, no undefined ACL
   * and valid output configuration.
   *
   * <p>Returns the vendor-independeng {@link SourceNat}, or {@code null} if the source NAT rule is
   * invalid.
   */
  @Nullable
  SourceNat processSourceNat(
      CiscoSourceNat nat, Interface iface, Map<String, IpAccessList> ipAccessLists) {
    String sourceNatAclName = nat.getAclName();
    if (sourceNatAclName == null) {
      // Source NAT rules must have an ACL; this rule is invalid.
      return null;
    }

    SourceNat convertedNat = new SourceNat();

    /* source nat acl */
    IpAccessList sourceNatAcl = ipAccessLists.get(sourceNatAclName);
    if (sourceNatAcl != null) {
      convertedNat.setAcl(sourceNatAcl);
    }

    /* source nat pool */
    String sourceNatPoolName = nat.getNatPool();
    if (sourceNatPoolName != null) {
      NatPool sourceNatPool = _natPools.get(sourceNatPoolName);
      if (sourceNatPool != null) {
        Ip firstIp = sourceNatPool.getFirst();
        if (firstIp != null) {
          Ip lastIp = sourceNatPool.getLast();
          convertedNat.setPoolIpFirst(firstIp);
          convertedNat.setPoolIpLast(lastIp);
        }
      }
    }

    // The source NAT rule is valid iff it has an ACL and a pool of IPs to NAT into.
    if (convertedNat.getAcl() != null && convertedNat.getPoolIpFirst() != null) {
      return convertedNat;
    } else {
      return null;
    }
  }

  private static final Pattern INTERFACE_WITH_SUBINTERFACE = Pattern.compile("^(.*)\\.(\\d+)$");

  /**
   * Returns the MTU that should be assigned to the given interface, taking into account
   * vendor-specific conventions such as Arista subinterfaces.
   */
  private int getInterfaceMtu(Interface iface) {
    if (_vendor == ConfigurationFormat.ARISTA) {
      Matcher m = INTERFACE_WITH_SUBINTERFACE.matcher(iface.getName());
      if (m.matches()) {
        String parentInterfaceName = m.group(1);
        Interface parentInterface = _interfaces.get(parentInterfaceName);
        if (parentInterface != null) {
          return parentInterface.getMtu();
        }
      }
    }

    return iface.getMtu();
  }

  private static IkeProposal toIkeProposal(IsakmpPolicy isakmpPolicy) {
    IkeProposal ikeProposal = new IkeProposal(isakmpPolicy.getName());
    ikeProposal.setDiffieHellmanGroup(isakmpPolicy.getDiffieHellmanGroup());
    ikeProposal.setAuthenticationMethod(isakmpPolicy.getAuthenticationMethod());
    ikeProposal.setEncryptionAlgorithm(isakmpPolicy.getEncryptionAlgorithm());
    ikeProposal.setLifetimeSeconds(isakmpPolicy.getLifetimeSeconds());
    ikeProposal.setAuthenticationAlgorithm(isakmpPolicy.getHashAlgorithm());
    return ikeProposal;
  }

<<<<<<< HEAD
  private IkePhase1Policy toIkePhase1Policy(IsakmpProfile isakmpProfile, Configuration c) {
    IkePhase1Policy ikePhase1Policy = new IkePhase1Policy(isakmpProfile.getName());
    // adding IKE proposals in sorted order of names
    c.getIkePhase1Proposals()
        .entrySet()
        .forEach(
            (ikePhase1ProposalEntry ->
                ikePhase1Policy.getIkePhase1Propsals().add(ikePhase1ProposalEntry.getValue())));
    ikePhase1Policy.setPreSharedKey(getMatchingPsk(isakmpProfile));
    return ikePhase1Policy;
  }

  private String getMatchingPsk(IsakmpProfile isakmpProfile) {
    String psk = null;
    String isakmpProfileName = isakmpProfile.getName();
    if (Objects.equals(isakmpProfile.getLocalAddress(), Ip.AUTO)) {
      _w.redFlag(
          String.format(
              "Invalid local address interface configured for ISAKMP profile %s",
              isakmpProfileName));
    }
    if (isakmpProfile.getKeyring() == null || !_keyrings.containsKey(isakmpProfile.getKeyring())) {
      _w.redFlag(String.format("Cannot find keyring for ISAKMP profile %s", isakmpProfileName));
    }
    Keyring keyring = _keyrings.get(isakmpProfile.getKeyring());
    if (Objects.equals(keyring.getLocalAddress(), Ip.AUTO)) {
      _w.redFlag(
          String.format(
              "Invalid local address interface configured for keyring %s", keyring.getName()));
    }
    if (keyring.match(isakmpProfile.getLocalAddress(), isakmpProfile.getMatchIdentity())) {
      psk = keyring.getKey();
    }
    return psk;
  }

  private static IkePhase1Proposal toIkePhase1Proposal(IsakmpPolicy isakmpPolicy) {
    IkePhase1Proposal ikePhase1Proposal = new IkePhase1Proposal(isakmpPolicy.getName());
    ikePhase1Proposal.setDiffieHellmanGroup(isakmpPolicy.getDiffieHellmanGroup());
    ikePhase1Proposal.setAuthenticationMethod(isakmpPolicy.getAuthenticationMethod());
    ikePhase1Proposal.setEncryptionAlgorithm(isakmpPolicy.getEncryptionAlgorithm());
    ikePhase1Proposal.setLifetimeSeconds(isakmpPolicy.getLifetimeSeconds());
    ikePhase1Proposal.setHashingAlgorithm(isakmpPolicy.getHashAlgorithm());
    return ikePhase1Proposal;
  }

=======
>>>>>>> bf740cab
  private org.batfish.datamodel.Interface toInterface(
      Interface iface, Map<String, IpAccessList> ipAccessLists, Configuration c) {
    String name = iface.getName();
    org.batfish.datamodel.Interface newIface = new org.batfish.datamodel.Interface(name, c);
    String vrfName = iface.getVrf();
    Vrf vrf = _vrfs.computeIfAbsent(vrfName, Vrf::new);
    newIface.setDescription(iface.getDescription());
    newIface.setActive(iface.getActive());
    newIface.setChannelGroup(iface.getChannelGroup());
    newIface.setCryptoMap(iface.getCryptoMap());
    newIface.setAutoState(iface.getAutoState());
    newIface.setVrf(c.getVrfs().get(vrfName));
    newIface.setBandwidth(iface.getBandwidth());
    if (iface.getDhcpRelayClient()) {
      newIface.getDhcpRelayAddresses().addAll(_dhcpRelayServers);
    } else {
      newIface.getDhcpRelayAddresses().addAll(iface.getDhcpRelayAddresses());
    }
    newIface.setMtu(getInterfaceMtu(iface));
    newIface.setOspfPointToPoint(iface.getOspfPointToPoint());
    newIface.setProxyArp(iface.getProxyArp());
    newIface.setSpanningTreePortfast(iface.getSpanningTreePortfast());
    newIface.setSwitchport(iface.getSwitchport());
    newIface.setDeclaredNames(ImmutableSortedSet.copyOf(iface.getDeclaredNames()));

    // All prefixes is the combination of the interface prefix + any secondary prefixes.
    ImmutableSet.Builder<InterfaceAddress> allPrefixes = ImmutableSet.builder();
    if (iface.getAddress() != null) {
      newIface.setAddress(iface.getAddress());
      allPrefixes.add(iface.getAddress());
    }
    allPrefixes.addAll(iface.getSecondaryAddresses());
    newIface.setAllAddresses(allPrefixes.build());

    if (!iface.getOspfShutdown()) {
      Long ospfAreaLong = iface.getOspfArea();
      if (ospfAreaLong != null) {
        OspfProcess proc = vrf.getOspfProcess();
        if (proc != null) {
          if (iface.getOspfActive()) {
            proc.getActiveInterfaceList().add(name);
          }
          if (iface.getOspfPassive()) {
            proc.getPassiveInterfaceList().add(name);
          }
          for (InterfaceAddress address : newIface.getAllAddresses()) {
            Prefix prefix = address.getPrefix();
            OspfNetwork ospfNetwork = new OspfNetwork(prefix, ospfAreaLong);
            proc.getNetworks().add(ospfNetwork);
          }
        } else {
          _w.redFlag(
              "Interface: '" + name + "' contains OSPF settings, but there is no OSPF process");
        }
      }
      newIface.setOspfCost(iface.getOspfCost());
      newIface.setOspfDeadInterval(iface.getOspfDeadInterval());
      newIface.setOspfHelloMultiplier(iface.getOspfHelloMultiplier());
    }

    boolean level1 = false;
    boolean level2 = false;
    IsisProcess isisProcess = vrf.getIsisProcess();
    if (isisProcess != null) {
      switch (isisProcess.getLevel()) {
        case LEVEL_1:
          level1 = true;
          break;
        case LEVEL_1_2:
          level1 = true;
          level2 = true;
          break;
        case LEVEL_2:
          level2 = true;
          break;
        default:
          throw new VendorConversionException("Invalid IS-IS level");
      }
      IsisInterfaceSettings.Builder isisInterfaceSettingsBuilder = IsisInterfaceSettings.builder();
      IsisInterfaceLevelSettings levelSettings =
          IsisInterfaceLevelSettings.builder()
              .setCost(iface.getIsisCost())
              .setMode(iface.getIsisInterfaceMode())
              .build();
      if (level1) {
        isisInterfaceSettingsBuilder.setLevel1(levelSettings);
      }
      if (level2) {
        isisInterfaceSettingsBuilder.setLevel2(levelSettings);
      }
      newIface.setIsis(isisInterfaceSettingsBuilder.build());
    }

    // switch settings
    newIface.setAccessVlan(iface.getAccessVlan());
    newIface.setNativeVlan(iface.getNativeVlan());
    newIface.setSwitchportMode(iface.getSwitchportMode());
    SwitchportEncapsulationType encapsulation = iface.getSwitchportTrunkEncapsulation();
    if (encapsulation == null) { // no encapsulation set, so use default..
      // TODO: check if this is OK
      encapsulation = SwitchportEncapsulationType.DOT1Q;
    }
    newIface.setSwitchportTrunkEncapsulation(encapsulation);
    newIface.addAllowedRanges(iface.getAllowedVlans());

    String incomingFilterName = iface.getIncomingFilter();
    if (incomingFilterName != null) {
      newIface.setIncomingFilter(ipAccessLists.get(incomingFilterName));
    }
    String outgoingFilterName = iface.getOutgoingFilter();
    if (outgoingFilterName != null) {
      newIface.setOutgoingFilter(ipAccessLists.get(outgoingFilterName));
    }
    // Apply zone outgoing filter if necessary
    applyZoneFilter(iface, newIface, c);

    List<CiscoSourceNat> origSourceNats = iface.getSourceNats();
    if (origSourceNats != null) {
      // Process each of the CiscoSourceNats:
      //   1) Collect references to ACLs and NAT pools.
      //   2) For valid CiscoSourceNat rules, add them to the newIface source NATs list.
      newIface.setSourceNats(
          origSourceNats
              .stream()
              .map(nat -> processSourceNat(nat, iface, ipAccessLists))
              .filter(Objects::nonNull)
              .collect(ImmutableList.toImmutableList()));
    }
    String routingPolicyName = iface.getRoutingPolicy();
    if (routingPolicyName != null) {
      newIface.setRoutingPolicy(routingPolicyName);
    }
    return newIface;
  }

  private void applyZoneFilter(
      Interface iface, org.batfish.datamodel.Interface newIface, Configuration c) {
    String zoneName = iface.getSecurityZone();
    if (zoneName == null) {
      return;
    }
    SecurityZone securityZone = _securityZones.get(zoneName);
    if (securityZone == null) {
      return;
    }
    String zoneOutgoingAclName = computeZoneOutgoingAclName(zoneName);
    IpAccessList zoneOutgoingAcl = c.getIpAccessLists().get(zoneOutgoingAclName);
    if (zoneOutgoingAcl == null) {
      return;
    }
    String oldOutgoingFilterName = newIface.getOutgoingFilterName();
    if (oldOutgoingFilterName != null) {
      String combinedOutgoingAclName = computeCombinedOutgoingAclName(newIface.getName());
      IpAccessList combinedOutgoingAcl =
          IpAccessList.builder()
              .setOwner(c)
              .setName(combinedOutgoingAclName)
              .setLines(
                  ImmutableList.of(
                      IpAccessListLine.accepting()
                          .setMatchCondition(
                              new AndMatchExpr(
                                  ImmutableList.of(
                                      new PermittedByAcl(zoneOutgoingAclName),
                                      new PermittedByAcl(oldOutgoingFilterName)),
                                  String.format(
                                      "Permit if permitted by policy for zone '%s' and permitted by outgoing filter '%s'",
                                      zoneName, oldOutgoingFilterName)))
                          .build()))
              .build();
      newIface.setOutgoingFilter(combinedOutgoingAcl);
    } else {
      newIface.setOutgoingFilter(zoneOutgoingAcl);
    }
  }

  public static String computeCombinedOutgoingAclName(String interfaceName) {
    return String.format("~COMBINED_OUTGOING_ACL~%s~", interfaceName);
  }

  /**
   * For a given protocol, processes any redistribution policy that exists and adds any new policy
   * statements to {@code allOspfExportStatements}.
   */
  private void applyOspfRedistributionPolicy(
      OspfProcess proc,
      RoutingProtocol protocol,
      CiscoStructureUsage structureType,
      List<Statement> allOspfExportStatements) {
    OspfRedistributionPolicy policy = proc.getRedistributionPolicies().get(protocol);
    if (policy == null) {
      // There is no redistribution policy for this protocol.
      return;
    }

    If redistributionPolicy = convertOspfRedistributionPolicy(policy, proc, structureType);
    allOspfExportStatements.add(redistributionPolicy);
  }

  // For testing.
  If convertOspfRedistributionPolicy(
      OspfRedistributionPolicy policy, OspfProcess proc, CiscoStructureUsage structureType) {
    RoutingProtocol protocol = policy.getSourceProtocol();
    // All redistribution must match the specified protocol.
    Conjunction ospfExportConditions = new Conjunction();
    ospfExportConditions.getConjuncts().add(new MatchProtocol(protocol));

    // Do not redistribute the default route.
    ospfExportConditions.getConjuncts().add(NOT_DEFAULT_ROUTE);

    ImmutableList.Builder<Statement> ospfExportStatements = ImmutableList.builder();

    // Set the metric type and value.
    ospfExportStatements.add(new SetOspfMetricType(policy.getMetricType()));
    long metric =
        policy.getMetric() != null ? policy.getMetric() : proc.getDefaultMetric(_vendor, protocol);
    ospfExportStatements.add(new SetMetric(new LiteralLong(metric)));

    // If only classful routes should be redistributed, filter to classful routes.
    if (policy.getOnlyClassfulRoutes()) {
      ospfExportConditions.getConjuncts().add(RouteIsClassful.instance());
    }

    // If a route-map filter is present, honor it.
    String exportRouteMapName = policy.getRouteMap();
    if (exportRouteMapName != null) {
      RouteMap exportRouteMap = _routeMaps.get(exportRouteMapName);
      if (exportRouteMap != null) {
        ospfExportConditions.getConjuncts().add(new CallExpr(exportRouteMapName));
      }
    }

    ospfExportStatements.add(Statements.ExitAccept.toStaticStatement());

    // Construct the policy and add it before returning.
    return new If(
        "OSPF export routes for " + protocol.protocolName(),
        ospfExportConditions,
        ospfExportStatements.build(),
        ImmutableList.of());
  }

  private org.batfish.datamodel.ospf.OspfProcess toOspfProcess(
      OspfProcess proc, String vrfName, Configuration c, CiscoConfiguration oldConfig) {
    org.batfish.datamodel.ospf.OspfProcess newProcess =
        new org.batfish.datamodel.ospf.OspfProcess();
    org.batfish.datamodel.Vrf vrf = c.getVrfs().get(vrfName);

    if (proc.getMaxMetricRouterLsa()) {
      newProcess.setMaxMetricTransitLinks(OspfProcess.MAX_METRIC_ROUTER_LSA);
      if (proc.getMaxMetricIncludeStub()) {
        newProcess.setMaxMetricStubNetworks(OspfProcess.MAX_METRIC_ROUTER_LSA);
      }
      newProcess.setMaxMetricExternalNetworks(proc.getMaxMetricExternalLsa());
      newProcess.setMaxMetricSummaryNetworks(proc.getMaxMetricSummaryLsa());
    }

    newProcess.setProcessId(proc.getName());

    // establish areas and associated interfaces
    Map<Long, OspfArea> areas = newProcess.getAreas();
    Map<Long, ImmutableSortedSet.Builder<String>> areaInterfacesBuilders = new HashMap<>();
    // Sort networks with longer prefixes first, then lower start IPs and areas.
    SortedSet<OspfNetwork> networks =
        ImmutableSortedSet.copyOf(
            Comparator.<OspfNetwork>comparingInt(n -> n.getPrefix().getPrefixLength())
                .reversed()
                .thenComparing(n -> n.getPrefix().getStartIp())
                .thenComparingLong(OspfNetwork::getArea),
            proc.getNetworks());

    // Set RFC 1583 compatibility
    newProcess.setRfc1583Compatible(proc.getRfc1583Compatible());

    for (Entry<String, org.batfish.datamodel.Interface> e : vrf.getInterfaces().entrySet()) {
      String ifaceName = e.getKey();
      org.batfish.datamodel.Interface iface = e.getValue();
      InterfaceAddress interfaceAddress = iface.getAddress();
      if (interfaceAddress == null) {
        continue;
      }
      for (OspfNetwork network : networks) {
        Prefix networkPrefix = network.getPrefix();
        Ip networkAddress = networkPrefix.getStartIp();
        Ip maskedInterfaceAddress =
            interfaceAddress.getIp().getNetworkAddress(networkPrefix.getPrefixLength());
        if (maskedInterfaceAddress.equals(networkAddress)) {
          // we have a longest prefix match
          long areaNum = network.getArea();
          OspfArea newArea = areas.computeIfAbsent(areaNum, OspfArea::new);
          ImmutableSortedSet.Builder<String> newAreaInterfacesBuilder =
              areaInterfacesBuilders.computeIfAbsent(
                  areaNum, n -> ImmutableSortedSet.naturalOrder());
          newAreaInterfacesBuilder.add(ifaceName);
          iface.setOspfArea(newArea);
          iface.setOspfEnabled(true);
          boolean passive =
              proc.getPassiveInterfaceList().contains(iface.getName())
                  || (proc.getPassiveInterfaceDefault()
                      && !proc.getActiveInterfaceList().contains(iface.getName()));
          iface.setOspfPassive(passive);
          break;
        }
      }
      areaInterfacesBuilders.forEach(
          (areaNum, interfacesBuilder) ->
              areas.get(areaNum).setInterfaces(interfacesBuilder.build()));
    }
    proc.getNssas()
        .forEach(
            (areaId, nssaSettings) -> {
              if (!areas.containsKey(areaId)) {
                return;
              }
              areas.get(areaId).setStubType(StubType.NSSA);
              areas.get(areaId).setNssa(toNssaSettings(nssaSettings));
            });

    proc.getStubs()
        .forEach(
            (areaId, stubSettings) -> {
              if (!areas.containsKey(areaId)) {
                return;
              }
              areas.get(areaId).setStubType(StubType.STUB);
              areas.get(areaId).setStub(toStubSettings(stubSettings));
            });

    // create summarization filters for inter-area routes
    for (Entry<Long, Map<Prefix, OspfAreaSummary>> e1 : proc.getSummaries().entrySet()) {
      long areaLong = e1.getKey();
      Map<Prefix, OspfAreaSummary> summaries = e1.getValue();
      OspfArea area = areas.get(areaLong);
      String summaryFilterName = "~OSPF_SUMMARY_FILTER:" + vrfName + ":" + areaLong + "~";
      RouteFilterList summaryFilter = new RouteFilterList(summaryFilterName);
      c.getRouteFilterLists().put(summaryFilterName, summaryFilter);
      if (area == null) {
        area = new OspfArea(areaLong);
        areas.put(areaLong, area);
      }
      area.setSummaryFilter(summaryFilterName);
      for (Entry<Prefix, OspfAreaSummary> e2 : summaries.entrySet()) {
        Prefix prefix = e2.getKey();
        OspfAreaSummary summary = e2.getValue();
        int prefixLength = prefix.getPrefixLength();
        int filterMinPrefixLength =
            summary.getAdvertised()
                ? Math.min(Prefix.MAX_PREFIX_LENGTH, prefixLength + 1)
                : prefixLength;
        summaryFilter.addLine(
            new RouteFilterLine(
                LineAction.REJECT,
                new IpWildcard(prefix),
                new SubRange(filterMinPrefixLength, Prefix.MAX_PREFIX_LENGTH)));
      }
      area.setSummaries(ImmutableSortedMap.copyOf(summaries));
      summaryFilter.addLine(
          new RouteFilterLine(
              LineAction.ACCEPT,
              new IpWildcard(Prefix.ZERO),
              new SubRange(0, Prefix.MAX_PREFIX_LENGTH)));
    }

    String ospfExportPolicyName = "~OSPF_EXPORT_POLICY:" + vrfName + "~";
    RoutingPolicy ospfExportPolicy = new RoutingPolicy(ospfExportPolicyName, c);
    c.getRoutingPolicies().put(ospfExportPolicyName, ospfExportPolicy);
    List<Statement> ospfExportStatements = ospfExportPolicy.getStatements();
    newProcess.setExportPolicy(ospfExportPolicyName);

    // policy map for default information
    if (proc.getDefaultInformationOriginate()) {
      If ospfExportDefault = new If();
      ospfExportStatements.add(ospfExportDefault);
      ospfExportDefault.setComment("OSPF export default route");
      Conjunction ospfExportDefaultConditions = new Conjunction();
      List<Statement> ospfExportDefaultStatements = ospfExportDefault.getTrueStatements();
      ospfExportDefaultConditions.getConjuncts().add(MATCH_DEFAULT_ROUTE);
      long metric = proc.getDefaultInformationMetric();
      ospfExportDefaultStatements.add(new SetMetric(new LiteralLong(metric)));
      OspfMetricType metricType = proc.getDefaultInformationMetricType();
      ospfExportDefaultStatements.add(new SetOspfMetricType(metricType));
      // add default export map with metric
      String defaultOriginateMapName = proc.getDefaultInformationOriginateMap();
      boolean useAggregateDefaultOnly;
      if (defaultOriginateMapName != null) {
        useAggregateDefaultOnly = true;
        RoutingPolicy ospfDefaultGenerationPolicy =
            c.getRoutingPolicies().get(defaultOriginateMapName);
        if (ospfDefaultGenerationPolicy != null) {
          GeneratedRoute.Builder route = new GeneratedRoute.Builder();
          route.setNetwork(Prefix.ZERO);
          route.setAdmin(MAX_ADMINISTRATIVE_COST);
          route.setGenerationPolicy(defaultOriginateMapName);
          newProcess.getGeneratedRoutes().add(route.build());
        }
      } else if (proc.getDefaultInformationOriginateAlways()) {
        useAggregateDefaultOnly = true;
        // add generated aggregate with no precondition
        GeneratedRoute.Builder route = new GeneratedRoute.Builder();
        route.setNetwork(Prefix.ZERO);
        route.setAdmin(MAX_ADMINISTRATIVE_COST);
        newProcess.getGeneratedRoutes().add(route.build());
      } else {
        // do not generate an aggregate default route;
        // just redistribute any existing default route with the new metric
        useAggregateDefaultOnly = false;
      }
      if (useAggregateDefaultOnly) {
        ospfExportDefaultConditions
            .getConjuncts()
            .add(new MatchProtocol(RoutingProtocol.AGGREGATE));
      }
      ospfExportDefaultStatements.add(Statements.ExitAccept.toStaticStatement());
      ospfExportDefault.setGuard(ospfExportDefaultConditions);
    }

    // policy for redistributing connected routes
    applyOspfRedistributionPolicy(
        proc,
        RoutingProtocol.CONNECTED,
        CiscoStructureUsage.OSPF_REDISTRIBUTE_CONNECTED_MAP,
        ospfExportStatements);
    // ... for static routes
    applyOspfRedistributionPolicy(
        proc,
        RoutingProtocol.STATIC,
        CiscoStructureUsage.OSPF_REDISTRIBUTE_STATIC_MAP,
        ospfExportStatements);
    // ... for BGP routes
    applyOspfRedistributionPolicy(
        proc,
        RoutingProtocol.BGP,
        CiscoStructureUsage.OSPF_REDISTRIBUTE_BGP_MAP,
        ospfExportStatements);

    newProcess.setReferenceBandwidth(proc.getReferenceBandwidth());
    Ip routerId = proc.getRouterId();
    if (routerId == null) {
      Map<String, Interface> interfacesToCheck;
      Map<String, Interface> allInterfaces = oldConfig.getInterfaces();
      Map<String, Interface> loopbackInterfaces = new HashMap<>();
      for (Entry<String, Interface> e : allInterfaces.entrySet()) {
        String ifaceName = e.getKey();
        Interface iface = e.getValue();
        if (ifaceName.toLowerCase().startsWith("loopback")
            && iface.getActive()
            && iface.getAddress() != null) {
          loopbackInterfaces.put(ifaceName, iface);
        }
      }
      if (loopbackInterfaces.isEmpty()) {
        interfacesToCheck = allInterfaces;
      } else {
        interfacesToCheck = loopbackInterfaces;
      }
      Ip highestIp = Ip.ZERO;
      for (Interface iface : interfacesToCheck.values()) {
        if (!iface.getActive()) {
          continue;
        }
        for (InterfaceAddress address : iface.getAllAddresses()) {
          Ip ip = address.getIp();
          if (highestIp.asLong() < ip.asLong()) {
            highestIp = ip;
          }
        }
      }
      if (highestIp == Ip.ZERO) {
        _w.redFlag("No candidates for OSPF router-id");
        return null;
      }
      routerId = highestIp;
    }
    newProcess.setRouterId(routerId);
    return newProcess;
  }

  private org.batfish.datamodel.ospf.StubSettings toStubSettings(StubSettings stubSettings) {
    return org.batfish.datamodel.ospf.StubSettings.builder()
        .setSuppressType3(stubSettings.getNoSummary())
        .build();
  }

  private org.batfish.datamodel.ospf.NssaSettings toNssaSettings(NssaSettings nssaSettings) {
    return org.batfish.datamodel.ospf.NssaSettings.builder()
        .setDefaultOriginateType(
            nssaSettings.getDefaultInformationOriginate()
                ? OspfDefaultOriginateType.INTER_AREA
                : OspfDefaultOriginateType.NONE)
        .setSuppressType3(nssaSettings.getNoSummary())
        .build();
  }

  private org.batfish.datamodel.RipProcess toRipProcess(
      RipProcess proc, String vrfName, Configuration c, CiscoConfiguration oldConfig) {
    org.batfish.datamodel.RipProcess newProcess = new org.batfish.datamodel.RipProcess();
    org.batfish.datamodel.Vrf vrf = c.getVrfs().get(vrfName);

    // establish areas and associated interfaces
    SortedSet<Prefix> networks = proc.getNetworks();
    for (Entry<String, org.batfish.datamodel.Interface> e : vrf.getInterfaces().entrySet()) {
      String ifaceName = e.getKey();
      org.batfish.datamodel.Interface i = e.getValue();
      InterfaceAddress interfaceAddress = i.getAddress();
      if (interfaceAddress == null) {
        continue;
      }
      Prefix interfaceNetwork = interfaceAddress.getPrefix();
      if (networks.contains(interfaceNetwork)) {
        newProcess.getInterfaces().add(ifaceName);
        i.setRipEnabled(true);
        boolean passive =
            proc.getPassiveInterfaceList().contains(i.getName())
                || (proc.getPassiveInterfaceDefault()
                    && !proc.getActiveInterfaceList().contains(ifaceName));
        i.setOspfPassive(passive);
      }
    }

    String ripExportPolicyName = "~RIP_EXPORT_POLICY:" + vrfName + "~";
    RoutingPolicy ripExportPolicy = new RoutingPolicy(ripExportPolicyName, c);
    c.getRoutingPolicies().put(ripExportPolicyName, ripExportPolicy);
    List<Statement> ripExportStatements = ripExportPolicy.getStatements();
    newProcess.setExportPolicy(ripExportPolicyName);

    // policy map for default information
    if (proc.getDefaultInformationOriginate()) {
      If ripExportDefault = new If();
      ripExportStatements.add(ripExportDefault);
      ripExportDefault.setComment("RIP export default route");
      Conjunction ripExportDefaultConditions = new Conjunction();
      List<Statement> ripExportDefaultStatements = ripExportDefault.getTrueStatements();
      ripExportDefaultConditions.getConjuncts().add(MATCH_DEFAULT_ROUTE);
      long metric = proc.getDefaultInformationMetric();
      ripExportDefaultStatements.add(new SetMetric(new LiteralLong(metric)));
      // add default export map with metric
      String defaultOriginateMapName = proc.getDefaultInformationOriginateMap();
      if (defaultOriginateMapName != null) {
        RoutingPolicy ripDefaultGenerationPolicy =
            c.getRoutingPolicies().get(defaultOriginateMapName);
        if (ripDefaultGenerationPolicy != null) {
          GeneratedRoute.Builder route = new GeneratedRoute.Builder();
          route.setNetwork(Prefix.ZERO);
          route.setAdmin(MAX_ADMINISTRATIVE_COST);
          route.setGenerationPolicy(defaultOriginateMapName);
          newProcess.getGeneratedRoutes().add(route.build());
        }
      } else {
        // add generated aggregate with no precondition
        GeneratedRoute.Builder route = new GeneratedRoute.Builder();
        route.setNetwork(Prefix.ZERO);
        route.setAdmin(MAX_ADMINISTRATIVE_COST);
        newProcess.getGeneratedRoutes().add(route.build());
      }
      ripExportDefaultConditions.getConjuncts().add(new MatchProtocol(RoutingProtocol.AGGREGATE));
      ripExportDefaultStatements.add(Statements.ExitAccept.toStaticStatement());
      ripExportDefault.setGuard(ripExportDefaultConditions);
    }

    // policy for redistributing connected routes
    RipRedistributionPolicy rcp = proc.getRedistributionPolicies().get(RoutingProtocol.CONNECTED);
    if (rcp != null) {
      If ripExportConnected = new If();
      ripExportConnected.setComment("RIP export connected routes");
      Conjunction ripExportConnectedConditions = new Conjunction();
      ripExportConnectedConditions.getConjuncts().add(new MatchProtocol(RoutingProtocol.CONNECTED));
      List<Statement> ripExportConnectedStatements = ripExportConnected.getTrueStatements();

      Long metric = rcp.getMetric();
      boolean explicitMetric = metric != null;
      if (!explicitMetric) {
        metric = RipRedistributionPolicy.DEFAULT_REDISTRIBUTE_CONNECTED_METRIC;
      }
      ripExportStatements.add(new SetMetric(new LiteralLong(metric)));
      ripExportStatements.add(ripExportConnected);
      // add default export map with metric
      String exportConnectedRouteMapName = rcp.getRouteMap();
      if (exportConnectedRouteMapName != null) {
        RouteMap exportConnectedRouteMap = _routeMaps.get(exportConnectedRouteMapName);
        if (exportConnectedRouteMap != null) {
          ripExportConnectedConditions
              .getConjuncts()
              .add(new CallExpr(exportConnectedRouteMapName));
        }
      }
      ripExportConnectedStatements.add(Statements.ExitAccept.toStaticStatement());
      ripExportConnected.setGuard(ripExportConnectedConditions);
    }

    // policy map for redistributing static routes
    RipRedistributionPolicy rsp = proc.getRedistributionPolicies().get(RoutingProtocol.STATIC);
    if (rsp != null) {
      If ripExportStatic = new If();
      ripExportStatic.setComment("RIP export static routes");
      Conjunction ripExportStaticConditions = new Conjunction();
      ripExportStaticConditions.getConjuncts().add(new MatchProtocol(RoutingProtocol.STATIC));
      List<Statement> ripExportStaticStatements = ripExportStatic.getTrueStatements();
      ripExportStaticConditions.getConjuncts().add(NOT_DEFAULT_ROUTE);

      Long metric = rsp.getMetric();
      boolean explicitMetric = metric != null;
      if (!explicitMetric) {
        metric = RipRedistributionPolicy.DEFAULT_REDISTRIBUTE_STATIC_METRIC;
      }
      ripExportStatements.add(new SetMetric(new LiteralLong(metric)));
      ripExportStatements.add(ripExportStatic);
      // add export map with metric
      String exportStaticRouteMapName = rsp.getRouteMap();
      if (exportStaticRouteMapName != null) {
        RouteMap exportStaticRouteMap = _routeMaps.get(exportStaticRouteMapName);
        if (exportStaticRouteMap != null) {
          ripExportStaticConditions.getConjuncts().add(new CallExpr(exportStaticRouteMapName));
        }
      }
      ripExportStaticStatements.add(Statements.ExitAccept.toStaticStatement());
      ripExportStatic.setGuard(ripExportStaticConditions);
    }

    // policy map for redistributing bgp routes
    RipRedistributionPolicy rbp = proc.getRedistributionPolicies().get(RoutingProtocol.BGP);
    if (rbp != null) {
      If ripExportBgp = new If();
      ripExportBgp.setComment("RIP export bgp routes");
      Conjunction ripExportBgpConditions = new Conjunction();
      ripExportBgpConditions.getConjuncts().add(new MatchProtocol(RoutingProtocol.BGP));
      List<Statement> ripExportBgpStatements = ripExportBgp.getTrueStatements();
      ripExportBgpConditions.getConjuncts().add(NOT_DEFAULT_ROUTE);

      Long metric = rbp.getMetric();
      boolean explicitMetric = metric != null;
      if (!explicitMetric) {
        metric = RipRedistributionPolicy.DEFAULT_REDISTRIBUTE_BGP_METRIC;
      }
      ripExportStatements.add(new SetMetric(new LiteralLong(metric)));
      ripExportStatements.add(ripExportBgp);
      // add export map with metric
      String exportBgpRouteMapName = rbp.getRouteMap();
      if (exportBgpRouteMapName != null) {
        RouteMap exportBgpRouteMap = _routeMaps.get(exportBgpRouteMapName);
        if (exportBgpRouteMap != null) {
          ripExportBgpConditions.getConjuncts().add(new CallExpr(exportBgpRouteMapName));
        }
      }
      ripExportBgpStatements.add(Statements.ExitAccept.toStaticStatement());
      ripExportBgp.setGuard(ripExportBgpConditions);
    }
    return newProcess;
  }

  private RoutingPolicy toRoutingPolicy(final Configuration c, RouteMap map) {
    boolean hasContinue =
        map.getClauses().values().stream().anyMatch(clause -> clause.getContinueLine() != null);
    if (hasContinue) {
      return toRoutingPolicies(c, map);
    }
    RoutingPolicy output = new RoutingPolicy(map.getName(), c);
    List<Statement> statements = output.getStatements();
    Map<Integer, If> clauses = new HashMap<>();
    // descend map so continue targets are available
    If followingClause = null;
    for (Entry<Integer, RouteMapClause> e : map.getClauses().descendingMap().entrySet()) {
      int clauseNumber = e.getKey();
      RouteMapClause rmClause = e.getValue();
      String clausePolicyName = getRouteMapClausePolicyName(map, clauseNumber);
      Conjunction conj = new Conjunction();
      // match ipv4s must be disjoined with match ipv6
      Disjunction matchIpOrPrefix = new Disjunction();
      for (RouteMapMatchLine rmMatch : rmClause.getMatchList()) {
        BooleanExpr matchExpr = rmMatch.toBooleanExpr(c, this, _w);
        if (rmMatch instanceof RouteMapMatchIpAccessListLine
            || rmMatch instanceof RouteMapMatchIpPrefixListLine
            || rmMatch instanceof RouteMapMatchIpv6AccessListLine
            || rmMatch instanceof RouteMapMatchIpv6PrefixListLine) {
          matchIpOrPrefix.getDisjuncts().add(matchExpr);
        } else {
          conj.getConjuncts().add(matchExpr);
        }
      }
      if (!matchIpOrPrefix.getDisjuncts().isEmpty()) {
        conj.getConjuncts().add(matchIpOrPrefix);
      }
      If ifExpr = new If();
      clauses.put(clauseNumber, ifExpr);
      ifExpr.setComment(clausePolicyName);
      ifExpr.setGuard(conj);
      List<Statement> matchStatements = ifExpr.getTrueStatements();
      for (RouteMapSetLine rmSet : rmClause.getSetList()) {
        rmSet.applyTo(matchStatements, this, c, _w);
      }
      switch (rmClause.getAction()) {
        case ACCEPT:
          matchStatements.add(Statements.ReturnTrue.toStaticStatement());
          break;

        case REJECT:
          matchStatements.add(Statements.ReturnFalse.toStaticStatement());
          break;

        default:
          throw new BatfishException("Invalid action");
      }
      if (followingClause != null) {
        ifExpr.getFalseStatements().add(followingClause);
      } else {
        ifExpr.getFalseStatements().add(Statements.ReturnLocalDefaultAction.toStaticStatement());
      }
      followingClause = ifExpr;
    }
    statements.add(followingClause);
    return output;
  }

  private RoutingPolicy toRoutingPolicies(Configuration c, RouteMap map) {
    RoutingPolicy output = new RoutingPolicy(map.getName(), c);
    List<Statement> statements = output.getStatements();
    Map<Integer, RoutingPolicy> clauses = new HashMap<>();
    // descend map so continue targets are available
    RoutingPolicy followingClause = null;
    Integer followingClauseNumber = null;
    for (Entry<Integer, RouteMapClause> e : map.getClauses().descendingMap().entrySet()) {
      int clauseNumber = e.getKey();
      RouteMapClause rmClause = e.getValue();
      String clausePolicyName = getRouteMapClausePolicyName(map, clauseNumber);
      Conjunction conj = new Conjunction();
      // match ipv4s must be disjoined with match ipv6
      Disjunction matchIpOrPrefix = new Disjunction();
      for (RouteMapMatchLine rmMatch : rmClause.getMatchList()) {
        BooleanExpr matchExpr = rmMatch.toBooleanExpr(c, this, _w);
        if (rmMatch instanceof RouteMapMatchIpAccessListLine
            || rmMatch instanceof RouteMapMatchIpPrefixListLine
            || rmMatch instanceof RouteMapMatchIpv6AccessListLine
            || rmMatch instanceof RouteMapMatchIpv6PrefixListLine) {
          matchIpOrPrefix.getDisjuncts().add(matchExpr);
        } else {
          conj.getConjuncts().add(matchExpr);
        }
      }
      if (!matchIpOrPrefix.getDisjuncts().isEmpty()) {
        conj.getConjuncts().add(matchIpOrPrefix);
      }
      RoutingPolicy clausePolicy = new RoutingPolicy(clausePolicyName, c);
      c.getRoutingPolicies().put(clausePolicyName, clausePolicy);
      If ifStatement = new If();
      clausePolicy.getStatements().add(ifStatement);
      clauses.put(clauseNumber, clausePolicy);
      ifStatement.setComment(clausePolicyName);
      ifStatement.setGuard(conj);
      List<Statement> onMatchStatements = ifStatement.getTrueStatements();
      for (RouteMapSetLine rmSet : rmClause.getSetList()) {
        rmSet.applyTo(onMatchStatements, this, c, _w);
      }
      RouteMapContinue continueStatement = rmClause.getContinueLine();
      Integer continueTarget = null;
      RoutingPolicy continueTargetPolicy = null;
      if (continueStatement != null) {
        continueTarget = continueStatement.getTarget();
        if (continueTarget == null) {
          continueTarget = followingClauseNumber;
        }
        if (continueTarget != null) {
          if (continueTarget <= clauseNumber) {
            throw new BatfishException("Can only continue to later clause");
          }
          continueTargetPolicy = clauses.get(continueTarget);
          if (continueTargetPolicy == null) {
            String name = "clause: '" + continueTarget + "' in route-map: '" + map.getName() + "'";
            undefined(
                CiscoStructureType.ROUTE_MAP_CLAUSE,
                name,
                CiscoStructureUsage.ROUTE_MAP_CONTINUE,
                continueStatement.getStatementLine());
            continueStatement = null;
          }
        } else {
          continueStatement = null;
        }
      }
      switch (rmClause.getAction()) {
        case ACCEPT:
          if (continueStatement == null) {
            onMatchStatements.add(Statements.ExitAccept.toStaticStatement());
          } else {
            onMatchStatements.add(Statements.SetDefaultActionAccept.toStaticStatement());
            onMatchStatements.add(new CallStatement(continueTargetPolicy.getName()));
          }
          break;

        case REJECT:
          onMatchStatements.add(Statements.ExitReject.toStaticStatement());
          break;

        default:
          throw new BatfishException("Invalid action");
      }
      if (followingClause != null) {
        ifStatement.getFalseStatements().add(new CallStatement(followingClause.getName()));
      } else {
        ifStatement
            .getFalseStatements()
            .add(Statements.ReturnLocalDefaultAction.toStaticStatement());
      }
      followingClause = clausePolicy;
      followingClauseNumber = clauseNumber;
    }
    statements.add(new CallStatement(followingClause.getName()));
    return output;
  }

  private RoutingPolicy toRoutingPolicy(Configuration c, RoutePolicy routePolicy) {
    String name = routePolicy.getName();
    RoutingPolicy rp = new RoutingPolicy(name, c);
    List<Statement> statements = rp.getStatements();
    for (RoutePolicyStatement routePolicyStatement : routePolicy.getStatements()) {
      routePolicyStatement.applyTo(statements, this, c, _w);
    }
    If nonBoolean =
        new If(
            BooleanExprs.CALL_STATEMENT_CONTEXT,
            Collections.singletonList(Statements.Return.toStaticStatement()),
            Collections.singletonList(Statements.DefaultAction.toStaticStatement()));
    @SuppressWarnings("unused") // TODO(https://github.com/batfish/batfish/issues/1306)
    If endPolicy =
        new If(
            BooleanExprs.CALL_EXPR_CONTEXT,
            Collections.singletonList(Statements.ReturnLocalDefaultAction.toStaticStatement()),
            Collections.singletonList(nonBoolean));
    return rp;
  }

  @Override
  public String toString() {
    if (_hostname != null) {
      return getClass().getSimpleName() + "<" + _hostname + ">";
    } else {
      return super.toString();
    }
  }

  @Override
  public Configuration toVendorIndependentConfiguration() {
    final Configuration c = new Configuration(_hostname, _vendor);
    c.getVendorFamily().setCisco(_cf);
    c.setDefaultInboundAction(LineAction.ACCEPT);
    c.setDefaultCrossZoneAction(LineAction.ACCEPT);
    c.setDnsServers(_dnsServers);
    c.setDnsSourceInterface(_dnsSourceInterface);
    c.setDomainName(_domainName);
    c.setNormalVlanRange(new SubRange(VLAN_NORMAL_MIN_CISCO, VLAN_NORMAL_MAX_CISCO));
    c.setTacacsServers(_tacacsServers);
    c.setTacacsSourceInterface(_tacacsSourceInterface);
    c.setNtpSourceInterface(_ntpSourceInterface);
    if (_cf.getNtp() != null) {
      c.setNtpServers(new TreeSet<>(_cf.getNtp().getServers().keySet()));
    }
    if (_cf.getLogging() != null) {
      c.setLoggingSourceInterface(_cf.getLogging().getSourceInterface());
      c.setLoggingServers(new TreeSet<>(_cf.getLogging().getHosts().keySet()));
    }
    c.setSnmpSourceInterface(_snmpSourceInterface);

    processLines();
    processFailoverSettings();

    // remove line login authentication lists if they don't exist
    for (Line line : _cf.getLines().values()) {
      String list = line.getLoginAuthentication();
      if (list == null) {
        continue;
      }
      boolean found = false;
      Aaa aaa = _cf.getAaa();
      if (aaa != null) {
        AaaAuthentication authentication = aaa.getAuthentication();
        if (authentication != null) {
          AaaAuthenticationLogin login = authentication.getLogin();
          if (login != null && login.getLists().containsKey(list)) {
            found = true;
          }
        }
      }
      if (!found) {
        line.setLoginAuthentication(null);
      }
    }

    // initialize vrfs
    for (String vrfName : _vrfs.keySet()) {
      c.getVrfs().put(vrfName, new org.batfish.datamodel.Vrf(vrfName));
    }

    // snmp server
    if (_snmpServer != null) {
      String snmpServerVrf = _snmpServer.getVrf();
      c.getVrfs().get(snmpServerVrf).setSnmpServer(_snmpServer);
    }

    // convert as path access lists to vendor independent format
    for (IpAsPathAccessList pathList : _asPathAccessLists.values()) {
      AsPathAccessList apList = CiscoConversions.toAsPathAccessList(pathList);
      c.getAsPathAccessLists().put(apList.getName(), apList);
    }

    // convert as-path-sets to vendor independent format
    for (AsPathSet asPathSet : _asPathSets.values()) {
      AsPathAccessList apList = CiscoConversions.toAsPathAccessList(asPathSet);
      c.getAsPathAccessLists().put(apList.getName(), apList);
    }

    // convert standard/expanded community lists to community lists
    for (StandardCommunityList scList : _standardCommunityLists.values()) {
      ExpandedCommunityList ecList = scList.toExpandedCommunityList();
      CommunityList cList = CiscoConversions.toCommunityList(ecList);
      c.getCommunityLists().put(cList.getName(), cList);
    }
    for (ExpandedCommunityList ecList : _expandedCommunityLists.values()) {
      CommunityList cList = CiscoConversions.toCommunityList(ecList);
      c.getCommunityLists().put(cList.getName(), cList);
    }

    // convert prefix lists to route filter lists
    for (PrefixList prefixList : _prefixLists.values()) {
      RouteFilterList newRouteFilterList = CiscoConversions.toRouteFilterList(prefixList);
      c.getRouteFilterLists().put(newRouteFilterList.getName(), newRouteFilterList);
    }

    // convert ipv6 prefix lists to route6 filter lists
    for (Prefix6List prefixList : _prefix6Lists.values()) {
      Route6FilterList newRouteFilterList = CiscoConversions.toRoute6FilterList(prefixList);
      c.getRoute6FilterLists().put(newRouteFilterList.getName(), newRouteFilterList);
    }

    // convert standard/extended access lists to access lists or route filter
    // lists
    List<ExtendedAccessList> allACLs = new ArrayList<>();
    for (StandardAccessList saList : _standardAccessLists.values()) {
      ExtendedAccessList eaList = saList.toExtendedAccessList();
      allACLs.add(eaList);
    }
    allACLs.addAll(_extendedAccessLists.values());
    for (ExtendedAccessList eaList : allACLs) {
      if (usedForRouting(eaList)) {
        RouteFilterList rfList = CiscoConversions.toRouteFilterList(eaList);
        c.getRouteFilterLists().put(rfList.getName(), rfList);
      }
      IpAccessList ipaList = CiscoConversions.toIpAccessList(eaList, this._objectGroups);
      c.getIpAccessLists().put(ipaList.getName(), ipaList);
    }

    // convert each NetworkObject and NetworkObjectGroup to IpSpace
    _networkObjectGroups.forEach(
        (name, networkObjectGroup) ->
            c.getIpSpaces().put(name, CiscoConversions.toIpSpace(networkObjectGroup)));
    _networkObjects.forEach(
        (name, networkObject) -> c.getIpSpaces().put(name, networkObject.getIpSpace()));

    // convert each ProtocolObjectGroup to IpAccessList
    _protocolObjectGroups.forEach(
        (name, protocolObjectGroup) ->
            c.getIpAccessLists()
                .put(computeProtocolObjectGroupAclName(name), toIpAccessList(protocolObjectGroup)));

    // convert each ServiceObjectGroup to IpAccessList
    _serviceObjectGroups.forEach(
        (name, serviceObjectGroup) ->
            c.getIpAccessLists()
                .put(
                    computeServiceObjectGroupAclName(name),
                    CiscoConversions.toIpAccessList(serviceObjectGroup)));

    // convert standard/extended ipv6 access lists to ipv6 access lists or
    // route6 filter
    // lists
    List<ExtendedIpv6AccessList> allIpv6ACLs = new ArrayList<>();
    for (StandardIpv6AccessList saList : _standardIpv6AccessLists.values()) {
      ExtendedIpv6AccessList eaList = saList.toExtendedIpv6AccessList();
      allIpv6ACLs.add(eaList);
    }
    allIpv6ACLs.addAll(_extendedIpv6AccessLists.values());
    for (ExtendedIpv6AccessList eaList : allIpv6ACLs) {
      if (usedForRouting(eaList)) {
        Route6FilterList rfList = CiscoConversions.toRoute6FilterList(eaList);
        c.getRoute6FilterLists().put(rfList.getName(), rfList);
      }
      Ip6AccessList ipaList = CiscoConversions.toIp6AccessList(eaList);
      c.getIp6AccessLists().put(ipaList.getName(), ipaList);
    }

    // convert route maps to policy maps
    Set<RouteMap> routingRouteMaps = getRoutingRouteMaps();
    for (RouteMap map : _routeMaps.values()) {
      convertForPurpose(routingRouteMaps, map);
      // convert route maps to RoutingPolicy objects
      RoutingPolicy newPolicy = toRoutingPolicy(c, map);
      c.getRoutingPolicies().put(newPolicy.getName(), newPolicy);
    }

    // convert RoutePolicy to RoutingPolicy
    for (RoutePolicy routePolicy : _routePolicies.values()) {
      RoutingPolicy routingPolicy = toRoutingPolicy(c, routePolicy);
      c.getRoutingPolicies().put(routingPolicy.getName(), routingPolicy);
    }

    createInspectClassMapAcls(c);

    // create inspect policy-map ACLs
    createInspectPolicyMapAcls(c);

    // create zones
    _securityZones.forEach(
        (name, securityZone) -> {
          c.getZones().put(name, new Zone(name));
        });

    // populate zone interfaces
    _interfaces.forEach(
        (ifaceName, iface) -> {
          String zoneName = iface.getSecurityZone();
          if (zoneName == null) {
            return;
          }
          Zone zone = c.getZones().get(zoneName);
          if (zone == null) {
            return;
          }
          zone.setInterfaces(
              ImmutableSet.<String>builder().addAll(zone.getInterfaces()).add(ifaceName).build());
        });

    // create zone policies
    createZoneAcls(c);

    // convert interfaces
    _interfaces.forEach(
        (ifaceName, iface) -> {
          org.batfish.datamodel.Interface newInterface =
              toInterface(iface, c.getIpAccessLists(), c);
          String vrfName = iface.getVrf();
          if (vrfName == null) {
            throw new BatfishException("Missing vrf name for iface: '" + iface.getName() + "'");
          }
          c.getInterfaces().put(ifaceName, newInterface);
          c.getVrfs().get(vrfName).getInterfaces().put(ifaceName, newInterface);
        });

    // apply vrrp settings to interfaces
    applyVrrp(c);

    // ISAKMP policies to IKE proposals
    for (Entry<String, IsakmpPolicy> e : _isakmpPolicies.entrySet()) {
      c.getIkeProposals().put(e.getKey(), toIkeProposal(e.getValue()));
<<<<<<< HEAD
      c.getIkePhase1Proposals().put(e.getKey(), toIkePhase1Proposal(e.getValue()));
=======
>>>>>>> bf740cab
    }
    resolveKeyringIsakmpProfileAddresses();
    resolveTunnelSourceInterfaces();
    addIkePoliciesAndGateways(c);

    // ISAKMP profiles to IKE phase 1 policies
    _isakmpProfiles
        .values()
        .forEach(
            isakmpProfile ->
                c.getIkePhase1Policies()
                    .put(isakmpProfile.getName(), toIkePhase1Policy(isakmpProfile, c)));

    // ipsec proposals
    for (Entry<String, IpsecTransformSet> e : _ipsecTransformSets.entrySet()) {
      c.getIpsecProposals().put(e.getKey(), e.getValue().getProposal());
    }

    // ipsec policies
    for (IpsecProfile ipsecProfile : _ipsecProfiles.values()) {
      IpsecPolicy ipsecPolicy = toIpSecPolicy(c, ipsecProfile);
      c.getIpsecPolicies().put(ipsecPolicy.getName(), ipsecPolicy);
    }

    // crypto-map sets
    for (CryptoMapSet cryptoMapSet : _cryptoMapSets.values()) {
      convertCryptoMapSet(c, cryptoMapSet);
    }

    // ipsec vpns
    for (Entry<String, Interface> e : _interfaces.entrySet()) {
      String name = e.getKey();
      Interface iface = e.getValue();
      Tunnel tunnel = iface.getTunnel();
      if (tunnel != null && tunnel.getMode() == TunnelMode.IPSEC) {
        IpsecVpn ipsecVpn = new IpsecVpn(name, c);
        ipsecVpn.setBindInterface(c.getInterfaces().get(name));
        ipsecVpn.setIpsecPolicy(c.getIpsecPolicies().get(tunnel.getIpsecProfileName()));
        Ip source = tunnel.getSourceAddress();
        Ip destination = tunnel.getDestination();
        if (source == null || destination == null) {
          _w.redFlag("Can't match IkeGateway: tunnel source or destination is not set for " + name);
        } else {
          for (IkeGateway ikeGateway : c.getIkeGateways().values()) {
            if (source.equals(ikeGateway.getLocalIp())
                && destination.equals(ikeGateway.getAddress())) {
              ipsecVpn.setIkeGateway(ikeGateway);
            }
          }
          if (ipsecVpn.getIkeGateway() == null) {
            _w.redFlag("Can't find matching IkeGateway for " + name);
          }
        }
        c.getIpsecVpns().put(ipsecVpn.getName(), ipsecVpn);
      }
    }

    // convert routing processes
    _vrfs.forEach(
        (vrfName, vrf) -> {
          org.batfish.datamodel.Vrf newVrf = c.getVrfs().get(vrfName);

          // description
          newVrf.setDescription(vrf.getDescription());

          // add snmp trap servers to main list
          if (newVrf.getSnmpServer() != null) {
            c.getSnmpTrapServers().addAll(newVrf.getSnmpServer().getHosts().keySet());
          }

          // convert static routes
          for (StaticRoute staticRoute : vrf.getStaticRoutes()) {
            newVrf.getStaticRoutes().add(CiscoConversions.toStaticRoute(c, staticRoute));
          }

          // convert rip process
          RipProcess ripProcess = vrf.getRipProcess();
          if (ripProcess != null) {
            org.batfish.datamodel.RipProcess newRipProcess =
                toRipProcess(ripProcess, vrfName, c, this);
            newVrf.setRipProcess(newRipProcess);
          }

          // convert ospf process
          OspfProcess ospfProcess = vrf.getOspfProcess();
          if (ospfProcess != null) {
            org.batfish.datamodel.ospf.OspfProcess newOspfProcess =
                toOspfProcess(ospfProcess, vrfName, c, this);
            newVrf.setOspfProcess(newOspfProcess);
          }

          // convert isis process
          IsisProcess isisProcess = vrf.getIsisProcess();
          if (isisProcess != null) {
            org.batfish.datamodel.IsisProcess newIsisProcess =
                CiscoConversions.toIsisProcess(isisProcess, c, this);
            newVrf.setIsisProcess(newIsisProcess);
          }

          // convert bgp process (non-NX-OS)
          BgpProcess bgpProcess = vrf.getBgpProcess();
          if (bgpProcess != null) {
            org.batfish.datamodel.BgpProcess newBgpProcess = toBgpProcess(c, bgpProcess, vrfName);
            newVrf.setBgpProcess(newBgpProcess);
          }

          // convert NX-OS BGP configuration
          CiscoNxBgpVrfConfiguration nxBgp = vrf.getBgpNxConfig();
          if (nxBgp != null) {
            org.batfish.datamodel.BgpProcess newBgpProcess =
                toNxBgpProcess(c, getNxBgpGlobalConfiguration(), nxBgp, vrfName);
            newVrf.setBgpProcess(newBgpProcess);
          }
        });

    // warn about references to undefined peer groups
    for (Entry<String, Integer> e : _undefinedPeerGroups.entrySet()) {
      undefined(
          CiscoStructureType.BGP_PEER_GROUP,
          e.getKey(),
          CiscoStructureUsage.BGP_NEIGHBOR_STATEMENT,
          e.getValue());
    }

    markConcreteStructure(
        CiscoStructureType.INTERFACE,
        CiscoStructureUsage.BGP_UPDATE_SOURCE_INTERFACE,
        CiscoStructureUsage.INTERFACE_SELF_REF,
        CiscoStructureUsage.SERVICE_POLICY_INTERFACE,
        CiscoStructureUsage.ROUTER_VRRP_INTERFACE);

    // mark references to ACLs that may not appear in data model
    markIpOrMacAcls(
        CiscoStructureUsage.CLASS_MAP_ACCESS_GROUP, CiscoStructureUsage.CLASS_MAP_ACCESS_LIST);
    markIpv4Acls(
        CiscoStructureUsage.CONTROL_PLANE_ACCESS_GROUP,
        CiscoStructureUsage.INTERFACE_IGMP_STATIC_GROUP_ACL,
        CiscoStructureUsage.INTERFACE_INCOMING_FILTER,
        CiscoStructureUsage.INTERFACE_IP_VERIFY_ACCESS_LIST,
        CiscoStructureUsage.INTERFACE_OUTGOING_FILTER,
        CiscoStructureUsage.INTERFACE_PIM_NEIGHBOR_FILTER,
        CiscoStructureUsage.IP_NAT_DESTINATION_ACCESS_LIST,
        CiscoStructureUsage.IP_NAT_SOURCE_ACCESS_LIST,
        CiscoStructureUsage.LINE_ACCESS_CLASS_LIST,
        CiscoStructureUsage.MANAGEMENT_SSH_ACCESS_GROUP,
        CiscoStructureUsage.MANAGEMENT_TELNET_ACCESS_GROUP,
        CiscoStructureUsage.MSDP_PEER_SA_LIST,
        CiscoStructureUsage.NTP_ACCESS_GROUP,
        CiscoStructureUsage.PIM_ACCEPT_REGISTER_ACL,
        CiscoStructureUsage.PIM_ACCEPT_RP_ACL,
        CiscoStructureUsage.PIM_RP_ADDRESS_ACL,
        CiscoStructureUsage.PIM_RP_ANNOUNCE_FILTER,
        CiscoStructureUsage.PIM_RP_CANDIDATE_ACL,
        CiscoStructureUsage.PIM_SEND_RP_ANNOUNCE_ACL,
        CiscoStructureUsage.PIM_SPT_THRESHOLD_ACL,
        CiscoStructureUsage.ROUTE_MAP_MATCH_IPV4_ACCESS_LIST,
        CiscoStructureUsage.SNMP_SERVER_COMMUNITY_ACL4,
        CiscoStructureUsage.SSH_IPV4_ACL);
    markIpv6Acls(
        CiscoStructureUsage.LINE_ACCESS_CLASS_LIST6,
        CiscoStructureUsage.NTP_ACCESS_GROUP,
        CiscoStructureUsage.ROUTE_MAP_MATCH_IPV6_ACCESS_LIST,
        CiscoStructureUsage.SNMP_SERVER_COMMUNITY_ACL6,
        CiscoStructureUsage.SSH_IPV6_ACL);
    markAcls(
        CiscoStructureUsage.COPS_LISTENER_ACCESS_LIST,
        CiscoStructureUsage.CRYPTO_MAP_IPSEC_ISAKMP_ACL,
        CiscoStructureUsage.INSPECT_CLASS_MAP_MATCH_ACCESS_GROUP,
        CiscoStructureUsage.INTERFACE_IGMP_ACCESS_GROUP_ACL,
        CiscoStructureUsage.INTERFACE_IP_INBAND_ACCESS_GROUP,
        CiscoStructureUsage.RIP_DISTRIBUTE_LIST,
        CiscoStructureUsage.ROUTER_ISIS_DISTRIBUTE_LIST_ACL,
        CiscoStructureUsage.SNMP_SERVER_FILE_TRANSFER_ACL,
        CiscoStructureUsage.SNMP_SERVER_TFTP_SERVER_LIST,
        CiscoStructureUsage.SNMP_SERVER_COMMUNITY_ACL,
        CiscoStructureUsage.SSH_ACL,
        CiscoStructureUsage.WCCP_GROUP_LIST,
        CiscoStructureUsage.WCCP_REDIRECT_LIST,
        CiscoStructureUsage.WCCP_SERVICE_LIST);

    markCommunityLists(
        CiscoStructureUsage.ROUTE_MAP_ADD_COMMUNITY,
        CiscoStructureUsage.ROUTE_MAP_DELETE_COMMUNITY,
        CiscoStructureUsage.ROUTE_MAP_MATCH_COMMUNITY_LIST,
        CiscoStructureUsage.ROUTE_MAP_SET_COMMUNITY);

    markConcreteStructure(
        CiscoStructureType.PREFIX_LIST,
        CiscoStructureUsage.BGP_INBOUND_PREFIX_LIST,
        CiscoStructureUsage.BGP_OUTBOUND_PREFIX_LIST,
        CiscoStructureUsage.ROUTE_MAP_MATCH_IPV4_PREFIX_LIST);
    markConcreteStructure(
        CiscoStructureType.PREFIX6_LIST,
        CiscoStructureUsage.BGP_INBOUND_PREFIX6_LIST,
        CiscoStructureUsage.BGP_OUTBOUND_PREFIX6_LIST,
        CiscoStructureUsage.ROUTE_MAP_MATCH_IPV6_PREFIX_LIST);

    markConcreteStructure(
        CiscoStructureType.PREFIX_SET, CiscoStructureUsage.ROUTE_POLICY_PREFIX_SET);

    // mark references to route-maps
    markConcreteStructure(
        CiscoStructureType.ROUTE_MAP,
        CiscoStructureUsage.BGP_AGGREGATE_ATTRIBUTE_MAP,
        CiscoStructureUsage.BGP_DEFAULT_ORIGINATE_ROUTE_MAP,
        CiscoStructureUsage.BGP_INBOUND_ROUTE_MAP,
        CiscoStructureUsage.BGP_INBOUND_ROUTE6_MAP,
        CiscoStructureUsage.BGP_NEIGHBOR_REMOTE_AS_ROUTE_MAP,
        CiscoStructureUsage.BGP_NETWORK_ORIGINATION_ROUTE_MAP,
        CiscoStructureUsage.BGP_NETWORK6_ORIGINATION_ROUTE_MAP,
        CiscoStructureUsage.BGP_OUTBOUND_ROUTE_MAP,
        CiscoStructureUsage.BGP_OUTBOUND_ROUTE6_MAP,
        CiscoStructureUsage.BGP_REDISTRIBUTE_CONNECTED_MAP,
        CiscoStructureUsage.BGP_REDISTRIBUTE_EIGRP_MAP,
        CiscoStructureUsage.BGP_REDISTRIBUTE_ISIS_MAP,
        CiscoStructureUsage.BGP_REDISTRIBUTE_LISP_MAP,
        CiscoStructureUsage.BGP_REDISTRIBUTE_OSPF_MAP,
        CiscoStructureUsage.BGP_REDISTRIBUTE_OSPFV3_MAP,
        CiscoStructureUsage.BGP_REDISTRIBUTE_RIP_MAP,
        CiscoStructureUsage.BGP_REDISTRIBUTE_STATIC_MAP,
        CiscoStructureUsage.BGP_ROUTE_MAP_ADVERTISE,
        CiscoStructureUsage.BGP_ROUTE_MAP_ATTRIBUTE,
        CiscoStructureUsage.BGP_ROUTE_MAP_OTHER,
        CiscoStructureUsage.BGP_ROUTE_MAP_SUPPRESS,
        CiscoStructureUsage.BGP_ROUTE_MAP_UNSUPPRESS,
        CiscoStructureUsage.BGP_VRF_AGGREGATE_ROUTE_MAP,
        CiscoStructureUsage.INTERFACE_POLICY_ROUTING_MAP,
        CiscoStructureUsage.INTERFACE_SUMMARY_ADDRESS_EIGRP_LEAK_MAP,
        CiscoStructureUsage.OSPF_DEFAULT_ORIGINATE_ROUTE_MAP,
        CiscoStructureUsage.OSPF_REDISTRIBUTE_BGP_MAP,
        CiscoStructureUsage.OSPF_REDISTRIBUTE_CONNECTED_MAP,
        CiscoStructureUsage.OSPF_REDISTRIBUTE_EIGRP_MAP,
        CiscoStructureUsage.OSPF_REDISTRIBUTE_STATIC_MAP,
        CiscoStructureUsage.PIM_ACCEPT_REGISTER_ROUTE_MAP,
        CiscoStructureUsage.RIP_DEFAULT_ORIGINATE_ROUTE_MAP,
        CiscoStructureUsage.RIP_REDISTRIBUTE_BGP_MAP,
        CiscoStructureUsage.RIP_REDISTRIBUTE_CONNECTED_MAP,
        CiscoStructureUsage.RIP_REDISTRIBUTE_STATIC_MAP);

    markConcreteStructure(
        CiscoStructureType.BGP_TEMPLATE_PEER, CiscoStructureUsage.BGP_INHERITED_PEER);
    markConcreteStructure(
        CiscoStructureType.BGP_TEMPLATE_PEER_POLICY, CiscoStructureUsage.BGP_INHERITED_PEER_POLICY);
    markConcreteStructure(
        CiscoStructureType.BGP_TEMPLATE_PEER_SESSION, CiscoStructureUsage.BGP_INHERITED_SESSION);

    // Cable
    markConcreteStructure(
        CiscoStructureType.DEPI_CLASS, CiscoStructureUsage.DEPI_TUNNEL_DEPI_CLASS);
    markConcreteStructure(
        CiscoStructureType.DEPI_TUNNEL,
        CiscoStructureUsage.CONTROLLER_DEPI_TUNNEL,
        CiscoStructureUsage.DEPI_TUNNEL_PROTECT_TUNNEL);
    markConcreteStructure(
        CiscoStructureType.DOCSIS_POLICY, CiscoStructureUsage.DOCSIS_GROUP_DOCSIS_POLICY);
    markConcreteStructure(
        CiscoStructureType.DOCSIS_POLICY_RULE,
        CiscoStructureUsage.DOCSIS_POLICY_DOCSIS_POLICY_RULE);
    markConcreteStructure(
        CiscoStructureType.SERVICE_CLASS, CiscoStructureUsage.QOS_ENFORCE_RULE_SERVICE_CLASS);

    // L2tp
    markConcreteStructure(
        CiscoStructureType.L2TP_CLASS, CiscoStructureUsage.DEPI_TUNNEL_L2TP_CLASS);

    // Crypto, Isakmp, and Ipsec
    markConcreteStructure(
        CiscoStructureType.CRYPTO_DYNAMIC_MAP_SET,
        CiscoStructureUsage.CRYPTO_MAP_IPSEC_ISAKMP_CRYPTO_DYNAMIC_MAP_SET);
    markConcreteStructure(
        CiscoStructureType.ISAKMP_PROFILE,
        CiscoStructureUsage.ISAKMP_PROFILE_SELF_REF,
        CiscoStructureUsage.CRYPTO_MAP_IPSEC_ISAKMP_ISAKMP_PROFILE,
        CiscoStructureUsage.IPSEC_PROFILE_ISAKMP_PROFILE);
    markConcreteStructure(
        CiscoStructureType.ISAKMP_POLICY, CiscoStructureUsage.ISAKMP_POLICY_SELF_REF);
    markConcreteStructure(
        CiscoStructureType.IPSEC_PROFILE, CiscoStructureUsage.TUNNEL_PROTECTION_IPSEC_PROFILE);
    markConcreteStructure(
        CiscoStructureType.IPSEC_TRANSFORM_SET,
        CiscoStructureUsage.CRYPTO_MAP_IPSEC_ISAKMP_TRANSFORM_SET,
        CiscoStructureUsage.IPSEC_PROFILE_TRANSFORM_SET);
    markConcreteStructure(CiscoStructureType.KEYRING, CiscoStructureUsage.ISAKMP_PROFILE_KEYRING);

    // class-map
    markConcreteStructure(
        CiscoStructureType.INSPECT_CLASS_MAP, CiscoStructureUsage.INSPECT_POLICY_MAP_INSPECT_CLASS);
    markConcreteStructure(
        CiscoStructureType.CLASS_MAP,
        CiscoStructureUsage.POLICY_MAP_CLASS,
        CiscoStructureUsage.POLICY_MAP_EVENT_CLASS);

    // policy-map
    markConcreteStructure(
        CiscoStructureType.INSPECT_POLICY_MAP,
        CiscoStructureUsage.ZONE_PAIR_INSPECT_SERVICE_POLICY);
    markConcreteStructure(
        CiscoStructureType.POLICY_MAP,
        CiscoStructureUsage.INTERFACE_SERVICE_POLICY,
        CiscoStructureUsage.POLICY_MAP_CLASS_SERVICE_POLICY,
        CiscoStructureUsage.SERVICE_POLICY_GLOBAL,
        CiscoStructureUsage.SERVICE_POLICY_INTERFACE_POLICY);

    // object-group
    markConcreteStructure(
        CiscoStructureType.NETWORK_OBJECT_GROUP,
        CiscoStructureUsage.EXTENDED_ACCESS_LIST_NETWORK_OBJECT_GROUP,
        CiscoStructureUsage.NETWORK_OBJECT_GROUP_GROUP_OBJECT);
    markAbstractStructure(
        CiscoStructureType.PROTOCOL_OR_SERVICE_OBJECT_GROUP,
        CiscoStructureUsage.EXTENDED_ACCESS_LIST_PROTOCOL_OR_SERVICE_OBJECT_GROUP,
        ImmutableList.of(
            CiscoStructureType.PROTOCOL_OBJECT_GROUP, CiscoStructureType.SERVICE_OBJECT_GROUP));

    // objects
    markConcreteStructure(
        CiscoStructureType.NETWORK_OBJECT, CiscoStructureUsage.NETWORK_OBJECT_GROUP_NETWORK_OBJECT);

    // service template
    markConcreteStructure(
        CiscoStructureType.SERVICE_TEMPLATE,
        CiscoStructureUsage.CLASS_MAP_SERVICE_TEMPLATE,
        CiscoStructureUsage.CLASS_MAP_ACTIVATED_SERVICE_TEMPLATE,
        CiscoStructureUsage.POLICY_MAP_EVENT_CLASS_ACTIVATE);

    // zone
    markConcreteStructure(
        CiscoStructureType.SECURITY_ZONE,
        CiscoStructureUsage.INTERFACE_ZONE_MEMBER,
        CiscoStructureUsage.ZONE_PAIR_DESTINATION_ZONE,
        CiscoStructureUsage.ZONE_PAIR_SOURCE_ZONE);

    markConcreteStructure(CiscoStructureType.NAT_POOL, CiscoStructureUsage.IP_NAT_SOURCE_POOL);
    markConcreteStructure(
        CiscoStructureType.AS_PATH_ACCESS_LIST,
        CiscoStructureUsage.BGP_NEIGHBOR_FILTER_AS_PATH_ACCESS_LIST,
        CiscoStructureUsage.ROUTE_MAP_MATCH_AS_PATH_ACCESS_LIST);

    markConcreteStructure(
        CiscoStructureType.AS_PATH_SET, CiscoStructureUsage.ROUTE_POLICY_AS_PATH_IN);

    // record references to defined structures
    recordPeerGroups();
    recordPeerSessions();

    c.simplifyRoutingPolicies();

    c.computeRoutingPolicySources(_w);

    return c;
  }

  private IpAccessList toIpAccessList(ProtocolObjectGroup protocolObjectGroup) {
    return IpAccessList.builder()
        .setLines(
            ImmutableList.of(
                IpAccessListLine.accepting()
                    .setMatchCondition(protocolObjectGroup.toAclLineMatchExpr())
                    .build()))
        .setName(computeProtocolObjectGroupAclName(protocolObjectGroup.getName()))
        .build();
  }

  /** Converts an Ipsec Profile to Ipsec policy */
  private IpsecPolicy toIpSecPolicy(Configuration configuration, IpsecProfile ipsecProfile) {
    String name = ipsecProfile.getName();

    IpsecPolicy policy = new IpsecPolicy(name);
    policy.setPfsKeyGroup(ipsecProfile.getPfsGroup());

    for (String transformSetName : ipsecProfile.getTransformSets()) {
      IpsecProposal ipsecProposalName = configuration.getIpsecProposals().get(transformSetName);
      if (ipsecProposalName != null) {
        policy.getProposals().add(ipsecProposalName);
      }
    }

    String isakmpProfileName = ipsecProfile.getIsakmpProfile();
    if (isakmpProfileName != null) {
      IkeGateway ikeGateway = configuration.getIkeGateways().get(isakmpProfileName);
      if (ikeGateway != null) {
        policy.setIkeGateway(ikeGateway);
      }
    }

    return policy;
  }

  private void createInspectClassMapAcls(Configuration c) {
    _inspectClassMaps.forEach(
        (inspectClassMapName, inspectClassMap) -> {
          String inspectClassMapAclName = computeInspectClassMapAclName(inspectClassMapName);
          MatchSemantics matchSemantics = inspectClassMap.getMatchSemantics();
          List<AclLineMatchExpr> matchConditions =
              inspectClassMap
                  .getMatches()
                  .stream()
                  .map(
                      inspectClassMapMatch ->
                          inspectClassMapMatch.toAclLineMatchExpr(this, c, matchSemantics, _w))
                  .collect(ImmutableList.toImmutableList());
          AclLineMatchExpr matchClassMap;
          switch (matchSemantics) {
            case MATCH_ALL:
              matchClassMap = new AndMatchExpr(matchConditions);
              break;
            case MATCH_ANY:
              matchClassMap = new OrMatchExpr(matchConditions);
              break;
            default:
              throw new BatfishException(
                  String.format(
                      "Unsupported %s: %s", MatchSemantics.class.getSimpleName(), matchSemantics));
          }
          IpAccessList.builder()
              .setOwner(c)
              .setName(inspectClassMapAclName)
              .setLines(
                  ImmutableList.of(
                      IpAccessListLine.accepting().setMatchCondition(matchClassMap).build()))
              .build();
        });
  }

  private void createInspectPolicyMapAcls(Configuration c) {
    _inspectPolicyMaps.forEach(
        (inspectPolicyMapName, inspectPolicyMap) -> {
          String inspectPolicyMapAclName = computeInspectPolicyMapAclName(inspectPolicyMapName);
          ImmutableList.Builder<IpAccessListLine> policyMapAclLines = ImmutableList.builder();
          inspectPolicyMap
              .getInspectClasses()
              .forEach(
                  (inspectClassName, inspectPolicyMapInspectClass) -> {
                    PolicyMapClassAction action = inspectPolicyMapInspectClass.getAction();
                    if (action == null) {
                      return;
                    }
                    String inspectClassMapAclName = computeInspectClassMapAclName(inspectClassName);
                    if (!c.getIpAccessLists().containsKey(inspectClassMapAclName)) {
                      return;
                    }
                    AclLineMatchExpr matchCondition = new PermittedByAcl(inspectClassMapAclName);
                    switch (action) {
                      case DROP:
                        policyMapAclLines.add(
                            IpAccessListLine.rejecting()
                                .setMatchCondition(matchCondition)
                                .setName(
                                    String.format(
                                        "Drop if matched by class-map: '%s'", inspectClassName))
                                .build());
                        break;

                      case INSPECT:
                        policyMapAclLines.add(
                            IpAccessListLine.accepting()
                                .setMatchCondition(matchCondition)
                                .setName(
                                    String.format(
                                        "Inspect if matched by class-map: '%s'", inspectClassName))
                                .build());
                        break;

                      case PASS:
                        policyMapAclLines.add(
                            IpAccessListLine.accepting()
                                .setMatchCondition(matchCondition)
                                .setName(
                                    String.format(
                                        "Pass if matched by class-map: '%s'", inspectClassName))
                                .build());
                        break;

                      default:
                        _w.unimplemented("Unimplemented policy-map class action: " + action);
                        return;
                    }
                  });
          policyMapAclLines.add(
              IpAccessListLine.builder()
                  .setAction(inspectPolicyMap.getClassDefaultAction())
                  .setMatchCondition(TrueExpr.INSTANCE)
                  .setName(
                      String.format(
                          "class-default action: %s", inspectPolicyMap.getClassDefaultAction()))
                  .build());
          IpAccessList.builder()
              .setOwner(c)
              .setName(inspectPolicyMapAclName)
              .setLines(policyMapAclLines.build())
              .build();
        });
  }

  private void createZoneAcls(Configuration c) {
    // Mapping: zoneName -> (MatchSrcInterface for interfaces in zone)
    Map<String, MatchSrcInterface> matchSrcInterfaceBySrcZone =
        toImmutableMap(
            c.getZones(),
            Entry::getKey,
            zoneByNameEntry -> new MatchSrcInterface(zoneByNameEntry.getValue().getInterfaces()));

    c.getZones()
        .forEach(
            (zoneName, zone) -> {
              // Don't bother if zone is empty
              if (zone.getInterfaces().isEmpty()) {
                return;
              }

              ImmutableList.Builder<IpAccessListLine> zonePolicies = ImmutableList.builder();

              // Allow traffic originating from device (no source interface)
              zonePolicies.add(
                  IpAccessListLine.accepting()
                      .setMatchCondition(OriginatingFromDevice.INSTANCE)
                      .setName("Allow traffic originating from this device")
                      .build());

              // Allow traffic staying within this zone
              zonePolicies.add(
                  IpAccessListLine.accepting()
                      .setMatchCondition(matchSrcInterfaceBySrcZone.get(zoneName))
                      .setName(
                          String.format(
                              "Allow traffic received on interface in same zone: '%s'", zoneName))
                      .build());

              /*
               * Add zone-pair policies
               */
              // zoneName refers to dstZone
              Map<String, SecurityZonePair> zonePairsBySrcZoneName =
                  _securityZonePairs.get(zoneName);
              if (zonePairsBySrcZoneName != null) {
                zonePairsBySrcZoneName.forEach(
                    (srcZoneName, zonePair) ->
                        createZonePairAcl(
                                c,
                                matchSrcInterfaceBySrcZone.get(srcZoneName),
                                zoneName,
                                srcZoneName,
                                zonePair.getInspectPolicyMap())
                            .ifPresent(zonePolicies::add));
              }

              IpAccessList.builder()
                  .setName(computeZoneOutgoingAclName(zoneName))
                  .setOwner(c)
                  .setLines(zonePolicies.build())
                  .build();
            });
  }

  public Optional<IpAccessListLine> createZonePairAcl(
      Configuration c,
      MatchSrcInterface matchSrcZoneInterface,
      String dstZoneName,
      String srcZoneName,
      String inspectPolicyMapName) {
    if (!_securityZones.containsKey(srcZoneName)) {
      return Optional.empty();
    }
    if (inspectPolicyMapName == null) {
      return Optional.empty();
    }
    String inspectPolicyMapAclName = computeInspectPolicyMapAclName(inspectPolicyMapName);
    if (!c.getIpAccessLists().containsKey(inspectPolicyMapAclName)) {
      return Optional.empty();
    }
    PermittedByAcl permittedByPolicyMap = new PermittedByAcl(inspectPolicyMapAclName);
    String zonePairAclName = computeZonePairAclName(srcZoneName, dstZoneName);
    IpAccessList.builder()
        .setName(zonePairAclName)
        .setOwner(c)
        .setLines(
            ImmutableList.of(
                IpAccessListLine.accepting()
                    .setMatchCondition(
                        new AndMatchExpr(
                            ImmutableList.of(matchSrcZoneInterface, permittedByPolicyMap)))
                    .setName(
                        String.format(
                            "Allow traffic received on interface in zone '%s' permitted by policy-map: '%s'",
                            srcZoneName, inspectPolicyMapName))
                    .build()))
        .build();
    return Optional.of(
        IpAccessListLine.accepting()
            .setMatchCondition(new PermittedByAcl(zonePairAclName))
            .setName(
                String.format(
                    "Allow traffic from zone '%s' to '%s' permitted by service-policy: %s",
                    srcZoneName, dstZoneName, inspectPolicyMapName))
            .build());
  }

  public static String computeZoneOutgoingAclName(@Nonnull String zoneName) {
    return String.format("~ZONE_OUTGOING_ACL~%s~", zoneName);
  }

  public static String computeZonePairAclName(
      @Nonnull String srcZoneName, @Nonnull String dstZoneName) {
    return String.format("~ZONE_PAIR_ACL~SRC~%s~DST~%s", srcZoneName, dstZoneName);
  }

  public static String computeInspectPolicyMapAclName(@Nonnull String inspectPolicyMapName) {
    return String.format("~INSPECT_POLICY_MAP_ACL~%s~", inspectPolicyMapName);
  }

  public static String computeInspectClassMapAclName(@Nonnull String inspectClassMapName) {
    return String.format("~INSPECT_CLASS_MAP_ACL~%s~", inspectClassMapName);
  }

  private void addIkePoliciesAndGateways(Configuration c) {
    // get IKE gateways and policies from Cisco isakmp profiles and keyrings
    for (Entry<String, IsakmpProfile> e : _isakmpProfiles.entrySet()) {
      String name = e.getKey();
      IsakmpProfile isakmpProfile = e.getValue();
      IkePolicy ikePolicy = new IkePolicy(name);
      c.getIkePolicies().put(name, ikePolicy);
      ikePolicy.setProposals(c.getIkeProposals());

      String keyringName = isakmpProfile.getKeyring();
      if (keyringName == null) {
        _w.redFlag(
            String.format(
                "Cannot get PSK hash since keyring not configured for isakmpProfile %s", name));
      } else if (_keyrings.containsKey(keyringName)) {
        Keyring keyring = _keyrings.get(keyringName);
        // LocalAddress can only be Ip.AUTO if LocalInterfaceName contains an invalid interface
        if (Objects.equals(isakmpProfile.getLocalAddress(), Ip.AUTO)) {
          _w.redFlag(
              String.format(
                  "Invalid local address interface configured for ISAKMP profile %s", name));
        } else if (keyring.match(
            isakmpProfile.getLocalAddress(), isakmpProfile.getMatchIdentity())) {
          ikePolicy.setPreSharedKeyHash(keyring.getKey());
        } else {
          _w.redFlag(
              String.format(
                  "The addresses of keyring %s do not match isakmpProfile %s", keyringName, name));
        }
      }

      Ip localAddress = isakmpProfile.getLocalAddress();
      Prefix remotePrefix = isakmpProfile.getMatchIdentity();
      if (localAddress == null || remotePrefix == null) {
        _w.redFlag(
            String.format(
                "Can't get IkeGateway: Local or remote address is not set for isakmpProfile %s",
                name));
      } else {
        IkeGateway ikeGateway = new IkeGateway(e.getKey());
        c.getIkeGateways().put(name, ikeGateway);
        ikeGateway.setAddress(remotePrefix.getStartIp());
        Interface oldIface = getInterfaceByTunnelAddresses(localAddress, remotePrefix);
        if (oldIface != null) {
          ikeGateway.setExternalInterface(c.getInterfaces().get(oldIface.getName()));
        } else {
          _w.redFlag(
              String.format(
                  "External interface not found for ikeGateway for isakmpProfile %s", name));
        }
        ikeGateway.setIkePolicy(ikePolicy);
        ikeGateway.setLocalIp(isakmpProfile.getLocalAddress());
      }
    }
  }

  private boolean usedForRouting(ExtendedAccessList eaList) {
    String eaListName = eaList.getName();
    String currentMapName;
    for (Vrf vrf : _vrfs.values()) {
      // check ospf policies
      OspfProcess ospfProcess = vrf.getOspfProcess();
      if (ospfProcess != null) {
        for (OspfRedistributionPolicy rp : ospfProcess.getRedistributionPolicies().values()) {
          currentMapName = rp.getRouteMap();
          if (containsIpAccessList(eaListName, currentMapName)) {
            return true;
          }
        }
        currentMapName = ospfProcess.getDefaultInformationOriginateMap();
        if (containsIpAccessList(eaListName, currentMapName)) {
          return true;
        }
      }
      RipProcess ripProcess = vrf.getRipProcess();
      if (ripProcess != null) {
        // check rip distribute lists
        if (ripProcess.getDistributeListInAcl()
            && ripProcess.getDistributeListIn().equals(eaListName)) {
          return true;
        }
        if (ripProcess.getDistributeListOutAcl()
            && ripProcess.getDistributeListOut().equals(eaListName)) {
          return true;
        }
        // check rip redistribution policies
        for (RipRedistributionPolicy rp : ripProcess.getRedistributionPolicies().values()) {
          currentMapName = rp.getRouteMap();
          if (containsIpAccessList(eaListName, currentMapName)) {
            return true;
          }
        }
      }
      // check bgp policies
      BgpProcess bgpProcess = vrf.getBgpProcess();
      if (bgpProcess != null) {
        for (BgpRedistributionPolicy rp : bgpProcess.getRedistributionPolicies().values()) {
          currentMapName = rp.getRouteMap();
          if (containsIpAccessList(eaListName, currentMapName)) {
            return true;
          }
        }
        for (BgpPeerGroup pg : bgpProcess.getAllPeerGroups()) {
          currentMapName = pg.getInboundRouteMap();
          if (containsIpAccessList(eaListName, currentMapName)) {
            return true;
          }
          currentMapName = pg.getOutboundRouteMap();
          if (containsIpAccessList(eaListName, currentMapName)) {
            return true;
          }
          currentMapName = pg.getDefaultOriginateMap();
          if (containsIpAccessList(eaListName, currentMapName)) {
            return true;
          }
        }
      }
    }
    return false;
  }

  private boolean usedForRouting(ExtendedIpv6AccessList eaList) {
    String eaListName = eaList.getName();
    String currentMapName;
    for (Vrf vrf : _vrfs.values()) {
      // check ospf policies
      OspfProcess ospfProcess = vrf.getOspfProcess();
      if (ospfProcess != null) {
        for (OspfRedistributionPolicy rp : ospfProcess.getRedistributionPolicies().values()) {
          currentMapName = rp.getRouteMap();
          if (containsIpv6AccessList(eaListName, currentMapName)) {
            return true;
          }
        }
        currentMapName = ospfProcess.getDefaultInformationOriginateMap();
        if (containsIpAccessList(eaListName, currentMapName)) {
          return true;
        }
      }
      // check bgp policies
      BgpProcess bgpProcess = vrf.getBgpProcess();
      if (bgpProcess != null) {
        for (BgpRedistributionPolicy rp : bgpProcess.getRedistributionPolicies().values()) {
          currentMapName = rp.getRouteMap();
          if (containsIpv6AccessList(eaListName, currentMapName)) {
            return true;
          }
        }
        for (BgpPeerGroup pg : bgpProcess.getAllPeerGroups()) {
          currentMapName = pg.getInboundRouteMap();
          if (containsIpv6AccessList(eaListName, currentMapName)) {
            return true;
          }
          currentMapName = pg.getInboundRoute6Map();
          if (containsIpv6AccessList(eaListName, currentMapName)) {
            return true;
          }
          currentMapName = pg.getOutboundRouteMap();
          if (containsIpv6AccessList(eaListName, currentMapName)) {
            return true;
          }
          currentMapName = pg.getOutboundRoute6Map();
          if (containsIpv6AccessList(eaListName, currentMapName)) {
            return true;
          }
          currentMapName = pg.getDefaultOriginateMap();
          if (containsIpv6AccessList(eaListName, currentMapName)) {
            return true;
          }
        }
      }
    }
    return false;
  }

  private void markCommunityLists(CiscoStructureUsage... usages) {
    for (CiscoStructureUsage usage : usages) {
      markAbstractStructure(
          CiscoStructureType.COMMUNITY_LIST,
          usage,
          ImmutableList.of(
              CiscoStructureType.COMMUNITY_LIST_EXPANDED,
              CiscoStructureType.COMMUNITY_LIST_STANDARD));
    }
  }

  private void recordPeerGroups() {
    for (Vrf vrf : getVrfs().values()) {
      BgpProcess proc = vrf.getBgpProcess();
      if (proc == null) {
        continue;
      }
      for (NamedBgpPeerGroup peerGroup : proc.getNamedPeerGroups().values()) {
        int numReferrers =
            (_unusedPeerGroups != null && _unusedPeerGroups.contains(peerGroup))
                ? 0
                // we are not properly counting references for peer groups
                : DefinedStructureInfo.UNKNOWN_NUM_REFERRERS;

        recordStructure(
            CiscoStructureType.BGP_PEER_GROUP,
            peerGroup.getName(),
            numReferrers,
            peerGroup.getDefinitionLine());
      }
    }
  }

  private void recordPeerSessions() {
    for (Vrf vrf : getVrfs().values()) {
      BgpProcess proc = vrf.getBgpProcess();
      if (proc == null) {
        continue;
      }
      for (NamedBgpPeerGroup peerSession : proc.getPeerSessions().values()) {
        // use -1 for now; we are not counting references for peerSessions
        int numReferrers =
            (_unusedPeerSessions != null && _unusedPeerSessions.contains(peerSession))
                ? 0
                // we are not properly counting references for peer sessions
                : DefinedStructureInfo.UNKNOWN_NUM_REFERRERS;
        recordStructure(
            CiscoStructureType.BGP_PEER_SESSION,
            peerSession.getName(),
            numReferrers,
            peerSession.getDefinitionLine());
      }
    }
  }

  /**
   * Resolves the addresses of the interfaces used in localInterfaceName of IsaKmpProfiles and
   * Keyrings
   */
  private void resolveKeyringIsakmpProfileAddresses() {
    Map<String, Ip> ifaceNameToPrimaryIp = computeInterfaceOwnedPrimaryIp(_interfaces);

    _keyrings
        .values()
        .stream()
        .filter(keyring -> keyring.getLocalInterfaceName() != null)
        .forEach(
            keyring -> {
              keyring.setLocalAddress(
                  firstNonNull(ifaceNameToPrimaryIp.get(keyring.getLocalInterfaceName()), Ip.AUTO));
            });

    _isakmpProfiles
        .values()
        .stream()
        .filter(isakmpProfile -> isakmpProfile.getLocalInterfaceName() != null)
        .forEach(
            isakmpProfile -> {
              isakmpProfile.setLocalAddress(
                  firstNonNull(
                      ifaceNameToPrimaryIp.get(isakmpProfile.getLocalInterfaceName()), Ip.AUTO));
            });
  }

  /** Resolves the addresses of the interfaces used in sourceInterfaceName of Tunnel interfaces */
  private void resolveTunnelSourceInterfaces() {
    Map<String, Ip> ifaceNameToPrimaryIp = computeInterfaceOwnedPrimaryIp(_interfaces);

    for (Interface iface : _interfaces.values()) {
      Tunnel tunnel = iface.getTunnel();
      if (tunnel != null && tunnel.getSourceInterfaceName() != null) {
        tunnel.setSourceAddress(ifaceNameToPrimaryIp.get(tunnel.getSourceInterfaceName()));
      }
    }
  }

  public Map<String, NetworkObjectGroup> getNetworkObjectGroups() {
    return _networkObjectGroups;
  }

  public Map<String, NetworkObject> getNetworkObjects() {
    return _networkObjects;
  }

  public Map<String, ObjectGroup> getObjectGroups() {
    return _objectGroups;
  }

  public Map<String, ProtocolObjectGroup> getProtocolObjectGroups() {
    return _protocolObjectGroups;
  }

  public Map<String, ServiceObjectGroup> getServiceObjectGroups() {
    return _serviceObjectGroups;
  }

  public Map<String, InspectClassMap> getInspectClassMaps() {
    return _inspectClassMaps;
  }

  public Map<String, InspectPolicyMap> getInspectPolicyMaps() {
    return _inspectPolicyMaps;
  }

  public Map<String, Map<String, SecurityZonePair>> getSecurityZonePairs() {
    return _securityZonePairs;
  }

  public Map<String, SecurityZone> getSecurityZones() {
    return _securityZones;
  }
}<|MERGE_RESOLUTION|>--- conflicted
+++ resolved
@@ -2175,7 +2175,6 @@
     return ikeProposal;
   }
 
-<<<<<<< HEAD
   private IkePhase1Policy toIkePhase1Policy(IsakmpProfile isakmpProfile, Configuration c) {
     IkePhase1Policy ikePhase1Policy = new IkePhase1Policy(isakmpProfile.getName());
     // adding IKE proposals in sorted order of names
@@ -2196,18 +2195,19 @@
           String.format(
               "Invalid local address interface configured for ISAKMP profile %s",
               isakmpProfileName));
-    }
-    if (isakmpProfile.getKeyring() == null || !_keyrings.containsKey(isakmpProfile.getKeyring())) {
+    } else if (isakmpProfile.getKeyring() == null
+        || !_keyrings.containsKey(isakmpProfile.getKeyring())) {
       _w.redFlag(String.format("Cannot find keyring for ISAKMP profile %s", isakmpProfileName));
-    }
-    Keyring keyring = _keyrings.get(isakmpProfile.getKeyring());
-    if (Objects.equals(keyring.getLocalAddress(), Ip.AUTO)) {
-      _w.redFlag(
-          String.format(
-              "Invalid local address interface configured for keyring %s", keyring.getName()));
-    }
-    if (keyring.match(isakmpProfile.getLocalAddress(), isakmpProfile.getMatchIdentity())) {
-      psk = keyring.getKey();
+    } else {
+      Keyring keyring = _keyrings.get(isakmpProfile.getKeyring());
+      if (Objects.equals(keyring.getLocalAddress(), Ip.AUTO)) {
+        _w.redFlag(
+            String.format(
+                "Invalid local address interface configured for keyring %s", keyring.getName()));
+      } else if (keyring.match(isakmpProfile.getLocalAddress(), isakmpProfile.getMatchIdentity())) {
+        // found a matching keyring
+        psk = keyring.getKey();
+      }
     }
     return psk;
   }
@@ -2222,8 +2222,6 @@
     return ikePhase1Proposal;
   }
 
-=======
->>>>>>> bf740cab
   private org.batfish.datamodel.Interface toInterface(
       Interface iface, Map<String, IpAccessList> ipAccessLists, Configuration c) {
     String name = iface.getName();
@@ -3274,10 +3272,8 @@
     // ISAKMP policies to IKE proposals
     for (Entry<String, IsakmpPolicy> e : _isakmpPolicies.entrySet()) {
       c.getIkeProposals().put(e.getKey(), toIkeProposal(e.getValue()));
-<<<<<<< HEAD
+
       c.getIkePhase1Proposals().put(e.getKey(), toIkePhase1Proposal(e.getValue()));
-=======
->>>>>>> bf740cab
     }
     resolveKeyringIsakmpProfileAddresses();
     resolveTunnelSourceInterfaces();
