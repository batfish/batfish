package org.batfish.representation.cisco;

import static org.apache.commons.lang3.ObjectUtils.firstNonNull;
import static org.batfish.common.util.CommonUtil.toImmutableMap;
import static org.batfish.datamodel.Interface.UNSET_LOCAL_INTERFACE;
import static org.batfish.datamodel.MultipathEquivalentAsPathMatchMode.EXACT_PATH;
import static org.batfish.datamodel.MultipathEquivalentAsPathMatchMode.PATH_LENGTH;
import static org.batfish.representation.cisco.CiscoConversions.convertCryptoMapSet;
import static org.batfish.representation.cisco.CiscoConversions.generateAggregateRoutePolicy;
import static org.batfish.representation.cisco.CiscoConversions.resolveIsakmpProfileIfaceNames;
import static org.batfish.representation.cisco.CiscoConversions.resolveKeyringIfaceNames;
import static org.batfish.representation.cisco.CiscoConversions.resolveTunnelIfaceNames;
import static org.batfish.representation.cisco.CiscoConversions.suppressSummarizedPrefixes;
import static org.batfish.representation.cisco.CiscoConversions.toIkePhase1Key;
import static org.batfish.representation.cisco.CiscoConversions.toIkePhase1Policy;
import static org.batfish.representation.cisco.CiscoConversions.toIkePhase1Proposal;
import static org.batfish.representation.cisco.CiscoConversions.toIpsecPeerConfig;
import static org.batfish.representation.cisco.CiscoConversions.toIpsecPhase2Policy;
import static org.batfish.representation.cisco.CiscoConversions.toIpsecPhase2Proposal;
import static org.batfish.representation.cisco.CiscoConversions.toIpsecProposal;

import com.google.common.collect.ImmutableList;
import com.google.common.collect.ImmutableMap;
import com.google.common.collect.ImmutableSet;
import com.google.common.collect.ImmutableSortedMap;
import com.google.common.collect.ImmutableSortedSet;
import java.util.ArrayList;
import java.util.Arrays;
import java.util.Collections;
import java.util.Comparator;
import java.util.HashMap;
import java.util.HashSet;
import java.util.LinkedHashSet;
import java.util.List;
import java.util.Map;
import java.util.Map.Entry;
import java.util.NavigableSet;
import java.util.Objects;
import java.util.Optional;
import java.util.Set;
import java.util.SortedMap;
import java.util.SortedSet;
import java.util.TreeMap;
import java.util.TreeSet;
import java.util.regex.Matcher;
import java.util.regex.Pattern;
import java.util.stream.Stream;
import javax.annotation.Nonnull;
import javax.annotation.Nullable;
import org.batfish.common.BatfishException;
import org.batfish.common.VendorConversionException;
import org.batfish.common.util.CommonUtil;
import org.batfish.datamodel.AsPathAccessList;
import org.batfish.datamodel.BgpActivePeerConfig;
import org.batfish.datamodel.BgpPassivePeerConfig;
import org.batfish.datamodel.BgpPeerConfig;
import org.batfish.datamodel.BgpTieBreaker;
import org.batfish.datamodel.CommunityList;
import org.batfish.datamodel.Configuration;
import org.batfish.datamodel.ConfigurationFormat;
import org.batfish.datamodel.DefinedStructureInfo;
import org.batfish.datamodel.GeneratedRoute;
import org.batfish.datamodel.GeneratedRoute6;
import org.batfish.datamodel.IkeGateway;
import org.batfish.datamodel.IkePhase1Key;
import org.batfish.datamodel.IkePhase1Proposal;
import org.batfish.datamodel.IkePolicy;
import org.batfish.datamodel.IkeProposal;
import org.batfish.datamodel.InterfaceAddress;
import org.batfish.datamodel.InterfaceType;
import org.batfish.datamodel.Ip;
import org.batfish.datamodel.Ip6AccessList;
import org.batfish.datamodel.IpAccessList;
import org.batfish.datamodel.IpAccessListLine;
import org.batfish.datamodel.IpSpaceMetadata;
import org.batfish.datamodel.IpWildcard;
import org.batfish.datamodel.IpsecPeerConfig;
import org.batfish.datamodel.IpsecPhase2Policy;
import org.batfish.datamodel.IpsecPhase2Proposal;
import org.batfish.datamodel.IpsecPolicy;
import org.batfish.datamodel.IpsecProposal;
import org.batfish.datamodel.IpsecVpn;
import org.batfish.datamodel.Line;
import org.batfish.datamodel.LineAction;
import org.batfish.datamodel.MultipathEquivalentAsPathMatchMode;
import org.batfish.datamodel.OriginType;
import org.batfish.datamodel.Prefix;
import org.batfish.datamodel.Prefix6;
import org.batfish.datamodel.Prefix6Range;
import org.batfish.datamodel.Prefix6Space;
import org.batfish.datamodel.PrefixRange;
import org.batfish.datamodel.PrefixSpace;
import org.batfish.datamodel.Route6FilterLine;
import org.batfish.datamodel.Route6FilterList;
import org.batfish.datamodel.RouteFilterLine;
import org.batfish.datamodel.RouteFilterList;
import org.batfish.datamodel.RoutingProtocol;
import org.batfish.datamodel.SnmpServer;
import org.batfish.datamodel.SourceNat;
import org.batfish.datamodel.SubRange;
import org.batfish.datamodel.SwitchportEncapsulationType;
import org.batfish.datamodel.Zone;
import org.batfish.datamodel.acl.AclLineMatchExpr;
import org.batfish.datamodel.acl.AndMatchExpr;
import org.batfish.datamodel.acl.MatchSrcInterface;
import org.batfish.datamodel.acl.OrMatchExpr;
import org.batfish.datamodel.acl.OriginatingFromDevice;
import org.batfish.datamodel.acl.PermittedByAcl;
import org.batfish.datamodel.acl.TrueExpr;
import org.batfish.datamodel.eigrp.EigrpInterfaceSettings;
import org.batfish.datamodel.isis.IsisInterfaceLevelSettings;
import org.batfish.datamodel.isis.IsisInterfaceSettings;
import org.batfish.datamodel.ospf.OspfArea;
import org.batfish.datamodel.ospf.OspfAreaSummary;
import org.batfish.datamodel.ospf.OspfDefaultOriginateType;
import org.batfish.datamodel.ospf.OspfMetricType;
import org.batfish.datamodel.ospf.StubType;
import org.batfish.datamodel.routing_policy.RoutingPolicy;
import org.batfish.datamodel.routing_policy.expr.BooleanExpr;
import org.batfish.datamodel.routing_policy.expr.BooleanExprs;
import org.batfish.datamodel.routing_policy.expr.CallExpr;
import org.batfish.datamodel.routing_policy.expr.Conjunction;
import org.batfish.datamodel.routing_policy.expr.DestinationNetwork;
import org.batfish.datamodel.routing_policy.expr.DestinationNetwork6;
import org.batfish.datamodel.routing_policy.expr.Disjunction;
import org.batfish.datamodel.routing_policy.expr.ExplicitPrefix6Set;
import org.batfish.datamodel.routing_policy.expr.ExplicitPrefixSet;
import org.batfish.datamodel.routing_policy.expr.LiteralLong;
import org.batfish.datamodel.routing_policy.expr.LiteralOrigin;
import org.batfish.datamodel.routing_policy.expr.MatchPrefix6Set;
import org.batfish.datamodel.routing_policy.expr.MatchPrefixSet;
import org.batfish.datamodel.routing_policy.expr.MatchProtocol;
import org.batfish.datamodel.routing_policy.expr.Not;
import org.batfish.datamodel.routing_policy.expr.RouteIsClassful;
import org.batfish.datamodel.routing_policy.expr.SelfNextHop;
import org.batfish.datamodel.routing_policy.expr.WithEnvironmentExpr;
import org.batfish.datamodel.routing_policy.statement.CallStatement;
import org.batfish.datamodel.routing_policy.statement.If;
import org.batfish.datamodel.routing_policy.statement.SetMetric;
import org.batfish.datamodel.routing_policy.statement.SetNextHop;
import org.batfish.datamodel.routing_policy.statement.SetOrigin;
import org.batfish.datamodel.routing_policy.statement.SetOspfMetricType;
import org.batfish.datamodel.routing_policy.statement.Statement;
import org.batfish.datamodel.routing_policy.statement.Statements;
import org.batfish.datamodel.vendor_family.cisco.Aaa;
import org.batfish.datamodel.vendor_family.cisco.AaaAuthentication;
import org.batfish.datamodel.vendor_family.cisco.AaaAuthenticationLogin;
import org.batfish.datamodel.vendor_family.cisco.CiscoFamily;
import org.batfish.representation.cisco.Tunnel.TunnelMode;
import org.batfish.representation.cisco.nx.CiscoNxBgpGlobalConfiguration;
import org.batfish.representation.cisco.nx.CiscoNxBgpRedistributionPolicy;
import org.batfish.representation.cisco.nx.CiscoNxBgpVrfAddressFamilyAggregateNetworkConfiguration;
import org.batfish.representation.cisco.nx.CiscoNxBgpVrfAddressFamilyConfiguration;
import org.batfish.representation.cisco.nx.CiscoNxBgpVrfConfiguration;
import org.batfish.vendor.VendorConfiguration;

public final class CiscoConfiguration extends VendorConfiguration {

  /** Matches the IPv4 default route. */
  static final MatchPrefixSet MATCH_DEFAULT_ROUTE;

  /** Matches the IPv6 default route. */
  static final MatchPrefix6Set MATCH_DEFAULT_ROUTE6;

  /** Matches anything but the IPv4 default route. */
  static final Not NOT_DEFAULT_ROUTE;

  static {
    MATCH_DEFAULT_ROUTE =
        new MatchPrefixSet(
            new DestinationNetwork(),
            new ExplicitPrefixSet(
                new PrefixSpace(new PrefixRange(Prefix.ZERO, new SubRange(0, 0)))));
    MATCH_DEFAULT_ROUTE.setComment("match default route");

    NOT_DEFAULT_ROUTE = new Not(MATCH_DEFAULT_ROUTE);

    MATCH_DEFAULT_ROUTE6 =
        new MatchPrefix6Set(
            new DestinationNetwork6(),
            new ExplicitPrefix6Set(
                new Prefix6Space(
                    Collections.singleton(new Prefix6Range(Prefix6.ZERO, new SubRange(0, 0))))));
    MATCH_DEFAULT_ROUTE6.setComment("match default route");
  }

  private static final int CISCO_AGGREGATE_ROUTE_ADMIN_COST = 200;

  /*
   * This map is used to convert interface names to their canonical forms.
   * The entries are visited in insertion order until a key is found of which the name to convert is
   * case-insensitively a prefix. The value corresponding to that key is chosen as the canonical
   * form for that name.
   *
   * NOTE: Entries are sorted by priority. Do not reorder unless you have a good reason.
   * For instance, we don't want 'e' to be canonically considered 'Embedded-Service-Engine' instead
   * of 'Ethernet'.
   */
  private static final Map<String, String> CISCO_INTERFACE_PREFIXES =
      ImmutableMap.<String, String>builder()
          .put("ap", "ap")
          .put("Async", "Async")
          .put("ATM", "ATM")
          .put("BDI", "BDI")
          .put("BRI", "BRI")
          .put("Bundle-Ether", "Bundle-Ethernet")
          .put("BVI", "BVI")
          .put("Cable", "Cable")
          .put("cable-downstream", "cable-downstream")
          .put("cable-mac", "cable-mac")
          .put("cable-upstream", "cable-upstream")
          .put("Cellular", "Cellular")
          .put("Crypto-Engine", "Crypto-Engine")
          .put("cmp-mgmt", "cmp-mgmt")
          .put("Dialer", "Dialer")
          .put("Dot11Radio", "Dot11Radio")
          .put("Ethernet", "Ethernet")
          .put("Embedded-Service-Engine", "Embedded-Service-Engine")
          .put("FastEthernet", "FastEthernet")
          .put("fc", "fc")
          .put("fe", "FastEthernet")
          .put("fortyGigE", "FortyGigabitEthernet")
          .put("FortyGigabitEthernet", "FortyGigabitEthernet")
          .put("GigabitEthernet", "GigabitEthernet")
          .put("ge", "GigabitEthernet")
          .put("GMPLS", "GMPLS")
          .put("HundredGigE", "HundredGigabitEthernet")
          .put("ip", "ip")
          .put("Group-Async", "Group-Async")
          .put("LongReachEthernet", "LongReachEthernet")
          .put("Loopback", "Loopback")
          .put("ma", "Management")
          .put("Management", "Management")
          .put("ManagementEthernet", "ManagementEthernet")
          .put("mfr", "mfr")
          .put("mgmt", "mgmt")
          .put("MgmtEth", "ManagementEthernet")
          .put("Modular-Cable", "Modular-Cable")
          .put("Multilink", "Multilink")
          .put("Null", "Null")
          .put("nve", "nve")
          .put("Port-channel", "Port-Channel")
          .put("POS", "POS")
          .put("PTP", "PTP")
          .put("Serial", "Serial")
          .put("Service-Engine", "Service-Engine")
          .put("TenGigabitEthernet", "TenGigabitEthernet")
          .put("TenGigE", "TenGigabitEthernet")
          .put("te", "TenGigabitEthernet")
          .put("trunk", "trunk")
          .put("Tunnel", "Tunnel")
          .put("tunnel-ip", "tunnel-ip")
          .put("tunnel-te", "tunnel-te")
          .put("ve", "VirtualEthernet")
          .put("Virtual-Template", "Virtual-Template")
          .put("Vlan", "Vlan")
          .put("Vxlan", "Vxlan")
          .put("Wideband-Cable", "Wideband-Cable")
          .build();

  static final boolean DEFAULT_VRRP_PREEMPT = true;

  static final int DEFAULT_VRRP_PRIORITY = 100;

  public static final String MANAGEMENT_VRF_NAME = "management";

  static final int MAX_ADMINISTRATIVE_COST = 32767;

  public static final String NXOS_MANAGEMENT_INTERFACE_PREFIX = "mgmt";

  private static final long serialVersionUID = 1L;

  public static final String VENDOR_NAME = "cisco";

  private static final int VLAN_NORMAL_MAX_CISCO = 1005;

  private static final int VLAN_NORMAL_MIN_CISCO = 2;

  public static String computeBgpCommonExportPolicyName(String vrf) {
    return "~BGP_COMMON_EXPORT_POLICY:" + vrf + "~";
  }

  /**
   * Computes a mapping of interface names to the primary {@link Ip} owned by each of the interface.
   * Filters out the interfaces having no primary {@link InterfaceAddress}
   */
  private static Map<String, Ip> computeInterfaceOwnedPrimaryIp(Map<String, Interface> interfaces) {
    return interfaces
        .entrySet()
        .stream()
        .filter(e -> Objects.nonNull(e.getValue().getAddress()))
        .collect(
            ImmutableMap.toImmutableMap(Entry::getKey, e -> e.getValue().getAddress().getIp()));
  }

  public static String computeProtocolObjectGroupAclName(String name) {
    return String.format("~PROTOCOL_OBJECT_GROUP~%s~", name);
  }

  public static String computeServiceObjectAclName(String name) {
    return String.format("~SERVICE_OBJECT~%s~", name);
  }

  public static String computeServiceObjectGroupAclName(String name) {
    return String.format("~SERVICE_OBJECT_GROUP~%s~", name);
  }

  @Override
  public String canonicalizeInterfaceName(String ifaceName) {
    Matcher matcher = Pattern.compile("[A-Za-z][-A-Za-z0-9]*[A-Za-z]").matcher(ifaceName);
    if (matcher.find()) {
      String ifacePrefix = matcher.group();
      String canonicalPrefix = getCanonicalInterfaceNamePrefix(ifacePrefix);
      String suffix = ifaceName.substring(ifacePrefix.length());
      return canonicalPrefix + suffix;
    }
    throw new BatfishException("Invalid interface name: '" + ifaceName + "'");
  }

  public static String getCanonicalInterfaceNamePrefix(String prefix) {
    for (Entry<String, String> e : CISCO_INTERFACE_PREFIXES.entrySet()) {
      String matchPrefix = e.getKey();
      String canonicalPrefix = e.getValue();
      if (matchPrefix.toLowerCase().startsWith(prefix.toLowerCase())) {
        return canonicalPrefix;
      }
    }
    throw new BatfishException("Invalid interface name prefix: '" + prefix + "'");
  }

  private static String getRouteMapClausePolicyName(RouteMap map, int continueTarget) {
    String mapName = map.getName();
    String clausePolicyName = "~RMCLAUSE~" + mapName + "~" + continueTarget + "~";
    return clausePolicyName;
  }

  static String toJavaRegex(String ciscoRegex) {
    String withoutQuotes;
    if (ciscoRegex.charAt(0) == '"' && ciscoRegex.charAt(ciscoRegex.length() - 1) == '"') {
      withoutQuotes = ciscoRegex.substring(1, ciscoRegex.length() - 1);
    } else {
      withoutQuotes = ciscoRegex;
    }
    String underscoreReplacement = "(,|\\\\{|\\\\}|^|\\$| )";
    String output = withoutQuotes.replaceAll("_", underscoreReplacement);
    return output;
  }

  private final Map<String, IpAsPathAccessList> _asPathAccessLists;

  private final Map<String, AsPathSet> _asPathSets;

  private final CiscoFamily _cf;

  private final Map<String, CryptoMapSet> _cryptoMapSets;

  private final List<Ip> _dhcpRelayServers;

  private NavigableSet<String> _dnsServers;

  private String _dnsSourceInterface;

  private String _domainName;

  private final Map<String, ExpandedCommunityList> _expandedCommunityLists;

  private final Map<String, ExtendedAccessList> _extendedAccessLists;

  private final Map<String, ExtendedIpv6AccessList> _extendedIpv6AccessLists;

  private boolean _failover;

  private String _failoverCommunicationInterface;

  private String _failoverCommunicationInterfaceAlias;

  private final Map<String, String> _failoverInterfaces;

  private final Map<String, InterfaceAddress> _failoverPrimaryAddresses;

  private boolean _failoverSecondary;

  private final Map<String, InterfaceAddress> _failoverStandbyAddresses;

  private String _failoverStatefulSignalingInterface;

  private String _failoverStatefulSignalingInterfaceAlias;

  private String _hostname;

  private final Map<String, InspectClassMap> _inspectClassMaps;

  private final Map<String, InspectPolicyMap> _inspectPolicyMaps;

  private final Map<String, Interface> _interfaces;

  private final Map<String, IpsecProfile> _ipsecProfiles;

  private final Map<String, IpsecTransformSet> _ipsecTransformSets;

  private final Map<Integer, IsakmpPolicy> _isakmpPolicies;

  private final Map<String, IsakmpProfile> _isakmpProfiles;

  private final Map<String, Keyring> _keyrings;

  private final Map<String, MacAccessList> _macAccessLists;

  private final Map<String, NatPool> _natPools;

  private final Map<String, NetworkObjectGroup> _networkObjectGroups;

  private final Map<String, NetworkObject> _networkObjects;

  private String _ntpSourceInterface;

  private CiscoNxBgpGlobalConfiguration _nxBgpGlobalConfiguration;

  private final Map<String, ObjectGroup> _objectGroups;

  private final Map<String, Prefix6List> _prefix6Lists;

  private final Map<String, PrefixList> _prefixLists;

  private final Map<String, ProtocolObjectGroup> _protocolObjectGroups;

  private final Map<String, RouteMap> _routeMaps;

  private final Map<String, RoutePolicy> _routePolicies;

  private final Map<String, ServiceObject> _serviceObjects;

  private SnmpServer _snmpServer;

  private String _snmpSourceInterface;

  private boolean _spanningTreePortfastDefault;

  private final Map<String, StandardAccessList> _standardAccessLists;

  private final Map<String, StandardCommunityList> _standardCommunityLists;

  private final Map<String, StandardIpv6AccessList> _standardIpv6AccessLists;

  private NavigableSet<String> _tacacsServers;

  private String _tacacsSourceInterface;

  private final SortedMap<String, Integer> _undefinedPeerGroups;

  private transient Set<String> _unimplementedFeatures;

  private transient Set<NamedBgpPeerGroup> _unusedPeerGroups;

  private transient Set<NamedBgpPeerGroup> _unusedPeerSessions;

  private ConfigurationFormat _vendor;

  private final Map<String, Vrf> _vrfs;

  private final SortedMap<String, VrrpInterface> _vrrpGroups;

  private final Map<String, ServiceObjectGroup> _serviceObjectGroups;

  private final Map<String, Map<String, SecurityZonePair>> _securityZonePairs;

  private final Map<String, SecurityZone> _securityZones;

  public CiscoConfiguration(Set<String> unimplementedFeatures) {
    _asPathAccessLists = new TreeMap<>();
    _asPathSets = new TreeMap<>();
    _cf = new CiscoFamily();
    _cryptoMapSets = new HashMap<>();
    _dhcpRelayServers = new ArrayList<>();
    _dnsServers = new TreeSet<>();
    _expandedCommunityLists = new TreeMap<>();
    _extendedAccessLists = new TreeMap<>();
    _extendedIpv6AccessLists = new TreeMap<>();
    _failoverInterfaces = new TreeMap<>();
    _failoverPrimaryAddresses = new TreeMap<>();
    _failoverStandbyAddresses = new TreeMap<>();
    _isakmpPolicies = new TreeMap<>();
    _isakmpProfiles = new TreeMap<>();
    _inspectClassMaps = new TreeMap<>();
    _inspectPolicyMaps = new TreeMap<>();
    _interfaces = new TreeMap<>();
    _ipsecTransformSets = new TreeMap<>();
    _ipsecProfiles = new TreeMap<>();
    _keyrings = new TreeMap<>();
    _macAccessLists = new TreeMap<>();
    _natPools = new TreeMap<>();
    _networkObjectGroups = new TreeMap<>();
    _networkObjects = new TreeMap<>();
    _nxBgpGlobalConfiguration = new CiscoNxBgpGlobalConfiguration();
    _objectGroups = new TreeMap<>();
    _prefixLists = new TreeMap<>();
    _prefix6Lists = new TreeMap<>();
    _protocolObjectGroups = new TreeMap<>();
    _routeMaps = new TreeMap<>();
    _routePolicies = new TreeMap<>();
    _securityZonePairs = new TreeMap<>();
    _securityZones = new TreeMap<>();
    _serviceObjectGroups = new TreeMap<>();
    _serviceObjects = new TreeMap<>();
    _standardAccessLists = new TreeMap<>();
    _standardIpv6AccessLists = new TreeMap<>();
    _standardCommunityLists = new TreeMap<>();
    _tacacsServers = new TreeSet<>();
    _undefinedPeerGroups = new TreeMap<>();
    _unimplementedFeatures = unimplementedFeatures;
    _vrfs = new TreeMap<>();
    _vrfs.put(Configuration.DEFAULT_VRF_NAME, new Vrf(Configuration.DEFAULT_VRF_NAME));
    _vrrpGroups = new TreeMap<>();
  }

  private void applyVrrp(Configuration c) {
    _vrrpGroups.forEach(
        (ifaceName, vrrpInterface) -> {
          org.batfish.datamodel.Interface iface = c.getInterfaces().get(ifaceName);
          if (iface != null) {
            vrrpInterface
                .getVrrpGroups()
                .forEach(
                    (groupNum, vrrpGroup) -> {
                      org.batfish.datamodel.VrrpGroup newGroup =
                          new org.batfish.datamodel.VrrpGroup(groupNum);
                      newGroup.setPreempt(vrrpGroup.getPreempt());
                      newGroup.setPriority(vrrpGroup.getPriority());
                      InterfaceAddress ifaceAddress = iface.getAddress();
                      if (ifaceAddress != null) {
                        int prefixLength = ifaceAddress.getNetworkBits();
                        Ip address = vrrpGroup.getVirtualAddress();
                        if (address != null) {
                          InterfaceAddress virtualAddress =
                              new InterfaceAddress(address, prefixLength);
                          newGroup.setVirtualAddress(virtualAddress);
                        } else {
                          _w.redFlag(
                              "No virtual address set for VRRP on interface: '" + ifaceName + "'");
                        }
                      } else {
                        _w.redFlag(
                            "Could not determine prefix length of VRRP address on interface '"
                                + ifaceName
                                + "' due to missing prefix");
                      }
                      iface.getVrrpGroups().put(groupNum, newGroup);
                    });
          }
        });
  }

  private static WithEnvironmentExpr bgpRedistributeWithEnvironmentExpr(
      BooleanExpr expr, OriginType originType) {
    WithEnvironmentExpr we = new WithEnvironmentExpr();
    we.setExpr(expr);
    we.getPreStatements().add(Statements.SetWriteIntermediateBgpAttributes.toStaticStatement());
    we.getPostStatements().add(Statements.UnsetWriteIntermediateBgpAttributes.toStaticStatement());
    we.getPostTrueStatements().add(Statements.SetReadIntermediateBgpAttributes.toStaticStatement());
    we.getPostTrueStatements().add(new SetOrigin(new LiteralOrigin(originType, null)));
    return we;
  }

  private boolean containsIpAccessList(String eaListName, String mapName) {
    if (mapName != null) {
      RouteMap currentMap = _routeMaps.get(mapName);
      if (currentMap != null) {
        for (RouteMapClause clause : currentMap.getClauses().values()) {
          for (RouteMapMatchLine matchLine : clause.getMatchList()) {
            if (matchLine instanceof RouteMapMatchIpAccessListLine) {
              RouteMapMatchIpAccessListLine ipall = (RouteMapMatchIpAccessListLine) matchLine;
              for (String listName : ipall.getListNames()) {
                if (eaListName.equals(listName)) {
                  return true;
                }
              }
            }
          }
        }
      }
    }
    return false;
  }

  private boolean containsIpv6AccessList(String eaListName, String mapName) {
    if (mapName != null) {
      RouteMap currentMap = _routeMaps.get(mapName);
      if (currentMap != null) {
        for (RouteMapClause clause : currentMap.getClauses().values()) {
          for (RouteMapMatchLine matchLine : clause.getMatchList()) {
            if (matchLine instanceof RouteMapMatchIpv6AccessListLine) {
              RouteMapMatchIpv6AccessListLine ipall = (RouteMapMatchIpv6AccessListLine) matchLine;
              for (String listName : ipall.getListNames()) {
                if (eaListName.equals(listName)) {
                  return true;
                }
              }
            }
          }
        }
      }
    }
    return false;
  }

  private static void convertForPurpose(Set<RouteMap> routingRouteMaps, RouteMap map) {
    if (routingRouteMaps.contains(map)) {
      for (RouteMapClause clause : map.getClauses().values()) {
        List<RouteMapMatchLine> matchList = clause.getMatchList();
        for (RouteMapMatchLine line : matchList) {
          if (line instanceof RouteMapMatchIpAccessListLine) {
            RouteMapMatchIpAccessListLine matchIpAccessListLine =
                (RouteMapMatchIpAccessListLine) line;
            matchIpAccessListLine.setRouting(true);
          }
        }
      }
    }
  }

  public Map<String, IpAsPathAccessList> getAsPathAccessLists() {
    return _asPathAccessLists;
  }

  public Map<String, AsPathSet> getAsPathSets() {
    return _asPathSets;
  }

  private Ip getBgpRouterId(final Configuration c, String vrfName, BgpProcess proc) {
    Ip routerId;
    Ip processRouterId = proc.getRouterId();
    org.batfish.datamodel.Vrf vrf = c.getVrfs().get(vrfName);
    if (processRouterId == null) {
      processRouterId = _vrfs.get(Configuration.DEFAULT_VRF_NAME).getBgpProcess().getRouterId();
    }
    if (processRouterId == null) {
      processRouterId = Ip.ZERO;
      for (Entry<String, org.batfish.datamodel.Interface> e : vrf.getInterfaces().entrySet()) {
        String iname = e.getKey();
        org.batfish.datamodel.Interface iface = e.getValue();
        if (iname.startsWith("Loopback")) {
          InterfaceAddress address = iface.getAddress();
          if (address != null) {
            Ip currentIp = address.getIp();
            if (currentIp.asLong() > processRouterId.asLong()) {
              processRouterId = currentIp;
            }
          }
        }
      }
      if (processRouterId.equals(Ip.ZERO)) {
        for (org.batfish.datamodel.Interface currentInterface : vrf.getInterfaces().values()) {
          InterfaceAddress address = currentInterface.getAddress();
          if (address != null) {
            Ip currentIp = address.getIp();
            if (currentIp.asLong() > processRouterId.asLong()) {
              processRouterId = currentIp;
            }
          }
        }
      }
    }
    routerId = processRouterId;
    return routerId;
  }

  public CiscoFamily getCf() {
    return _cf;
  }

  public Map<String, CryptoMapSet> getCryptoMapSets() {
    return _cryptoMapSets;
  }

  public Vrf getDefaultVrf() {
    return _vrfs.get(Configuration.DEFAULT_VRF_NAME);
  }

  public List<Ip> getDhcpRelayServers() {
    return _dhcpRelayServers;
  }

  public NavigableSet<String> getDnsServers() {
    return _dnsServers;
  }

  public String getDnsSourceInterface() {
    return _dnsSourceInterface;
  }

  public Map<String, ExpandedCommunityList> getExpandedCommunityLists() {
    return _expandedCommunityLists;
  }

  public Map<String, ExtendedAccessList> getExtendedAcls() {
    return _extendedAccessLists;
  }

  public Map<String, ExtendedIpv6AccessList> getExtendedIpv6Acls() {
    return _extendedIpv6AccessLists;
  }

  public boolean getFailover() {
    return _failover;
  }

  public String getFailoverCommunicationInterface() {
    return _failoverCommunicationInterface;
  }

  public String getFailoverCommunicationInterfaceAlias() {
    return _failoverCommunicationInterfaceAlias;
  }

  public Map<String, String> getFailoverInterfaces() {
    return _failoverInterfaces;
  }

  public Map<String, InterfaceAddress> getFailoverPrimaryAddresses() {
    return _failoverPrimaryAddresses;
  }

  public boolean getFailoverSecondary() {
    return _failoverSecondary;
  }

  public Map<String, InterfaceAddress> getFailoverStandbyAddresses() {
    return _failoverStandbyAddresses;
  }

  public String getFailoverStatefulSignalingInterface() {
    return _failoverStatefulSignalingInterface;
  }

  public String getFailoverStatefulSignalingInterfaceAlias() {
    return _failoverStatefulSignalingInterfaceAlias;
  }

  @Override
  public String getHostname() {
    return _hostname;
  }

  private @Nullable Interface getInterfaceByTunnelAddresses(Ip sourceAddress, Prefix destPrefix) {
    for (Interface iface : _interfaces.values()) {
      Tunnel tunnel = iface.getTunnel();
      if (tunnel != null
          && tunnel.getSourceAddress() != null
          && tunnel.getSourceAddress().equals(sourceAddress)
          && tunnel.getDestination() != null
          && destPrefix.containsIp(tunnel.getDestination())) {
        /*
         * We found a tunnel interface with the required parameters. Now return the external
         * interface with this address.
         */
        return _interfaces
            .values()
            .stream()
            .filter(
                i -> i.getAllAddresses().stream().anyMatch(p -> p.getIp().equals(sourceAddress)))
            .findFirst()
            .orElse(null);
      }
    }
    return null;
  }

  public Map<String, Interface> getInterfaces() {
    return _interfaces;
  }

  public Map<String, IpsecProfile> getIpsecProfiles() {
    return _ipsecProfiles;
  }

  public Map<String, IpsecTransformSet> getIpsecTransformSets() {
    return _ipsecTransformSets;
  }

  public Map<Integer, IsakmpPolicy> getIsakmpPolicies() {
    return _isakmpPolicies;
  }

  public Map<String, IsakmpProfile> getIsakmpProfiles() {
    return _isakmpProfiles;
  }

  public Map<String, Keyring> getKeyrings() {
    return _keyrings;
  }

  public Map<String, MacAccessList> getMacAccessLists() {
    return _macAccessLists;
  }

  public Map<String, NatPool> getNatPools() {
    return _natPools;
  }

  public String getNtpSourceInterface() {
    return _ntpSourceInterface;
  }

  public CiscoNxBgpGlobalConfiguration getNxBgpGlobalConfiguration() {
    return _nxBgpGlobalConfiguration;
  }

  public Map<String, Prefix6List> getPrefix6Lists() {
    return _prefix6Lists;
  }

  public Map<String, PrefixList> getPrefixLists() {
    return _prefixLists;
  }

  public Map<String, RouteMap> getRouteMaps() {
    return _routeMaps;
  }

  public Map<String, RoutePolicy> getRoutePolicies() {
    return _routePolicies;
  }

  private Set<RouteMap> getRoutingRouteMaps() {
    Set<RouteMap> maps = new LinkedHashSet<>();
    String currentMapName;
    RouteMap currentMap;
    // check ospf policies
    for (Vrf vrf : _vrfs.values()) {
      OspfProcess ospfProcess = vrf.getOspfProcess();
      if (ospfProcess != null) {
        for (OspfRedistributionPolicy rp : ospfProcess.getRedistributionPolicies().values()) {
          currentMapName = rp.getRouteMap();
          if (currentMapName != null) {
            currentMap = _routeMaps.get(currentMapName);
            if (currentMap != null) {
              maps.add(currentMap);
            }
          }
        }
        currentMapName = ospfProcess.getDefaultInformationOriginateMap();
        if (currentMapName != null) {
          currentMap = _routeMaps.get(currentMapName);
          if (currentMap != null) {
            maps.add(currentMap);
          }
        }
      }
      // check bgp policies
      BgpProcess bgpProcess = vrf.getBgpProcess();
      if (bgpProcess != null) {
        for (BgpRedistributionPolicy rp : bgpProcess.getRedistributionPolicies().values()) {
          currentMapName = rp.getRouteMap();
          if (currentMapName != null) {
            currentMap = _routeMaps.get(currentMapName);
            if (currentMap != null) {
              maps.add(currentMap);
            }
          }
        }
        for (BgpPeerGroup pg : bgpProcess.getAllPeerGroups()) {
          currentMapName = pg.getInboundRouteMap();
          if (currentMapName != null) {
            currentMap = _routeMaps.get(currentMapName);
            if (currentMap != null) {
              maps.add(currentMap);
            }
          }
          currentMapName = pg.getInboundRoute6Map();
          if (currentMapName != null) {
            currentMap = _routeMaps.get(currentMapName);
            if (currentMap != null) {
              maps.add(currentMap);
            }
          }
          currentMapName = pg.getOutboundRouteMap();
          if (currentMapName != null) {
            currentMap = _routeMaps.get(currentMapName);
            if (currentMap != null) {
              maps.add(currentMap);
            }
          }
          currentMapName = pg.getOutboundRoute6Map();
          if (currentMapName != null) {
            currentMap = _routeMaps.get(currentMapName);
            if (currentMap != null) {
              maps.add(currentMap);
            }
          }
        }
      }
    }
    return maps;
  }

  public SnmpServer getSnmpServer() {
    return _snmpServer;
  }

  public String getSnmpSourceInterface() {
    return _snmpSourceInterface;
  }

  public boolean getSpanningTreePortfastDefault() {
    return _spanningTreePortfastDefault;
  }

  public Map<String, StandardAccessList> getStandardAcls() {
    return _standardAccessLists;
  }

  public Map<String, StandardCommunityList> getStandardCommunityLists() {
    return _standardCommunityLists;
  }

  public Map<String, StandardIpv6AccessList> getStandardIpv6Acls() {
    return _standardIpv6AccessLists;
  }

  public NavigableSet<String> getTacacsServers() {
    return _tacacsServers;
  }

  public String getTacacsSourceInterface() {
    return _tacacsSourceInterface;
  }

  public SortedMap<String, Integer> getUndefinedPeerGroups() {
    return _undefinedPeerGroups;
  }

  @Override
  public Set<String> getUnimplementedFeatures() {
    return _unimplementedFeatures;
  }

  private Ip getUpdateSource(
      Configuration c,
      String vrfName,
      LeafBgpPeerGroup lpg,
      String updateSourceInterface,
      boolean ipv4) {
    Ip updateSource = null;
    org.batfish.datamodel.Vrf vrf = c.getVrfs().get(vrfName);
    if (ipv4) {
      if (updateSourceInterface != null) {
        org.batfish.datamodel.Interface sourceInterface =
            vrf.getInterfaces().get(updateSourceInterface);
        if (sourceInterface != null) {
          InterfaceAddress address = sourceInterface.getAddress();
          if (address != null) {
            Ip sourceIp = address.getIp();
            updateSource = sourceIp;
          } else {
            _w.redFlag(
                "bgp update source interface: '"
                    + updateSourceInterface
                    + "' not assigned an ip address");
          }
        }
      } else {
        if (lpg instanceof DynamicIpBgpPeerGroup) {
          updateSource = Ip.AUTO;
        } else {
          Ip neighborAddress = lpg.getNeighborPrefix().getStartIp();
          for (org.batfish.datamodel.Interface iface : vrf.getInterfaces().values()) {
            for (InterfaceAddress interfaceAddress : iface.getAllAddresses()) {
              if (interfaceAddress.getPrefix().containsIp(neighborAddress)) {
                Ip ifaceAddress = interfaceAddress.getIp();
                updateSource = ifaceAddress;
              }
            }
          }
        }
      }
      if (updateSource == null && lpg.getNeighborPrefix().getStartIp().valid()) {
        _w.redFlag("Could not determine update source for BGP neighbor: '" + lpg.getName() + "'");
      }
    }
    return updateSource;
  }

  public ConfigurationFormat getVendor() {
    return _vendor;
  }

  public Map<String, Vrf> getVrfs() {
    return _vrfs;
  }

  public SortedMap<String, VrrpInterface> getVrrpGroups() {
    return _vrrpGroups;
  }

  private void markAcls(CiscoStructureUsage... usages) {
    for (CiscoStructureUsage usage : usages) {
      markAbstractStructure(
          CiscoStructureType.IP_ACCESS_LIST,
          usage,
          ImmutableList.of(
              CiscoStructureType.IPV4_ACCESS_LIST_STANDARD,
              CiscoStructureType.IPV4_ACCESS_LIST_EXTENDED,
              CiscoStructureType.IPV6_ACCESS_LIST_STANDARD,
              CiscoStructureType.IPV6_ACCESS_LIST_EXTENDED));
    }
  }

  private void markIpOrMacAcls(CiscoStructureUsage... usages) {
    for (CiscoStructureUsage usage : usages) {
      markAbstractStructure(
          CiscoStructureType.ACCESS_LIST,
          usage,
          Arrays.asList(
              CiscoStructureType.IPV4_ACCESS_LIST_EXTENDED,
              CiscoStructureType.IPV4_ACCESS_LIST_STANDARD,
              CiscoStructureType.IPV6_ACCESS_LIST_EXTENDED,
              CiscoStructureType.IPV6_ACCESS_LIST_STANDARD,
              CiscoStructureType.MAC_ACCESS_LIST));
    }
  }

  private void markIpv4Acls(CiscoStructureUsage... usages) {
    for (CiscoStructureUsage usage : usages) {
      markAbstractStructure(
          CiscoStructureType.IPV4_ACCESS_LIST,
          usage,
          ImmutableList.of(
              CiscoStructureType.IPV4_ACCESS_LIST_STANDARD,
              CiscoStructureType.IPV4_ACCESS_LIST_EXTENDED));
    }
  }

  private void markIpv6Acls(CiscoStructureUsage... usages) {
    for (CiscoStructureUsage usage : usages) {
      markAbstractStructure(
          CiscoStructureType.IPV6_ACCESS_LIST,
          usage,
          ImmutableList.of(
              CiscoStructureType.IPV6_ACCESS_LIST_STANDARD,
              CiscoStructureType.IPV6_ACCESS_LIST_EXTENDED));
    }
  }

  private void processFailoverSettings() {
    if (_failover) {
      Interface commIface;
      InterfaceAddress commAddress;
      Interface sigIface;
      InterfaceAddress sigAddress;
      if (_failoverSecondary) {
        commIface = _interfaces.get(_failoverCommunicationInterface);
        commAddress = _failoverStandbyAddresses.get(_failoverCommunicationInterfaceAlias);
        sigIface = _interfaces.get(_failoverStatefulSignalingInterface);
        sigAddress = _failoverStandbyAddresses.get(_failoverStatefulSignalingInterfaceAlias);
        for (Interface iface : _interfaces.values()) {
          iface.setAddress(iface.getStandbyAddress());
        }
      } else {
        commIface = _interfaces.get(_failoverCommunicationInterface);
        commAddress = _failoverPrimaryAddresses.get(_failoverCommunicationInterfaceAlias);
        sigIface = _interfaces.get(_failoverStatefulSignalingInterface);
        sigAddress = _failoverPrimaryAddresses.get(_failoverStatefulSignalingInterfaceAlias);
      }
      commIface.setAddress(commAddress);
      commIface.setActive(true);
      sigIface.setAddress(sigAddress);
      sigIface.setActive(true);
    }
  }

  private void processLines() {
    // nxos does not have 'login authentication' for lines, so just have it
    // use default list if one exists
    if (_vendor == ConfigurationFormat.CISCO_NX
        && _cf.getAaa() != null
        && _cf.getAaa().getAuthentication() != null
        && _cf.getAaa().getAuthentication().getLogin() != null
        && _cf.getAaa()
                .getAuthentication()
                .getLogin()
                .getLists()
                .get(AaaAuthenticationLogin.DEFAULT_LIST_NAME)
            != null) {
      for (Line line : _cf.getLines().values()) {
        line.setLoginAuthentication(AaaAuthenticationLogin.DEFAULT_LIST_NAME);
      }
    }
  }

  public void setDnsSourceInterface(String dnsSourceInterface) {
    _dnsSourceInterface = dnsSourceInterface;
  }

  public void setDomainName(String domainName) {
    _domainName = domainName;
  }

  public void setFailover(boolean failover) {
    _failover = failover;
  }

  public void setFailoverCommunicationInterface(String failoverCommunicationInterface) {
    _failoverCommunicationInterface = failoverCommunicationInterface;
  }

  public void setFailoverCommunicationInterfaceAlias(String failoverCommunicationInterfaceAlias) {
    _failoverCommunicationInterfaceAlias = failoverCommunicationInterfaceAlias;
  }

  public void setFailoverSecondary(boolean failoverSecondary) {
    _failoverSecondary = failoverSecondary;
  }

  public void setFailoverStatefulSignalingInterface(String failoverStatefulSignalingInterface) {
    _failoverStatefulSignalingInterface = failoverStatefulSignalingInterface;
  }

  public void setFailoverStatefulSignalingInterfaceAlias(
      String failoverStatefulSignalingInterfaceAlias) {
    _failoverStatefulSignalingInterfaceAlias = failoverStatefulSignalingInterfaceAlias;
  }

  @Override
  public void setHostname(String hostname) {
    _hostname = hostname;
  }

  public void setNtpSourceInterface(String ntpSourceInterface) {
    _ntpSourceInterface = ntpSourceInterface;
  }

  public void setSnmpServer(SnmpServer snmpServer) {
    _snmpServer = snmpServer;
  }

  public void setSnmpSourceInterface(String snmpSourceInterface) {
    _snmpSourceInterface = snmpSourceInterface;
  }

  public void setSpanningTreePortfastDefault(boolean spanningTreePortfastDefault) {
    _spanningTreePortfastDefault = spanningTreePortfastDefault;
  }

  public void setTacacsSourceInterface(String tacacsSourceInterface) {
    _tacacsSourceInterface = tacacsSourceInterface;
  }

  @Override
  public void setVendor(ConfigurationFormat format) {
    _vendor = format;
  }

  private org.batfish.datamodel.BgpProcess toNxBgpProcess(
      Configuration c,
      CiscoNxBgpGlobalConfiguration nxBgpGlobal,
      CiscoNxBgpVrfConfiguration nxBgpVrf,
      String vrfName) {
    org.batfish.datamodel.BgpProcess newBgpProcess = new org.batfish.datamodel.BgpProcess();
    org.batfish.datamodel.Vrf v = c.getVrfs().get(vrfName);

    if (nxBgpVrf.getBestpathCompareRouterId()) {
      newBgpProcess.setTieBreaker(BgpTieBreaker.ROUTER_ID);
    }

    newBgpProcess.setRouterId(CiscoNxConversions.getNxBgpRouterId(nxBgpVrf, v, _w));

    // From NX-OS docs for `bestpath as-path multipath-relax`
    //  Allows load sharing across providers with different (but equal-length) autonomous system
    //  paths. Without this option, the AS paths must be identical for load sharing.
    newBgpProcess.setMultipathEquivalentAsPathMatchMode(
        nxBgpVrf.getBestpathAsPathMultipathRelax() ? PATH_LENGTH : EXACT_PATH);

    // Process vrf-level address family configuration, such as export policy.
    CiscoNxBgpVrfAddressFamilyConfiguration ipv4af = nxBgpVrf.getIpv4UnicastAddressFamily();
    if (ipv4af != null) {
      // Batfish seems to only track the IPv4 properties for multipath ebgp/ibgp.
      newBgpProcess.setMultipathEbgp(
          ipv4af.getMaximumPathsEbgp() > 1 || nxBgpVrf.getBestpathAsPathMultipathRelax());
      newBgpProcess.setMultipathIbgp(ipv4af.getMaximumPathsIbgp() > 1);
    } else {
      newBgpProcess.setMultipathEbgp(nxBgpVrf.getBestpathAsPathMultipathRelax());
    }

    // Next we build up the BGP common export policy.
    RoutingPolicy bgpCommonExportPolicy =
        new RoutingPolicy(computeBgpCommonExportPolicyName(vrfName), c);
    c.getRoutingPolicies().put(bgpCommonExportPolicy.getName(), bgpCommonExportPolicy);

    // 1. If there are any ipv4 summary only networks, do not export the more specific routes.
    if (ipv4af != null) {
      Stream<Prefix> summaryOnlyNetworks =
          ipv4af
              .getAggregateNetworks()
              .entrySet()
              .stream()
              .filter(e -> e.getValue().getSummaryOnly())
              .map(Entry::getKey);
      If suppressLonger = suppressSummarizedPrefixes(c, vrfName, summaryOnlyNetworks);
      if (suppressLonger != null) {
        bgpCommonExportPolicy.getStatements().add(suppressLonger);
      }
    }

    // The body of the export policy is a huge disjunction over many reasons routes may be exported.
    Disjunction routesShouldBeExported = new Disjunction();
    bgpCommonExportPolicy
        .getStatements()
        .add(
            new If(
                routesShouldBeExported,
                ImmutableList.of(Statements.ReturnTrue.toStaticStatement()),
                ImmutableList.of()));
    // This list of reasons to export a route will be built up over the remainder of this function.
    List<BooleanExpr> exportConditions = routesShouldBeExported.getDisjuncts();

    // Generate and distribute aggregate routes.
    if (ipv4af != null) {
      for (Entry<Prefix, CiscoNxBgpVrfAddressFamilyAggregateNetworkConfiguration> e :
          ipv4af.getAggregateNetworks().entrySet()) {
        Prefix prefix = e.getKey();
        CiscoNxBgpVrfAddressFamilyAggregateNetworkConfiguration agg = e.getValue();
        RoutingPolicy generatedPolicy = generateAggregateRoutePolicy(c, vrfName, prefix);

        GeneratedRoute.Builder gr =
            new GeneratedRoute.Builder()
                .setNetwork(prefix)
                .setAdmin(CISCO_AGGREGATE_ROUTE_ADMIN_COST)
                .setGenerationPolicy(generatedPolicy.getName())
                .setDiscard(true);

        // Conditions to generate this route
        List<BooleanExpr> generateAggregateConditions = new ArrayList<>();
        generateAggregateConditions.add(
            new MatchPrefixSet(
                new DestinationNetwork(),
                new ExplicitPrefixSet(new PrefixSpace(PrefixRange.fromPrefix(prefix)))));
        generateAggregateConditions.add(new MatchProtocol(RoutingProtocol.AGGREGATE));

        // If defined, set attribute map for aggregate network
        BooleanExpr weInterior = BooleanExprs.TRUE;
        String attributeMapName = agg.getAttributeMap();
        if (attributeMapName != null) {
          RouteMap attributeMap = _routeMaps.get(attributeMapName);
          if (attributeMap != null) {
            // need to apply attribute changes if this specific route is matched
            weInterior = new CallExpr(attributeMapName);
            gr.setAttributePolicy(attributeMapName);
          }
        }
        generateAggregateConditions.add(
            bgpRedistributeWithEnvironmentExpr(weInterior, OriginType.IGP));

        v.getGeneratedRoutes().add(gr.build());
        // Do export a generated aggregate.
        exportConditions.add(new Conjunction(generateAggregateConditions));
      }
    }

    // Only redistribute default route if `default-information originate` is set.
    BooleanExpr redistributeDefaultRoute =
        ipv4af == null || !ipv4af.getDefaultInformationOriginate()
            ? NOT_DEFAULT_ROUTE
            : BooleanExprs.TRUE;

    // Export RIP routes that should be redistributed.
    CiscoNxBgpRedistributionPolicy ripPolicy =
        ipv4af == null ? null : ipv4af.getRedistributionPolicy(RoutingProtocol.RIP);
    if (ripPolicy != null) {
      String routeMap = ripPolicy.getRouteMap();
      RouteMap map = _routeMaps.get(routeMap);
      /* TODO: how do we match on source tag (aka RIP process id)? */
      List<BooleanExpr> conditions =
          ImmutableList.of(
              new MatchProtocol(RoutingProtocol.RIP),
              redistributeDefaultRoute,
              bgpRedistributeWithEnvironmentExpr(
                  map == null ? BooleanExprs.TRUE : new CallExpr(routeMap), OriginType.INCOMPLETE));
      Conjunction rip = new Conjunction(conditions);
      rip.setComment("Redistribute RIP routes into BGP");
      exportConditions.add(rip);
    }

    // Export static routes that should be redistributed.
    CiscoNxBgpRedistributionPolicy staticPolicy =
        ipv4af == null ? null : ipv4af.getRedistributionPolicy(RoutingProtocol.STATIC);
    if (staticPolicy != null) {
      String routeMap = staticPolicy.getRouteMap();
      RouteMap map = _routeMaps.get(routeMap);
      List<BooleanExpr> conditions =
          ImmutableList.of(
              new MatchProtocol(RoutingProtocol.STATIC),
              redistributeDefaultRoute,
              bgpRedistributeWithEnvironmentExpr(
                  map == null ? BooleanExprs.TRUE : new CallExpr(routeMap), OriginType.INCOMPLETE));
      Conjunction staticRedist = new Conjunction(conditions);
      staticRedist.setComment("Redistribute static routes into BGP");
      exportConditions.add(staticRedist);
    }

    // Export connected routes that should be redistributed.
    CiscoNxBgpRedistributionPolicy connectedPolicy =
        ipv4af == null ? null : ipv4af.getRedistributionPolicy(RoutingProtocol.CONNECTED);
    if (connectedPolicy != null) {
      String routeMap = connectedPolicy.getRouteMap();
      RouteMap map = _routeMaps.get(routeMap);
      List<BooleanExpr> conditions =
          ImmutableList.of(
              new MatchProtocol(RoutingProtocol.CONNECTED),
              redistributeDefaultRoute,
              bgpRedistributeWithEnvironmentExpr(
                  map == null ? BooleanExprs.TRUE : new CallExpr(routeMap), OriginType.INCOMPLETE));
      Conjunction connected = new Conjunction(conditions);
      connected.setComment("Redistribute connected routes into BGP");
      exportConditions.add(connected);
    }

    // Export OSPF routes that should be redistributed.
    CiscoNxBgpRedistributionPolicy ospfPolicy =
        ipv4af == null ? null : ipv4af.getRedistributionPolicy(RoutingProtocol.OSPF);
    if (ospfPolicy != null) {
      String routeMap = ospfPolicy.getRouteMap();
      RouteMap map = _routeMaps.get(routeMap);
      /* TODO: how do we match on source tag (aka OSPF process)? */
      List<BooleanExpr> conditions =
          ImmutableList.of(
              new MatchProtocol(RoutingProtocol.OSPF),
              redistributeDefaultRoute,
              bgpRedistributeWithEnvironmentExpr(
                  map == null ? BooleanExprs.TRUE : new CallExpr(routeMap), OriginType.INCOMPLETE));
      Conjunction ospf = new Conjunction(conditions);
      ospf.setComment("Redistribute OSPF routes into BGP");
      exportConditions.add(ospf);
    }

    // Now we add all the per-network export policies.
    if (ipv4af != null) {
      ipv4af
          .getIpNetworks()
          .forEach(
              (prefix, routeMapOrEmpty) -> {
                PrefixSpace exportSpace = new PrefixSpace(PrefixRange.fromPrefix(prefix));
                List<BooleanExpr> exportNetworkConditions =
                    ImmutableList.of(
                        new MatchPrefixSet(
                            new DestinationNetwork(), new ExplicitPrefixSet(exportSpace)),
                        new Not(new MatchProtocol(RoutingProtocol.BGP)),
                        new Not(new MatchProtocol(RoutingProtocol.IBGP)),
                        new Not(new MatchProtocol(RoutingProtocol.AGGREGATE)),
                        bgpRedistributeWithEnvironmentExpr(
                            _routeMaps.containsKey(routeMapOrEmpty)
                                ? new CallExpr(routeMapOrEmpty)
                                : BooleanExprs.TRUE,
                            OriginType.IGP));
                newBgpProcess.addToOriginationSpace(exportSpace);
                exportConditions.add(new Conjunction(exportNetworkConditions));
              });
    }

    CiscoNxBgpVrfAddressFamilyConfiguration ipv6af = nxBgpVrf.getIpv6UnicastAddressFamily();
    if (ipv6af != null) {
      ipv6af
          .getIpv6Networks()
          .forEach(
              (prefix6, routeMapOrEmpty) -> {
                List<BooleanExpr> exportNetworkConditions =
                    ImmutableList.of(
                        new MatchPrefix6Set(
                            new DestinationNetwork6(),
                            new ExplicitPrefix6Set(
                                new Prefix6Space(Prefix6Range.fromPrefix6(prefix6)))),
                        new Not(new MatchProtocol(RoutingProtocol.BGP)),
                        new Not(new MatchProtocol(RoutingProtocol.IBGP)),
                        new Not(new MatchProtocol(RoutingProtocol.AGGREGATE)),
                        bgpRedistributeWithEnvironmentExpr(
                            _routeMaps.containsKey(routeMapOrEmpty)
                                ? new CallExpr(routeMapOrEmpty)
                                : BooleanExprs.TRUE,
                            OriginType.IGP));
                exportConditions.add(new Conjunction(exportNetworkConditions));
              });
    }

    // Always export BGP or IBGP routes.
    exportConditions.add(new MatchProtocol(RoutingProtocol.BGP));
    exportConditions.add(new MatchProtocol(RoutingProtocol.IBGP));

    // Finally, the export policy ends with returning false: do not export unmatched routes.
    bgpCommonExportPolicy.getStatements().add(Statements.ReturnFalse.toStaticStatement());

    // Generate BGP_NETWORK6_NETWORKS filter.
    if (ipv6af != null) {
      List<Route6FilterLine> lines =
          ipv6af
              .getIpv6Networks()
              .keySet()
              .stream()
              .map(p6 -> new Route6FilterLine(LineAction.ACCEPT, Prefix6Range.fromPrefix6(p6)))
              .collect(ImmutableList.toImmutableList());
      Route6FilterList localFilter6 =
          new Route6FilterList("~BGP_NETWORK6_NETWORKS_FILTER:" + vrfName + "~", lines);
      c.getRoute6FilterLists().put(localFilter6.getName(), localFilter6);
    }

    // Before we process any neighbors, execute the inheritance.
    nxBgpGlobal.doInherit(_w);

    // Process active neighbors first.
    Map<Prefix, BgpActivePeerConfig> activeNeighbors =
        CiscoNxConversions.getNeighbors(c, v, newBgpProcess, nxBgpGlobal, nxBgpVrf, _w);
    newBgpProcess.setNeighbors(ImmutableSortedMap.copyOf(activeNeighbors));

    // Process passive neighbors next
    Map<Prefix, BgpPassivePeerConfig> passiveNeighbors =
        CiscoNxConversions.getPassiveNeighbors(c, v, newBgpProcess, nxBgpGlobal, nxBgpVrf, _w);
    newBgpProcess.setPassiveNeighbors(ImmutableSortedMap.copyOf(passiveNeighbors));

    return newBgpProcess;
  }

  private org.batfish.datamodel.BgpProcess toBgpProcess(
      final Configuration c, BgpProcess proc, String vrfName) {
    org.batfish.datamodel.BgpProcess newBgpProcess = new org.batfish.datamodel.BgpProcess();
    org.batfish.datamodel.Vrf v = c.getVrfs().get(vrfName);
    BgpTieBreaker tieBreaker = proc.getTieBreaker();
    if (tieBreaker != null) {
      newBgpProcess.setTieBreaker(tieBreaker);
    }
    MultipathEquivalentAsPathMatchMode multipathEquivalentAsPathMatchMode =
        proc.getAsPathMultipathRelax() ? PATH_LENGTH : EXACT_PATH;
    newBgpProcess.setMultipathEquivalentAsPathMatchMode(multipathEquivalentAsPathMatchMode);
    boolean multipathEbgp = false;
    boolean multipathIbgp = false;
    if (firstNonNull(proc.getMaximumPaths(), 0) > 1) {
      multipathEbgp = true;
      multipathIbgp = true;
    }
    if (firstNonNull(proc.getMaximumPathsEbgp(), 0) > 1 || proc.getAsPathMultipathRelax()) {
      multipathEbgp = true;
    }
    if (firstNonNull(proc.getMaximumPathsIbgp(), 0) > 1) {
      multipathIbgp = true;
    }
    newBgpProcess.setMultipathEbgp(multipathEbgp);
    newBgpProcess.setMultipathIbgp(multipathIbgp);

    int defaultMetric = proc.getDefaultMetric();
    Ip bgpRouterId = getBgpRouterId(c, vrfName, proc);
    newBgpProcess.setRouterId(bgpRouterId);

    /*
     * Create common bgp export policy. This policy encompasses network
     * statements, aggregate-address with/without summary-only, redistribution
     * from other protocols, and default-origination
     */
    RoutingPolicy bgpCommonExportPolicy =
        new RoutingPolicy(computeBgpCommonExportPolicyName(vrfName), c);
    c.getRoutingPolicies().put(bgpCommonExportPolicy.getName(), bgpCommonExportPolicy);
    List<Statement> bgpCommonExportStatements = bgpCommonExportPolicy.getStatements();

    // Never export routes suppressed because they are more specific than summary-only aggregate
    Stream<Prefix> summaryOnlyNetworks =
        proc.getAggregateNetworks()
            .entrySet()
            .stream()
            .filter(e -> e.getValue().getSummaryOnly())
            .map(Entry::getKey);
    If suppressSummaryOnly = suppressSummarizedPrefixes(c, vrfName, summaryOnlyNetworks);
    if (suppressSummaryOnly != null) {
      bgpCommonExportStatements.add(suppressSummaryOnly);
    }

    // The body of the export policy is a huge disjunction over many reasons routes may be exported.
    Disjunction routesShouldBeExported = new Disjunction();
    bgpCommonExportStatements.add(
        new If(
            routesShouldBeExported,
            ImmutableList.of(Statements.ReturnTrue.toStaticStatement()),
            ImmutableList.of()));
    // This list of reasons to export a route will be built up over the remainder of this function.
    List<BooleanExpr> exportConditions = routesShouldBeExported.getDisjuncts();

    // Finally, the export policy ends with returning false: do not export unmatched routes.
    bgpCommonExportStatements.add(Statements.ReturnFalse.toStaticStatement());

    // Export the generated routes for aggregate ipv4 addresses
    for (Entry<Prefix, BgpAggregateIpv4Network> e : proc.getAggregateNetworks().entrySet()) {
      Prefix prefix = e.getKey();
      BgpAggregateIpv4Network aggNet = e.getValue();

      // Generate a policy that matches routes to be aggregated.
      RoutingPolicy generatedPolicy = generateAggregateRoutePolicy(c, vrfName, prefix);

      GeneratedRoute.Builder gr =
          new GeneratedRoute.Builder()
              .setNetwork(prefix)
              .setAdmin(CISCO_AGGREGATE_ROUTE_ADMIN_COST)
              .setGenerationPolicy(generatedPolicy.getName())
              .setDiscard(true);

      // Conditions to generate this route
      List<BooleanExpr> generateAggregateConditions = new ArrayList<>();
      generateAggregateConditions.add(
          new MatchPrefixSet(
              new DestinationNetwork(),
              new ExplicitPrefixSet(new PrefixSpace(PrefixRange.fromPrefix(prefix)))));
      generateAggregateConditions.add(new MatchProtocol(RoutingProtocol.AGGREGATE));

      // If defined, set attribute map for aggregate network
      BooleanExpr weInterior = BooleanExprs.TRUE;
      String attributeMapName = aggNet.getAttributeMap();
      if (attributeMapName != null) {
        RouteMap attributeMap = _routeMaps.get(attributeMapName);
        if (attributeMap != null) {
          // need to apply attribute changes if this specific route is matched
          weInterior = new CallExpr(attributeMapName);
          gr.setAttributePolicy(attributeMapName);
        }
      }
      generateAggregateConditions.add(
          bgpRedistributeWithEnvironmentExpr(weInterior, OriginType.IGP));

      v.getGeneratedRoutes().add(gr.build());
      // Do export a generated aggregate.
      exportConditions.add(new Conjunction(generateAggregateConditions));
    }

    // add generated routes for aggregate ipv6 addresses
    // TODO: merge with above to make cleaner
    for (Entry<Prefix6, BgpAggregateIpv6Network> e : proc.getAggregateIpv6Networks().entrySet()) {
      Prefix6 prefix6 = e.getKey();
      BgpAggregateIpv6Network aggNet = e.getValue();
      int prefixLength = prefix6.getPrefixLength();
      SubRange prefixRange = new SubRange(prefixLength + 1, Prefix6.MAX_PREFIX_LENGTH);

      // create generation policy for aggregate network
      String generationPolicyName = "~AGGREGATE_ROUTE6_GEN:" + vrfName + ":" + prefix6 + "~";
      RoutingPolicy currentGeneratedRoutePolicy = new RoutingPolicy(generationPolicyName, c);
      If currentGeneratedRouteConditional = new If();
      currentGeneratedRoutePolicy.getStatements().add(currentGeneratedRouteConditional);
      currentGeneratedRouteConditional.setGuard(
          new MatchPrefix6Set(
              new DestinationNetwork6(),
              new ExplicitPrefix6Set(
                  new Prefix6Space(
                      Collections.singleton(new Prefix6Range(prefix6, prefixRange))))));
      currentGeneratedRouteConditional
          .getTrueStatements()
          .add(Statements.ReturnTrue.toStaticStatement());
      c.getRoutingPolicies().put(generationPolicyName, currentGeneratedRoutePolicy);
      GeneratedRoute6 gr = new GeneratedRoute6(prefix6, CISCO_AGGREGATE_ROUTE_ADMIN_COST);
      gr.setGenerationPolicy(generationPolicyName);
      gr.setDiscard(true);
      v.getGeneratedIpv6Routes().add(gr);

      // set attribute map for aggregate network
      String attributeMapName = aggNet.getAttributeMap();
      if (attributeMapName != null) {
        RouteMap attributeMap = _routeMaps.get(attributeMapName);
        if (attributeMap != null) {
          gr.setAttributePolicy(attributeMapName);
        }
      }
    }

    // Export RIP routes that should be redistributed.
    BgpRedistributionPolicy redistributeRipPolicy =
        proc.getRedistributionPolicies().get(RoutingProtocol.RIP);
    if (redistributeRipPolicy != null) {
      BooleanExpr weInterior = BooleanExprs.TRUE;
      Conjunction exportRipConditions = new Conjunction();
      exportRipConditions.setComment("Redistribute RIP routes into BGP");
      exportRipConditions.getConjuncts().add(new MatchProtocol(RoutingProtocol.RIP));
      String mapName = redistributeRipPolicy.getRouteMap();
      if (mapName != null) {
        RouteMap redistributeRipRouteMap = _routeMaps.get(mapName);
        if (redistributeRipRouteMap != null) {
          weInterior = new CallExpr(mapName);
        }
      }
      BooleanExpr we = bgpRedistributeWithEnvironmentExpr(weInterior, OriginType.INCOMPLETE);
      exportRipConditions.getConjuncts().add(we);
      exportConditions.add(exportRipConditions);
    }

    // Export static routes that should be redistributed.
    BgpRedistributionPolicy redistributeStaticPolicy =
        proc.getRedistributionPolicies().get(RoutingProtocol.STATIC);
    if (redistributeStaticPolicy != null) {
      BooleanExpr weInterior = BooleanExprs.TRUE;
      Conjunction exportStaticConditions = new Conjunction();
      exportStaticConditions.setComment("Redistribute static routes into BGP");
      exportStaticConditions.getConjuncts().add(new MatchProtocol(RoutingProtocol.STATIC));
      String mapName = redistributeStaticPolicy.getRouteMap();
      if (mapName != null) {
        RouteMap redistributeStaticRouteMap = _routeMaps.get(mapName);
        if (redistributeStaticRouteMap != null) {
          weInterior = new CallExpr(mapName);
        }
      }
      BooleanExpr we = bgpRedistributeWithEnvironmentExpr(weInterior, OriginType.INCOMPLETE);
      exportStaticConditions.getConjuncts().add(we);
      exportConditions.add(exportStaticConditions);
    }

    // Export connected routes that should be redistributed.
    BgpRedistributionPolicy redistributeConnectedPolicy =
        proc.getRedistributionPolicies().get(RoutingProtocol.CONNECTED);
    if (redistributeConnectedPolicy != null) {
      BooleanExpr weInterior = BooleanExprs.TRUE;
      Conjunction exportConnectedConditions = new Conjunction();
      exportConnectedConditions.setComment("Redistribute connected routes into BGP");
      exportConnectedConditions.getConjuncts().add(new MatchProtocol(RoutingProtocol.CONNECTED));
      String mapName = redistributeConnectedPolicy.getRouteMap();
      if (mapName != null) {
        RouteMap redistributeConnectedRouteMap = _routeMaps.get(mapName);
        if (redistributeConnectedRouteMap != null) {
          weInterior = new CallExpr(mapName);
        }
      }
      BooleanExpr we = bgpRedistributeWithEnvironmentExpr(weInterior, OriginType.INCOMPLETE);
      exportConnectedConditions.getConjuncts().add(we);
      exportConditions.add(exportConnectedConditions);
    }

    // Export OSPF routes that should be redistributed.
    BgpRedistributionPolicy redistributeOspfPolicy =
        proc.getRedistributionPolicies().get(RoutingProtocol.OSPF);
    if (redistributeOspfPolicy != null) {
      BooleanExpr weInterior = BooleanExprs.TRUE;
      Conjunction exportOspfConditions = new Conjunction();
      exportOspfConditions.setComment("Redistribute OSPF routes into BGP");
      exportOspfConditions.getConjuncts().add(new MatchProtocol(RoutingProtocol.OSPF));
      String mapName = redistributeOspfPolicy.getRouteMap();
      if (mapName != null) {
        RouteMap redistributeOspfRouteMap = _routeMaps.get(mapName);
        if (redistributeOspfRouteMap != null) {
          weInterior = new CallExpr(mapName);
        }
      }
      BooleanExpr we = bgpRedistributeWithEnvironmentExpr(weInterior, OriginType.INCOMPLETE);
      exportOspfConditions.getConjuncts().add(we);
      exportConditions.add(exportOspfConditions);
    }

    // cause ip peer groups to inherit unset fields from owning named peer
    // group if it exists, and then always from process master peer group
    Set<LeafBgpPeerGroup> leafGroups = new LinkedHashSet<>();
    leafGroups.addAll(proc.getIpPeerGroups().values());
    leafGroups.addAll(proc.getIpv6PeerGroups().values());
    leafGroups.addAll(proc.getDynamicIpPeerGroups().values());
    leafGroups.addAll(proc.getDynamicIpv6PeerGroups().values());
    for (LeafBgpPeerGroup lpg : leafGroups) {
      lpg.inheritUnsetFields(proc, this);
    }
    _unusedPeerGroups = new HashSet<>();
    int fakePeerCounter = -1;
    // peer groups / peer templates
    for (Entry<String, NamedBgpPeerGroup> e : proc.getNamedPeerGroups().entrySet()) {
      String name = e.getKey();
      NamedBgpPeerGroup namedPeerGroup = e.getValue();
      if (!namedPeerGroup.getInherited()) {
        _unusedPeerGroups.add(namedPeerGroup);
        Ip fakeIp = new Ip(fakePeerCounter);
        IpBgpPeerGroup fakePg = new IpBgpPeerGroup(fakeIp);
        fakePg.setGroupName(name);
        fakePg.setActive(false);
        fakePg.setShutdown(true);
        leafGroups.add(fakePg);
        fakePg.inheritUnsetFields(proc, this);
        fakePeerCounter--;
      }
      namedPeerGroup.inheritUnsetFields(proc, this);
    }
    // separate because peer sessions can inherit from other peer sessions
    _unusedPeerSessions = new HashSet<>();
    int fakeGroupCounter = 1;
    for (NamedBgpPeerGroup namedPeerGroup : proc.getPeerSessions().values()) {
      namedPeerGroup.getParentSession(proc, this).inheritUnsetFields(proc, this);
    }
    for (Entry<String, NamedBgpPeerGroup> e : proc.getPeerSessions().entrySet()) {
      String name = e.getKey();
      NamedBgpPeerGroup namedPeerGroup = e.getValue();
      if (!namedPeerGroup.getInherited()) {
        _unusedPeerSessions.add(namedPeerGroup);
        String fakeNamedPgName = "~FAKE_PG_" + fakeGroupCounter + "~";
        NamedBgpPeerGroup fakeNamedPg = new NamedBgpPeerGroup(fakeNamedPgName, -1);
        fakeNamedPg.setPeerSession(name);
        proc.getNamedPeerGroups().put(fakeNamedPgName, fakeNamedPg);
        Ip fakeIp = new Ip(fakePeerCounter);
        IpBgpPeerGroup fakePg = new IpBgpPeerGroup(fakeIp);
        fakePg.setGroupName(fakeNamedPgName);
        fakePg.setActive(false);
        fakePg.setShutdown(true);
        leafGroups.add(fakePg);
        fakePg.inheritUnsetFields(proc, this);
        fakeGroupCounter++;
        fakePeerCounter--;
      }
    }

    // create origination prefilter from listed advertised networks
    proc.getIpNetworks()
        .forEach(
            (prefix, bgpNetwork) -> {
              String mapName = bgpNetwork.getRouteMapName();
              BooleanExpr weExpr = BooleanExprs.TRUE;
              if (mapName != null) {
                RouteMap routeMap = _routeMaps.get(mapName);
                if (routeMap != null) {
                  weExpr = new CallExpr(mapName);
                }
              }
              BooleanExpr we = bgpRedistributeWithEnvironmentExpr(weExpr, OriginType.IGP);
              Conjunction exportNetworkConditions = new Conjunction();
              PrefixSpace space = new PrefixSpace();
              space.addPrefix(prefix);
              newBgpProcess.addToOriginationSpace(space);
              exportNetworkConditions
                  .getConjuncts()
                  .add(new MatchPrefixSet(new DestinationNetwork(), new ExplicitPrefixSet(space)));
              exportNetworkConditions
                  .getConjuncts()
                  .add(new Not(new MatchProtocol(RoutingProtocol.BGP)));
              exportNetworkConditions
                  .getConjuncts()
                  .add(new Not(new MatchProtocol(RoutingProtocol.IBGP)));
              exportNetworkConditions
                  .getConjuncts()
                  .add(new Not(new MatchProtocol(RoutingProtocol.AGGREGATE)));
              exportNetworkConditions.getConjuncts().add(we);
              exportConditions.add(exportNetworkConditions);
            });
    if (!proc.getIpv6Networks().isEmpty()) {
      String localFilter6Name = "~BGP_NETWORK6_NETWORKS_FILTER:" + vrfName + "~";
      Route6FilterList localFilter6 = new Route6FilterList(localFilter6Name);
      proc.getIpv6Networks()
          .forEach(
              (prefix6, bgpNetwork6) -> {
                int prefixLen = prefix6.getPrefixLength();
                Route6FilterLine line =
                    new Route6FilterLine(
                        LineAction.ACCEPT, prefix6, new SubRange(prefixLen, prefixLen));
                localFilter6.addLine(line);
                String mapName = bgpNetwork6.getRouteMapName();
                if (mapName != null) {
                  RouteMap routeMap = _routeMaps.get(mapName);
                  if (routeMap != null) {
                    BooleanExpr we =
                        bgpRedistributeWithEnvironmentExpr(new CallExpr(mapName), OriginType.IGP);
                    Conjunction exportNetwork6Conditions = new Conjunction();
                    Prefix6Space space6 = new Prefix6Space();
                    space6.addPrefix6(prefix6);
                    exportNetwork6Conditions
                        .getConjuncts()
                        .add(
                            new MatchPrefix6Set(
                                new DestinationNetwork6(), new ExplicitPrefix6Set(space6)));
                    exportNetwork6Conditions
                        .getConjuncts()
                        .add(new Not(new MatchProtocol(RoutingProtocol.BGP)));
                    exportNetwork6Conditions
                        .getConjuncts()
                        .add(new Not(new MatchProtocol(RoutingProtocol.IBGP)));
                    exportNetwork6Conditions
                        .getConjuncts()
                        .add(new Not(new MatchProtocol(RoutingProtocol.AGGREGATE)));
                    exportNetwork6Conditions.getConjuncts().add(we);
                    exportConditions.add(exportNetwork6Conditions);
                  }
                }
              });
      c.getRoute6FilterLists().put(localFilter6Name, localFilter6);
    }

    // Export BGP and IBGP routes.
    exportConditions.add(new MatchProtocol(RoutingProtocol.BGP));
    exportConditions.add(new MatchProtocol(RoutingProtocol.IBGP));

    for (LeafBgpPeerGroup lpg : leafGroups) {
      // update source
      String updateSourceInterface = lpg.getUpdateSource();
      boolean ipv4 = lpg.getNeighborPrefix() != null;
      Ip updateSource = getUpdateSource(c, vrfName, lpg, updateSourceInterface, ipv4);
      RoutingPolicy importPolicy = null;
      String inboundRouteMapName = lpg.getInboundRouteMap();
      if (inboundRouteMapName != null) {
        importPolicy = c.getRoutingPolicies().get(inboundRouteMapName);
      }
      String peerExportPolicyName =
          "~BGP_PEER_EXPORT_POLICY:" + vrfName + ":" + lpg.getName() + "~";
      RoutingPolicy peerExportPolicy = new RoutingPolicy(peerExportPolicyName, c);
      if (lpg.getActive() && !lpg.getShutdown()) {
        c.getRoutingPolicies().put(peerExportPolicyName, peerExportPolicy);
      }
      if (lpg.getNextHopSelf() != null && lpg.getNextHopSelf()) {
        peerExportPolicy.getStatements().add(new SetNextHop(SelfNextHop.getInstance(), false));
      }
      if (lpg.getRemovePrivateAs() != null && lpg.getRemovePrivateAs()) {
        peerExportPolicy.getStatements().add(Statements.RemovePrivateAs.toStaticStatement());
      }
      Conjunction peerExportConditions = new Conjunction();
      If peerExportConditional =
          new If(
              "peer-export policy main conditional: exitAccept if true / exitReject if false",
              peerExportConditions,
              ImmutableList.of(Statements.ExitAccept.toStaticStatement()),
              ImmutableList.of(Statements.ExitReject.toStaticStatement()));
      peerExportPolicy.getStatements().add(peerExportConditional);
      Disjunction localOrCommonOrigination = new Disjunction();
      peerExportConditions.getConjuncts().add(localOrCommonOrigination);
      localOrCommonOrigination.getDisjuncts().add(new CallExpr(bgpCommonExportPolicy.getName()));
      String outboundRouteMapName = lpg.getOutboundRouteMap();
      if (outboundRouteMapName != null) {
        RouteMap outboundRouteMap = _routeMaps.get(outboundRouteMapName);
        if (outboundRouteMap != null) {
          peerExportConditions.getConjuncts().add(new CallExpr(outboundRouteMapName));
        }
      }

      // set up default export policy for this peer group
      GeneratedRoute.Builder defaultRoute = null;
      GeneratedRoute6.Builder defaultRoute6 = null;
      if (lpg.getDefaultOriginate()) {
        String defaultRouteExportPolicyName;
        defaultRouteExportPolicyName =
            String.format("~BGP_DEFAULT_ROUTE_PEER_EXPORT_POLICY:%s:%s~", vrfName, lpg.getName());
        RoutingPolicy defaultRouteExportPolicy = new RoutingPolicy(defaultRouteExportPolicyName, c);
        c.getRoutingPolicies().put(defaultRouteExportPolicyName, defaultRouteExportPolicy);
        defaultRouteExportPolicy
            .getStatements()
            .add(
                new If(
                    ipv4 ? MATCH_DEFAULT_ROUTE : MATCH_DEFAULT_ROUTE6,
                    ImmutableList.of(
                        new SetOrigin(
                            new LiteralOrigin(
                                c.getConfigurationFormat() == ConfigurationFormat.CISCO_IOS
                                    ? OriginType.IGP
                                    : OriginType.INCOMPLETE,
                                null)),
                        Statements.ReturnTrue.toStaticStatement())));
        defaultRouteExportPolicy.getStatements().add(Statements.ReturnFalse.toStaticStatement());
        localOrCommonOrigination
            .getDisjuncts()
            .add(new CallExpr(defaultRouteExportPolicy.getName()));

        defaultRoute = new GeneratedRoute.Builder();
        defaultRoute.setNetwork(Prefix.ZERO);
        defaultRoute.setAdmin(MAX_ADMINISTRATIVE_COST);
        defaultRoute6 = new GeneratedRoute6.Builder();
        defaultRoute6.setNetwork(Prefix6.ZERO);
        defaultRoute6.setAdmin(MAX_ADMINISTRATIVE_COST);

        String defaultOriginateMapName = lpg.getDefaultOriginateMap();
        if (defaultOriginateMapName != null) { // originate contingent on
          // generation policy
          RoutingPolicy defaultRouteGenerationPolicy =
              c.getRoutingPolicies().get(defaultOriginateMapName);
          if (defaultRouteGenerationPolicy != null) {
            defaultRoute.setGenerationPolicy(defaultOriginateMapName);
          }
        } else {
          If defaultRouteGenerationConditional =
              new If(
                  ipv4 ? MATCH_DEFAULT_ROUTE : MATCH_DEFAULT_ROUTE6,
                  ImmutableList.of(Statements.ReturnTrue.toStaticStatement()));
          RoutingPolicy defaultRouteGenerationPolicy =
              new RoutingPolicy(
                  "~BGP_DEFAULT_ROUTE_GENERATION_POLICY:" + vrfName + ":" + lpg.getName() + "~", c);
          defaultRouteGenerationPolicy.getStatements().add(defaultRouteGenerationConditional);
          if (lpg.getActive() && !lpg.getShutdown()) {
            c.getRoutingPolicies()
                .put(defaultRouteGenerationPolicy.getName(), defaultRouteGenerationPolicy);
          }
          if (ipv4) {
            defaultRoute.setGenerationPolicy(defaultRouteGenerationPolicy.getName());
          } else {
            defaultRoute6.setGenerationPolicy(defaultRouteGenerationPolicy.getName());
          }
        }
      }

      Ip clusterId = lpg.getClusterId();
      if (clusterId == null) {
        clusterId = bgpRouterId;
      }
      String description = lpg.getDescription();
      if (lpg.getActive() && !lpg.getShutdown()) {
        if (lpg.getRemoteAs() == null) {
          _w.redFlag("No remote-as set for peer: " + lpg.getName());
          continue;
        }
        Long pgLocalAs = lpg.getLocalAs();
        long localAs = pgLocalAs != null ? pgLocalAs : proc.getProcnum();

        BgpPeerConfig.Builder<?, ?> newNeighborBuilder;
        if (lpg instanceof IpBgpPeerGroup) {
          IpBgpPeerGroup ipg = (IpBgpPeerGroup) lpg;
          newNeighborBuilder =
              BgpActivePeerConfig.builder()
                  .setPeerAddress(ipg.getIp())
                  .setRemoteAs(lpg.getRemoteAs());
        } else if (lpg instanceof DynamicIpBgpPeerGroup) {
          DynamicIpBgpPeerGroup dpg = (DynamicIpBgpPeerGroup) lpg;
          newNeighborBuilder =
              BgpPassivePeerConfig.builder()
                  .setPeerPrefix(dpg.getPrefix())
                  .setRemoteAs(ImmutableList.of(lpg.getRemoteAs()));
        } else if (lpg instanceof Ipv6BgpPeerGroup || lpg instanceof DynamicIpv6BgpPeerGroup) {
          // TODO: implement ipv6 bgp neighbors
          continue;
        } else {
          throw new VendorConversionException("Invalid BGP leaf neighbor type");
        }
        newNeighborBuilder.setBgpProcess(newBgpProcess);

        newNeighborBuilder.setAdditionalPathsReceive(lpg.getAdditionalPathsReceive());
        newNeighborBuilder.setAdditionalPathsSelectAll(lpg.getAdditionalPathsSelectAll());
        newNeighborBuilder.setAdditionalPathsSend(lpg.getAdditionalPathsSend());
        newNeighborBuilder.setAdvertiseInactive(lpg.getAdvertiseInactive());
        newNeighborBuilder.setAllowLocalAsIn(lpg.getAllowAsIn());
        newNeighborBuilder.setAllowRemoteAsOut(
            firstNonNull(lpg.getDisablePeerAsCheck(), Boolean.TRUE));
        newNeighborBuilder.setRouteReflectorClient(lpg.getRouteReflectorClient());
        newNeighborBuilder.setClusterId(clusterId.asLong());
        newNeighborBuilder.setDefaultMetric(defaultMetric);
        newNeighborBuilder.setDescription(description);
        newNeighborBuilder.setEbgpMultihop(lpg.getEbgpMultihop());
        if (defaultRoute != null) {
          newNeighborBuilder.setGeneratedRoutes(ImmutableSet.of(defaultRoute.build()));
        }
        newNeighborBuilder.setGroup(lpg.getGroupName());
        if (importPolicy != null) {
          newNeighborBuilder.setImportPolicy(inboundRouteMapName);
        }
        newNeighborBuilder.setLocalAs(localAs);
        newNeighborBuilder.setLocalIp(updateSource);
        newNeighborBuilder.setExportPolicy(peerExportPolicyName);
        newNeighborBuilder.setSendCommunity(lpg.getSendCommunity());
        newNeighborBuilder.build();
      }
    }
    return newBgpProcess;
  }

  /**
   * Processes a {@link CiscoSourceNat} rule. This function performs two actions:
   *
   * <p>1. Record references to ACLs and NAT pools by the various parsed {@link CiscoSourceNat}
   * objects.
   *
   * <p>2. Convert to vendor-independent {@link SourceNat} objects if valid, aka, no undefined ACL
   * and valid output configuration.
   *
   * <p>Returns the vendor-independeng {@link SourceNat}, or {@code null} if the source NAT rule is
   * invalid.
   */
  @Nullable
  SourceNat processSourceNat(
      CiscoSourceNat nat, Interface iface, Map<String, IpAccessList> ipAccessLists) {
    String sourceNatAclName = nat.getAclName();
    if (sourceNatAclName == null) {
      // Source NAT rules must have an ACL; this rule is invalid.
      return null;
    }

    SourceNat convertedNat = new SourceNat();

    /* source nat acl */
    IpAccessList sourceNatAcl = ipAccessLists.get(sourceNatAclName);
    if (sourceNatAcl != null) {
      convertedNat.setAcl(sourceNatAcl);
    }

    /* source nat pool */
    String sourceNatPoolName = nat.getNatPool();
    if (sourceNatPoolName != null) {
      NatPool sourceNatPool = _natPools.get(sourceNatPoolName);
      if (sourceNatPool != null) {
        Ip firstIp = sourceNatPool.getFirst();
        if (firstIp != null) {
          Ip lastIp = sourceNatPool.getLast();
          convertedNat.setPoolIpFirst(firstIp);
          convertedNat.setPoolIpLast(lastIp);
        }
      }
    }

    // The source NAT rule is valid iff it has an ACL and a pool of IPs to NAT into.
    if (convertedNat.getAcl() != null && convertedNat.getPoolIpFirst() != null) {
      return convertedNat;
    } else {
      return null;
    }
  }

  private static final Pattern INTERFACE_WITH_SUBINTERFACE = Pattern.compile("^(.*)\\.(\\d+)$");

  /**
   * Returns the MTU that should be assigned to the given interface, taking into account
   * vendor-specific conventions such as Arista subinterfaces.
   */
  private int getInterfaceMtu(Interface iface) {
    if (_vendor == ConfigurationFormat.ARISTA) {
      Matcher m = INTERFACE_WITH_SUBINTERFACE.matcher(iface.getName());
      if (m.matches()) {
        String parentInterfaceName = m.group(1);
        Interface parentInterface = _interfaces.get(parentInterfaceName);
        if (parentInterface != null) {
          return parentInterface.getMtu();
        }
      }
    }

    return iface.getMtu();
  }

  private static IkeProposal toIkeProposal(IsakmpPolicy isakmpPolicy) {
    IkeProposal ikeProposal = new IkeProposal(isakmpPolicy.getName().toString());
    ikeProposal.setDiffieHellmanGroup(isakmpPolicy.getDiffieHellmanGroup());
    ikeProposal.setAuthenticationMethod(isakmpPolicy.getAuthenticationMethod());
    ikeProposal.setEncryptionAlgorithm(isakmpPolicy.getEncryptionAlgorithm());
    ikeProposal.setLifetimeSeconds(isakmpPolicy.getLifetimeSeconds());
    ikeProposal.setAuthenticationAlgorithm(isakmpPolicy.getHashAlgorithm());
    return ikeProposal;
  }

  private org.batfish.datamodel.Interface toInterface(
      Interface iface, Map<String, IpAccessList> ipAccessLists, Configuration c) {
    String name = iface.getName();
    org.batfish.datamodel.Interface newIface = new org.batfish.datamodel.Interface(name, c);
    if (newIface.getInterfaceType() == InterfaceType.VLAN) {
      newIface.setVlan(CommonUtil.getInterfaceVlanNumber(name));
    }
    String vrfName = iface.getVrf();
    Vrf vrf = _vrfs.computeIfAbsent(vrfName, Vrf::new);
    newIface.setDescription(iface.getDescription());
    newIface.setActive(iface.getActive());
    newIface.setChannelGroup(iface.getChannelGroup());
    newIface.setCryptoMap(iface.getCryptoMap());
    newIface.setAutoState(iface.getAutoState());
    newIface.setVrf(c.getVrfs().get(vrfName));
    if (iface.getBandwidth() == null) {
      newIface.setBandwidth(
          Interface.getDefaultBandwidth(iface.getName(), c.getConfigurationFormat()));
    } else {
      newIface.setBandwidth(iface.getBandwidth());
    }
    if (iface.getDhcpRelayClient()) {
      newIface.getDhcpRelayAddresses().addAll(_dhcpRelayServers);
    } else {
      newIface.getDhcpRelayAddresses().addAll(iface.getDhcpRelayAddresses());
    }
    newIface.setMtu(getInterfaceMtu(iface));
    newIface.setOspfPointToPoint(iface.getOspfPointToPoint());
    newIface.setProxyArp(iface.getProxyArp());
    newIface.setSpanningTreePortfast(iface.getSpanningTreePortfast());
    newIface.setSwitchport(iface.getSwitchport());
    newIface.setDeclaredNames(ImmutableSortedSet.copyOf(iface.getDeclaredNames()));

    // All prefixes is the combination of the interface prefix + any secondary prefixes.
    ImmutableSet.Builder<InterfaceAddress> allPrefixes = ImmutableSet.builder();
    if (iface.getAddress() != null) {
      newIface.setAddress(iface.getAddress());
      allPrefixes.add(iface.getAddress());
    }
    allPrefixes.addAll(iface.getSecondaryAddresses());
    newIface.setAllAddresses(allPrefixes.build());

    if (!iface.getOspfShutdown()) {
      Long ospfAreaLong = iface.getOspfArea();
      if (ospfAreaLong != null) {
        OspfProcess proc = vrf.getOspfProcess();
        if (proc != null) {
          if (iface.getOspfActive()) {
            proc.getActiveInterfaceList().add(name);
          }
          if (iface.getOspfPassive()) {
            proc.getPassiveInterfaceList().add(name);
          }
          for (InterfaceAddress address : newIface.getAllAddresses()) {
            Prefix prefix = address.getPrefix();
            OspfNetwork ospfNetwork = new OspfNetwork(prefix, ospfAreaLong);
            proc.getNetworks().add(ospfNetwork);
          }
        } else {
          _w.redFlag(
              "Interface: '" + name + "' contains OSPF settings, but there is no OSPF process");
        }
      }
      newIface.setOspfCost(iface.getOspfCost());
      newIface.setOspfDeadInterval(iface.getOspfDeadInterval());
      newIface.setOspfHelloMultiplier(iface.getOspfHelloMultiplier());
    }

    EigrpProcess eigrpProcess = vrf.getEigrpProcess();
    if (eigrpProcess != null) {
      /*
       * Some settings are here, others are set later when the EigrpProcess sets this
       * interface
       */
<<<<<<< HEAD
      newIface.setEigrp(
          EigrpInterfaceSettings.builder()
              .setBandwidth(iface.getBandwidth())
              .setDelay(iface.getDelay())
              .build());
    } else {
      if (iface.getDelay() != null) {
        _w.redFlag(
            "Interface: '"
                + iface.getName()
                + "' contains EIGRP settings, but there is no EIGRP process");
      }
=======
      EigrpInterfaceSettings.Builder builder = EigrpInterfaceSettings.builder();
      if (iface.getDelay() != null) {
        builder.setDelay(iface.getDelay());
      }
      newIface.setEigrp(builder.build());
>>>>>>> 1c01fef7
    }

    boolean level1 = false;
    boolean level2 = false;
    IsisProcess isisProcess = vrf.getIsisProcess();
    if (isisProcess != null) {
      switch (isisProcess.getLevel()) {
        case LEVEL_1:
          level1 = true;
          break;
        case LEVEL_1_2:
          level1 = true;
          level2 = true;
          break;
        case LEVEL_2:
          level2 = true;
          break;
        default:
          throw new VendorConversionException("Invalid IS-IS level");
      }
      IsisInterfaceSettings.Builder isisInterfaceSettingsBuilder = IsisInterfaceSettings.builder();
      IsisInterfaceLevelSettings levelSettings =
          IsisInterfaceLevelSettings.builder()
              .setCost(iface.getIsisCost())
              .setMode(iface.getIsisInterfaceMode())
              .build();
      if (level1) {
        isisInterfaceSettingsBuilder.setLevel1(levelSettings);
      }
      if (level2) {
        isisInterfaceSettingsBuilder.setLevel2(levelSettings);
      }
      newIface.setIsis(isisInterfaceSettingsBuilder.build());
    }

    // switch settings
    newIface.setAccessVlan(iface.getAccessVlan());
    newIface.setNativeVlan(iface.getNativeVlan());
    newIface.setSwitchportMode(iface.getSwitchportMode());
    SwitchportEncapsulationType encapsulation = iface.getSwitchportTrunkEncapsulation();
    if (encapsulation == null) { // no encapsulation set, so use default..
      // TODO: check if this is OK
      encapsulation = SwitchportEncapsulationType.DOT1Q;
    }
    newIface.setSwitchportTrunkEncapsulation(encapsulation);
    newIface.addAllowedRanges(iface.getAllowedVlans());

    String incomingFilterName = iface.getIncomingFilter();
    if (incomingFilterName != null) {
      newIface.setIncomingFilter(ipAccessLists.get(incomingFilterName));
    }
    String outgoingFilterName = iface.getOutgoingFilter();
    if (outgoingFilterName != null) {
      newIface.setOutgoingFilter(ipAccessLists.get(outgoingFilterName));
    }
    // Apply zone outgoing filter if necessary
    applyZoneFilter(iface, newIface, c);

    List<CiscoSourceNat> origSourceNats = iface.getSourceNats();
    if (origSourceNats != null) {
      // Process each of the CiscoSourceNats:
      //   1) Collect references to ACLs and NAT pools.
      //   2) For valid CiscoSourceNat rules, add them to the newIface source NATs list.
      newIface.setSourceNats(
          origSourceNats
              .stream()
              .map(nat -> processSourceNat(nat, iface, ipAccessLists))
              .filter(Objects::nonNull)
              .collect(ImmutableList.toImmutableList()));
    }
    String routingPolicyName = iface.getRoutingPolicy();
    if (routingPolicyName != null) {
      newIface.setRoutingPolicy(routingPolicyName);
    }
    return newIface;
  }

  private void applyZoneFilter(
      Interface iface, org.batfish.datamodel.Interface newIface, Configuration c) {
    String zoneName = iface.getSecurityZone();
    if (zoneName == null) {
      return;
    }
    SecurityZone securityZone = _securityZones.get(zoneName);
    if (securityZone == null) {
      return;
    }
    String zoneOutgoingAclName = computeZoneOutgoingAclName(zoneName);
    IpAccessList zoneOutgoingAcl = c.getIpAccessLists().get(zoneOutgoingAclName);
    if (zoneOutgoingAcl == null) {
      return;
    }
    String oldOutgoingFilterName = newIface.getOutgoingFilterName();
    if (oldOutgoingFilterName != null) {
      String combinedOutgoingAclName = computeCombinedOutgoingAclName(newIface.getName());
      IpAccessList combinedOutgoingAcl =
          IpAccessList.builder()
              .setOwner(c)
              .setName(combinedOutgoingAclName)
              .setLines(
                  ImmutableList.of(
                      IpAccessListLine.accepting()
                          .setMatchCondition(
                              new AndMatchExpr(
                                  ImmutableList.of(
                                      new PermittedByAcl(zoneOutgoingAclName),
                                      new PermittedByAcl(oldOutgoingFilterName)),
                                  String.format(
                                      "Permit if permitted by policy for zone '%s' and permitted by outgoing filter '%s'",
                                      zoneName, oldOutgoingFilterName)))
                          .build()))
              .build();
      newIface.setOutgoingFilter(combinedOutgoingAcl);
    } else {
      newIface.setOutgoingFilter(zoneOutgoingAcl);
    }
  }

  public static String computeCombinedOutgoingAclName(String interfaceName) {
    return String.format("~COMBINED_OUTGOING_ACL~%s~", interfaceName);
  }

  /**
   * For a given protocol, processes any redistribution policy that exists and adds any new policy
   * statements to {@code allOspfExportStatements}.
   */
  private void applyOspfRedistributionPolicy(
      OspfProcess proc,
      RoutingProtocol protocol,
      CiscoStructureUsage structureType,
      List<Statement> allOspfExportStatements) {
    OspfRedistributionPolicy policy = proc.getRedistributionPolicies().get(protocol);
    if (policy == null) {
      // There is no redistribution policy for this protocol.
      return;
    }

    If redistributionPolicy = convertOspfRedistributionPolicy(policy, proc, structureType);
    allOspfExportStatements.add(redistributionPolicy);
  }

  // For testing.
  If convertOspfRedistributionPolicy(
      OspfRedistributionPolicy policy, OspfProcess proc, CiscoStructureUsage structureType) {
    RoutingProtocol protocol = policy.getSourceProtocol();
    // All redistribution must match the specified protocol.
    Conjunction ospfExportConditions = new Conjunction();
    ospfExportConditions.getConjuncts().add(new MatchProtocol(protocol));

    // Do not redistribute the default route.
    ospfExportConditions.getConjuncts().add(NOT_DEFAULT_ROUTE);

    ImmutableList.Builder<Statement> ospfExportStatements = ImmutableList.builder();

    // Set the metric type and value.
    ospfExportStatements.add(new SetOspfMetricType(policy.getMetricType()));
    long metric =
        policy.getMetric() != null ? policy.getMetric() : proc.getDefaultMetric(_vendor, protocol);
    ospfExportStatements.add(new SetMetric(new LiteralLong(metric)));

    // If only classful routes should be redistributed, filter to classful routes.
    if (policy.getOnlyClassfulRoutes()) {
      ospfExportConditions.getConjuncts().add(RouteIsClassful.instance());
    }

    // If a route-map filter is present, honor it.
    String exportRouteMapName = policy.getRouteMap();
    if (exportRouteMapName != null) {
      RouteMap exportRouteMap = _routeMaps.get(exportRouteMapName);
      if (exportRouteMap != null) {
        ospfExportConditions.getConjuncts().add(new CallExpr(exportRouteMapName));
      }
    }

    ospfExportStatements.add(Statements.ExitAccept.toStaticStatement());

    // Construct the policy and add it before returning.
    return new If(
        "OSPF export routes for " + protocol.protocolName(),
        ospfExportConditions,
        ospfExportStatements.build(),
        ImmutableList.of());
  }

  private org.batfish.datamodel.ospf.OspfProcess toOspfProcess(
      OspfProcess proc, String vrfName, Configuration c, CiscoConfiguration oldConfig) {
    org.batfish.datamodel.ospf.OspfProcess newProcess =
        new org.batfish.datamodel.ospf.OspfProcess();
    org.batfish.datamodel.Vrf vrf = c.getVrfs().get(vrfName);

    if (proc.getMaxMetricRouterLsa()) {
      newProcess.setMaxMetricTransitLinks(OspfProcess.MAX_METRIC_ROUTER_LSA);
      if (proc.getMaxMetricIncludeStub()) {
        newProcess.setMaxMetricStubNetworks(OspfProcess.MAX_METRIC_ROUTER_LSA);
      }
      newProcess.setMaxMetricExternalNetworks(proc.getMaxMetricExternalLsa());
      newProcess.setMaxMetricSummaryNetworks(proc.getMaxMetricSummaryLsa());
    }

    newProcess.setProcessId(proc.getName());

    // establish areas and associated interfaces
    Map<Long, OspfArea> areas = newProcess.getAreas();
    Map<Long, ImmutableSortedSet.Builder<String>> areaInterfacesBuilders = new HashMap<>();
    // Sort networks with longer prefixes first, then lower start IPs and areas.
    SortedSet<OspfNetwork> networks =
        ImmutableSortedSet.copyOf(
            Comparator.<OspfNetwork>comparingInt(n -> n.getPrefix().getPrefixLength())
                .reversed()
                .thenComparing(n -> n.getPrefix().getStartIp())
                .thenComparingLong(OspfNetwork::getArea),
            proc.getNetworks());

    // Set RFC 1583 compatibility
    newProcess.setRfc1583Compatible(proc.getRfc1583Compatible());

    for (Entry<String, org.batfish.datamodel.Interface> e : vrf.getInterfaces().entrySet()) {
      String ifaceName = e.getKey();
      org.batfish.datamodel.Interface iface = e.getValue();
      InterfaceAddress interfaceAddress = iface.getAddress();
      if (interfaceAddress == null) {
        continue;
      }
      for (OspfNetwork network : networks) {
        Prefix networkPrefix = network.getPrefix();
        Ip networkAddress = networkPrefix.getStartIp();
        Ip maskedInterfaceAddress =
            interfaceAddress.getIp().getNetworkAddress(networkPrefix.getPrefixLength());
        if (maskedInterfaceAddress.equals(networkAddress)) {
          // we have a longest prefix match
          long areaNum = network.getArea();
          OspfArea newArea = areas.computeIfAbsent(areaNum, OspfArea::new);
          ImmutableSortedSet.Builder<String> newAreaInterfacesBuilder =
              areaInterfacesBuilders.computeIfAbsent(
                  areaNum, n -> ImmutableSortedSet.naturalOrder());
          newAreaInterfacesBuilder.add(ifaceName);
          iface.setOspfArea(newArea);
          iface.setOspfEnabled(true);
          boolean passive =
              proc.getPassiveInterfaceList().contains(iface.getName())
                  || (proc.getPassiveInterfaceDefault()
                      && !proc.getActiveInterfaceList().contains(iface.getName()));
          iface.setOspfPassive(passive);
          break;
        }
      }
      areaInterfacesBuilders.forEach(
          (areaNum, interfacesBuilder) ->
              areas.get(areaNum).setInterfaces(interfacesBuilder.build()));
    }
    proc.getNssas()
        .forEach(
            (areaId, nssaSettings) -> {
              if (!areas.containsKey(areaId)) {
                return;
              }
              areas.get(areaId).setStubType(StubType.NSSA);
              areas.get(areaId).setNssa(toNssaSettings(nssaSettings));
            });

    proc.getStubs()
        .forEach(
            (areaId, stubSettings) -> {
              if (!areas.containsKey(areaId)) {
                return;
              }
              areas.get(areaId).setStubType(StubType.STUB);
              areas.get(areaId).setStub(toStubSettings(stubSettings));
            });

    // create summarization filters for inter-area routes
    for (Entry<Long, Map<Prefix, OspfAreaSummary>> e1 : proc.getSummaries().entrySet()) {
      long areaLong = e1.getKey();
      Map<Prefix, OspfAreaSummary> summaries = e1.getValue();
      OspfArea area = areas.get(areaLong);
      String summaryFilterName = "~OSPF_SUMMARY_FILTER:" + vrfName + ":" + areaLong + "~";
      RouteFilterList summaryFilter = new RouteFilterList(summaryFilterName);
      c.getRouteFilterLists().put(summaryFilterName, summaryFilter);
      if (area == null) {
        area = new OspfArea(areaLong);
        areas.put(areaLong, area);
      }
      area.setSummaryFilter(summaryFilterName);
      for (Entry<Prefix, OspfAreaSummary> e2 : summaries.entrySet()) {
        Prefix prefix = e2.getKey();
        OspfAreaSummary summary = e2.getValue();
        int prefixLength = prefix.getPrefixLength();
        int filterMinPrefixLength =
            summary.getAdvertised()
                ? Math.min(Prefix.MAX_PREFIX_LENGTH, prefixLength + 1)
                : prefixLength;
        summaryFilter.addLine(
            new RouteFilterLine(
                LineAction.REJECT,
                new IpWildcard(prefix),
                new SubRange(filterMinPrefixLength, Prefix.MAX_PREFIX_LENGTH)));
      }
      area.setSummaries(ImmutableSortedMap.copyOf(summaries));
      summaryFilter.addLine(
          new RouteFilterLine(
              LineAction.ACCEPT,
              new IpWildcard(Prefix.ZERO),
              new SubRange(0, Prefix.MAX_PREFIX_LENGTH)));
    }

    String ospfExportPolicyName = "~OSPF_EXPORT_POLICY:" + vrfName + "~";
    RoutingPolicy ospfExportPolicy = new RoutingPolicy(ospfExportPolicyName, c);
    c.getRoutingPolicies().put(ospfExportPolicyName, ospfExportPolicy);
    List<Statement> ospfExportStatements = ospfExportPolicy.getStatements();
    newProcess.setExportPolicy(ospfExportPolicyName);

    // policy map for default information
    if (proc.getDefaultInformationOriginate()) {
      If ospfExportDefault = new If();
      ospfExportStatements.add(ospfExportDefault);
      ospfExportDefault.setComment("OSPF export default route");
      Conjunction ospfExportDefaultConditions = new Conjunction();
      List<Statement> ospfExportDefaultStatements = ospfExportDefault.getTrueStatements();
      ospfExportDefaultConditions.getConjuncts().add(MATCH_DEFAULT_ROUTE);
      long metric = proc.getDefaultInformationMetric();
      ospfExportDefaultStatements.add(new SetMetric(new LiteralLong(metric)));
      OspfMetricType metricType = proc.getDefaultInformationMetricType();
      ospfExportDefaultStatements.add(new SetOspfMetricType(metricType));
      // add default export map with metric
      String defaultOriginateMapName = proc.getDefaultInformationOriginateMap();
      boolean useAggregateDefaultOnly;
      if (defaultOriginateMapName != null) {
        useAggregateDefaultOnly = true;
        RoutingPolicy ospfDefaultGenerationPolicy =
            c.getRoutingPolicies().get(defaultOriginateMapName);
        if (ospfDefaultGenerationPolicy != null) {
          GeneratedRoute.Builder route = new GeneratedRoute.Builder();
          route.setNetwork(Prefix.ZERO);
          route.setAdmin(MAX_ADMINISTRATIVE_COST);
          route.setGenerationPolicy(defaultOriginateMapName);
          newProcess.getGeneratedRoutes().add(route.build());
        }
      } else if (proc.getDefaultInformationOriginateAlways()) {
        useAggregateDefaultOnly = true;
        // add generated aggregate with no precondition
        GeneratedRoute.Builder route = new GeneratedRoute.Builder();
        route.setNetwork(Prefix.ZERO);
        route.setAdmin(MAX_ADMINISTRATIVE_COST);
        newProcess.getGeneratedRoutes().add(route.build());
      } else {
        // do not generate an aggregate default route;
        // just redistribute any existing default route with the new metric
        useAggregateDefaultOnly = false;
      }
      if (useAggregateDefaultOnly) {
        ospfExportDefaultConditions
            .getConjuncts()
            .add(new MatchProtocol(RoutingProtocol.AGGREGATE));
      }
      ospfExportDefaultStatements.add(Statements.ExitAccept.toStaticStatement());
      ospfExportDefault.setGuard(ospfExportDefaultConditions);
    }

    // policy for redistributing connected routes
    applyOspfRedistributionPolicy(
        proc,
        RoutingProtocol.CONNECTED,
        CiscoStructureUsage.OSPF_REDISTRIBUTE_CONNECTED_MAP,
        ospfExportStatements);
    // ... for static routes
    applyOspfRedistributionPolicy(
        proc,
        RoutingProtocol.STATIC,
        CiscoStructureUsage.OSPF_REDISTRIBUTE_STATIC_MAP,
        ospfExportStatements);
    // ... for BGP routes
    applyOspfRedistributionPolicy(
        proc,
        RoutingProtocol.BGP,
        CiscoStructureUsage.OSPF_REDISTRIBUTE_BGP_MAP,
        ospfExportStatements);

    newProcess.setReferenceBandwidth(proc.getReferenceBandwidth());
    Ip routerId = proc.getRouterId();
    if (routerId == null) {
      routerId = CiscoConversions.getHighestIp(oldConfig.getInterfaces());
      if (routerId == Ip.ZERO) {
        _w.redFlag("No candidates for OSPF router-id");
        return null;
      }
    }
    newProcess.setRouterId(routerId);
    return newProcess;
  }

  private org.batfish.datamodel.ospf.StubSettings toStubSettings(StubSettings stubSettings) {
    return org.batfish.datamodel.ospf.StubSettings.builder()
        .setSuppressType3(stubSettings.getNoSummary())
        .build();
  }

  private org.batfish.datamodel.ospf.NssaSettings toNssaSettings(NssaSettings nssaSettings) {
    return org.batfish.datamodel.ospf.NssaSettings.builder()
        .setDefaultOriginateType(
            nssaSettings.getDefaultInformationOriginate()
                ? OspfDefaultOriginateType.INTER_AREA
                : OspfDefaultOriginateType.NONE)
        .setSuppressType3(nssaSettings.getNoSummary())
        .build();
  }

  private org.batfish.datamodel.RipProcess toRipProcess(
      RipProcess proc, String vrfName, Configuration c) {
    org.batfish.datamodel.RipProcess newProcess = new org.batfish.datamodel.RipProcess();
    org.batfish.datamodel.Vrf vrf = c.getVrfs().get(vrfName);

    // establish areas and associated interfaces
    SortedSet<Prefix> networks = proc.getNetworks();
    for (Entry<String, org.batfish.datamodel.Interface> e : vrf.getInterfaces().entrySet()) {
      String ifaceName = e.getKey();
      org.batfish.datamodel.Interface i = e.getValue();
      InterfaceAddress interfaceAddress = i.getAddress();
      if (interfaceAddress == null) {
        continue;
      }
      Prefix interfaceNetwork = interfaceAddress.getPrefix();
      if (networks.contains(interfaceNetwork)) {
        newProcess.getInterfaces().add(ifaceName);
        i.setRipEnabled(true);
        boolean passive =
            proc.getPassiveInterfaceList().contains(i.getName())
                || (proc.getPassiveInterfaceDefault()
                    && !proc.getActiveInterfaceList().contains(ifaceName));
        i.setOspfPassive(passive);
      }
    }

    String ripExportPolicyName = "~RIP_EXPORT_POLICY:" + vrfName + "~";
    RoutingPolicy ripExportPolicy = new RoutingPolicy(ripExportPolicyName, c);
    c.getRoutingPolicies().put(ripExportPolicyName, ripExportPolicy);
    List<Statement> ripExportStatements = ripExportPolicy.getStatements();
    newProcess.setExportPolicy(ripExportPolicyName);

    // policy map for default information
    if (proc.getDefaultInformationOriginate()) {
      If ripExportDefault = new If();
      ripExportStatements.add(ripExportDefault);
      ripExportDefault.setComment("RIP export default route");
      Conjunction ripExportDefaultConditions = new Conjunction();
      List<Statement> ripExportDefaultStatements = ripExportDefault.getTrueStatements();
      ripExportDefaultConditions.getConjuncts().add(MATCH_DEFAULT_ROUTE);
      long metric = proc.getDefaultInformationMetric();
      ripExportDefaultStatements.add(new SetMetric(new LiteralLong(metric)));
      // add default export map with metric
      String defaultOriginateMapName = proc.getDefaultInformationOriginateMap();
      if (defaultOriginateMapName != null) {
        RoutingPolicy ripDefaultGenerationPolicy =
            c.getRoutingPolicies().get(defaultOriginateMapName);
        if (ripDefaultGenerationPolicy != null) {
          GeneratedRoute.Builder route = new GeneratedRoute.Builder();
          route.setNetwork(Prefix.ZERO);
          route.setAdmin(MAX_ADMINISTRATIVE_COST);
          route.setGenerationPolicy(defaultOriginateMapName);
          newProcess.getGeneratedRoutes().add(route.build());
        }
      } else {
        // add generated aggregate with no precondition
        GeneratedRoute.Builder route = new GeneratedRoute.Builder();
        route.setNetwork(Prefix.ZERO);
        route.setAdmin(MAX_ADMINISTRATIVE_COST);
        newProcess.getGeneratedRoutes().add(route.build());
      }
      ripExportDefaultConditions.getConjuncts().add(new MatchProtocol(RoutingProtocol.AGGREGATE));
      ripExportDefaultStatements.add(Statements.ExitAccept.toStaticStatement());
      ripExportDefault.setGuard(ripExportDefaultConditions);
    }

    // policy for redistributing connected routes
    RipRedistributionPolicy rcp = proc.getRedistributionPolicies().get(RoutingProtocol.CONNECTED);
    if (rcp != null) {
      If ripExportConnected = new If();
      ripExportConnected.setComment("RIP export connected routes");
      Conjunction ripExportConnectedConditions = new Conjunction();
      ripExportConnectedConditions.getConjuncts().add(new MatchProtocol(RoutingProtocol.CONNECTED));
      List<Statement> ripExportConnectedStatements = ripExportConnected.getTrueStatements();

      Long metric = rcp.getMetric();
      boolean explicitMetric = metric != null;
      if (!explicitMetric) {
        metric = RipRedistributionPolicy.DEFAULT_REDISTRIBUTE_CONNECTED_METRIC;
      }
      ripExportStatements.add(new SetMetric(new LiteralLong(metric)));
      ripExportStatements.add(ripExportConnected);
      // add default export map with metric
      String exportConnectedRouteMapName = rcp.getRouteMap();
      if (exportConnectedRouteMapName != null) {
        RouteMap exportConnectedRouteMap = _routeMaps.get(exportConnectedRouteMapName);
        if (exportConnectedRouteMap != null) {
          ripExportConnectedConditions
              .getConjuncts()
              .add(new CallExpr(exportConnectedRouteMapName));
        }
      }
      ripExportConnectedStatements.add(Statements.ExitAccept.toStaticStatement());
      ripExportConnected.setGuard(ripExportConnectedConditions);
    }

    // policy map for redistributing static routes
    RipRedistributionPolicy rsp = proc.getRedistributionPolicies().get(RoutingProtocol.STATIC);
    if (rsp != null) {
      If ripExportStatic = new If();
      ripExportStatic.setComment("RIP export static routes");
      Conjunction ripExportStaticConditions = new Conjunction();
      ripExportStaticConditions.getConjuncts().add(new MatchProtocol(RoutingProtocol.STATIC));
      List<Statement> ripExportStaticStatements = ripExportStatic.getTrueStatements();
      ripExportStaticConditions.getConjuncts().add(NOT_DEFAULT_ROUTE);

      Long metric = rsp.getMetric();
      boolean explicitMetric = metric != null;
      if (!explicitMetric) {
        metric = RipRedistributionPolicy.DEFAULT_REDISTRIBUTE_STATIC_METRIC;
      }
      ripExportStatements.add(new SetMetric(new LiteralLong(metric)));
      ripExportStatements.add(ripExportStatic);
      // add export map with metric
      String exportStaticRouteMapName = rsp.getRouteMap();
      if (exportStaticRouteMapName != null) {
        RouteMap exportStaticRouteMap = _routeMaps.get(exportStaticRouteMapName);
        if (exportStaticRouteMap != null) {
          ripExportStaticConditions.getConjuncts().add(new CallExpr(exportStaticRouteMapName));
        }
      }
      ripExportStaticStatements.add(Statements.ExitAccept.toStaticStatement());
      ripExportStatic.setGuard(ripExportStaticConditions);
    }

    // policy map for redistributing bgp routes
    RipRedistributionPolicy rbp = proc.getRedistributionPolicies().get(RoutingProtocol.BGP);
    if (rbp != null) {
      If ripExportBgp = new If();
      ripExportBgp.setComment("RIP export bgp routes");
      Conjunction ripExportBgpConditions = new Conjunction();
      ripExportBgpConditions.getConjuncts().add(new MatchProtocol(RoutingProtocol.BGP));
      List<Statement> ripExportBgpStatements = ripExportBgp.getTrueStatements();
      ripExportBgpConditions.getConjuncts().add(NOT_DEFAULT_ROUTE);

      Long metric = rbp.getMetric();
      boolean explicitMetric = metric != null;
      if (!explicitMetric) {
        metric = RipRedistributionPolicy.DEFAULT_REDISTRIBUTE_BGP_METRIC;
      }
      ripExportStatements.add(new SetMetric(new LiteralLong(metric)));
      ripExportStatements.add(ripExportBgp);
      // add export map with metric
      String exportBgpRouteMapName = rbp.getRouteMap();
      if (exportBgpRouteMapName != null) {
        RouteMap exportBgpRouteMap = _routeMaps.get(exportBgpRouteMapName);
        if (exportBgpRouteMap != null) {
          ripExportBgpConditions.getConjuncts().add(new CallExpr(exportBgpRouteMapName));
        }
      }
      ripExportBgpStatements.add(Statements.ExitAccept.toStaticStatement());
      ripExportBgp.setGuard(ripExportBgpConditions);
    }
    return newProcess;
  }

  private RoutingPolicy toRoutingPolicy(final Configuration c, RouteMap map) {
    boolean hasContinue =
        map.getClauses().values().stream().anyMatch(clause -> clause.getContinueLine() != null);
    if (hasContinue) {
      return toRoutingPolicies(c, map);
    }
    RoutingPolicy output = new RoutingPolicy(map.getName(), c);
    List<Statement> statements = output.getStatements();
    Map<Integer, If> clauses = new HashMap<>();
    // descend map so continue targets are available
    If followingClause = null;
    for (Entry<Integer, RouteMapClause> e : map.getClauses().descendingMap().entrySet()) {
      int clauseNumber = e.getKey();
      RouteMapClause rmClause = e.getValue();
      String clausePolicyName = getRouteMapClausePolicyName(map, clauseNumber);
      Conjunction conj = new Conjunction();
      // match ipv4s must be disjoined with match ipv6
      Disjunction matchIpOrPrefix = new Disjunction();
      for (RouteMapMatchLine rmMatch : rmClause.getMatchList()) {
        BooleanExpr matchExpr = rmMatch.toBooleanExpr(c, this, _w);
        if (rmMatch instanceof RouteMapMatchIpAccessListLine
            || rmMatch instanceof RouteMapMatchIpPrefixListLine
            || rmMatch instanceof RouteMapMatchIpv6AccessListLine
            || rmMatch instanceof RouteMapMatchIpv6PrefixListLine) {
          matchIpOrPrefix.getDisjuncts().add(matchExpr);
        } else {
          conj.getConjuncts().add(matchExpr);
        }
      }
      if (!matchIpOrPrefix.getDisjuncts().isEmpty()) {
        conj.getConjuncts().add(matchIpOrPrefix);
      }
      If ifExpr = new If();
      clauses.put(clauseNumber, ifExpr);
      ifExpr.setComment(clausePolicyName);
      ifExpr.setGuard(conj);
      List<Statement> matchStatements = ifExpr.getTrueStatements();
      for (RouteMapSetLine rmSet : rmClause.getSetList()) {
        rmSet.applyTo(matchStatements, this, c, _w);
      }
      switch (rmClause.getAction()) {
        case ACCEPT:
          matchStatements.add(Statements.ReturnTrue.toStaticStatement());
          break;

        case REJECT:
          matchStatements.add(Statements.ReturnFalse.toStaticStatement());
          break;

        default:
          throw new BatfishException("Invalid action");
      }
      if (followingClause != null) {
        ifExpr.getFalseStatements().add(followingClause);
      } else {
        ifExpr.getFalseStatements().add(Statements.ReturnLocalDefaultAction.toStaticStatement());
      }
      followingClause = ifExpr;
    }
    statements.add(followingClause);
    return output;
  }

  private RoutingPolicy toRoutingPolicies(Configuration c, RouteMap map) {
    RoutingPolicy output = new RoutingPolicy(map.getName(), c);
    List<Statement> statements = output.getStatements();
    Map<Integer, RoutingPolicy> clauses = new HashMap<>();
    // descend map so continue targets are available
    RoutingPolicy followingClause = null;
    Integer followingClauseNumber = null;
    for (Entry<Integer, RouteMapClause> e : map.getClauses().descendingMap().entrySet()) {
      int clauseNumber = e.getKey();
      RouteMapClause rmClause = e.getValue();
      String clausePolicyName = getRouteMapClausePolicyName(map, clauseNumber);
      Conjunction conj = new Conjunction();
      // match ipv4s must be disjoined with match ipv6
      Disjunction matchIpOrPrefix = new Disjunction();
      for (RouteMapMatchLine rmMatch : rmClause.getMatchList()) {
        BooleanExpr matchExpr = rmMatch.toBooleanExpr(c, this, _w);
        if (rmMatch instanceof RouteMapMatchIpAccessListLine
            || rmMatch instanceof RouteMapMatchIpPrefixListLine
            || rmMatch instanceof RouteMapMatchIpv6AccessListLine
            || rmMatch instanceof RouteMapMatchIpv6PrefixListLine) {
          matchIpOrPrefix.getDisjuncts().add(matchExpr);
        } else {
          conj.getConjuncts().add(matchExpr);
        }
      }
      if (!matchIpOrPrefix.getDisjuncts().isEmpty()) {
        conj.getConjuncts().add(matchIpOrPrefix);
      }
      RoutingPolicy clausePolicy = new RoutingPolicy(clausePolicyName, c);
      c.getRoutingPolicies().put(clausePolicyName, clausePolicy);
      If ifStatement = new If();
      clausePolicy.getStatements().add(ifStatement);
      clauses.put(clauseNumber, clausePolicy);
      ifStatement.setComment(clausePolicyName);
      ifStatement.setGuard(conj);
      List<Statement> onMatchStatements = ifStatement.getTrueStatements();
      for (RouteMapSetLine rmSet : rmClause.getSetList()) {
        rmSet.applyTo(onMatchStatements, this, c, _w);
      }
      RouteMapContinue continueStatement = rmClause.getContinueLine();
      Integer continueTarget = null;
      RoutingPolicy continueTargetPolicy = null;
      if (continueStatement != null) {
        continueTarget = continueStatement.getTarget();
        if (continueTarget == null) {
          continueTarget = followingClauseNumber;
        }
        if (continueTarget != null) {
          if (continueTarget <= clauseNumber) {
            throw new BatfishException("Can only continue to later clause");
          }
          continueTargetPolicy = clauses.get(continueTarget);
          if (continueTargetPolicy == null) {
            String name = "clause: '" + continueTarget + "' in route-map: '" + map.getName() + "'";
            undefined(
                CiscoStructureType.ROUTE_MAP_CLAUSE,
                name,
                CiscoStructureUsage.ROUTE_MAP_CONTINUE,
                continueStatement.getStatementLine());
            continueStatement = null;
          }
        } else {
          continueStatement = null;
        }
      }
      switch (rmClause.getAction()) {
        case ACCEPT:
          if (continueStatement == null) {
            onMatchStatements.add(Statements.ExitAccept.toStaticStatement());
          } else {
            onMatchStatements.add(Statements.SetDefaultActionAccept.toStaticStatement());
            onMatchStatements.add(new CallStatement(continueTargetPolicy.getName()));
          }
          break;

        case REJECT:
          onMatchStatements.add(Statements.ExitReject.toStaticStatement());
          break;

        default:
          throw new BatfishException("Invalid action");
      }
      if (followingClause != null) {
        ifStatement.getFalseStatements().add(new CallStatement(followingClause.getName()));
      } else {
        ifStatement
            .getFalseStatements()
            .add(Statements.ReturnLocalDefaultAction.toStaticStatement());
      }
      followingClause = clausePolicy;
      followingClauseNumber = clauseNumber;
    }
    statements.add(new CallStatement(followingClause.getName()));
    return output;
  }

  private RoutingPolicy toRoutingPolicy(Configuration c, RoutePolicy routePolicy) {
    String name = routePolicy.getName();
    RoutingPolicy rp = new RoutingPolicy(name, c);
    List<Statement> statements = rp.getStatements();
    for (RoutePolicyStatement routePolicyStatement : routePolicy.getStatements()) {
      routePolicyStatement.applyTo(statements, this, c, _w);
    }
    If nonBoolean =
        new If(
            BooleanExprs.CALL_STATEMENT_CONTEXT,
            Collections.singletonList(Statements.Return.toStaticStatement()),
            Collections.singletonList(Statements.DefaultAction.toStaticStatement()));
    @SuppressWarnings("unused") // TODO(https://github.com/batfish/batfish/issues/1306)
    If endPolicy =
        new If(
            BooleanExprs.CALL_EXPR_CONTEXT,
            Collections.singletonList(Statements.ReturnLocalDefaultAction.toStaticStatement()),
            Collections.singletonList(nonBoolean));
    return rp;
  }

  @Override
  public String toString() {
    if (_hostname != null) {
      return getClass().getSimpleName() + "<" + _hostname + ">";
    } else {
      return super.toString();
    }
  }

  @Override
  public Configuration toVendorIndependentConfiguration() {
    final Configuration c = new Configuration(_hostname, _vendor);
    c.getVendorFamily().setCisco(_cf);
    c.setDefaultInboundAction(LineAction.ACCEPT);
    c.setDefaultCrossZoneAction(LineAction.ACCEPT);
    c.setDnsServers(_dnsServers);
    c.setDnsSourceInterface(_dnsSourceInterface);
    c.setDomainName(_domainName);
    c.setNormalVlanRange(new SubRange(VLAN_NORMAL_MIN_CISCO, VLAN_NORMAL_MAX_CISCO));
    c.setTacacsServers(_tacacsServers);
    c.setTacacsSourceInterface(_tacacsSourceInterface);
    c.setNtpSourceInterface(_ntpSourceInterface);
    if (_cf.getNtp() != null) {
      c.setNtpServers(new TreeSet<>(_cf.getNtp().getServers().keySet()));
    }
    if (_cf.getLogging() != null) {
      c.setLoggingSourceInterface(_cf.getLogging().getSourceInterface());
      c.setLoggingServers(new TreeSet<>(_cf.getLogging().getHosts().keySet()));
    }
    c.setSnmpSourceInterface(_snmpSourceInterface);

    processLines();
    processFailoverSettings();

    // remove line login authentication lists if they don't exist
    for (Line line : _cf.getLines().values()) {
      String list = line.getLoginAuthentication();
      if (list == null) {
        continue;
      }
      boolean found = false;
      Aaa aaa = _cf.getAaa();
      if (aaa != null) {
        AaaAuthentication authentication = aaa.getAuthentication();
        if (authentication != null) {
          AaaAuthenticationLogin login = authentication.getLogin();
          if (login != null && login.getLists().containsKey(list)) {
            found = true;
          }
        }
      }
      if (!found) {
        line.setLoginAuthentication(null);
      }
    }

    // initialize vrfs
    for (String vrfName : _vrfs.keySet()) {
      c.getVrfs().put(vrfName, new org.batfish.datamodel.Vrf(vrfName));
    }

    // snmp server
    if (_snmpServer != null) {
      String snmpServerVrf = _snmpServer.getVrf();
      c.getVrfs().get(snmpServerVrf).setSnmpServer(_snmpServer);
    }

    // convert as path access lists to vendor independent format
    for (IpAsPathAccessList pathList : _asPathAccessLists.values()) {
      AsPathAccessList apList = CiscoConversions.toAsPathAccessList(pathList);
      c.getAsPathAccessLists().put(apList.getName(), apList);
    }

    // convert as-path-sets to vendor independent format
    for (AsPathSet asPathSet : _asPathSets.values()) {
      AsPathAccessList apList = CiscoConversions.toAsPathAccessList(asPathSet);
      c.getAsPathAccessLists().put(apList.getName(), apList);
    }

    // convert standard/expanded community lists to community lists
    for (StandardCommunityList scList : _standardCommunityLists.values()) {
      ExpandedCommunityList ecList = scList.toExpandedCommunityList();
      CommunityList cList = CiscoConversions.toCommunityList(ecList);
      c.getCommunityLists().put(cList.getName(), cList);
    }
    for (ExpandedCommunityList ecList : _expandedCommunityLists.values()) {
      CommunityList cList = CiscoConversions.toCommunityList(ecList);
      c.getCommunityLists().put(cList.getName(), cList);
    }

    // convert prefix lists to route filter lists
    for (PrefixList prefixList : _prefixLists.values()) {
      RouteFilterList newRouteFilterList = CiscoConversions.toRouteFilterList(prefixList);
      c.getRouteFilterLists().put(newRouteFilterList.getName(), newRouteFilterList);
    }

    // convert ipv6 prefix lists to route6 filter lists
    for (Prefix6List prefixList : _prefix6Lists.values()) {
      Route6FilterList newRouteFilterList = CiscoConversions.toRoute6FilterList(prefixList);
      c.getRoute6FilterLists().put(newRouteFilterList.getName(), newRouteFilterList);
    }

    // convert standard/extended access lists to access lists or route filter
    // lists
    List<ExtendedAccessList> allACLs = new ArrayList<>();
    for (StandardAccessList saList : _standardAccessLists.values()) {
      ExtendedAccessList eaList = saList.toExtendedAccessList();
      allACLs.add(eaList);
    }
    allACLs.addAll(_extendedAccessLists.values());
    for (ExtendedAccessList eaList : allACLs) {
      if (usedForRouting(eaList)) {
        RouteFilterList rfList = CiscoConversions.toRouteFilterList(eaList);
        c.getRouteFilterLists().put(rfList.getName(), rfList);
      }
      IpAccessList ipaList = CiscoConversions.toIpAccessList(eaList, this._objectGroups);
      c.getIpAccessLists().put(ipaList.getName(), ipaList);
    }

    // convert each NetworkObject and NetworkObjectGroup to IpSpace
    _networkObjectGroups.forEach(
        (name, networkObjectGroup) ->
            c.getIpSpaces().put(name, CiscoConversions.toIpSpace(networkObjectGroup)));
    _networkObjectGroups
        .keySet()
        .forEach(
            name ->
                c.getIpSpaceMetadata()
                    .put(
                        name,
                        new IpSpaceMetadata(
                            name, CiscoStructureType.NETWORK_OBJECT_GROUP.getDescription())));
    _networkObjects.forEach(
        (name, networkObject) -> c.getIpSpaces().put(name, networkObject.getIpSpace()));
    _networkObjects
        .keySet()
        .forEach(
            name ->
                c.getIpSpaceMetadata()
                    .put(
                        name,
                        new IpSpaceMetadata(
                            name, CiscoStructureType.NETWORK_OBJECT.getDescription())));

    // convert each ProtocolObjectGroup to IpAccessList
    _protocolObjectGroups.forEach(
        (name, protocolObjectGroup) ->
            c.getIpAccessLists()
                .put(computeProtocolObjectGroupAclName(name), toIpAccessList(protocolObjectGroup)));

    // convert each ServiceObject and ServiceObjectGroup to IpAccessList
    _serviceObjectGroups.forEach(
        (name, serviceObjectGroup) ->
            c.getIpAccessLists()
                .put(
                    computeServiceObjectGroupAclName(name),
                    CiscoConversions.toIpAccessList(serviceObjectGroup)));
    _serviceObjects.forEach(
        (name, serviceObject) ->
            c.getIpAccessLists()
                .put(
                    computeServiceObjectAclName(name),
                    CiscoConversions.toIpAccessList(serviceObject)));

    // convert standard/extended ipv6 access lists to ipv6 access lists or
    // route6 filter
    // lists
    List<ExtendedIpv6AccessList> allIpv6ACLs = new ArrayList<>();
    for (StandardIpv6AccessList saList : _standardIpv6AccessLists.values()) {
      ExtendedIpv6AccessList eaList = saList.toExtendedIpv6AccessList();
      allIpv6ACLs.add(eaList);
    }
    allIpv6ACLs.addAll(_extendedIpv6AccessLists.values());
    for (ExtendedIpv6AccessList eaList : allIpv6ACLs) {
      if (usedForRouting(eaList)) {
        Route6FilterList rfList = CiscoConversions.toRoute6FilterList(eaList);
        c.getRoute6FilterLists().put(rfList.getName(), rfList);
      }
      Ip6AccessList ipaList = CiscoConversions.toIp6AccessList(eaList);
      c.getIp6AccessLists().put(ipaList.getName(), ipaList);
    }

    // convert route maps to policy maps
    Set<RouteMap> routingRouteMaps = getRoutingRouteMaps();
    for (RouteMap map : _routeMaps.values()) {
      convertForPurpose(routingRouteMaps, map);
      // convert route maps to RoutingPolicy objects
      RoutingPolicy newPolicy = toRoutingPolicy(c, map);
      c.getRoutingPolicies().put(newPolicy.getName(), newPolicy);
    }

    // convert RoutePolicy to RoutingPolicy
    for (RoutePolicy routePolicy : _routePolicies.values()) {
      RoutingPolicy routingPolicy = toRoutingPolicy(c, routePolicy);
      c.getRoutingPolicies().put(routingPolicy.getName(), routingPolicy);
    }

    createInspectClassMapAcls(c);

    // create inspect policy-map ACLs
    createInspectPolicyMapAcls(c);

    // create zones
    _securityZones.forEach((name, securityZone) -> c.getZones().put(name, new Zone(name)));

    // populate zone interfaces
    _interfaces.forEach(
        (ifaceName, iface) -> {
          String zoneName = iface.getSecurityZone();
          if (zoneName == null) {
            return;
          }
          Zone zone = c.getZones().get(zoneName);
          if (zone == null) {
            return;
          }
          zone.setInterfaces(
              ImmutableSet.<String>builder().addAll(zone.getInterfaces()).add(ifaceName).build());
        });

    // create zone policies
    createZoneAcls(c);

    // convert interfaces
    _interfaces.forEach(
        (ifaceName, iface) -> {
          org.batfish.datamodel.Interface newInterface =
              toInterface(iface, c.getIpAccessLists(), c);
          String vrfName = iface.getVrf();
          if (vrfName == null) {
            throw new BatfishException("Missing vrf name for iface: '" + iface.getName() + "'");
          }
          c.getInterfaces().put(ifaceName, newInterface);
          c.getVrfs().get(vrfName).getInterfaces().put(ifaceName, newInterface);
        });

    // apply vrrp settings to interfaces
    applyVrrp(c);

    // ISAKMP policies to IKE proposals
    for (Entry<Integer, IsakmpPolicy> e : _isakmpPolicies.entrySet()) {
      IkeProposal ikeProposal = toIkeProposal(e.getValue());
      c.getIkeProposals().put(ikeProposal.getName(), ikeProposal);

      IkePhase1Proposal ikePhase1Proposal = toIkePhase1Proposal(e.getValue());
      c.getIkePhase1Proposals().put(ikePhase1Proposal.getName(), ikePhase1Proposal);
    }
    resolveKeyringIsakmpProfileAddresses();
    resolveTunnelSourceInterfaces();

    resolveKeyringIfaceNames(_interfaces, _keyrings);
    resolveIsakmpProfileIfaceNames(_interfaces, _isakmpProfiles);
    resolveTunnelIfaceNames(_interfaces);

    addIkePoliciesAndGateways(c);

    // keyrings to IKE phase 1 keys
    ImmutableSortedMap.Builder<String, IkePhase1Key> ikePhase1KeysBuilder =
        ImmutableSortedMap.naturalOrder();
    _keyrings
        .values()
        .forEach(keyring -> ikePhase1KeysBuilder.put(keyring.getName(), toIkePhase1Key(keyring)));

    c.setIkePhase1Keys(ikePhase1KeysBuilder.build());

    // ISAKMP profiles to IKE phase 1 policies
    _isakmpProfiles
        .values()
        .forEach(
            isakmpProfile ->
                c.getIkePhase1Policies()
                    .put(isakmpProfile.getName(), toIkePhase1Policy(isakmpProfile, this, c, _w)));

    // convert ipsec transform sets
    ImmutableSortedMap.Builder<String, IpsecPhase2Proposal> ipsecPhase2ProposalsBuilder =
        ImmutableSortedMap.naturalOrder();
    for (Entry<String, IpsecTransformSet> e : _ipsecTransformSets.entrySet()) {
      c.getIpsecProposals().put(e.getKey(), toIpsecProposal(e.getValue()));
      ipsecPhase2ProposalsBuilder.put(e.getKey(), toIpsecPhase2Proposal(e.getValue()));
    }
    c.setIpsecPhase2Proposals(ipsecPhase2ProposalsBuilder.build());

    // ipsec policies
    ImmutableSortedMap.Builder<String, IpsecPhase2Policy> ipsecPhase2PoliciesBuilder =
        ImmutableSortedMap.naturalOrder();
    for (IpsecProfile ipsecProfile : _ipsecProfiles.values()) {
      IpsecPolicy ipsecPolicy = toIpSecPolicy(c, ipsecProfile);
      c.getIpsecPolicies().put(ipsecPolicy.getName(), ipsecPolicy);
      ipsecPhase2PoliciesBuilder.put(ipsecPolicy.getName(), toIpsecPhase2Policy(ipsecProfile));
    }
    c.setIpsecPhase2Policies(ipsecPhase2PoliciesBuilder.build());

    // crypto-map sets
    for (CryptoMapSet cryptoMapSet : _cryptoMapSets.values()) {
      convertCryptoMapSet(c, cryptoMapSet, _cryptoMapSets, _w);
    }

    // IPSec vpns
    ImmutableSortedMap.Builder<String, IpsecPeerConfig> ipsecPeerConfigBuilder =
        ImmutableSortedMap.naturalOrder();
    ipsecPeerConfigBuilder.putAll(c.getIpsecPeerconfigs());
    for (Entry<String, Interface> e : _interfaces.entrySet()) {
      String name = e.getKey();
      Interface iface = e.getValue();
      Tunnel tunnel = iface.getTunnel();
      if (tunnel != null && tunnel.getMode() == TunnelMode.IPSEC) {
        if (tunnel.getIpsecProfileName() == null) {
          _w.redFlag(String.format("No IPSec Profile set for IPSec tunnel %s", name));
          continue;
        }
        IpsecVpn ipsecVpn = new IpsecVpn(name, c);
        ipsecVpn.setBindInterface(c.getInterfaces().get(name));
        ipsecVpn.setIpsecPolicy(c.getIpsecPolicies().get(tunnel.getIpsecProfileName()));
        Ip source = tunnel.getSourceAddress();
        Ip destination = tunnel.getDestination();
        if (source == null || destination == null) {
          _w.redFlag("Can't match IkeGateway: tunnel source or destination is not set for " + name);
        } else {
          for (IkeGateway ikeGateway : c.getIkeGateways().values()) {
            if (source.equals(ikeGateway.getLocalIp())
                && destination.equals(ikeGateway.getAddress())) {
              ipsecVpn.setIkeGateway(ikeGateway);
            }
          }
          if (ipsecVpn.getIkeGateway() == null) {
            _w.redFlag("Can't find matching IkeGateway for " + name);
          }
        }
        c.getIpsecVpns().put(ipsecVpn.getName(), ipsecVpn);
        // convert to IpsecPeerConfig
        ipsecPeerConfigBuilder.put(name, toIpsecPeerConfig(tunnel, name, this, c));
      }
    }
    c.setIpsecPeerConfigs(ipsecPeerConfigBuilder.build());

    // convert routing processes
    _vrfs.forEach(
        (vrfName, vrf) -> {
          org.batfish.datamodel.Vrf newVrf = c.getVrfs().get(vrfName);

          // description
          newVrf.setDescription(vrf.getDescription());

          // add snmp trap servers to main list
          if (newVrf.getSnmpServer() != null) {
            c.getSnmpTrapServers().addAll(newVrf.getSnmpServer().getHosts().keySet());
          }

          // convert static routes
          for (StaticRoute staticRoute : vrf.getStaticRoutes()) {
            newVrf.getStaticRoutes().add(CiscoConversions.toStaticRoute(c, staticRoute));
          }

          // convert rip process
          RipProcess ripProcess = vrf.getRipProcess();
          if (ripProcess != null) {
            org.batfish.datamodel.RipProcess newRipProcess = toRipProcess(ripProcess, vrfName, c);
            newVrf.setRipProcess(newRipProcess);
          }

          // convert ospf process
          OspfProcess ospfProcess = vrf.getOspfProcess();
          if (ospfProcess != null) {
            org.batfish.datamodel.ospf.OspfProcess newOspfProcess =
                toOspfProcess(ospfProcess, vrfName, c, this);
            newVrf.setOspfProcess(newOspfProcess);
          }

          // convert eigrp process
          EigrpProcess eigrpProcess = vrf.getEigrpProcess();
          if (eigrpProcess != null) {
            org.batfish.datamodel.eigrp.EigrpProcess newEigrpProcess =
                CiscoConversions.toEigrpProcess(eigrpProcess, vrfName, c, this);
            newVrf.setEigrpProcess(newEigrpProcess);
          }

          // convert isis process
          IsisProcess isisProcess = vrf.getIsisProcess();
          if (isisProcess != null) {
            org.batfish.datamodel.isis.IsisProcess newIsisProcess =
                CiscoConversions.toIsisProcess(isisProcess, c, this);
            newVrf.setIsisProcess(newIsisProcess);
          }

          // convert bgp process (non-NX-OS)
          BgpProcess bgpProcess = vrf.getBgpProcess();
          if (bgpProcess != null) {
            org.batfish.datamodel.BgpProcess newBgpProcess = toBgpProcess(c, bgpProcess, vrfName);
            newVrf.setBgpProcess(newBgpProcess);
          }

          // convert NX-OS BGP configuration
          CiscoNxBgpVrfConfiguration nxBgp = vrf.getBgpNxConfig();
          if (nxBgp != null) {
            org.batfish.datamodel.BgpProcess newBgpProcess =
                toNxBgpProcess(c, getNxBgpGlobalConfiguration(), nxBgp, vrfName);
            newVrf.setBgpProcess(newBgpProcess);
          }
        });

    // warn about references to undefined peer groups
    for (Entry<String, Integer> e : _undefinedPeerGroups.entrySet()) {
      undefined(
          CiscoStructureType.BGP_PEER_GROUP,
          e.getKey(),
          CiscoStructureUsage.BGP_NEIGHBOR_STATEMENT,
          e.getValue());
    }

    markConcreteStructure(
        CiscoStructureType.COMMUNITY_SET,
        CiscoStructureUsage.ROUTE_POLICY_COMMUNITY_MATCHES_ANY,
        CiscoStructureUsage.ROUTE_POLICY_COMMUNITY_MATCHES_EVERY,
        CiscoStructureUsage.ROUTE_POLICY_DELETE_COMMUNITY_IN,
        CiscoStructureUsage.ROUTE_POLICY_SET_COMMUNITY);

    markConcreteStructure(
        CiscoStructureType.SECURITY_ZONE_PAIR, CiscoStructureUsage.SECURITY_ZONE_PAIR_SELF_REF);

    markConcreteStructure(
        CiscoStructureType.INTERFACE,
        CiscoStructureUsage.BGP_UPDATE_SOURCE_INTERFACE,
        CiscoStructureUsage.INTERFACE_SELF_REF,
        CiscoStructureUsage.SERVICE_POLICY_INTERFACE,
        CiscoStructureUsage.ROUTER_VRRP_INTERFACE);

    // mark references to ACLs that may not appear in data model
    markIpOrMacAcls(
        CiscoStructureUsage.CLASS_MAP_ACCESS_GROUP, CiscoStructureUsage.CLASS_MAP_ACCESS_LIST);
    markIpv4Acls(
        CiscoStructureUsage.CONTROL_PLANE_ACCESS_GROUP,
        CiscoStructureUsage.INTERFACE_IGMP_STATIC_GROUP_ACL,
        CiscoStructureUsage.INTERFACE_INCOMING_FILTER,
        CiscoStructureUsage.INTERFACE_IP_VERIFY_ACCESS_LIST,
        CiscoStructureUsage.INTERFACE_OUTGOING_FILTER,
        CiscoStructureUsage.INTERFACE_PIM_NEIGHBOR_FILTER,
        CiscoStructureUsage.IP_NAT_DESTINATION_ACCESS_LIST,
        CiscoStructureUsage.IP_NAT_SOURCE_ACCESS_LIST,
        CiscoStructureUsage.LINE_ACCESS_CLASS_LIST,
        CiscoStructureUsage.MANAGEMENT_SSH_ACCESS_GROUP,
        CiscoStructureUsage.MANAGEMENT_TELNET_ACCESS_GROUP,
        CiscoStructureUsage.MSDP_PEER_SA_LIST,
        CiscoStructureUsage.NTP_ACCESS_GROUP,
        CiscoStructureUsage.PIM_ACCEPT_REGISTER_ACL,
        CiscoStructureUsage.PIM_ACCEPT_RP_ACL,
        CiscoStructureUsage.PIM_RP_ADDRESS_ACL,
        CiscoStructureUsage.PIM_RP_ANNOUNCE_FILTER,
        CiscoStructureUsage.PIM_RP_CANDIDATE_ACL,
        CiscoStructureUsage.PIM_SEND_RP_ANNOUNCE_ACL,
        CiscoStructureUsage.PIM_SPT_THRESHOLD_ACL,
        CiscoStructureUsage.ROUTE_MAP_MATCH_IPV4_ACCESS_LIST,
        CiscoStructureUsage.SNMP_SERVER_COMMUNITY_ACL4,
        CiscoStructureUsage.SSH_IPV4_ACL);
    markIpv6Acls(
        CiscoStructureUsage.LINE_ACCESS_CLASS_LIST6,
        CiscoStructureUsage.NTP_ACCESS_GROUP,
        CiscoStructureUsage.ROUTE_MAP_MATCH_IPV6_ACCESS_LIST,
        CiscoStructureUsage.SNMP_SERVER_COMMUNITY_ACL6,
        CiscoStructureUsage.SSH_IPV6_ACL);
    markAcls(
        CiscoStructureUsage.COPS_LISTENER_ACCESS_LIST,
        CiscoStructureUsage.CRYPTO_MAP_IPSEC_ISAKMP_ACL,
        CiscoStructureUsage.INSPECT_CLASS_MAP_MATCH_ACCESS_GROUP,
        CiscoStructureUsage.INTERFACE_IGMP_ACCESS_GROUP_ACL,
        CiscoStructureUsage.INTERFACE_IP_INBAND_ACCESS_GROUP,
        CiscoStructureUsage.RIP_DISTRIBUTE_LIST,
        CiscoStructureUsage.ROUTER_ISIS_DISTRIBUTE_LIST_ACL,
        CiscoStructureUsage.SNMP_SERVER_FILE_TRANSFER_ACL,
        CiscoStructureUsage.SNMP_SERVER_TFTP_SERVER_LIST,
        CiscoStructureUsage.SNMP_SERVER_COMMUNITY_ACL,
        CiscoStructureUsage.SSH_ACL,
        CiscoStructureUsage.WCCP_GROUP_LIST,
        CiscoStructureUsage.WCCP_REDIRECT_LIST,
        CiscoStructureUsage.WCCP_SERVICE_LIST);

    markCommunityLists(
        CiscoStructureUsage.ROUTE_MAP_ADD_COMMUNITY,
        CiscoStructureUsage.ROUTE_MAP_DELETE_COMMUNITY,
        CiscoStructureUsage.ROUTE_MAP_MATCH_COMMUNITY_LIST,
        CiscoStructureUsage.ROUTE_MAP_SET_COMMUNITY);

    markConcreteStructure(
        CiscoStructureType.PREFIX_LIST,
        CiscoStructureUsage.BGP_INBOUND_PREFIX_LIST,
        CiscoStructureUsage.BGP_OUTBOUND_PREFIX_LIST,
        CiscoStructureUsage.ROUTE_MAP_MATCH_IPV4_PREFIX_LIST);
    markConcreteStructure(
        CiscoStructureType.PREFIX6_LIST,
        CiscoStructureUsage.BGP_INBOUND_PREFIX6_LIST,
        CiscoStructureUsage.BGP_OUTBOUND_PREFIX6_LIST,
        CiscoStructureUsage.ROUTE_MAP_MATCH_IPV6_PREFIX_LIST);

    markConcreteStructure(
        CiscoStructureType.PREFIX_SET, CiscoStructureUsage.ROUTE_POLICY_PREFIX_SET);

    // mark references to route-maps
    markConcreteStructure(
        CiscoStructureType.ROUTE_MAP,
        CiscoStructureUsage.BGP_ADVERTISE_MAP_EXIST_MAP,
        CiscoStructureUsage.BGP_AGGREGATE_ATTRIBUTE_MAP,
        CiscoStructureUsage.BGP_DEFAULT_ORIGINATE_ROUTE_MAP,
        CiscoStructureUsage.BGP_INBOUND_ROUTE_MAP,
        CiscoStructureUsage.BGP_INBOUND_ROUTE6_MAP,
        CiscoStructureUsage.BGP_NEIGHBOR_REMOTE_AS_ROUTE_MAP,
        CiscoStructureUsage.BGP_NETWORK_ORIGINATION_ROUTE_MAP,
        CiscoStructureUsage.BGP_NETWORK6_ORIGINATION_ROUTE_MAP,
        CiscoStructureUsage.BGP_OUTBOUND_ROUTE_MAP,
        CiscoStructureUsage.BGP_OUTBOUND_ROUTE6_MAP,
        CiscoStructureUsage.BGP_REDISTRIBUTE_CONNECTED_MAP,
        CiscoStructureUsage.BGP_REDISTRIBUTE_EIGRP_MAP,
        CiscoStructureUsage.BGP_REDISTRIBUTE_ISIS_MAP,
        CiscoStructureUsage.BGP_REDISTRIBUTE_LISP_MAP,
        CiscoStructureUsage.BGP_REDISTRIBUTE_OSPF_MAP,
        CiscoStructureUsage.BGP_REDISTRIBUTE_OSPFV3_MAP,
        CiscoStructureUsage.BGP_REDISTRIBUTE_RIP_MAP,
        CiscoStructureUsage.BGP_REDISTRIBUTE_STATIC_MAP,
        CiscoStructureUsage.BGP_ROUTE_MAP_ADVERTISE,
        CiscoStructureUsage.BGP_ROUTE_MAP_ATTRIBUTE,
        CiscoStructureUsage.BGP_ROUTE_MAP_OTHER,
        CiscoStructureUsage.BGP_ROUTE_MAP_SUPPRESS,
        CiscoStructureUsage.BGP_ROUTE_MAP_UNSUPPRESS,
        CiscoStructureUsage.BGP_VRF_AGGREGATE_ROUTE_MAP,
        CiscoStructureUsage.EIGRP_REDISTRIBUTE_BGP_MAP,
        CiscoStructureUsage.EIGRP_REDISTRIBUTE_CONNECTED_MAP,
        CiscoStructureUsage.EIGRP_REDISTRIBUTE_EIGRP_MAP,
        CiscoStructureUsage.EIGRP_REDISTRIBUTE_ISIS_MAP,
        CiscoStructureUsage.EIGRP_REDISTRIBUTE_OSPF_MAP,
        CiscoStructureUsage.EIGRP_REDISTRIBUTE_RIP_MAP,
        CiscoStructureUsage.EIGRP_REDISTRIBUTE_STATIC_MAP,
        CiscoStructureUsage.INTERFACE_IP_VRF_SITEMAP,
        CiscoStructureUsage.INTERFACE_POLICY_ROUTING_MAP,
        CiscoStructureUsage.INTERFACE_SUMMARY_ADDRESS_EIGRP_LEAK_MAP,
        CiscoStructureUsage.OSPF_DEFAULT_ORIGINATE_ROUTE_MAP,
        CiscoStructureUsage.OSPF_REDISTRIBUTE_BGP_MAP,
        CiscoStructureUsage.OSPF_REDISTRIBUTE_CONNECTED_MAP,
        CiscoStructureUsage.OSPF_REDISTRIBUTE_EIGRP_MAP,
        CiscoStructureUsage.OSPF_REDISTRIBUTE_STATIC_MAP,
        CiscoStructureUsage.PIM_ACCEPT_REGISTER_ROUTE_MAP,
        CiscoStructureUsage.RIP_DEFAULT_ORIGINATE_ROUTE_MAP,
        CiscoStructureUsage.RIP_REDISTRIBUTE_BGP_MAP,
        CiscoStructureUsage.RIP_REDISTRIBUTE_CONNECTED_MAP,
        CiscoStructureUsage.RIP_REDISTRIBUTE_STATIC_MAP);

    markConcreteStructure(
        CiscoStructureType.ROUTE_POLICY,
        CiscoStructureUsage.BGP_ADDITIONAL_PATHS_SELECTION_ROUTE_POLICY,
        CiscoStructureUsage.BGP_AGGREGATE_ROUTE_POLICY,
        CiscoStructureUsage.BGP_NEIGHBOR_ROUTE_POLICY_IN,
        CiscoStructureUsage.BGP_NEIGHBOR_ROUTE_POLICY_OUT);

    markConcreteStructure(
        CiscoStructureType.BGP_TEMPLATE_PEER, CiscoStructureUsage.BGP_INHERITED_PEER);
    markConcreteStructure(
        CiscoStructureType.BGP_TEMPLATE_PEER_POLICY, CiscoStructureUsage.BGP_INHERITED_PEER_POLICY);
    markConcreteStructure(
        CiscoStructureType.BGP_TEMPLATE_PEER_SESSION, CiscoStructureUsage.BGP_INHERITED_SESSION);

    // Cable
    markConcreteStructure(
        CiscoStructureType.DEPI_CLASS, CiscoStructureUsage.DEPI_TUNNEL_DEPI_CLASS);
    markConcreteStructure(
        CiscoStructureType.DEPI_TUNNEL,
        CiscoStructureUsage.CONTROLLER_DEPI_TUNNEL,
        CiscoStructureUsage.DEPI_TUNNEL_PROTECT_TUNNEL);
    markConcreteStructure(
        CiscoStructureType.DOCSIS_POLICY, CiscoStructureUsage.DOCSIS_GROUP_DOCSIS_POLICY);
    markConcreteStructure(
        CiscoStructureType.DOCSIS_POLICY_RULE,
        CiscoStructureUsage.DOCSIS_POLICY_DOCSIS_POLICY_RULE);
    markConcreteStructure(
        CiscoStructureType.SERVICE_CLASS, CiscoStructureUsage.QOS_ENFORCE_RULE_SERVICE_CLASS);

    // L2tp
    markConcreteStructure(
        CiscoStructureType.L2TP_CLASS, CiscoStructureUsage.DEPI_TUNNEL_L2TP_CLASS);

    // Crypto, Isakmp, and IPSec
    markConcreteStructure(
        CiscoStructureType.CRYPTO_DYNAMIC_MAP_SET,
        CiscoStructureUsage.CRYPTO_MAP_IPSEC_ISAKMP_CRYPTO_DYNAMIC_MAP_SET);
    markConcreteStructure(
        CiscoStructureType.ISAKMP_PROFILE,
        CiscoStructureUsage.ISAKMP_PROFILE_SELF_REF,
        CiscoStructureUsage.CRYPTO_MAP_IPSEC_ISAKMP_ISAKMP_PROFILE,
        CiscoStructureUsage.IPSEC_PROFILE_ISAKMP_PROFILE);
    markConcreteStructure(
        CiscoStructureType.ISAKMP_POLICY, CiscoStructureUsage.ISAKMP_POLICY_SELF_REF);
    markConcreteStructure(
        CiscoStructureType.IPSEC_PROFILE, CiscoStructureUsage.TUNNEL_PROTECTION_IPSEC_PROFILE);
    markConcreteStructure(
        CiscoStructureType.IPSEC_TRANSFORM_SET,
        CiscoStructureUsage.CRYPTO_MAP_IPSEC_ISAKMP_TRANSFORM_SET,
        CiscoStructureUsage.IPSEC_PROFILE_TRANSFORM_SET);
    markConcreteStructure(CiscoStructureType.KEYRING, CiscoStructureUsage.ISAKMP_PROFILE_KEYRING);

    // class-map
    markConcreteStructure(
        CiscoStructureType.INSPECT_CLASS_MAP, CiscoStructureUsage.INSPECT_POLICY_MAP_INSPECT_CLASS);
    markConcreteStructure(
        CiscoStructureType.CLASS_MAP,
        CiscoStructureUsage.POLICY_MAP_CLASS,
        CiscoStructureUsage.POLICY_MAP_EVENT_CLASS);

    // policy-map
    markConcreteStructure(
        CiscoStructureType.INSPECT_POLICY_MAP,
        CiscoStructureUsage.ZONE_PAIR_INSPECT_SERVICE_POLICY);
    markConcreteStructure(
        CiscoStructureType.POLICY_MAP,
        CiscoStructureUsage.INTERFACE_SERVICE_POLICY,
        CiscoStructureUsage.INTERFACE_SERVICE_POLICY_CONTROL_SUBSCRIBER,
        CiscoStructureUsage.POLICY_MAP_CLASS_SERVICE_POLICY,
        CiscoStructureUsage.SERVICE_POLICY_GLOBAL,
        CiscoStructureUsage.SERVICE_POLICY_INTERFACE_POLICY);

    // object-group
    markConcreteStructure(
        CiscoStructureType.NETWORK_OBJECT_GROUP,
        CiscoStructureUsage.EXTENDED_ACCESS_LIST_NETWORK_OBJECT_GROUP,
        CiscoStructureUsage.NETWORK_OBJECT_GROUP_GROUP_OBJECT);
    markAbstractStructure(
        CiscoStructureType.PROTOCOL_OR_SERVICE_OBJECT_GROUP,
        CiscoStructureUsage.EXTENDED_ACCESS_LIST_PROTOCOL_OR_SERVICE_OBJECT_GROUP,
        ImmutableList.of(
            CiscoStructureType.PROTOCOL_OBJECT_GROUP, CiscoStructureType.SERVICE_OBJECT_GROUP));

    // objects
    markConcreteStructure(
        CiscoStructureType.NETWORK_OBJECT, CiscoStructureUsage.NETWORK_OBJECT_GROUP_NETWORK_OBJECT);
    markConcreteStructure(
        CiscoStructureType.SERVICE_OBJECT, CiscoStructureUsage.SERVICE_OBJECT_GROUP_SERVICE_OBJECT);

    // service template
    markConcreteStructure(
        CiscoStructureType.SERVICE_TEMPLATE,
        CiscoStructureUsage.CLASS_MAP_SERVICE_TEMPLATE,
        CiscoStructureUsage.CLASS_MAP_ACTIVATED_SERVICE_TEMPLATE,
        CiscoStructureUsage.POLICY_MAP_EVENT_CLASS_ACTIVATE);

    // zone
    markConcreteStructure(
        CiscoStructureType.SECURITY_ZONE,
        CiscoStructureUsage.INTERFACE_ZONE_MEMBER,
        CiscoStructureUsage.ZONE_PAIR_DESTINATION_ZONE,
        CiscoStructureUsage.ZONE_PAIR_SOURCE_ZONE);

    markConcreteStructure(CiscoStructureType.NAT_POOL, CiscoStructureUsage.IP_NAT_SOURCE_POOL);
    markConcreteStructure(
        CiscoStructureType.AS_PATH_ACCESS_LIST,
        CiscoStructureUsage.BGP_NEIGHBOR_FILTER_AS_PATH_ACCESS_LIST,
        CiscoStructureUsage.ROUTE_MAP_MATCH_AS_PATH_ACCESS_LIST);

    markConcreteStructure(
        CiscoStructureType.AS_PATH_SET, CiscoStructureUsage.ROUTE_POLICY_AS_PATH_IN);

    // record references to defined structures
    recordPeerGroups();
    recordPeerSessions();

    c.simplifyRoutingPolicies();

    c.computeRoutingPolicySources(_w);

    return c;
  }

  private IpAccessList toIpAccessList(ProtocolObjectGroup protocolObjectGroup) {
    return IpAccessList.builder()
        .setLines(
            ImmutableList.of(
                IpAccessListLine.accepting()
                    .setMatchCondition(protocolObjectGroup.toAclLineMatchExpr())
                    .build()))
        .setName(computeProtocolObjectGroupAclName(protocolObjectGroup.getName()))
        .setSourceName(protocolObjectGroup.getName())
        .setSourceType(CiscoStructureType.PROTOCOL_OBJECT_GROUP.getDescription())
        .build();
  }

  /** Converts an IPSec Profile to IPSec policy */
  private IpsecPolicy toIpSecPolicy(Configuration configuration, IpsecProfile ipsecProfile) {
    String name = ipsecProfile.getName();

    IpsecPolicy policy = new IpsecPolicy(name);
    policy.setPfsKeyGroup(ipsecProfile.getPfsGroup());

    for (String transformSetName : ipsecProfile.getTransformSets()) {
      IpsecProposal ipsecProposalName = configuration.getIpsecProposals().get(transformSetName);
      if (ipsecProposalName != null) {
        policy.getProposals().add(ipsecProposalName);
      }
    }

    String isakmpProfileName = ipsecProfile.getIsakmpProfile();
    if (isakmpProfileName != null) {
      IkeGateway ikeGateway = configuration.getIkeGateways().get(isakmpProfileName);
      if (ikeGateway != null) {
        policy.setIkeGateway(ikeGateway);
      }
    }

    return policy;
  }

  private void createInspectClassMapAcls(Configuration c) {
    _inspectClassMaps.forEach(
        (inspectClassMapName, inspectClassMap) -> {
          String inspectClassMapAclName = computeInspectClassMapAclName(inspectClassMapName);
          MatchSemantics matchSemantics = inspectClassMap.getMatchSemantics();
          List<AclLineMatchExpr> matchConditions =
              inspectClassMap
                  .getMatches()
                  .stream()
                  .map(
                      inspectClassMapMatch ->
                          inspectClassMapMatch.toAclLineMatchExpr(this, c, matchSemantics, _w))
                  .collect(ImmutableList.toImmutableList());
          AclLineMatchExpr matchClassMap;
          switch (matchSemantics) {
            case MATCH_ALL:
              matchClassMap = new AndMatchExpr(matchConditions);
              break;
            case MATCH_ANY:
              matchClassMap = new OrMatchExpr(matchConditions);
              break;
            default:
              throw new BatfishException(
                  String.format(
                      "Unsupported %s: %s", MatchSemantics.class.getSimpleName(), matchSemantics));
          }
          IpAccessList.builder()
              .setOwner(c)
              .setName(inspectClassMapAclName)
              .setLines(
                  ImmutableList.of(
                      IpAccessListLine.accepting().setMatchCondition(matchClassMap).build()))
              .setSourceName(inspectClassMapName)
              .setSourceType(CiscoStructureType.INSPECT_CLASS_MAP.getDescription())
              .build();
        });
  }

  private void createInspectPolicyMapAcls(Configuration c) {
    _inspectPolicyMaps.forEach(
        (inspectPolicyMapName, inspectPolicyMap) -> {
          String inspectPolicyMapAclName = computeInspectPolicyMapAclName(inspectPolicyMapName);
          ImmutableList.Builder<IpAccessListLine> policyMapAclLines = ImmutableList.builder();
          inspectPolicyMap
              .getInspectClasses()
              .forEach(
                  (inspectClassName, inspectPolicyMapInspectClass) -> {
                    PolicyMapClassAction action = inspectPolicyMapInspectClass.getAction();
                    if (action == null) {
                      return;
                    }
                    String inspectClassMapAclName = computeInspectClassMapAclName(inspectClassName);
                    if (!c.getIpAccessLists().containsKey(inspectClassMapAclName)) {
                      return;
                    }
                    AclLineMatchExpr matchCondition = new PermittedByAcl(inspectClassMapAclName);
                    switch (action) {
                      case DROP:
                        policyMapAclLines.add(
                            IpAccessListLine.rejecting()
                                .setMatchCondition(matchCondition)
                                .setName(
                                    String.format(
                                        "Drop if matched by class-map: '%s'", inspectClassName))
                                .build());
                        break;

                      case INSPECT:
                        policyMapAclLines.add(
                            IpAccessListLine.accepting()
                                .setMatchCondition(matchCondition)
                                .setName(
                                    String.format(
                                        "Inspect if matched by class-map: '%s'", inspectClassName))
                                .build());
                        break;

                      case PASS:
                        policyMapAclLines.add(
                            IpAccessListLine.accepting()
                                .setMatchCondition(matchCondition)
                                .setName(
                                    String.format(
                                        "Pass if matched by class-map: '%s'", inspectClassName))
                                .build());
                        break;

                      default:
                        _w.unimplemented("Unimplemented policy-map class action: " + action);
                        return;
                    }
                  });
          policyMapAclLines.add(
              IpAccessListLine.builder()
                  .setAction(inspectPolicyMap.getClassDefaultAction())
                  .setMatchCondition(TrueExpr.INSTANCE)
                  .setName(
                      String.format(
                          "class-default action: %s", inspectPolicyMap.getClassDefaultAction()))
                  .build());
          IpAccessList.builder()
              .setOwner(c)
              .setName(inspectPolicyMapAclName)
              .setLines(policyMapAclLines.build())
              .setSourceName(inspectPolicyMapName)
              .setSourceType(CiscoStructureType.INSPECT_POLICY_MAP.getDescription())
              .build();
        });
  }

  private void createZoneAcls(Configuration c) {
    // Mapping: zoneName -> (MatchSrcInterface for interfaces in zone)
    Map<String, MatchSrcInterface> matchSrcInterfaceBySrcZone =
        toImmutableMap(
            c.getZones(),
            Entry::getKey,
            zoneByNameEntry -> new MatchSrcInterface(zoneByNameEntry.getValue().getInterfaces()));

    c.getZones()
        .forEach(
            (zoneName, zone) -> {
              // Don't bother if zone is empty
              if (zone.getInterfaces().isEmpty()) {
                return;
              }

              ImmutableList.Builder<IpAccessListLine> zonePolicies = ImmutableList.builder();

              // Allow traffic originating from device (no source interface)
              zonePolicies.add(
                  IpAccessListLine.accepting()
                      .setMatchCondition(OriginatingFromDevice.INSTANCE)
                      .setName("Allow traffic originating from this device")
                      .build());

              // Allow traffic staying within this zone
              zonePolicies.add(
                  IpAccessListLine.accepting()
                      .setMatchCondition(matchSrcInterfaceBySrcZone.get(zoneName))
                      .setName(
                          String.format(
                              "Allow traffic received on interface in same zone: '%s'", zoneName))
                      .build());

              /*
               * Add zone-pair policies
               */
              // zoneName refers to dstZone
              Map<String, SecurityZonePair> zonePairsBySrcZoneName =
                  _securityZonePairs.get(zoneName);
              if (zonePairsBySrcZoneName != null) {
                zonePairsBySrcZoneName.forEach(
                    (srcZoneName, zonePair) ->
                        createZonePairAcl(
                                c,
                                matchSrcInterfaceBySrcZone.get(srcZoneName),
                                zoneName,
                                srcZoneName,
                                zonePair)
                            .ifPresent(zonePolicies::add));
              }

              IpAccessList.builder()
                  .setName(computeZoneOutgoingAclName(zoneName))
                  .setOwner(c)
                  .setLines(zonePolicies.build())
                  .build();
            });
  }

  public Optional<IpAccessListLine> createZonePairAcl(
      Configuration c,
      MatchSrcInterface matchSrcZoneInterface,
      String dstZoneName,
      String srcZoneName,
      SecurityZonePair zonePair) {
    String inspectPolicyMapName = zonePair.getInspectPolicyMap();
    if (!_securityZones.containsKey(srcZoneName)) {
      return Optional.empty();
    }
    if (inspectPolicyMapName == null) {
      return Optional.empty();
    }
    String inspectPolicyMapAclName = computeInspectPolicyMapAclName(inspectPolicyMapName);
    if (!c.getIpAccessLists().containsKey(inspectPolicyMapAclName)) {
      return Optional.empty();
    }
    PermittedByAcl permittedByPolicyMap = new PermittedByAcl(inspectPolicyMapAclName);
    String zonePairAclName = computeZonePairAclName(srcZoneName, dstZoneName);
    IpAccessList.builder()
        .setName(zonePairAclName)
        .setOwner(c)
        .setLines(
            ImmutableList.of(
                IpAccessListLine.accepting()
                    .setMatchCondition(
                        new AndMatchExpr(
                            ImmutableList.of(matchSrcZoneInterface, permittedByPolicyMap)))
                    .setName(
                        String.format(
                            "Allow traffic received on interface in zone '%s' permitted by policy-map: '%s'",
                            srcZoneName, inspectPolicyMapName))
                    .build()))
        .setSourceName(zonePair.getName())
        .setSourceType(CiscoStructureType.SECURITY_ZONE_PAIR.getDescription())
        .build();
    return Optional.of(
        IpAccessListLine.accepting()
            .setMatchCondition(new PermittedByAcl(zonePairAclName))
            .setName(
                String.format(
                    "Allow traffic from zone '%s' to '%s' permitted by service-policy: %s",
                    srcZoneName, dstZoneName, inspectPolicyMapName))
            .build());
  }

  public static String computeZoneOutgoingAclName(@Nonnull String zoneName) {
    return String.format("~ZONE_OUTGOING_ACL~%s~", zoneName);
  }

  public static String computeZonePairAclName(
      @Nonnull String srcZoneName, @Nonnull String dstZoneName) {
    return String.format("~ZONE_PAIR_ACL~SRC~%s~DST~%s", srcZoneName, dstZoneName);
  }

  public static String computeInspectPolicyMapAclName(@Nonnull String inspectPolicyMapName) {
    return String.format("~INSPECT_POLICY_MAP_ACL~%s~", inspectPolicyMapName);
  }

  public static String computeInspectClassMapAclName(@Nonnull String inspectClassMapName) {
    return String.format("~INSPECT_CLASS_MAP_ACL~%s~", inspectClassMapName);
  }

  private void addIkePoliciesAndGateways(Configuration c) {
    // get IKE gateways and policies from Cisco isakmp profiles and keyrings
    for (Entry<String, IsakmpProfile> e : _isakmpProfiles.entrySet()) {
      String name = e.getKey();
      IsakmpProfile isakmpProfile = e.getValue();
      IkePolicy ikePolicy = new IkePolicy(name);
      c.getIkePolicies().put(name, ikePolicy);
      ikePolicy.setProposals(c.getIkeProposals());

      String keyringName = isakmpProfile.getKeyring();
      if (keyringName == null) {
        _w.redFlag(
            String.format(
                "Cannot get PSK hash since keyring not configured for isakmpProfile %s", name));
      } else if (_keyrings.containsKey(keyringName)) {
        Keyring keyring = _keyrings.get(keyringName);
        // LocalAddress can only be Ip.AUTO if LocalInterfaceName contains an invalid interface
        if (Objects.equals(isakmpProfile.getLocalAddress(), Ip.AUTO)) {
          _w.redFlag(
              String.format(
                  "Invalid local address interface configured for ISAKMP profile %s", name));
        } else if (keyring.match(
            isakmpProfile.getLocalAddress(), isakmpProfile.getMatchIdentity())) {
          ikePolicy.setPreSharedKeyHash(keyring.getKey());
        } else {
          _w.redFlag(
              String.format(
                  "The addresses of keyring %s do not match isakmpProfile %s", keyringName, name));
        }
      }

      Ip localAddress = isakmpProfile.getLocalAddress();
      IpWildcard remoteIdentity = isakmpProfile.getMatchIdentity();
      if (localAddress == null || remoteIdentity == null) {
        _w.redFlag(
            String.format(
                "Can't get IkeGateway: Local or remote address is not set for isakmpProfile %s",
                name));
      } else {
        IkeGateway ikeGateway = new IkeGateway(e.getKey());
        c.getIkeGateways().put(name, ikeGateway);
        ikeGateway.setAddress(remoteIdentity.toPrefix().getStartIp());
        Interface oldIface = getInterfaceByTunnelAddresses(localAddress, remoteIdentity.toPrefix());
        if (oldIface != null) {
          ikeGateway.setExternalInterface(c.getInterfaces().get(oldIface.getName()));
        } else {
          _w.redFlag(
              String.format(
                  "External interface not found for ikeGateway for isakmpProfile %s", name));
        }
        ikeGateway.setIkePolicy(ikePolicy);
        ikeGateway.setLocalIp(isakmpProfile.getLocalAddress());
      }
    }
  }

  private boolean usedForRouting(ExtendedAccessList eaList) {
    String eaListName = eaList.getName();
    String currentMapName;
    for (Vrf vrf : _vrfs.values()) {
      // check ospf policies
      OspfProcess ospfProcess = vrf.getOspfProcess();
      if (ospfProcess != null) {
        for (OspfRedistributionPolicy rp : ospfProcess.getRedistributionPolicies().values()) {
          currentMapName = rp.getRouteMap();
          if (containsIpAccessList(eaListName, currentMapName)) {
            return true;
          }
        }
        currentMapName = ospfProcess.getDefaultInformationOriginateMap();
        if (containsIpAccessList(eaListName, currentMapName)) {
          return true;
        }
      }
      RipProcess ripProcess = vrf.getRipProcess();
      if (ripProcess != null) {
        // check rip distribute lists
        if (ripProcess.getDistributeListInAcl()
            && ripProcess.getDistributeListIn().equals(eaListName)) {
          return true;
        }
        if (ripProcess.getDistributeListOutAcl()
            && ripProcess.getDistributeListOut().equals(eaListName)) {
          return true;
        }
        // check rip redistribution policies
        for (RipRedistributionPolicy rp : ripProcess.getRedistributionPolicies().values()) {
          currentMapName = rp.getRouteMap();
          if (containsIpAccessList(eaListName, currentMapName)) {
            return true;
          }
        }
      }
      // check bgp policies
      BgpProcess bgpProcess = vrf.getBgpProcess();
      if (bgpProcess != null) {
        for (BgpRedistributionPolicy rp : bgpProcess.getRedistributionPolicies().values()) {
          currentMapName = rp.getRouteMap();
          if (containsIpAccessList(eaListName, currentMapName)) {
            return true;
          }
        }
        for (BgpPeerGroup pg : bgpProcess.getAllPeerGroups()) {
          currentMapName = pg.getInboundRouteMap();
          if (containsIpAccessList(eaListName, currentMapName)) {
            return true;
          }
          currentMapName = pg.getOutboundRouteMap();
          if (containsIpAccessList(eaListName, currentMapName)) {
            return true;
          }
          currentMapName = pg.getDefaultOriginateMap();
          if (containsIpAccessList(eaListName, currentMapName)) {
            return true;
          }
        }
      }
    }
    return false;
  }

  private boolean usedForRouting(ExtendedIpv6AccessList eaList) {
    String eaListName = eaList.getName();
    String currentMapName;
    for (Vrf vrf : _vrfs.values()) {
      // check ospf policies
      OspfProcess ospfProcess = vrf.getOspfProcess();
      if (ospfProcess != null) {
        for (OspfRedistributionPolicy rp : ospfProcess.getRedistributionPolicies().values()) {
          currentMapName = rp.getRouteMap();
          if (containsIpv6AccessList(eaListName, currentMapName)) {
            return true;
          }
        }
        currentMapName = ospfProcess.getDefaultInformationOriginateMap();
        if (containsIpAccessList(eaListName, currentMapName)) {
          return true;
        }
      }
      // check bgp policies
      BgpProcess bgpProcess = vrf.getBgpProcess();
      if (bgpProcess != null) {
        for (BgpRedistributionPolicy rp : bgpProcess.getRedistributionPolicies().values()) {
          currentMapName = rp.getRouteMap();
          if (containsIpv6AccessList(eaListName, currentMapName)) {
            return true;
          }
        }
        for (BgpPeerGroup pg : bgpProcess.getAllPeerGroups()) {
          currentMapName = pg.getInboundRouteMap();
          if (containsIpv6AccessList(eaListName, currentMapName)) {
            return true;
          }
          currentMapName = pg.getInboundRoute6Map();
          if (containsIpv6AccessList(eaListName, currentMapName)) {
            return true;
          }
          currentMapName = pg.getOutboundRouteMap();
          if (containsIpv6AccessList(eaListName, currentMapName)) {
            return true;
          }
          currentMapName = pg.getOutboundRoute6Map();
          if (containsIpv6AccessList(eaListName, currentMapName)) {
            return true;
          }
          currentMapName = pg.getDefaultOriginateMap();
          if (containsIpv6AccessList(eaListName, currentMapName)) {
            return true;
          }
        }
      }
    }
    return false;
  }

  private void markCommunityLists(CiscoStructureUsage... usages) {
    for (CiscoStructureUsage usage : usages) {
      markAbstractStructure(
          CiscoStructureType.COMMUNITY_LIST,
          usage,
          ImmutableList.of(
              CiscoStructureType.COMMUNITY_LIST_EXPANDED,
              CiscoStructureType.COMMUNITY_LIST_STANDARD));
    }
  }

  private void recordPeerGroups() {
    for (Vrf vrf : getVrfs().values()) {
      BgpProcess proc = vrf.getBgpProcess();
      if (proc == null) {
        continue;
      }
      for (NamedBgpPeerGroup peerGroup : proc.getNamedPeerGroups().values()) {
        int numReferrers =
            (_unusedPeerGroups != null && _unusedPeerGroups.contains(peerGroup))
                ? 0
                // we are not properly counting references for peer groups
                : DefinedStructureInfo.UNKNOWN_NUM_REFERRERS;

        recordStructure(
            CiscoStructureType.BGP_PEER_GROUP,
            peerGroup.getName(),
            numReferrers,
            peerGroup.getDefinitionLine());
      }
    }
  }

  private void recordPeerSessions() {
    for (Vrf vrf : getVrfs().values()) {
      BgpProcess proc = vrf.getBgpProcess();
      if (proc == null) {
        continue;
      }
      for (NamedBgpPeerGroup peerSession : proc.getPeerSessions().values()) {
        // use -1 for now; we are not counting references for peerSessions
        int numReferrers =
            (_unusedPeerSessions != null && _unusedPeerSessions.contains(peerSession))
                ? 0
                // we are not properly counting references for peer sessions
                : DefinedStructureInfo.UNKNOWN_NUM_REFERRERS;
        recordStructure(
            CiscoStructureType.BGP_PEER_SESSION,
            peerSession.getName(),
            numReferrers,
            peerSession.getDefinitionLine());
      }
    }
  }

  /**
   * Resolves the addresses of the interfaces used in localInterfaceName of IsaKmpProfiles and
   * Keyrings
   */
  private void resolveKeyringIsakmpProfileAddresses() {
    Map<String, Ip> ifaceNameToPrimaryIp = computeInterfaceOwnedPrimaryIp(_interfaces);

    _keyrings
        .values()
        .stream()
        .filter(keyring -> !keyring.getLocalInterfaceName().equals(UNSET_LOCAL_INTERFACE))
        .forEach(
            keyring ->
                keyring.setLocalAddress(
                    firstNonNull(
                        ifaceNameToPrimaryIp.get(keyring.getLocalInterfaceName()), Ip.AUTO)));

    _isakmpProfiles
        .values()
        .stream()
        .filter(
            isakmpProfile -> !isakmpProfile.getLocalInterfaceName().equals(UNSET_LOCAL_INTERFACE))
        .forEach(
            isakmpProfile ->
                isakmpProfile.setLocalAddress(
                    firstNonNull(
                        ifaceNameToPrimaryIp.get(isakmpProfile.getLocalInterfaceName()), Ip.AUTO)));
  }

  /** Resolves the addresses of the interfaces used in sourceInterfaceName of Tunnel interfaces */
  private void resolveTunnelSourceInterfaces() {
    Map<String, Ip> ifaceNameToPrimaryIp = computeInterfaceOwnedPrimaryIp(_interfaces);

    for (Interface iface : _interfaces.values()) {
      Tunnel tunnel = iface.getTunnel();
      if (tunnel != null && !tunnel.getSourceInterfaceName().equals(UNSET_LOCAL_INTERFACE)) {
        tunnel.setSourceAddress(ifaceNameToPrimaryIp.get(tunnel.getSourceInterfaceName()));
      }
    }
  }

  public Map<String, NetworkObjectGroup> getNetworkObjectGroups() {
    return _networkObjectGroups;
  }

  public Map<String, NetworkObject> getNetworkObjects() {
    return _networkObjects;
  }

  public Map<String, ObjectGroup> getObjectGroups() {
    return _objectGroups;
  }

  public Map<String, ProtocolObjectGroup> getProtocolObjectGroups() {
    return _protocolObjectGroups;
  }

  public Map<String, ServiceObjectGroup> getServiceObjectGroups() {
    return _serviceObjectGroups;
  }

  public Map<String, ServiceObject> getServiceObjects() {
    return _serviceObjects;
  }

  public Map<String, InspectClassMap> getInspectClassMaps() {
    return _inspectClassMaps;
  }

  public Map<String, InspectPolicyMap> getInspectPolicyMaps() {
    return _inspectPolicyMaps;
  }

  public Map<String, Map<String, SecurityZonePair>> getSecurityZonePairs() {
    return _securityZonePairs;
  }

  public Map<String, SecurityZone> getSecurityZones() {
    return _securityZones;
  }
}<|MERGE_RESOLUTION|>--- conflicted
+++ resolved
@@ -2099,26 +2099,11 @@
        * Some settings are here, others are set later when the EigrpProcess sets this
        * interface
        */
-<<<<<<< HEAD
       newIface.setEigrp(
           EigrpInterfaceSettings.builder()
               .setBandwidth(iface.getBandwidth())
               .setDelay(iface.getDelay())
               .build());
-    } else {
-      if (iface.getDelay() != null) {
-        _w.redFlag(
-            "Interface: '"
-                + iface.getName()
-                + "' contains EIGRP settings, but there is no EIGRP process");
-      }
-=======
-      EigrpInterfaceSettings.Builder builder = EigrpInterfaceSettings.builder();
-      if (iface.getDelay() != null) {
-        builder.setDelay(iface.getDelay());
-      }
-      newIface.setEigrp(builder.build());
->>>>>>> 1c01fef7
     }
 
     boolean level1 = false;
