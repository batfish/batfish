package org.batfish.representation.cisco;

import static com.google.common.base.Preconditions.checkNotNull;
import static org.apache.commons.lang3.ObjectUtils.firstNonNull;
import static org.batfish.common.util.CommonUtil.toImmutableMap;
import static org.batfish.datamodel.Interface.UNSET_LOCAL_INTERFACE;
import static org.batfish.datamodel.Interface.computeInterfaceType;
import static org.batfish.datamodel.MultipathEquivalentAsPathMatchMode.EXACT_PATH;
import static org.batfish.datamodel.MultipathEquivalentAsPathMatchMode.PATH_LENGTH;
import static org.batfish.representation.cisco.CiscoConversions.convertCryptoMapSet;
import static org.batfish.representation.cisco.CiscoConversions.generateAggregateRoutePolicy;
import static org.batfish.representation.cisco.CiscoConversions.resolveIsakmpProfileIfaceNames;
import static org.batfish.representation.cisco.CiscoConversions.resolveKeyringIfaceNames;
import static org.batfish.representation.cisco.CiscoConversions.resolveTunnelIfaceNames;
import static org.batfish.representation.cisco.CiscoConversions.suppressSummarizedPrefixes;
import static org.batfish.representation.cisco.CiscoConversions.toIkePhase1Key;
import static org.batfish.representation.cisco.CiscoConversions.toIkePhase1Policy;
import static org.batfish.representation.cisco.CiscoConversions.toIkePhase1Proposal;
import static org.batfish.representation.cisco.CiscoConversions.toIpAccessList;
import static org.batfish.representation.cisco.CiscoConversions.toIpSecPolicy;
import static org.batfish.representation.cisco.CiscoConversions.toIpsecPeerConfig;
import static org.batfish.representation.cisco.CiscoConversions.toIpsecPhase2Policy;
import static org.batfish.representation.cisco.CiscoConversions.toIpsecPhase2Proposal;
import static org.batfish.representation.cisco.CiscoConversions.toIpsecProposal;

import com.google.common.collect.ImmutableList;
import com.google.common.collect.ImmutableMap;
import com.google.common.collect.ImmutableSet;
import com.google.common.collect.ImmutableSortedMap;
import com.google.common.collect.ImmutableSortedSet;
import java.util.ArrayList;
import java.util.Arrays;
import java.util.Collections;
import java.util.Comparator;
import java.util.HashMap;
import java.util.LinkedHashSet;
import java.util.List;
import java.util.Map;
import java.util.Map.Entry;
import java.util.NavigableSet;
import java.util.Objects;
import java.util.Optional;
import java.util.Set;
import java.util.SortedMap;
import java.util.SortedSet;
import java.util.TreeMap;
import java.util.TreeSet;
import java.util.regex.Matcher;
import java.util.regex.Pattern;
import java.util.stream.Collectors;
import java.util.stream.Stream;
import javax.annotation.Nonnull;
import javax.annotation.Nullable;
import org.batfish.common.BatfishException;
import org.batfish.common.VendorConversionException;
import org.batfish.common.util.CommonUtil;
import org.batfish.datamodel.AsPathAccessList;
import org.batfish.datamodel.BgpActivePeerConfig;
import org.batfish.datamodel.BgpPassivePeerConfig;
import org.batfish.datamodel.BgpPeerConfig;
import org.batfish.datamodel.BgpTieBreaker;
import org.batfish.datamodel.CommunityList;
import org.batfish.datamodel.Configuration;
import org.batfish.datamodel.ConfigurationFormat;
import org.batfish.datamodel.GeneratedRoute;
import org.batfish.datamodel.GeneratedRoute6;
import org.batfish.datamodel.IkeGateway;
import org.batfish.datamodel.IkePhase1Key;
import org.batfish.datamodel.IkePhase1Proposal;
import org.batfish.datamodel.IkePolicy;
import org.batfish.datamodel.IkeProposal;
import org.batfish.datamodel.InterfaceAddress;
import org.batfish.datamodel.InterfaceType;
import org.batfish.datamodel.Ip;
import org.batfish.datamodel.Ip6AccessList;
import org.batfish.datamodel.IpAccessList;
import org.batfish.datamodel.IpAccessListLine;
import org.batfish.datamodel.IpSpaceMetadata;
import org.batfish.datamodel.IpWildcard;
import org.batfish.datamodel.IpsecPeerConfig;
import org.batfish.datamodel.IpsecPhase2Policy;
import org.batfish.datamodel.IpsecPhase2Proposal;
import org.batfish.datamodel.IpsecPolicy;
import org.batfish.datamodel.IpsecVpn;
import org.batfish.datamodel.Line;
import org.batfish.datamodel.LineAction;
import org.batfish.datamodel.MultipathEquivalentAsPathMatchMode;
import org.batfish.datamodel.OriginType;
import org.batfish.datamodel.Prefix;
import org.batfish.datamodel.Prefix6;
import org.batfish.datamodel.Prefix6Range;
import org.batfish.datamodel.Prefix6Space;
import org.batfish.datamodel.PrefixRange;
import org.batfish.datamodel.PrefixSpace;
import org.batfish.datamodel.Route6FilterLine;
import org.batfish.datamodel.Route6FilterList;
import org.batfish.datamodel.RouteFilterLine;
import org.batfish.datamodel.RouteFilterList;
import org.batfish.datamodel.RoutingProtocol;
import org.batfish.datamodel.SnmpServer;
import org.batfish.datamodel.SourceNat;
import org.batfish.datamodel.SubRange;
import org.batfish.datamodel.SwitchportEncapsulationType;
import org.batfish.datamodel.Zone;
import org.batfish.datamodel.acl.AclLineMatchExpr;
import org.batfish.datamodel.acl.AndMatchExpr;
import org.batfish.datamodel.acl.MatchSrcInterface;
import org.batfish.datamodel.acl.OrMatchExpr;
import org.batfish.datamodel.acl.OriginatingFromDevice;
import org.batfish.datamodel.acl.PermittedByAcl;
import org.batfish.datamodel.acl.TrueExpr;
import org.batfish.datamodel.eigrp.EigrpInterfaceSettings;
import org.batfish.datamodel.eigrp.EigrpMetric;
import org.batfish.datamodel.isis.IsisInterfaceLevelSettings;
import org.batfish.datamodel.isis.IsisInterfaceSettings;
import org.batfish.datamodel.ospf.OspfArea;
import org.batfish.datamodel.ospf.OspfAreaSummary;
import org.batfish.datamodel.ospf.OspfDefaultOriginateType;
import org.batfish.datamodel.ospf.OspfMetricType;
import org.batfish.datamodel.ospf.StubType;
import org.batfish.datamodel.routing_policy.RoutingPolicy;
import org.batfish.datamodel.routing_policy.expr.BooleanExpr;
import org.batfish.datamodel.routing_policy.expr.BooleanExprs;
import org.batfish.datamodel.routing_policy.expr.CallExpr;
import org.batfish.datamodel.routing_policy.expr.Conjunction;
import org.batfish.datamodel.routing_policy.expr.DestinationNetwork;
import org.batfish.datamodel.routing_policy.expr.DestinationNetwork6;
import org.batfish.datamodel.routing_policy.expr.Disjunction;
import org.batfish.datamodel.routing_policy.expr.ExplicitPrefix6Set;
import org.batfish.datamodel.routing_policy.expr.ExplicitPrefixSet;
import org.batfish.datamodel.routing_policy.expr.LiteralLong;
import org.batfish.datamodel.routing_policy.expr.LiteralOrigin;
import org.batfish.datamodel.routing_policy.expr.MatchPrefix6Set;
import org.batfish.datamodel.routing_policy.expr.MatchPrefixSet;
import org.batfish.datamodel.routing_policy.expr.MatchProtocol;
import org.batfish.datamodel.routing_policy.expr.Not;
import org.batfish.datamodel.routing_policy.expr.RouteIsClassful;
import org.batfish.datamodel.routing_policy.expr.SelfNextHop;
import org.batfish.datamodel.routing_policy.expr.WithEnvironmentExpr;
import org.batfish.datamodel.routing_policy.statement.CallStatement;
import org.batfish.datamodel.routing_policy.statement.If;
import org.batfish.datamodel.routing_policy.statement.SetMetric;
import org.batfish.datamodel.routing_policy.statement.SetNextHop;
import org.batfish.datamodel.routing_policy.statement.SetOrigin;
import org.batfish.datamodel.routing_policy.statement.SetOspfMetricType;
import org.batfish.datamodel.routing_policy.statement.Statement;
import org.batfish.datamodel.routing_policy.statement.Statements;
import org.batfish.datamodel.tracking.TrackMethod;
import org.batfish.datamodel.vendor_family.cisco.Aaa;
import org.batfish.datamodel.vendor_family.cisco.AaaAuthentication;
import org.batfish.datamodel.vendor_family.cisco.AaaAuthenticationLogin;
import org.batfish.datamodel.vendor_family.cisco.CiscoFamily;
import org.batfish.representation.cisco.Tunnel.TunnelMode;
import org.batfish.representation.cisco.nx.CiscoNxBgpGlobalConfiguration;
import org.batfish.representation.cisco.nx.CiscoNxBgpRedistributionPolicy;
import org.batfish.representation.cisco.nx.CiscoNxBgpVrfAddressFamilyAggregateNetworkConfiguration;
import org.batfish.representation.cisco.nx.CiscoNxBgpVrfAddressFamilyConfiguration;
import org.batfish.representation.cisco.nx.CiscoNxBgpVrfConfiguration;
import org.batfish.vendor.VendorConfiguration;

public final class CiscoConfiguration extends VendorConfiguration {

  /** Matches the IPv4 default route. */
  static final MatchPrefixSet MATCH_DEFAULT_ROUTE;

  /** Matches the IPv6 default route. */
  static final MatchPrefix6Set MATCH_DEFAULT_ROUTE6;

  /** Matches anything but the IPv4 default route. */
  static final Not NOT_DEFAULT_ROUTE;

  static {
    MATCH_DEFAULT_ROUTE =
        new MatchPrefixSet(
            DestinationNetwork.instance(),
            new ExplicitPrefixSet(
                new PrefixSpace(new PrefixRange(Prefix.ZERO, new SubRange(0, 0)))));
    MATCH_DEFAULT_ROUTE.setComment("match default route");

    NOT_DEFAULT_ROUTE = new Not(MATCH_DEFAULT_ROUTE);

    MATCH_DEFAULT_ROUTE6 =
        new MatchPrefix6Set(
            new DestinationNetwork6(),
            new ExplicitPrefix6Set(
                new Prefix6Space(
                    Collections.singleton(new Prefix6Range(Prefix6.ZERO, new SubRange(0, 0))))));
    MATCH_DEFAULT_ROUTE6.setComment("match default route");
  }

  private static final int CISCO_AGGREGATE_ROUTE_ADMIN_COST = 200;

  /*
   * This map is used to convert interface names to their canonical forms.
   * The entries are visited in insertion order until a key is found of which the name to convert is
   * case-insensitively a prefix. The value corresponding to that key is chosen as the canonical
   * form for that name.
   *
   * NOTE: Entries are sorted by priority. Do not reorder unless you have a good reason.
   * For instance, we don't want 'e' to be canonically considered 'Embedded-Service-Engine' instead
   * of 'Ethernet'.
   */
  private static final Map<String, String> CISCO_INTERFACE_PREFIXES =
      ImmutableMap.<String, String>builder()
          .put("ap", "ap")
          .put("Async", "Async")
          .put("ATM", "ATM")
          .put("BDI", "BDI")
          .put("BRI", "BRI")
          .put("Bundle-Ether", "Bundle-Ethernet")
          .put("BVI", "BVI")
          .put("Cable", "Cable")
          .put("cable-downstream", "cable-downstream")
          .put("cable-mac", "cable-mac")
          .put("cable-upstream", "cable-upstream")
          .put("Cellular", "Cellular")
          .put("Crypto-Engine", "Crypto-Engine")
          .put("cmp-mgmt", "cmp-mgmt")
          .put("Dialer", "Dialer")
          .put("Dot11Radio", "Dot11Radio")
          .put("Ethernet", "Ethernet")
          .put("Embedded-Service-Engine", "Embedded-Service-Engine")
          .put("FastEthernet", "FastEthernet")
          .put("fc", "fc")
          .put("fe", "FastEthernet")
          .put("fortyGigE", "FortyGigabitEthernet")
          .put("FortyGigabitEthernet", "FortyGigabitEthernet")
          .put("GigabitEthernet", "GigabitEthernet")
          .put("ge", "GigabitEthernet")
          .put("GMPLS", "GMPLS")
          .put("HundredGigE", "HundredGigabitEthernet")
          .put("ip", "ip")
          .put("Group-Async", "Group-Async")
          .put("LongReachEthernet", "LongReachEthernet")
          .put("Loopback", "Loopback")
          .put("ma", "Management")
          .put("Management", "Management")
          .put("ManagementEthernet", "ManagementEthernet")
          .put("mfr", "mfr")
          .put("mgmt", "mgmt")
          .put("MgmtEth", "ManagementEthernet")
          .put("Modular-Cable", "Modular-Cable")
          .put("Multilink", "Multilink")
          .put("Null", "Null")
          .put("nve", "nve")
          .put("Port-channel", "Port-Channel")
          .put("POS", "POS")
          .put("PTP", "PTP")
          .put("Serial", "Serial")
          .put("Service-Engine", "Service-Engine")
          .put("TenGigabitEthernet", "TenGigabitEthernet")
          .put("TenGigE", "TenGigabitEthernet")
          .put("te", "TenGigabitEthernet")
          .put("trunk", "trunk")
          .put("Tunnel", "Tunnel")
          .put("tunnel-ip", "tunnel-ip")
          .put("tunnel-te", "tunnel-te")
          .put("ve", "VirtualEthernet")
          .put("Virtual-Template", "Virtual-Template")
          .put("Vlan", "Vlan")
          .put("Vxlan", "Vxlan")
          .put("Wideband-Cable", "Wideband-Cable")
          .build();

  static final boolean DEFAULT_VRRP_PREEMPT = true;

  static final int DEFAULT_VRRP_PRIORITY = 100;

  public static final String MANAGEMENT_VRF_NAME = "management";

  static final int MAX_ADMINISTRATIVE_COST = 32767;

  public static final String NXOS_MANAGEMENT_INTERFACE_PREFIX = "mgmt";

  private static final long serialVersionUID = 1L;

  public static final String VENDOR_NAME = "cisco";

  private static final int VLAN_NORMAL_MAX_CISCO = 1005;

  private static final int VLAN_NORMAL_MIN_CISCO = 2;

  public static String computeBgpCommonExportPolicyName(String vrf) {
    return "~BGP_COMMON_EXPORT_POLICY:" + vrf + "~";
  }

  public static String computeIcmpObjectGroupAclName(String name) {
    return String.format("~ICMP_OBJECT_GROUP~%s~", name);
  }

  /**
   * Computes a mapping of interface names to the primary {@link Ip} owned by each of the interface.
   * Filters out the interfaces having no primary {@link InterfaceAddress}
   */
  private static Map<String, Ip> computeInterfaceOwnedPrimaryIp(Map<String, Interface> interfaces) {
    return interfaces
        .entrySet()
        .stream()
        .filter(e -> Objects.nonNull(e.getValue().getAddress()))
        .collect(
            ImmutableMap.toImmutableMap(Entry::getKey, e -> e.getValue().getAddress().getIp()));
  }

  public static String computeProtocolObjectGroupAclName(String name) {
    return String.format("~PROTOCOL_OBJECT_GROUP~%s~", name);
  }

  public static String computeServiceObjectAclName(String name) {
    return String.format("~SERVICE_OBJECT~%s~", name);
  }

  public static String computeServiceObjectGroupAclName(String name) {
    return String.format("~SERVICE_OBJECT_GROUP~%s~", name);
  }

  @Override
  public String canonicalizeInterfaceName(String ifaceName) {
    Matcher matcher = Pattern.compile("[A-Za-z][-A-Za-z0-9]*[A-Za-z]").matcher(ifaceName);
    if (matcher.find()) {
      String ifacePrefix = matcher.group();
      String canonicalPrefix = getCanonicalInterfaceNamePrefix(ifacePrefix);
      String suffix = ifaceName.substring(ifacePrefix.length());
      return canonicalPrefix + suffix;
    }
    throw new BatfishException("Invalid interface name: '" + ifaceName + "'");
  }

  public static String getCanonicalInterfaceNamePrefix(String prefix) {
    for (Entry<String, String> e : CISCO_INTERFACE_PREFIXES.entrySet()) {
      String matchPrefix = e.getKey();
      String canonicalPrefix = e.getValue();
      if (matchPrefix.toLowerCase().startsWith(prefix.toLowerCase())) {
        return canonicalPrefix;
      }
    }
    throw new BatfishException("Invalid interface name prefix: '" + prefix + "'");
  }

  private static String getRouteMapClausePolicyName(RouteMap map, int continueTarget) {
    String mapName = map.getName();
    String clausePolicyName = "~RMCLAUSE~" + mapName + "~" + continueTarget + "~";
    return clausePolicyName;
  }

  static String toJavaRegex(String ciscoRegex) {
    String withoutQuotes;
    if (ciscoRegex.charAt(0) == '"' && ciscoRegex.charAt(ciscoRegex.length() - 1) == '"') {
      withoutQuotes = ciscoRegex.substring(1, ciscoRegex.length() - 1);
    } else {
      withoutQuotes = ciscoRegex;
    }
    String underscoreReplacement = "(,|\\\\{|\\\\}|^|\\$| )";
    String output = withoutQuotes.replaceAll("_", underscoreReplacement);
    return output;
  }

  private final Map<String, IpAsPathAccessList> _asPathAccessLists;

  private final Map<String, AsPathSet> _asPathSets;

  private final CiscoFamily _cf;

  private final Map<String, CryptoMapSet> _cryptoMapSets;

  private final List<Ip> _dhcpRelayServers;

  private NavigableSet<String> _dnsServers;

  private String _dnsSourceInterface;

  private String _domainName;

  private final Map<String, ExpandedCommunityList> _expandedCommunityLists;

  private final Map<String, ExtendedAccessList> _extendedAccessLists;

  private final Map<String, ExtendedIpv6AccessList> _extendedIpv6AccessLists;

  private boolean _failover;

  private String _failoverCommunicationInterface;

  private String _failoverCommunicationInterfaceAlias;

  private final Map<String, String> _failoverInterfaces;

  private final Map<String, InterfaceAddress> _failoverPrimaryAddresses;

  private boolean _failoverSecondary;

  private final Map<String, InterfaceAddress> _failoverStandbyAddresses;

  private String _failoverStatefulSignalingInterface;

  private String _failoverStatefulSignalingInterfaceAlias;

  private String _hostname;

  private final Map<String, InspectClassMap> _inspectClassMaps;

  private final Map<String, InspectPolicyMap> _inspectPolicyMaps;

  private final Map<String, Interface> _interfaces;

  private final Map<String, IpsecProfile> _ipsecProfiles;

  private final Map<String, IpsecTransformSet> _ipsecTransformSets;

  private final Map<Integer, IsakmpPolicy> _isakmpPolicies;

  private final Map<String, IsakmpProfile> _isakmpProfiles;

  private final Map<String, Keyring> _keyrings;

  private final Map<String, MacAccessList> _macAccessLists;

  private final Map<String, NatPool> _natPools;

  private final Map<String, IcmpTypeObjectGroup> _icmpTypeObjectGroups;

  private final Map<String, NetworkObjectGroup> _networkObjectGroups;

  private final Map<String, NetworkObject> _networkObjects;

  private String _ntpSourceInterface;

  private CiscoNxBgpGlobalConfiguration _nxBgpGlobalConfiguration;

  private final Map<String, ObjectGroup> _objectGroups;

  private final Map<String, Prefix6List> _prefix6Lists;

  private final Map<String, PrefixList> _prefixLists;

  private final Map<String, ProtocolObjectGroup> _protocolObjectGroups;

  private final Map<String, RouteMap> _routeMaps;

  private final Map<String, RoutePolicy> _routePolicies;

  private final Map<String, ServiceObject> _serviceObjects;

  private SnmpServer _snmpServer;

  private String _snmpSourceInterface;

  private boolean _spanningTreePortfastDefault;

  private final Map<String, StandardAccessList> _standardAccessLists;

  private final Map<String, StandardCommunityList> _standardCommunityLists;

  private final Map<String, StandardIpv6AccessList> _standardIpv6AccessLists;

  private NavigableSet<String> _tacacsServers;

  private String _tacacsSourceInterface;

  private ConfigurationFormat _vendor;

  private final Map<String, Vrf> _vrfs;

  private final SortedMap<String, VrrpInterface> _vrrpGroups;

  private final Map<String, ServiceObjectGroup> _serviceObjectGroups;

  private final Map<String, Map<String, SecurityZonePair>> _securityZonePairs;

  private final Map<String, SecurityZone> _securityZones;

  private final Map<String, TrackMethod> _trackingGroups;

  private Map<String, NamedCommunitySet> _communitySets;

  public CiscoConfiguration() {
    _asPathAccessLists = new TreeMap<>();
    _asPathSets = new TreeMap<>();
    _cf = new CiscoFamily();
    _communitySets = new TreeMap<>();
    _cryptoMapSets = new HashMap<>();
    _dhcpRelayServers = new ArrayList<>();
    _dnsServers = new TreeSet<>();
    _expandedCommunityLists = new TreeMap<>();
    _extendedAccessLists = new TreeMap<>();
    _extendedIpv6AccessLists = new TreeMap<>();
    _failoverInterfaces = new TreeMap<>();
    _failoverPrimaryAddresses = new TreeMap<>();
    _failoverStandbyAddresses = new TreeMap<>();
    _isakmpPolicies = new TreeMap<>();
    _isakmpProfiles = new TreeMap<>();
    _inspectClassMaps = new TreeMap<>();
    _inspectPolicyMaps = new TreeMap<>();
    _interfaces = new TreeMap<>();
    _ipsecTransformSets = new TreeMap<>();
    _ipsecProfiles = new TreeMap<>();
    _keyrings = new TreeMap<>();
    _macAccessLists = new TreeMap<>();
    _natPools = new TreeMap<>();
    _icmpTypeObjectGroups = new TreeMap<>();
    _networkObjectGroups = new TreeMap<>();
    _networkObjects = new TreeMap<>();
    _nxBgpGlobalConfiguration = new CiscoNxBgpGlobalConfiguration();
    _objectGroups = new TreeMap<>();
    _prefixLists = new TreeMap<>();
    _prefix6Lists = new TreeMap<>();
    _protocolObjectGroups = new TreeMap<>();
    _routeMaps = new TreeMap<>();
    _routePolicies = new TreeMap<>();
    _securityZonePairs = new TreeMap<>();
    _securityZones = new TreeMap<>();
    _serviceObjectGroups = new TreeMap<>();
    _serviceObjects = new TreeMap<>();
    _standardAccessLists = new TreeMap<>();
    _standardIpv6AccessLists = new TreeMap<>();
    _standardCommunityLists = new TreeMap<>();
    _tacacsServers = new TreeSet<>();
    _trackingGroups = new TreeMap<>();
    _vrfs = new TreeMap<>();
    _vrfs.put(Configuration.DEFAULT_VRF_NAME, new Vrf(Configuration.DEFAULT_VRF_NAME));
    _vrrpGroups = new TreeMap<>();
  }

  private void applyVrrp(Configuration c) {
    _vrrpGroups.forEach(
        (ifaceName, vrrpInterface) -> {
          org.batfish.datamodel.Interface iface = c.getAllInterfaces().get(ifaceName);
          if (iface != null) {
            vrrpInterface
                .getVrrpGroups()
                .forEach(
                    (groupNum, vrrpGroup) -> {
                      org.batfish.datamodel.VrrpGroup newGroup =
                          new org.batfish.datamodel.VrrpGroup(groupNum);
                      newGroup.setPreempt(vrrpGroup.getPreempt());
                      newGroup.setPriority(vrrpGroup.getPriority());
                      InterfaceAddress ifaceAddress = iface.getAddress();
                      if (ifaceAddress != null) {
                        int prefixLength = ifaceAddress.getNetworkBits();
                        Ip address = vrrpGroup.getVirtualAddress();
                        if (address != null) {
                          InterfaceAddress virtualAddress =
                              new InterfaceAddress(address, prefixLength);
                          newGroup.setVirtualAddress(virtualAddress);
                        } else {
                          _w.redFlag(
                              "No virtual address set for VRRP on interface: '" + ifaceName + "'");
                        }
                      } else {
                        _w.redFlag(
                            "Could not determine prefix length of VRRP address on interface '"
                                + ifaceName
                                + "' due to missing prefix");
                      }
                      iface.getVrrpGroups().put(groupNum, newGroup);
                    });
          }
        });
  }

  private static WithEnvironmentExpr bgpRedistributeWithEnvironmentExpr(
      BooleanExpr expr, OriginType originType) {
    WithEnvironmentExpr we = new WithEnvironmentExpr();
    we.setExpr(expr);
    we.getPreStatements().add(Statements.SetWriteIntermediateBgpAttributes.toStaticStatement());
    we.getPostStatements().add(Statements.UnsetWriteIntermediateBgpAttributes.toStaticStatement());
    we.getPostTrueStatements().add(Statements.SetReadIntermediateBgpAttributes.toStaticStatement());
    we.getPostTrueStatements().add(new SetOrigin(new LiteralOrigin(originType, null)));
    return we;
  }

  private boolean containsIpAccessList(String eaListName, String mapName) {
    if (mapName != null) {
      RouteMap currentMap = _routeMaps.get(mapName);
      if (currentMap != null) {
        for (RouteMapClause clause : currentMap.getClauses().values()) {
          for (RouteMapMatchLine matchLine : clause.getMatchList()) {
            if (matchLine instanceof RouteMapMatchIpAccessListLine) {
              RouteMapMatchIpAccessListLine ipall = (RouteMapMatchIpAccessListLine) matchLine;
              for (String listName : ipall.getListNames()) {
                if (eaListName.equals(listName)) {
                  return true;
                }
              }
            }
          }
        }
      }
    }
    return false;
  }

  private boolean containsIpv6AccessList(String eaListName, String mapName) {
    if (mapName != null) {
      RouteMap currentMap = _routeMaps.get(mapName);
      if (currentMap != null) {
        for (RouteMapClause clause : currentMap.getClauses().values()) {
          for (RouteMapMatchLine matchLine : clause.getMatchList()) {
            if (matchLine instanceof RouteMapMatchIpv6AccessListLine) {
              RouteMapMatchIpv6AccessListLine ipall = (RouteMapMatchIpv6AccessListLine) matchLine;
              for (String listName : ipall.getListNames()) {
                if (eaListName.equals(listName)) {
                  return true;
                }
              }
            }
          }
        }
      }
    }
    return false;
  }

  private static void convertForPurpose(Set<RouteMap> routingRouteMaps, RouteMap map) {
    if (routingRouteMaps.contains(map)) {
      for (RouteMapClause clause : map.getClauses().values()) {
        List<RouteMapMatchLine> matchList = clause.getMatchList();
        for (RouteMapMatchLine line : matchList) {
          if (line instanceof RouteMapMatchIpAccessListLine) {
            RouteMapMatchIpAccessListLine matchIpAccessListLine =
                (RouteMapMatchIpAccessListLine) line;
            matchIpAccessListLine.setRouting(true);
          }
        }
      }
    }
  }

  public Map<String, IpAsPathAccessList> getAsPathAccessLists() {
    return _asPathAccessLists;
  }

  public Map<String, AsPathSet> getAsPathSets() {
    return _asPathSets;
  }

  private Ip getBgpRouterId(final Configuration c, String vrfName, BgpProcess proc) {
    Ip routerId;
    Ip processRouterId = proc.getRouterId();
    org.batfish.datamodel.Vrf vrf = c.getVrfs().get(vrfName);
    if (processRouterId == null) {
      processRouterId = _vrfs.get(Configuration.DEFAULT_VRF_NAME).getBgpProcess().getRouterId();
    }
    if (processRouterId == null) {
      processRouterId = Ip.ZERO;
      for (Entry<String, org.batfish.datamodel.Interface> e : vrf.getInterfaces().entrySet()) {
        String iname = e.getKey();
        org.batfish.datamodel.Interface iface = e.getValue();
        if (iname.startsWith("Loopback")) {
          InterfaceAddress address = iface.getAddress();
          if (address != null) {
            Ip currentIp = address.getIp();
            if (currentIp.asLong() > processRouterId.asLong()) {
              processRouterId = currentIp;
            }
          }
        }
      }
      if (processRouterId.equals(Ip.ZERO)) {
        for (org.batfish.datamodel.Interface currentInterface : vrf.getInterfaces().values()) {
          InterfaceAddress address = currentInterface.getAddress();
          if (address != null) {
            Ip currentIp = address.getIp();
            if (currentIp.asLong() > processRouterId.asLong()) {
              processRouterId = currentIp;
            }
          }
        }
      }
    }
    routerId = processRouterId;
    return routerId;
  }

  public CiscoFamily getCf() {
    return _cf;
  }

  public Map<String, CryptoMapSet> getCryptoMapSets() {
    return _cryptoMapSets;
  }

  public Vrf getDefaultVrf() {
    return _vrfs.get(Configuration.DEFAULT_VRF_NAME);
  }

  public List<Ip> getDhcpRelayServers() {
    return _dhcpRelayServers;
  }

  public NavigableSet<String> getDnsServers() {
    return _dnsServers;
  }

  public String getDnsSourceInterface() {
    return _dnsSourceInterface;
  }

  public Map<String, ExpandedCommunityList> getExpandedCommunityLists() {
    return _expandedCommunityLists;
  }

  public Map<String, ExtendedAccessList> getExtendedAcls() {
    return _extendedAccessLists;
  }

  public Map<String, ExtendedIpv6AccessList> getExtendedIpv6Acls() {
    return _extendedIpv6AccessLists;
  }

  public boolean getFailover() {
    return _failover;
  }

  public String getFailoverCommunicationInterface() {
    return _failoverCommunicationInterface;
  }

  public String getFailoverCommunicationInterfaceAlias() {
    return _failoverCommunicationInterfaceAlias;
  }

  public Map<String, String> getFailoverInterfaces() {
    return _failoverInterfaces;
  }

  public Map<String, InterfaceAddress> getFailoverPrimaryAddresses() {
    return _failoverPrimaryAddresses;
  }

  public boolean getFailoverSecondary() {
    return _failoverSecondary;
  }

  public Map<String, InterfaceAddress> getFailoverStandbyAddresses() {
    return _failoverStandbyAddresses;
  }

  public String getFailoverStatefulSignalingInterface() {
    return _failoverStatefulSignalingInterface;
  }

  public String getFailoverStatefulSignalingInterfaceAlias() {
    return _failoverStatefulSignalingInterfaceAlias;
  }

  @Override
  public String getHostname() {
    return _hostname;
  }

  private @Nullable Interface getInterfaceByTunnelAddresses(Ip sourceAddress, Prefix destPrefix) {
    for (Interface iface : _interfaces.values()) {
      Tunnel tunnel = iface.getTunnel();
      if (tunnel != null
          && tunnel.getSourceAddress() != null
          && tunnel.getSourceAddress().equals(sourceAddress)
          && tunnel.getDestination() != null
          && destPrefix.containsIp(tunnel.getDestination())) {
        /*
         * We found a tunnel interface with the required parameters. Now return the external
         * interface with this address.
         */
        return _interfaces
            .values()
            .stream()
            .filter(
                i -> i.getAllAddresses().stream().anyMatch(p -> p.getIp().equals(sourceAddress)))
            .findFirst()
            .orElse(null);
      }
    }
    return null;
  }

  public Map<String, Interface> getInterfaces() {
    return _interfaces;
  }

  public Map<String, IpsecProfile> getIpsecProfiles() {
    return _ipsecProfiles;
  }

  public Map<String, IpsecTransformSet> getIpsecTransformSets() {
    return _ipsecTransformSets;
  }

  public Map<Integer, IsakmpPolicy> getIsakmpPolicies() {
    return _isakmpPolicies;
  }

  public Map<String, IsakmpProfile> getIsakmpProfiles() {
    return _isakmpProfiles;
  }

  public Map<String, Keyring> getKeyrings() {
    return _keyrings;
  }

  public Map<String, MacAccessList> getMacAccessLists() {
    return _macAccessLists;
  }

  public Map<String, NatPool> getNatPools() {
    return _natPools;
  }

  public String getNtpSourceInterface() {
    return _ntpSourceInterface;
  }

  public CiscoNxBgpGlobalConfiguration getNxBgpGlobalConfiguration() {
    return _nxBgpGlobalConfiguration;
  }

  public Map<String, Prefix6List> getPrefix6Lists() {
    return _prefix6Lists;
  }

  public Map<String, PrefixList> getPrefixLists() {
    return _prefixLists;
  }

  public Map<String, RouteMap> getRouteMaps() {
    return _routeMaps;
  }

  public Map<String, RoutePolicy> getRoutePolicies() {
    return _routePolicies;
  }

  private Set<RouteMap> getRoutingRouteMaps() {
    Set<RouteMap> maps = new LinkedHashSet<>();
    String currentMapName;
    RouteMap currentMap;
    // check ospf policies
    for (Vrf vrf : _vrfs.values()) {
      OspfProcess ospfProcess = vrf.getOspfProcess();
      if (ospfProcess != null) {
        for (OspfRedistributionPolicy rp : ospfProcess.getRedistributionPolicies().values()) {
          currentMapName = rp.getRouteMap();
          if (currentMapName != null) {
            currentMap = _routeMaps.get(currentMapName);
            if (currentMap != null) {
              maps.add(currentMap);
            }
          }
        }
        currentMapName = ospfProcess.getDefaultInformationOriginateMap();
        if (currentMapName != null) {
          currentMap = _routeMaps.get(currentMapName);
          if (currentMap != null) {
            maps.add(currentMap);
          }
        }
      }
      // check bgp policies
      BgpProcess bgpProcess = vrf.getBgpProcess();
      if (bgpProcess != null) {
        for (BgpRedistributionPolicy rp : bgpProcess.getRedistributionPolicies().values()) {
          currentMapName = rp.getRouteMap();
          if (currentMapName != null) {
            currentMap = _routeMaps.get(currentMapName);
            if (currentMap != null) {
              maps.add(currentMap);
            }
          }
        }
        for (BgpPeerGroup pg : bgpProcess.getAllPeerGroups()) {
          currentMapName = pg.getInboundRouteMap();
          if (currentMapName != null) {
            currentMap = _routeMaps.get(currentMapName);
            if (currentMap != null) {
              maps.add(currentMap);
            }
          }
          currentMapName = pg.getInboundRoute6Map();
          if (currentMapName != null) {
            currentMap = _routeMaps.get(currentMapName);
            if (currentMap != null) {
              maps.add(currentMap);
            }
          }
          currentMapName = pg.getOutboundRouteMap();
          if (currentMapName != null) {
            currentMap = _routeMaps.get(currentMapName);
            if (currentMap != null) {
              maps.add(currentMap);
            }
          }
          currentMapName = pg.getOutboundRoute6Map();
          if (currentMapName != null) {
            currentMap = _routeMaps.get(currentMapName);
            if (currentMap != null) {
              maps.add(currentMap);
            }
          }
        }
      }
    }
    return maps;
  }

  public SnmpServer getSnmpServer() {
    return _snmpServer;
  }

  public String getSnmpSourceInterface() {
    return _snmpSourceInterface;
  }

  public boolean getSpanningTreePortfastDefault() {
    return _spanningTreePortfastDefault;
  }

  public Map<String, StandardAccessList> getStandardAcls() {
    return _standardAccessLists;
  }

  public Map<String, StandardCommunityList> getStandardCommunityLists() {
    return _standardCommunityLists;
  }

  public Map<String, StandardIpv6AccessList> getStandardIpv6Acls() {
    return _standardIpv6AccessLists;
  }

  public NavigableSet<String> getTacacsServers() {
    return _tacacsServers;
  }

  public String getTacacsSourceInterface() {
    return _tacacsSourceInterface;
  }

  private Ip getUpdateSource(
      Configuration c,
      String vrfName,
      LeafBgpPeerGroup lpg,
      String updateSourceInterface,
      boolean ipv4) {
    Ip updateSource = null;
    org.batfish.datamodel.Vrf vrf = c.getVrfs().get(vrfName);
    if (ipv4) {
      if (updateSourceInterface != null) {
        org.batfish.datamodel.Interface sourceInterface =
            vrf.getInterfaces().get(updateSourceInterface);
        if (sourceInterface != null) {
          InterfaceAddress address = sourceInterface.getAddress();
          if (address != null) {
            Ip sourceIp = address.getIp();
            updateSource = sourceIp;
          } else {
            _w.redFlag(
                "bgp update source interface: '"
                    + updateSourceInterface
                    + "' not assigned an ip address");
          }
        }
      } else {
        if (lpg instanceof DynamicIpBgpPeerGroup) {
          updateSource = Ip.AUTO;
        } else {
          Ip neighborAddress = lpg.getNeighborPrefix().getStartIp();
          for (org.batfish.datamodel.Interface iface : vrf.getInterfaces().values()) {
            for (InterfaceAddress interfaceAddress : iface.getAllAddresses()) {
              if (interfaceAddress.getPrefix().containsIp(neighborAddress)) {
                Ip ifaceAddress = interfaceAddress.getIp();
                updateSource = ifaceAddress;
              }
            }
          }
        }
      }
      if (updateSource == null && lpg.getNeighborPrefix().getStartIp().valid()) {
        _w.redFlag("Could not determine update source for BGP neighbor: '" + lpg.getName() + "'");
      }
    }
    return updateSource;
  }

  public ConfigurationFormat getVendor() {
    return _vendor;
  }

  public Map<String, Vrf> getVrfs() {
    return _vrfs;
  }

  public SortedMap<String, VrrpInterface> getVrrpGroups() {
    return _vrrpGroups;
  }

  private void markAcls(CiscoStructureUsage... usages) {
    for (CiscoStructureUsage usage : usages) {
      markAbstractStructure(
          CiscoStructureType.IP_ACCESS_LIST,
          usage,
          ImmutableList.of(
              CiscoStructureType.IPV4_ACCESS_LIST_STANDARD,
              CiscoStructureType.IPV4_ACCESS_LIST_EXTENDED,
              CiscoStructureType.IPV6_ACCESS_LIST_STANDARD,
              CiscoStructureType.IPV6_ACCESS_LIST_EXTENDED));
    }
  }

  private void markIpOrMacAcls(CiscoStructureUsage... usages) {
    for (CiscoStructureUsage usage : usages) {
      markAbstractStructure(
          CiscoStructureType.ACCESS_LIST,
          usage,
          Arrays.asList(
              CiscoStructureType.IPV4_ACCESS_LIST_EXTENDED,
              CiscoStructureType.IPV4_ACCESS_LIST_STANDARD,
              CiscoStructureType.IPV6_ACCESS_LIST_EXTENDED,
              CiscoStructureType.IPV6_ACCESS_LIST_STANDARD,
              CiscoStructureType.MAC_ACCESS_LIST));
    }
  }

  private void markIpv4Acls(CiscoStructureUsage... usages) {
    for (CiscoStructureUsage usage : usages) {
      markAbstractStructure(
          CiscoStructureType.IPV4_ACCESS_LIST,
          usage,
          ImmutableList.of(
              CiscoStructureType.IPV4_ACCESS_LIST_STANDARD,
              CiscoStructureType.IPV4_ACCESS_LIST_EXTENDED));
    }
  }

  private void markIpv6Acls(CiscoStructureUsage... usages) {
    for (CiscoStructureUsage usage : usages) {
      markAbstractStructure(
          CiscoStructureType.IPV6_ACCESS_LIST,
          usage,
          ImmutableList.of(
              CiscoStructureType.IPV6_ACCESS_LIST_STANDARD,
              CiscoStructureType.IPV6_ACCESS_LIST_EXTENDED));
    }
  }

  private void processFailoverSettings() {
    if (_failover) {
      Interface commIface;
      InterfaceAddress commAddress;
      Interface sigIface;
      InterfaceAddress sigAddress;
      if (_failoverSecondary) {
        commIface = _interfaces.get(_failoverCommunicationInterface);
        commAddress = _failoverStandbyAddresses.get(_failoverCommunicationInterfaceAlias);
        sigIface = _interfaces.get(_failoverStatefulSignalingInterface);
        sigAddress = _failoverStandbyAddresses.get(_failoverStatefulSignalingInterfaceAlias);
        for (Interface iface : _interfaces.values()) {
          iface.setAddress(iface.getStandbyAddress());
        }
      } else {
        commIface = _interfaces.get(_failoverCommunicationInterface);
        commAddress = _failoverPrimaryAddresses.get(_failoverCommunicationInterfaceAlias);
        sigIface = _interfaces.get(_failoverStatefulSignalingInterface);
        sigAddress = _failoverPrimaryAddresses.get(_failoverStatefulSignalingInterfaceAlias);
      }
      commIface.setAddress(commAddress);
      commIface.setActive(true);
      sigIface.setAddress(sigAddress);
      sigIface.setActive(true);
    }
  }

  private void processLines() {
    // nxos does not have 'login authentication' for lines, so just have it
    // use default list if one exists
    if (_vendor == ConfigurationFormat.CISCO_NX
        && _cf.getAaa() != null
        && _cf.getAaa().getAuthentication() != null
        && _cf.getAaa().getAuthentication().getLogin() != null
        && _cf.getAaa()
                .getAuthentication()
                .getLogin()
                .getLists()
                .get(AaaAuthenticationLogin.DEFAULT_LIST_NAME)
            != null) {
      for (Line line : _cf.getLines().values()) {
        line.setLoginAuthentication(AaaAuthenticationLogin.DEFAULT_LIST_NAME);
      }
    }
  }

  public void setDnsSourceInterface(String dnsSourceInterface) {
    _dnsSourceInterface = dnsSourceInterface;
  }

  public void setDomainName(String domainName) {
    _domainName = domainName;
  }

  public void setFailover(boolean failover) {
    _failover = failover;
  }

  public void setFailoverCommunicationInterface(String failoverCommunicationInterface) {
    _failoverCommunicationInterface = failoverCommunicationInterface;
  }

  public void setFailoverCommunicationInterfaceAlias(String failoverCommunicationInterfaceAlias) {
    _failoverCommunicationInterfaceAlias = failoverCommunicationInterfaceAlias;
  }

  public void setFailoverSecondary(boolean failoverSecondary) {
    _failoverSecondary = failoverSecondary;
  }

  public void setFailoverStatefulSignalingInterface(String failoverStatefulSignalingInterface) {
    _failoverStatefulSignalingInterface = failoverStatefulSignalingInterface;
  }

  public void setFailoverStatefulSignalingInterfaceAlias(
      String failoverStatefulSignalingInterfaceAlias) {
    _failoverStatefulSignalingInterfaceAlias = failoverStatefulSignalingInterfaceAlias;
  }

  @Override
  public void setHostname(String hostname) {
    checkNotNull(hostname, "'hostname' cannot be null");
    _hostname = hostname.toLowerCase();
  }

  public void setNtpSourceInterface(String ntpSourceInterface) {
    _ntpSourceInterface = ntpSourceInterface;
  }

  public void setSnmpServer(SnmpServer snmpServer) {
    _snmpServer = snmpServer;
  }

  public void setSnmpSourceInterface(String snmpSourceInterface) {
    _snmpSourceInterface = snmpSourceInterface;
  }

  public void setSpanningTreePortfastDefault(boolean spanningTreePortfastDefault) {
    _spanningTreePortfastDefault = spanningTreePortfastDefault;
  }

  public void setTacacsSourceInterface(String tacacsSourceInterface) {
    _tacacsSourceInterface = tacacsSourceInterface;
  }

  @Override
  public void setVendor(ConfigurationFormat format) {
    _vendor = format;
  }

  private org.batfish.datamodel.BgpProcess toNxBgpProcess(
      Configuration c,
      CiscoNxBgpGlobalConfiguration nxBgpGlobal,
      CiscoNxBgpVrfConfiguration nxBgpVrf,
      String vrfName) {
    org.batfish.datamodel.BgpProcess newBgpProcess = new org.batfish.datamodel.BgpProcess();
    org.batfish.datamodel.Vrf v = c.getVrfs().get(vrfName);

    if (nxBgpVrf.getBestpathCompareRouterId()) {
      newBgpProcess.setTieBreaker(BgpTieBreaker.ROUTER_ID);
    }

    newBgpProcess.setRouterId(CiscoNxConversions.getNxBgpRouterId(nxBgpVrf, v, _w));

    // From NX-OS docs for `bestpath as-path multipath-relax`
    //  Allows load sharing across providers with different (but equal-length) autonomous system
    //  paths. Without this option, the AS paths must be identical for load sharing.
    newBgpProcess.setMultipathEquivalentAsPathMatchMode(
        nxBgpVrf.getBestpathAsPathMultipathRelax() ? PATH_LENGTH : EXACT_PATH);

    // Process vrf-level address family configuration, such as export policy.
    CiscoNxBgpVrfAddressFamilyConfiguration ipv4af = nxBgpVrf.getIpv4UnicastAddressFamily();
    if (ipv4af != null) {
      // Batfish seems to only track the IPv4 properties for multipath ebgp/ibgp.
      newBgpProcess.setMultipathEbgp(
          ipv4af.getMaximumPathsEbgp() > 1 || nxBgpVrf.getBestpathAsPathMultipathRelax());
      newBgpProcess.setMultipathIbgp(ipv4af.getMaximumPathsIbgp() > 1);
    } else {
      newBgpProcess.setMultipathEbgp(nxBgpVrf.getBestpathAsPathMultipathRelax());
    }

    // Next we build up the BGP common export policy.
    RoutingPolicy bgpCommonExportPolicy =
        new RoutingPolicy(computeBgpCommonExportPolicyName(vrfName), c);
    c.getRoutingPolicies().put(bgpCommonExportPolicy.getName(), bgpCommonExportPolicy);

    // 1. If there are any ipv4 summary only networks, do not export the more specific routes.
    if (ipv4af != null) {
      Stream<Prefix> summaryOnlyNetworks =
          ipv4af
              .getAggregateNetworks()
              .entrySet()
              .stream()
              .filter(e -> e.getValue().getSummaryOnly())
              .map(Entry::getKey);
      If suppressLonger = suppressSummarizedPrefixes(c, vrfName, summaryOnlyNetworks);
      if (suppressLonger != null) {
        bgpCommonExportPolicy.getStatements().add(suppressLonger);
      }
    }

    // The body of the export policy is a huge disjunction over many reasons routes may be exported.
    Disjunction routesShouldBeExported = new Disjunction();
    bgpCommonExportPolicy
        .getStatements()
        .add(
            new If(
                routesShouldBeExported,
                ImmutableList.of(Statements.ReturnTrue.toStaticStatement()),
                ImmutableList.of()));
    // This list of reasons to export a route will be built up over the remainder of this function.
    List<BooleanExpr> exportConditions = routesShouldBeExported.getDisjuncts();

    // Generate and distribute aggregate routes.
    if (ipv4af != null) {
      for (Entry<Prefix, CiscoNxBgpVrfAddressFamilyAggregateNetworkConfiguration> e :
          ipv4af.getAggregateNetworks().entrySet()) {
        Prefix prefix = e.getKey();
        CiscoNxBgpVrfAddressFamilyAggregateNetworkConfiguration agg = e.getValue();
        RoutingPolicy generatedPolicy = generateAggregateRoutePolicy(c, vrfName, prefix);

        GeneratedRoute.Builder gr =
            new GeneratedRoute.Builder()
                .setNetwork(prefix)
                .setAdmin(CISCO_AGGREGATE_ROUTE_ADMIN_COST)
                .setGenerationPolicy(generatedPolicy.getName())
                .setDiscard(true);

        // Conditions to generate this route
        List<BooleanExpr> generateAggregateConditions = new ArrayList<>();
        generateAggregateConditions.add(
            new MatchPrefixSet(
                DestinationNetwork.instance(),
                new ExplicitPrefixSet(new PrefixSpace(PrefixRange.fromPrefix(prefix)))));
        generateAggregateConditions.add(new MatchProtocol(RoutingProtocol.AGGREGATE));

        // If defined, set attribute map for aggregate network
        BooleanExpr weInterior = BooleanExprs.TRUE;
        String attributeMapName = agg.getAttributeMap();
        if (attributeMapName != null) {
          RouteMap attributeMap = _routeMaps.get(attributeMapName);
          if (attributeMap != null) {
            // need to apply attribute changes if this specific route is matched
            weInterior = new CallExpr(attributeMapName);
            gr.setAttributePolicy(attributeMapName);
          }
        }
        generateAggregateConditions.add(
            bgpRedistributeWithEnvironmentExpr(weInterior, OriginType.IGP));

        v.getGeneratedRoutes().add(gr.build());
        // Do export a generated aggregate.
        exportConditions.add(new Conjunction(generateAggregateConditions));
      }
    }

    // Only redistribute default route if `default-information originate` is set.
    BooleanExpr redistributeDefaultRoute =
        ipv4af == null || !ipv4af.getDefaultInformationOriginate()
            ? NOT_DEFAULT_ROUTE
            : BooleanExprs.TRUE;

    // Export RIP routes that should be redistributed.
    CiscoNxBgpRedistributionPolicy ripPolicy =
        ipv4af == null ? null : ipv4af.getRedistributionPolicy(RoutingProtocol.RIP);
    if (ripPolicy != null) {
      String routeMap = ripPolicy.getRouteMap();
      RouteMap map = _routeMaps.get(routeMap);
      /* TODO: how do we match on source tag (aka RIP process id)? */
      List<BooleanExpr> conditions =
          ImmutableList.of(
              new MatchProtocol(RoutingProtocol.RIP),
              redistributeDefaultRoute,
              bgpRedistributeWithEnvironmentExpr(
                  map == null ? BooleanExprs.TRUE : new CallExpr(routeMap), OriginType.INCOMPLETE));
      Conjunction rip = new Conjunction(conditions);
      rip.setComment("Redistribute RIP routes into BGP");
      exportConditions.add(rip);
    }

    // Export static routes that should be redistributed.
    CiscoNxBgpRedistributionPolicy staticPolicy =
        ipv4af == null ? null : ipv4af.getRedistributionPolicy(RoutingProtocol.STATIC);
    if (staticPolicy != null) {
      String routeMap = staticPolicy.getRouteMap();
      RouteMap map = _routeMaps.get(routeMap);
      List<BooleanExpr> conditions =
          ImmutableList.of(
              new MatchProtocol(RoutingProtocol.STATIC),
              redistributeDefaultRoute,
              bgpRedistributeWithEnvironmentExpr(
                  map == null ? BooleanExprs.TRUE : new CallExpr(routeMap), OriginType.INCOMPLETE));
      Conjunction staticRedist = new Conjunction(conditions);
      staticRedist.setComment("Redistribute static routes into BGP");
      exportConditions.add(staticRedist);
    }

    // Export connected routes that should be redistributed.
    CiscoNxBgpRedistributionPolicy connectedPolicy =
        ipv4af == null ? null : ipv4af.getRedistributionPolicy(RoutingProtocol.CONNECTED);
    if (connectedPolicy != null) {
      String routeMap = connectedPolicy.getRouteMap();
      RouteMap map = _routeMaps.get(routeMap);
      List<BooleanExpr> conditions =
          ImmutableList.of(
              new MatchProtocol(RoutingProtocol.CONNECTED),
              redistributeDefaultRoute,
              bgpRedistributeWithEnvironmentExpr(
                  map == null ? BooleanExprs.TRUE : new CallExpr(routeMap), OriginType.INCOMPLETE));
      Conjunction connected = new Conjunction(conditions);
      connected.setComment("Redistribute connected routes into BGP");
      exportConditions.add(connected);
    }

    // Export OSPF routes that should be redistributed.
    CiscoNxBgpRedistributionPolicy ospfPolicy =
        ipv4af == null ? null : ipv4af.getRedistributionPolicy(RoutingProtocol.OSPF);
    if (ospfPolicy != null) {
      String routeMap = ospfPolicy.getRouteMap();
      RouteMap map = _routeMaps.get(routeMap);
      /* TODO: how do we match on source tag (aka OSPF process)? */
      List<BooleanExpr> conditions =
          ImmutableList.of(
              new MatchProtocol(RoutingProtocol.OSPF),
              redistributeDefaultRoute,
              bgpRedistributeWithEnvironmentExpr(
                  map == null ? BooleanExprs.TRUE : new CallExpr(routeMap), OriginType.INCOMPLETE));
      Conjunction ospf = new Conjunction(conditions);
      ospf.setComment("Redistribute OSPF routes into BGP");
      exportConditions.add(ospf);
    }

    // Now we add all the per-network export policies.
    if (ipv4af != null) {
      ipv4af
          .getIpNetworks()
          .forEach(
              (prefix, routeMapOrEmpty) -> {
                PrefixSpace exportSpace = new PrefixSpace(PrefixRange.fromPrefix(prefix));
                List<BooleanExpr> exportNetworkConditions =
                    ImmutableList.of(
                        new MatchPrefixSet(
                            DestinationNetwork.instance(), new ExplicitPrefixSet(exportSpace)),
                        new Not(new MatchProtocol(RoutingProtocol.BGP)),
                        new Not(new MatchProtocol(RoutingProtocol.IBGP)),
                        new Not(new MatchProtocol(RoutingProtocol.AGGREGATE)),
                        bgpRedistributeWithEnvironmentExpr(
                            _routeMaps.containsKey(routeMapOrEmpty)
                                ? new CallExpr(routeMapOrEmpty)
                                : BooleanExprs.TRUE,
                            OriginType.IGP));
                newBgpProcess.addToOriginationSpace(exportSpace);
                exportConditions.add(new Conjunction(exportNetworkConditions));
              });
    }

    CiscoNxBgpVrfAddressFamilyConfiguration ipv6af = nxBgpVrf.getIpv6UnicastAddressFamily();
    if (ipv6af != null) {
      ipv6af
          .getIpv6Networks()
          .forEach(
              (prefix6, routeMapOrEmpty) -> {
                List<BooleanExpr> exportNetworkConditions =
                    ImmutableList.of(
                        new MatchPrefix6Set(
                            new DestinationNetwork6(),
                            new ExplicitPrefix6Set(
                                new Prefix6Space(Prefix6Range.fromPrefix6(prefix6)))),
                        new Not(new MatchProtocol(RoutingProtocol.BGP)),
                        new Not(new MatchProtocol(RoutingProtocol.IBGP)),
                        new Not(new MatchProtocol(RoutingProtocol.AGGREGATE)),
                        bgpRedistributeWithEnvironmentExpr(
                            _routeMaps.containsKey(routeMapOrEmpty)
                                ? new CallExpr(routeMapOrEmpty)
                                : BooleanExprs.TRUE,
                            OriginType.IGP));
                exportConditions.add(new Conjunction(exportNetworkConditions));
              });
    }

    // Always export BGP or IBGP routes.
    exportConditions.add(new MatchProtocol(RoutingProtocol.BGP));
    exportConditions.add(new MatchProtocol(RoutingProtocol.IBGP));

    // Finally, the export policy ends with returning false: do not export unmatched routes.
    bgpCommonExportPolicy.getStatements().add(Statements.ReturnFalse.toStaticStatement());

    // Generate BGP_NETWORK6_NETWORKS filter.
    if (ipv6af != null) {
      List<Route6FilterLine> lines =
          ipv6af
              .getIpv6Networks()
              .keySet()
              .stream()
              .map(p6 -> new Route6FilterLine(LineAction.PERMIT, Prefix6Range.fromPrefix6(p6)))
              .collect(ImmutableList.toImmutableList());
      Route6FilterList localFilter6 =
          new Route6FilterList("~BGP_NETWORK6_NETWORKS_FILTER:" + vrfName + "~", lines);
      c.getRoute6FilterLists().put(localFilter6.getName(), localFilter6);
    }

    // Before we process any neighbors, execute the inheritance.
    nxBgpGlobal.doInherit(_w);

    // Process active neighbors first.
    Map<Prefix, BgpActivePeerConfig> activeNeighbors =
        CiscoNxConversions.getNeighbors(c, v, newBgpProcess, nxBgpGlobal, nxBgpVrf, _w);
    newBgpProcess.setNeighbors(ImmutableSortedMap.copyOf(activeNeighbors));

    // Process passive neighbors next
    Map<Prefix, BgpPassivePeerConfig> passiveNeighbors =
        CiscoNxConversions.getPassiveNeighbors(c, v, newBgpProcess, nxBgpGlobal, nxBgpVrf, _w);
    newBgpProcess.setPassiveNeighbors(ImmutableSortedMap.copyOf(passiveNeighbors));

    return newBgpProcess;
  }

  private org.batfish.datamodel.BgpProcess toBgpProcess(
      final Configuration c, BgpProcess proc, String vrfName) {
    org.batfish.datamodel.BgpProcess newBgpProcess = new org.batfish.datamodel.BgpProcess();
    org.batfish.datamodel.Vrf v = c.getVrfs().get(vrfName);
    BgpTieBreaker tieBreaker = proc.getTieBreaker();
    if (tieBreaker != null) {
      newBgpProcess.setTieBreaker(tieBreaker);
    }
    MultipathEquivalentAsPathMatchMode multipathEquivalentAsPathMatchMode =
        proc.getAsPathMultipathRelax() ? PATH_LENGTH : EXACT_PATH;
    newBgpProcess.setMultipathEquivalentAsPathMatchMode(multipathEquivalentAsPathMatchMode);
    boolean multipathEbgp = false;
    boolean multipathIbgp = false;
    if (firstNonNull(proc.getMaximumPaths(), 0) > 1) {
      multipathEbgp = true;
      multipathIbgp = true;
    }
    if (firstNonNull(proc.getMaximumPathsEbgp(), 0) > 1 || proc.getAsPathMultipathRelax()) {
      multipathEbgp = true;
    }
    if (firstNonNull(proc.getMaximumPathsIbgp(), 0) > 1) {
      multipathIbgp = true;
    }
    newBgpProcess.setMultipathEbgp(multipathEbgp);
    newBgpProcess.setMultipathIbgp(multipathIbgp);

    int defaultMetric = proc.getDefaultMetric();
    Ip bgpRouterId = getBgpRouterId(c, vrfName, proc);
    newBgpProcess.setRouterId(bgpRouterId);

    /*
     * Create common bgp export policy. This policy encompasses network
     * statements, aggregate-address with/without summary-only, redistribution
     * from other protocols, and default-origination
     */
    RoutingPolicy bgpCommonExportPolicy =
        new RoutingPolicy(computeBgpCommonExportPolicyName(vrfName), c);
    c.getRoutingPolicies().put(bgpCommonExportPolicy.getName(), bgpCommonExportPolicy);
    List<Statement> bgpCommonExportStatements = bgpCommonExportPolicy.getStatements();

    // Never export routes suppressed because they are more specific than summary-only aggregate
    Stream<Prefix> summaryOnlyNetworks =
        proc.getAggregateNetworks()
            .entrySet()
            .stream()
            .filter(e -> e.getValue().getSummaryOnly())
            .map(Entry::getKey);
    If suppressSummaryOnly = suppressSummarizedPrefixes(c, vrfName, summaryOnlyNetworks);
    if (suppressSummaryOnly != null) {
      bgpCommonExportStatements.add(suppressSummaryOnly);
    }

    // The body of the export policy is a huge disjunction over many reasons routes may be exported.
    Disjunction routesShouldBeExported = new Disjunction();
    bgpCommonExportStatements.add(
        new If(
            routesShouldBeExported,
            ImmutableList.of(Statements.ReturnTrue.toStaticStatement()),
            ImmutableList.of()));
    // This list of reasons to export a route will be built up over the remainder of this function.
    List<BooleanExpr> exportConditions = routesShouldBeExported.getDisjuncts();

    // Finally, the export policy ends with returning false: do not export unmatched routes.
    bgpCommonExportStatements.add(Statements.ReturnFalse.toStaticStatement());

    // Export the generated routes for aggregate ipv4 addresses
    for (Entry<Prefix, BgpAggregateIpv4Network> e : proc.getAggregateNetworks().entrySet()) {
      Prefix prefix = e.getKey();
      BgpAggregateIpv4Network aggNet = e.getValue();

      // Generate a policy that matches routes to be aggregated.
      RoutingPolicy generatedPolicy = generateAggregateRoutePolicy(c, vrfName, prefix);

      GeneratedRoute.Builder gr =
          new GeneratedRoute.Builder()
              .setNetwork(prefix)
              .setAdmin(CISCO_AGGREGATE_ROUTE_ADMIN_COST)
              .setGenerationPolicy(generatedPolicy.getName())
              .setDiscard(true);

      // Conditions to generate this route
      List<BooleanExpr> generateAggregateConditions = new ArrayList<>();
      generateAggregateConditions.add(
          new MatchPrefixSet(
              DestinationNetwork.instance(),
              new ExplicitPrefixSet(new PrefixSpace(PrefixRange.fromPrefix(prefix)))));
      generateAggregateConditions.add(new MatchProtocol(RoutingProtocol.AGGREGATE));

      // If defined, set attribute map for aggregate network
      BooleanExpr weInterior = BooleanExprs.TRUE;
      String attributeMapName = aggNet.getAttributeMap();
      if (attributeMapName != null) {
        RouteMap attributeMap = _routeMaps.get(attributeMapName);
        if (attributeMap != null) {
          // need to apply attribute changes if this specific route is matched
          weInterior = new CallExpr(attributeMapName);
          gr.setAttributePolicy(attributeMapName);
        }
      }
      generateAggregateConditions.add(
          bgpRedistributeWithEnvironmentExpr(weInterior, OriginType.IGP));

      v.getGeneratedRoutes().add(gr.build());
      // Do export a generated aggregate.
      exportConditions.add(new Conjunction(generateAggregateConditions));
    }

    // add generated routes for aggregate ipv6 addresses
    // TODO: merge with above to make cleaner
    for (Entry<Prefix6, BgpAggregateIpv6Network> e : proc.getAggregateIpv6Networks().entrySet()) {
      Prefix6 prefix6 = e.getKey();
      BgpAggregateIpv6Network aggNet = e.getValue();
      int prefixLength = prefix6.getPrefixLength();
      SubRange prefixRange = new SubRange(prefixLength + 1, Prefix6.MAX_PREFIX_LENGTH);

      // create generation policy for aggregate network
      String generationPolicyName = "~AGGREGATE_ROUTE6_GEN:" + vrfName + ":" + prefix6 + "~";
      RoutingPolicy currentGeneratedRoutePolicy = new RoutingPolicy(generationPolicyName, c);
      If currentGeneratedRouteConditional = new If();
      currentGeneratedRoutePolicy.getStatements().add(currentGeneratedRouteConditional);
      currentGeneratedRouteConditional.setGuard(
          new MatchPrefix6Set(
              new DestinationNetwork6(),
              new ExplicitPrefix6Set(
                  new Prefix6Space(
                      Collections.singleton(new Prefix6Range(prefix6, prefixRange))))));
      currentGeneratedRouteConditional
          .getTrueStatements()
          .add(Statements.ReturnTrue.toStaticStatement());
      c.getRoutingPolicies().put(generationPolicyName, currentGeneratedRoutePolicy);
      GeneratedRoute6 gr = new GeneratedRoute6(prefix6, CISCO_AGGREGATE_ROUTE_ADMIN_COST);
      gr.setGenerationPolicy(generationPolicyName);
      gr.setDiscard(true);
      v.getGeneratedIpv6Routes().add(gr);

      // set attribute map for aggregate network
      String attributeMapName = aggNet.getAttributeMap();
      if (attributeMapName != null) {
        RouteMap attributeMap = _routeMaps.get(attributeMapName);
        if (attributeMap != null) {
          gr.setAttributePolicy(attributeMapName);
        }
      }
    }

    // Export RIP routes that should be redistributed.
    BgpRedistributionPolicy redistributeRipPolicy =
        proc.getRedistributionPolicies().get(RoutingProtocol.RIP);
    if (redistributeRipPolicy != null) {
      BooleanExpr weInterior = BooleanExprs.TRUE;
      Conjunction exportRipConditions = new Conjunction();
      exportRipConditions.setComment("Redistribute RIP routes into BGP");
      exportRipConditions.getConjuncts().add(new MatchProtocol(RoutingProtocol.RIP));
      String mapName = redistributeRipPolicy.getRouteMap();
      if (mapName != null) {
        RouteMap redistributeRipRouteMap = _routeMaps.get(mapName);
        if (redistributeRipRouteMap != null) {
          weInterior = new CallExpr(mapName);
        }
      }
      BooleanExpr we = bgpRedistributeWithEnvironmentExpr(weInterior, OriginType.INCOMPLETE);
      exportRipConditions.getConjuncts().add(we);
      exportConditions.add(exportRipConditions);
    }

    // Export static routes that should be redistributed.
    BgpRedistributionPolicy redistributeStaticPolicy =
        proc.getRedistributionPolicies().get(RoutingProtocol.STATIC);
    if (redistributeStaticPolicy != null) {
      BooleanExpr weInterior = BooleanExprs.TRUE;
      Conjunction exportStaticConditions = new Conjunction();
      exportStaticConditions.setComment("Redistribute static routes into BGP");
      exportStaticConditions.getConjuncts().add(new MatchProtocol(RoutingProtocol.STATIC));
      String mapName = redistributeStaticPolicy.getRouteMap();
      if (mapName != null) {
        RouteMap redistributeStaticRouteMap = _routeMaps.get(mapName);
        if (redistributeStaticRouteMap != null) {
          weInterior = new CallExpr(mapName);
        }
      }
      BooleanExpr we = bgpRedistributeWithEnvironmentExpr(weInterior, OriginType.INCOMPLETE);
      exportStaticConditions.getConjuncts().add(we);
      exportConditions.add(exportStaticConditions);
    }

    // Export connected routes that should be redistributed.
    BgpRedistributionPolicy redistributeConnectedPolicy =
        proc.getRedistributionPolicies().get(RoutingProtocol.CONNECTED);
    if (redistributeConnectedPolicy != null) {
      BooleanExpr weInterior = BooleanExprs.TRUE;
      Conjunction exportConnectedConditions = new Conjunction();
      exportConnectedConditions.setComment("Redistribute connected routes into BGP");
      exportConnectedConditions.getConjuncts().add(new MatchProtocol(RoutingProtocol.CONNECTED));
      String mapName = redistributeConnectedPolicy.getRouteMap();
      if (mapName != null) {
        RouteMap redistributeConnectedRouteMap = _routeMaps.get(mapName);
        if (redistributeConnectedRouteMap != null) {
          weInterior = new CallExpr(mapName);
        }
      }
      BooleanExpr we = bgpRedistributeWithEnvironmentExpr(weInterior, OriginType.INCOMPLETE);
      exportConnectedConditions.getConjuncts().add(we);
      exportConditions.add(exportConnectedConditions);
    }

    // Export OSPF routes that should be redistributed.
    BgpRedistributionPolicy redistributeOspfPolicy =
        proc.getRedistributionPolicies().get(RoutingProtocol.OSPF);
    if (redistributeOspfPolicy != null) {
      BooleanExpr weInterior = BooleanExprs.TRUE;
      Conjunction exportOspfConditions = new Conjunction();
      exportOspfConditions.setComment("Redistribute OSPF routes into BGP");
      exportOspfConditions.getConjuncts().add(new MatchProtocol(RoutingProtocol.OSPF));
      String mapName = redistributeOspfPolicy.getRouteMap();
      if (mapName != null) {
        RouteMap redistributeOspfRouteMap = _routeMaps.get(mapName);
        if (redistributeOspfRouteMap != null) {
          weInterior = new CallExpr(mapName);
        }
      }
      BooleanExpr we = bgpRedistributeWithEnvironmentExpr(weInterior, OriginType.INCOMPLETE);
      exportOspfConditions.getConjuncts().add(we);
      exportConditions.add(exportOspfConditions);
    }

    // cause ip peer groups to inherit unset fields from owning named peer
    // group if it exists, and then always from process master peer group
    Set<LeafBgpPeerGroup> leafGroups = new LinkedHashSet<>();
    leafGroups.addAll(proc.getIpPeerGroups().values());
    leafGroups.addAll(proc.getIpv6PeerGroups().values());
    leafGroups.addAll(proc.getDynamicIpPeerGroups().values());
    leafGroups.addAll(proc.getDynamicIpv6PeerGroups().values());
    for (LeafBgpPeerGroup lpg : leafGroups) {
      lpg.inheritUnsetFields(proc, this);
    }
    int fakePeerCounter = -1;
    // peer groups / peer templates
    for (Entry<String, NamedBgpPeerGroup> e : proc.getNamedPeerGroups().entrySet()) {
      String name = e.getKey();
      NamedBgpPeerGroup namedPeerGroup = e.getValue();
      if (!namedPeerGroup.getInherited()) {
        Ip fakeIp = new Ip(fakePeerCounter);
        IpBgpPeerGroup fakePg = new IpBgpPeerGroup(fakeIp);
        fakePg.setGroupName(name);
        fakePg.setActive(false);
        fakePg.setShutdown(true);
        leafGroups.add(fakePg);
        fakePg.inheritUnsetFields(proc, this);
        fakePeerCounter--;
      }
      namedPeerGroup.inheritUnsetFields(proc, this);
    }
    // separate because peer sessions can inherit from other peer sessions
    int fakeGroupCounter = 1;
    for (NamedBgpPeerGroup namedPeerGroup : proc.getPeerSessions().values()) {
      namedPeerGroup.getParentSession(proc, this).inheritUnsetFields(proc, this);
    }
    for (Entry<String, NamedBgpPeerGroup> e : proc.getPeerSessions().entrySet()) {
      String name = e.getKey();
      NamedBgpPeerGroup namedPeerGroup = e.getValue();
      if (!namedPeerGroup.getInherited()) {
        String fakeNamedPgName = "~FAKE_PG_" + fakeGroupCounter + "~";
        NamedBgpPeerGroup fakeNamedPg = new NamedBgpPeerGroup(fakeNamedPgName);
        fakeNamedPg.setPeerSession(name);
        proc.getNamedPeerGroups().put(fakeNamedPgName, fakeNamedPg);
        Ip fakeIp = new Ip(fakePeerCounter);
        IpBgpPeerGroup fakePg = new IpBgpPeerGroup(fakeIp);
        fakePg.setGroupName(fakeNamedPgName);
        fakePg.setActive(false);
        fakePg.setShutdown(true);
        leafGroups.add(fakePg);
        fakePg.inheritUnsetFields(proc, this);
        fakeGroupCounter++;
        fakePeerCounter--;
      }
    }

    // create origination prefilter from listed advertised networks
    proc.getIpNetworks()
        .forEach(
            (prefix, bgpNetwork) -> {
              String mapName = bgpNetwork.getRouteMapName();
              BooleanExpr weExpr = BooleanExprs.TRUE;
              if (mapName != null) {
                RouteMap routeMap = _routeMaps.get(mapName);
                if (routeMap != null) {
                  weExpr = new CallExpr(mapName);
                }
              }
              BooleanExpr we = bgpRedistributeWithEnvironmentExpr(weExpr, OriginType.IGP);
              Conjunction exportNetworkConditions = new Conjunction();
              PrefixSpace space = new PrefixSpace();
              space.addPrefix(prefix);
              newBgpProcess.addToOriginationSpace(space);
              exportNetworkConditions
                  .getConjuncts()
                  .add(
                      new MatchPrefixSet(
                          DestinationNetwork.instance(), new ExplicitPrefixSet(space)));
              exportNetworkConditions
                  .getConjuncts()
                  .add(new Not(new MatchProtocol(RoutingProtocol.BGP)));
              exportNetworkConditions
                  .getConjuncts()
                  .add(new Not(new MatchProtocol(RoutingProtocol.IBGP)));
              exportNetworkConditions
                  .getConjuncts()
                  .add(new Not(new MatchProtocol(RoutingProtocol.AGGREGATE)));
              exportNetworkConditions.getConjuncts().add(we);
              exportConditions.add(exportNetworkConditions);
            });
    if (!proc.getIpv6Networks().isEmpty()) {
      String localFilter6Name = "~BGP_NETWORK6_NETWORKS_FILTER:" + vrfName + "~";
      Route6FilterList localFilter6 = new Route6FilterList(localFilter6Name);
      proc.getIpv6Networks()
          .forEach(
              (prefix6, bgpNetwork6) -> {
                int prefixLen = prefix6.getPrefixLength();
                Route6FilterLine line =
                    new Route6FilterLine(
                        LineAction.PERMIT, prefix6, new SubRange(prefixLen, prefixLen));
                localFilter6.addLine(line);
                String mapName = bgpNetwork6.getRouteMapName();
                if (mapName != null) {
                  RouteMap routeMap = _routeMaps.get(mapName);
                  if (routeMap != null) {
                    BooleanExpr we =
                        bgpRedistributeWithEnvironmentExpr(new CallExpr(mapName), OriginType.IGP);
                    Conjunction exportNetwork6Conditions = new Conjunction();
                    Prefix6Space space6 = new Prefix6Space();
                    space6.addPrefix6(prefix6);
                    exportNetwork6Conditions
                        .getConjuncts()
                        .add(
                            new MatchPrefix6Set(
                                new DestinationNetwork6(), new ExplicitPrefix6Set(space6)));
                    exportNetwork6Conditions
                        .getConjuncts()
                        .add(new Not(new MatchProtocol(RoutingProtocol.BGP)));
                    exportNetwork6Conditions
                        .getConjuncts()
                        .add(new Not(new MatchProtocol(RoutingProtocol.IBGP)));
                    exportNetwork6Conditions
                        .getConjuncts()
                        .add(new Not(new MatchProtocol(RoutingProtocol.AGGREGATE)));
                    exportNetwork6Conditions.getConjuncts().add(we);
                    exportConditions.add(exportNetwork6Conditions);
                  }
                }
              });
      c.getRoute6FilterLists().put(localFilter6Name, localFilter6);
    }

    // Export BGP and IBGP routes.
    exportConditions.add(new MatchProtocol(RoutingProtocol.BGP));
    exportConditions.add(new MatchProtocol(RoutingProtocol.IBGP));

    for (LeafBgpPeerGroup lpg : leafGroups) {
      // update source
      String updateSourceInterface = lpg.getUpdateSource();
      boolean ipv4 = lpg.getNeighborPrefix() != null;
      Ip updateSource = getUpdateSource(c, vrfName, lpg, updateSourceInterface, ipv4);
      RoutingPolicy importPolicy = null;
      String inboundRouteMapName = lpg.getInboundRouteMap();
      if (inboundRouteMapName != null) {
        importPolicy = c.getRoutingPolicies().get(inboundRouteMapName);
      }
      String peerExportPolicyName =
          "~BGP_PEER_EXPORT_POLICY:" + vrfName + ":" + lpg.getName() + "~";
      RoutingPolicy peerExportPolicy = new RoutingPolicy(peerExportPolicyName, c);
      if (lpg.getActive() && !lpg.getShutdown()) {
        c.getRoutingPolicies().put(peerExportPolicyName, peerExportPolicy);
      }
      if (lpg.getNextHopSelf() != null && lpg.getNextHopSelf()) {
        peerExportPolicy.getStatements().add(new SetNextHop(SelfNextHop.getInstance(), false));
      }
      if (lpg.getRemovePrivateAs() != null && lpg.getRemovePrivateAs()) {
        peerExportPolicy.getStatements().add(Statements.RemovePrivateAs.toStaticStatement());
      }
      Conjunction peerExportConditions = new Conjunction();
      If peerExportConditional =
          new If(
              "peer-export policy main conditional: exitAccept if true / exitReject if false",
              peerExportConditions,
              ImmutableList.of(Statements.ExitAccept.toStaticStatement()),
              ImmutableList.of(Statements.ExitReject.toStaticStatement()));
      peerExportPolicy.getStatements().add(peerExportConditional);
      Disjunction localOrCommonOrigination = new Disjunction();
      peerExportConditions.getConjuncts().add(localOrCommonOrigination);
      localOrCommonOrigination.getDisjuncts().add(new CallExpr(bgpCommonExportPolicy.getName()));
      String outboundRouteMapName = lpg.getOutboundRouteMap();
      if (outboundRouteMapName != null) {
        RouteMap outboundRouteMap = _routeMaps.get(outboundRouteMapName);
        if (outboundRouteMap != null) {
          peerExportConditions.getConjuncts().add(new CallExpr(outboundRouteMapName));
        }
      }

      // set up default export policy for this peer group
      GeneratedRoute.Builder defaultRoute = null;
      GeneratedRoute6.Builder defaultRoute6 = null;
      if (lpg.getDefaultOriginate()) {
        String defaultRouteExportPolicyName;
        defaultRouteExportPolicyName =
            String.format("~BGP_DEFAULT_ROUTE_PEER_EXPORT_POLICY:%s:%s~", vrfName, lpg.getName());
        RoutingPolicy defaultRouteExportPolicy = new RoutingPolicy(defaultRouteExportPolicyName, c);
        c.getRoutingPolicies().put(defaultRouteExportPolicyName, defaultRouteExportPolicy);
        defaultRouteExportPolicy
            .getStatements()
            .add(
                new If(
                    ipv4 ? MATCH_DEFAULT_ROUTE : MATCH_DEFAULT_ROUTE6,
                    ImmutableList.of(
                        new SetOrigin(
                            new LiteralOrigin(
                                c.getConfigurationFormat() == ConfigurationFormat.CISCO_IOS
                                    ? OriginType.IGP
                                    : OriginType.INCOMPLETE,
                                null)),
                        Statements.ReturnTrue.toStaticStatement())));
        defaultRouteExportPolicy.getStatements().add(Statements.ReturnFalse.toStaticStatement());
        localOrCommonOrigination
            .getDisjuncts()
            .add(new CallExpr(defaultRouteExportPolicy.getName()));

        defaultRoute = new GeneratedRoute.Builder();
        defaultRoute.setNetwork(Prefix.ZERO);
        defaultRoute.setAdmin(MAX_ADMINISTRATIVE_COST);
        defaultRoute6 = new GeneratedRoute6.Builder();
        defaultRoute6.setNetwork(Prefix6.ZERO);
        defaultRoute6.setAdmin(MAX_ADMINISTRATIVE_COST);

        String defaultOriginateMapName = lpg.getDefaultOriginateMap();
        if (defaultOriginateMapName != null) { // originate contingent on
          // generation policy
          RoutingPolicy defaultRouteGenerationPolicy =
              c.getRoutingPolicies().get(defaultOriginateMapName);
          if (defaultRouteGenerationPolicy != null) {
            defaultRoute.setGenerationPolicy(defaultOriginateMapName);
          }
        } else {
          If defaultRouteGenerationConditional =
              new If(
                  ipv4 ? MATCH_DEFAULT_ROUTE : MATCH_DEFAULT_ROUTE6,
                  ImmutableList.of(Statements.ReturnTrue.toStaticStatement()));
          RoutingPolicy defaultRouteGenerationPolicy =
              new RoutingPolicy(
                  "~BGP_DEFAULT_ROUTE_GENERATION_POLICY:" + vrfName + ":" + lpg.getName() + "~", c);
          defaultRouteGenerationPolicy.getStatements().add(defaultRouteGenerationConditional);
          if (lpg.getActive() && !lpg.getShutdown()) {
            c.getRoutingPolicies()
                .put(defaultRouteGenerationPolicy.getName(), defaultRouteGenerationPolicy);
          }
          if (ipv4) {
            defaultRoute.setGenerationPolicy(defaultRouteGenerationPolicy.getName());
          } else {
            defaultRoute6.setGenerationPolicy(defaultRouteGenerationPolicy.getName());
          }
        }
      }

      Ip clusterId = lpg.getClusterId();
      if (clusterId == null) {
        clusterId = bgpRouterId;
      }
      String description = lpg.getDescription();
      if (lpg.getActive() && !lpg.getShutdown()) {
        if (lpg.getRemoteAs() == null) {
          _w.redFlag("No remote-as set for peer: " + lpg.getName());
          continue;
        }
        Long pgLocalAs = lpg.getLocalAs();
        long localAs = pgLocalAs != null ? pgLocalAs : proc.getProcnum();

        BgpPeerConfig.Builder<?, ?> newNeighborBuilder;
        if (lpg instanceof IpBgpPeerGroup) {
          IpBgpPeerGroup ipg = (IpBgpPeerGroup) lpg;
          newNeighborBuilder =
              BgpActivePeerConfig.builder()
                  .setPeerAddress(ipg.getIp())
                  .setRemoteAs(lpg.getRemoteAs());
        } else if (lpg instanceof DynamicIpBgpPeerGroup) {
          DynamicIpBgpPeerGroup dpg = (DynamicIpBgpPeerGroup) lpg;
          newNeighborBuilder =
              BgpPassivePeerConfig.builder()
                  .setPeerPrefix(dpg.getPrefix())
                  .setRemoteAs(ImmutableList.of(lpg.getRemoteAs()));
        } else if (lpg instanceof Ipv6BgpPeerGroup || lpg instanceof DynamicIpv6BgpPeerGroup) {
          // TODO: implement ipv6 bgp neighbors
          continue;
        } else {
          throw new VendorConversionException("Invalid BGP leaf neighbor type");
        }
        newNeighborBuilder.setBgpProcess(newBgpProcess);

        newNeighborBuilder.setAdditionalPathsReceive(lpg.getAdditionalPathsReceive());
        newNeighborBuilder.setAdditionalPathsSelectAll(lpg.getAdditionalPathsSelectAll());
        newNeighborBuilder.setAdditionalPathsSend(lpg.getAdditionalPathsSend());
        newNeighborBuilder.setAdvertiseInactive(lpg.getAdvertiseInactive());
        newNeighborBuilder.setAllowLocalAsIn(lpg.getAllowAsIn());
        newNeighborBuilder.setAllowRemoteAsOut(
            firstNonNull(lpg.getDisablePeerAsCheck(), Boolean.TRUE));
        newNeighborBuilder.setRouteReflectorClient(lpg.getRouteReflectorClient());
        newNeighborBuilder.setClusterId(clusterId.asLong());
        newNeighborBuilder.setDefaultMetric(defaultMetric);
        newNeighborBuilder.setDescription(description);
        newNeighborBuilder.setEbgpMultihop(lpg.getEbgpMultihop());
        if (defaultRoute != null) {
          newNeighborBuilder.setGeneratedRoutes(ImmutableSet.of(defaultRoute.build()));
        }
        newNeighborBuilder.setGroup(lpg.getGroupName());
        if (importPolicy != null) {
          newNeighborBuilder.setImportPolicy(inboundRouteMapName);
        }
        newNeighborBuilder.setLocalAs(localAs);
        newNeighborBuilder.setLocalIp(updateSource);
        newNeighborBuilder.setExportPolicy(peerExportPolicyName);
        newNeighborBuilder.setSendCommunity(lpg.getSendCommunity());
        newNeighborBuilder.build();
      }
    }
    return newBgpProcess;
  }

  /**
   * Processes a {@link CiscoSourceNat} rule. This function performs two actions:
   *
   * <p>1. Record references to ACLs and NAT pools by the various parsed {@link CiscoSourceNat}
   * objects.
   *
   * <p>2. Convert to vendor-independent {@link SourceNat} objects if valid, aka, no undefined ACL
   * and valid output configuration.
   *
   * <p>Returns the vendor-independeng {@link SourceNat}, or {@code null} if the source NAT rule is
   * invalid.
   */
  @Nullable
  SourceNat processSourceNat(
      CiscoSourceNat nat, Interface iface, Map<String, IpAccessList> ipAccessLists) {
    String sourceNatAclName = nat.getAclName();
    if (sourceNatAclName == null) {
      // Source NAT rules must have an ACL; this rule is invalid.
      return null;
    }

    SourceNat convertedNat = new SourceNat();

    /* source nat acl */
    IpAccessList sourceNatAcl = ipAccessLists.get(sourceNatAclName);
    if (sourceNatAcl != null) {
      convertedNat.setAcl(sourceNatAcl);
    }

    /* source nat pool */
    String sourceNatPoolName = nat.getNatPool();
    if (sourceNatPoolName != null) {
      NatPool sourceNatPool = _natPools.get(sourceNatPoolName);
      if (sourceNatPool != null) {
        Ip firstIp = sourceNatPool.getFirst();
        if (firstIp != null) {
          Ip lastIp = sourceNatPool.getLast();
          convertedNat.setPoolIpFirst(firstIp);
          convertedNat.setPoolIpLast(lastIp);
        }
      }
    }

    // The source NAT rule is valid iff it has an ACL and a pool of IPs to NAT into.
    if (convertedNat.getAcl() != null && convertedNat.getPoolIpFirst() != null) {
      return convertedNat;
    } else {
      return null;
    }
  }

  private static final Pattern INTERFACE_WITH_SUBINTERFACE = Pattern.compile("^(.*)\\.(\\d+)$");

  /**
   * Returns the MTU that should be assigned to the given interface, taking into account
   * vendor-specific conventions such as Arista subinterfaces.
   */
  private int getInterfaceMtu(Interface iface) {
    if (_vendor == ConfigurationFormat.ARISTA) {
      Matcher m = INTERFACE_WITH_SUBINTERFACE.matcher(iface.getName());
      if (m.matches()) {
        String parentInterfaceName = m.group(1);
        Interface parentInterface = _interfaces.get(parentInterfaceName);
        if (parentInterface != null) {
          return parentInterface.getMtu();
        }
      }
    }

    return iface.getMtu();
  }

  private static IkeProposal toIkeProposal(IsakmpPolicy isakmpPolicy) {
    IkeProposal ikeProposal = new IkeProposal(isakmpPolicy.getName().toString());
    ikeProposal.setDiffieHellmanGroup(isakmpPolicy.getDiffieHellmanGroup());
    ikeProposal.setAuthenticationMethod(isakmpPolicy.getAuthenticationMethod());
    ikeProposal.setEncryptionAlgorithm(isakmpPolicy.getEncryptionAlgorithm());
    ikeProposal.setLifetimeSeconds(isakmpPolicy.getLifetimeSeconds());
    ikeProposal.setAuthenticationAlgorithm(isakmpPolicy.getHashAlgorithm());
    return ikeProposal;
  }

  private org.batfish.datamodel.Interface toInterface(
      String ifaceName, Interface iface, Map<String, IpAccessList> ipAccessLists, Configuration c) {
    org.batfish.datamodel.Interface newIface =
        new org.batfish.datamodel.Interface(
            ifaceName, c, computeInterfaceType(iface.getName(), c.getConfigurationFormat()));
    if (newIface.getInterfaceType() == InterfaceType.VLAN) {
      newIface.setVlan(CommonUtil.getInterfaceVlanNumber(ifaceName));
    }
    String vrfName = iface.getVrf();
    Vrf vrf = _vrfs.computeIfAbsent(vrfName, Vrf::new);
    newIface.setDescription(iface.getDescription());
    newIface.setActive(iface.getActive());
    newIface.setChannelGroup(iface.getChannelGroup());
    newIface.setCryptoMap(iface.getCryptoMap());
    newIface.setHsrpGroups(
        CommonUtil.toImmutableMap(
            iface.getHsrpGroups(), Entry::getKey, e -> CiscoConversions.toHsrpGroup(e.getValue())));
    newIface.setHsrpVersion(iface.getHsrpVersion());
    newIface.setAutoState(iface.getAutoState());
    newIface.setVrf(c.getVrfs().get(vrfName));
    if (iface.getBandwidth() == null) {
      newIface.setBandwidth(
          Interface.getDefaultBandwidth(iface.getName(), c.getConfigurationFormat()));
    } else {
      newIface.setBandwidth(iface.getBandwidth());
    }
    if (iface.getDhcpRelayClient()) {
      newIface.getDhcpRelayAddresses().addAll(_dhcpRelayServers);
    } else {
      newIface.getDhcpRelayAddresses().addAll(iface.getDhcpRelayAddresses());
    }
    newIface.setMtu(getInterfaceMtu(iface));
    newIface.setOspfPointToPoint(iface.getOspfPointToPoint());
    newIface.setProxyArp(iface.getProxyArp());
    newIface.setSpanningTreePortfast(iface.getSpanningTreePortfast());
    newIface.setSwitchport(iface.getSwitchport());
    newIface.setDeclaredNames(ImmutableSortedSet.copyOf(iface.getDeclaredNames()));

    // All prefixes is the combination of the interface prefix + any secondary prefixes.
    ImmutableSet.Builder<InterfaceAddress> allPrefixes = ImmutableSet.builder();
    if (iface.getAddress() != null) {
      newIface.setAddress(iface.getAddress());
      allPrefixes.add(iface.getAddress());
    }
    allPrefixes.addAll(iface.getSecondaryAddresses());
    newIface.setAllAddresses(allPrefixes.build());

    if (!iface.getOspfShutdown()) {
      Long ospfAreaLong = iface.getOspfArea();
      if (ospfAreaLong != null) {
        OspfProcess proc = vrf.getOspfProcess();
        if (proc != null) {
          if (iface.getOspfActive()) {
            proc.getActiveInterfaceList().add(ifaceName);
          }
          if (iface.getOspfPassive()) {
            proc.getPassiveInterfaceList().add(ifaceName);
          }
          for (InterfaceAddress address : newIface.getAllAddresses()) {
            Prefix prefix = address.getPrefix();
            OspfNetwork ospfNetwork = new OspfNetwork(prefix, ospfAreaLong);
            proc.getNetworks().add(ospfNetwork);
          }
        } else {
          _w.redFlag(
              "Interface: '"
                  + ifaceName
                  + "' contains OSPF settings, but there is no OSPF process");
        }
      }
      newIface.setOspfCost(iface.getOspfCost());
      newIface.setOspfDeadInterval(iface.getOspfDeadInterval());
      newIface.setOspfHelloMultiplier(iface.getOspfHelloMultiplier());
    }

    EigrpProcess eigrpProcess = null;
    if (iface.getAddress() != null) {
      for (EigrpProcess process : vrf.getEigrpProcesses().values()) {
        if (process.getNetworks().contains(iface.getAddress().getPrefix())) {
          // Found a process on interface
          if (eigrpProcess != null) {
            // Cisco does not recommend running multiple EIGRP autonomous systems on the same
            // interface
            _w.redFlag("Interface: '" + iface.getName() + "' matches multiple EIGRP processes");
            break;
          }
          eigrpProcess = process;
        }
      }
    }
    // Let toEigrpProcess handle null asn failure
    if (eigrpProcess != null && eigrpProcess.getAsn() != null) {
      boolean passive =
          eigrpProcess
              .getInterfacePassiveStatus()
              .getOrDefault(iface.getName(), eigrpProcess.getPassiveInterfaceDefault());

      // For bandwidth/delay, defaults are separate from actuals to inform metric calculations
      EigrpMetric metric =
          EigrpMetric.builder()
              .setBandwidth(iface.getBandwidth())
              .setMode(eigrpProcess.getMode())
              .setDefaultBandwidth(
                  Interface.getDefaultBandwidth(iface.getName(), c.getConfigurationFormat()))
              .setDefaultDelay(
                  Interface.getDefaultDelay(iface.getName(), c.getConfigurationFormat()))
              .setDelay(iface.getDelay())
              .build();

      newIface.setEigrp(
          EigrpInterfaceSettings.builder()
              .setAsn(eigrpProcess.getAsn())
              .setEnabled(true)
              .setMetric(metric)
              .setPassive(passive)
              .build());
      if (newIface.getEigrp() == null) {
        _w.redFlag("Interface: '" + iface.getName() + "' failed to set EIGRP settings");
      }
    }
    if (eigrpProcess == null && iface.getDelay() != null) {
      _w.redFlag(
          "Interface: '"
              + iface.getName()
              + "' contains EIGRP settings but is not part of an EIGRP process");
    }

    boolean level1 = false;
    boolean level2 = false;
    IsisProcess isisProcess = vrf.getIsisProcess();
    if (isisProcess != null) {
      switch (isisProcess.getLevel()) {
        case LEVEL_1:
          level1 = true;
          break;
        case LEVEL_1_2:
          level1 = true;
          level2 = true;
          break;
        case LEVEL_2:
          level2 = true;
          break;
        default:
          throw new VendorConversionException("Invalid IS-IS level");
      }
      IsisInterfaceSettings.Builder isisInterfaceSettingsBuilder = IsisInterfaceSettings.builder();
      IsisInterfaceLevelSettings levelSettings =
          IsisInterfaceLevelSettings.builder()
              .setCost(iface.getIsisCost())
              .setMode(iface.getIsisInterfaceMode())
              .build();
      if (level1) {
        isisInterfaceSettingsBuilder.setLevel1(levelSettings);
      }
      if (level2) {
        isisInterfaceSettingsBuilder.setLevel2(levelSettings);
      }
      newIface.setIsis(isisInterfaceSettingsBuilder.build());
    }

    // switch settings
    newIface.setAccessVlan(iface.getAccessVlan());
    newIface.setNativeVlan(iface.getNativeVlan());
    newIface.setSwitchportMode(iface.getSwitchportMode());
    SwitchportEncapsulationType encapsulation = iface.getSwitchportTrunkEncapsulation();
    if (encapsulation == null) { // no encapsulation set, so use default..
      // TODO: check if this is OK
      encapsulation = SwitchportEncapsulationType.DOT1Q;
    }
    newIface.setSwitchportTrunkEncapsulation(encapsulation);
    newIface.addAllowedRanges(iface.getAllowedVlans());

    String incomingFilterName = iface.getIncomingFilter();
    if (incomingFilterName != null) {
      newIface.setIncomingFilter(ipAccessLists.get(incomingFilterName));
    }
    String outgoingFilterName = iface.getOutgoingFilter();
    if (outgoingFilterName != null) {
      newIface.setOutgoingFilter(ipAccessLists.get(outgoingFilterName));
    }
    // Apply zone outgoing filter if necessary
    applyZoneFilter(iface, newIface, c);

    List<CiscoSourceNat> origSourceNats = iface.getSourceNats();
    if (origSourceNats != null) {
      // Process each of the CiscoSourceNats:
      //   1) Collect references to ACLs and NAT pools.
      //   2) For valid CiscoSourceNat rules, add them to the newIface source NATs list.
      newIface.setSourceNats(
          origSourceNats
              .stream()
              .map(nat -> processSourceNat(nat, iface, ipAccessLists))
              .filter(Objects::nonNull)
              .collect(ImmutableList.toImmutableList()));
    }
    String routingPolicyName = iface.getRoutingPolicy();
    if (routingPolicyName != null) {
      newIface.setRoutingPolicy(routingPolicyName);
    }
    return newIface;
  }

  private void applyZoneFilter(
      Interface iface, org.batfish.datamodel.Interface newIface, Configuration c) {
    String zoneName = iface.getSecurityZone();
    if (zoneName == null) {
      return;
    }
    SecurityZone securityZone = _securityZones.get(zoneName);
    if (securityZone == null) {
      return;
    }
    String zoneOutgoingAclName = computeZoneOutgoingAclName(zoneName);
    IpAccessList zoneOutgoingAcl = c.getIpAccessLists().get(zoneOutgoingAclName);
    if (zoneOutgoingAcl == null) {
      return;
    }
    String oldOutgoingFilterName = newIface.getOutgoingFilterName();
    if (oldOutgoingFilterName != null) {
      String combinedOutgoingAclName = computeCombinedOutgoingAclName(newIface.getName());
      IpAccessList combinedOutgoingAcl =
          IpAccessList.builder()
              .setOwner(c)
              .setName(combinedOutgoingAclName)
              .setLines(
                  ImmutableList.of(
                      IpAccessListLine.accepting()
                          .setMatchCondition(
                              new AndMatchExpr(
                                  ImmutableList.of(
                                      new PermittedByAcl(zoneOutgoingAclName),
                                      new PermittedByAcl(oldOutgoingFilterName)),
                                  String.format(
                                      "Permit if permitted by policy for zone '%s' and permitted by outgoing filter '%s'",
                                      zoneName, oldOutgoingFilterName)))
                          .build()))
              .build();
      newIface.setOutgoingFilter(combinedOutgoingAcl);
    } else {
      newIface.setOutgoingFilter(zoneOutgoingAcl);
    }
  }

  public static String computeCombinedOutgoingAclName(String interfaceName) {
    return String.format("~COMBINED_OUTGOING_ACL~%s~", interfaceName);
  }

  // For testing.
  If convertOspfRedistributionPolicy(OspfRedistributionPolicy policy, OspfProcess proc) {
    RoutingProtocol protocol = policy.getSourceProtocol();
    // All redistribution must match the specified protocol.
    Conjunction ospfExportConditions = new Conjunction();
    if (protocol == RoutingProtocol.EIGRP) {
      ospfExportConditions
          .getConjuncts()
          .add(
              new Disjunction(
                  ImmutableList.of(
                      new MatchProtocol(RoutingProtocol.EIGRP),
                      new MatchProtocol(RoutingProtocol.EIGRP_EX))));
    } else {
      ospfExportConditions.getConjuncts().add(new MatchProtocol(protocol));
    }

    // Do not redistribute the default route.
    ospfExportConditions.getConjuncts().add(NOT_DEFAULT_ROUTE);

    ImmutableList.Builder<Statement> ospfExportStatements = ImmutableList.builder();

    // Set the metric type and value.
    ospfExportStatements.add(new SetOspfMetricType(policy.getMetricType()));
    long metric =
        policy.getMetric() != null ? policy.getMetric() : proc.getDefaultMetric(_vendor, protocol);
    ospfExportStatements.add(new SetMetric(new LiteralLong(metric)));

    // If only classful routes should be redistributed, filter to classful routes.
    if (policy.getOnlyClassfulRoutes()) {
      ospfExportConditions.getConjuncts().add(RouteIsClassful.instance());
    }

    // If a route-map filter is present, honor it.
    String exportRouteMapName = policy.getRouteMap();
    if (exportRouteMapName != null) {
      RouteMap exportRouteMap = _routeMaps.get(exportRouteMapName);
      if (exportRouteMap != null) {
        ospfExportConditions.getConjuncts().add(new CallExpr(exportRouteMapName));
      }
    }

    ospfExportStatements.add(Statements.ExitAccept.toStaticStatement());

    // Construct the policy and add it before returning.
    return new If(
        "OSPF export routes for " + protocol.protocolName(),
        ospfExportConditions,
        ospfExportStatements.build(),
        ImmutableList.of());
  }

  private org.batfish.datamodel.ospf.OspfProcess toOspfProcess(
      OspfProcess proc, String vrfName, Configuration c, CiscoConfiguration oldConfig) {
    org.batfish.datamodel.ospf.OspfProcess newProcess =
        new org.batfish.datamodel.ospf.OspfProcess();
    org.batfish.datamodel.Vrf vrf = c.getVrfs().get(vrfName);

    if (proc.getMaxMetricRouterLsa()) {
      newProcess.setMaxMetricTransitLinks(OspfProcess.MAX_METRIC_ROUTER_LSA);
      if (proc.getMaxMetricIncludeStub()) {
        newProcess.setMaxMetricStubNetworks(OspfProcess.MAX_METRIC_ROUTER_LSA);
      }
      newProcess.setMaxMetricExternalNetworks(proc.getMaxMetricExternalLsa());
      newProcess.setMaxMetricSummaryNetworks(proc.getMaxMetricSummaryLsa());
    }

    newProcess.setProcessId(proc.getName());

    // establish areas and associated interfaces
    Map<Long, OspfArea> areas = newProcess.getAreas();
    Map<Long, ImmutableSortedSet.Builder<String>> areaInterfacesBuilders = new HashMap<>();
    // Sort networks with longer prefixes first, then lower start IPs and areas.
    SortedSet<OspfNetwork> networks =
        ImmutableSortedSet.copyOf(
            Comparator.<OspfNetwork>comparingInt(n -> n.getPrefix().getPrefixLength())
                .reversed()
                .thenComparing(n -> n.getPrefix().getStartIp())
                .thenComparingLong(OspfNetwork::getArea),
            proc.getNetworks());

    // Set RFC 1583 compatibility
    newProcess.setRfc1583Compatible(proc.getRfc1583Compatible());

    for (Entry<String, org.batfish.datamodel.Interface> e : vrf.getInterfaces().entrySet()) {
      String ifaceName = e.getKey();
      org.batfish.datamodel.Interface iface = e.getValue();
      InterfaceAddress interfaceAddress = iface.getAddress();
      if (interfaceAddress == null) {
        continue;
      }
      for (OspfNetwork network : networks) {
        Prefix networkPrefix = network.getPrefix();
        Ip networkAddress = networkPrefix.getStartIp();
        Ip maskedInterfaceAddress =
            interfaceAddress.getIp().getNetworkAddress(networkPrefix.getPrefixLength());
        if (maskedInterfaceAddress.equals(networkAddress)) {
          // we have a longest prefix match
          long areaNum = network.getArea();
          OspfArea newArea = areas.computeIfAbsent(areaNum, OspfArea::new);
          ImmutableSortedSet.Builder<String> newAreaInterfacesBuilder =
              areaInterfacesBuilders.computeIfAbsent(
                  areaNum, n -> ImmutableSortedSet.naturalOrder());
          newAreaInterfacesBuilder.add(ifaceName);
          iface.setOspfArea(newArea);
          iface.setOspfEnabled(true);
          boolean passive =
              proc.getPassiveInterfaceList().contains(iface.getName())
                  || (proc.getPassiveInterfaceDefault()
                      && !proc.getActiveInterfaceList().contains(iface.getName()));
          iface.setOspfPassive(passive);
          break;
        }
      }
      areaInterfacesBuilders.forEach(
          (areaNum, interfacesBuilder) ->
              areas.get(areaNum).setInterfaces(interfacesBuilder.build()));
    }
    proc.getNssas()
        .forEach(
            (areaId, nssaSettings) -> {
              if (!areas.containsKey(areaId)) {
                return;
              }
              areas.get(areaId).setStubType(StubType.NSSA);
              areas.get(areaId).setNssa(toNssaSettings(nssaSettings));
            });

    proc.getStubs()
        .forEach(
            (areaId, stubSettings) -> {
              if (!areas.containsKey(areaId)) {
                return;
              }
              areas.get(areaId).setStubType(StubType.STUB);
              areas.get(areaId).setStub(toStubSettings(stubSettings));
            });

    // create summarization filters for inter-area routes
    for (Entry<Long, Map<Prefix, OspfAreaSummary>> e1 : proc.getSummaries().entrySet()) {
      long areaLong = e1.getKey();
      Map<Prefix, OspfAreaSummary> summaries = e1.getValue();
      OspfArea area = areas.get(areaLong);
      String summaryFilterName = "~OSPF_SUMMARY_FILTER:" + vrfName + ":" + areaLong + "~";
      RouteFilterList summaryFilter = new RouteFilterList(summaryFilterName);
      c.getRouteFilterLists().put(summaryFilterName, summaryFilter);
      if (area == null) {
        area = new OspfArea(areaLong);
        areas.put(areaLong, area);
      }
      area.setSummaryFilter(summaryFilterName);
      for (Entry<Prefix, OspfAreaSummary> e2 : summaries.entrySet()) {
        Prefix prefix = e2.getKey();
        OspfAreaSummary summary = e2.getValue();
        int prefixLength = prefix.getPrefixLength();
        int filterMinPrefixLength =
            summary.getAdvertised()
                ? Math.min(Prefix.MAX_PREFIX_LENGTH, prefixLength + 1)
                : prefixLength;
        summaryFilter.addLine(
            new RouteFilterLine(
                LineAction.DENY,
                new IpWildcard(prefix),
                new SubRange(filterMinPrefixLength, Prefix.MAX_PREFIX_LENGTH)));
      }
      area.setSummaries(ImmutableSortedMap.copyOf(summaries));
      summaryFilter.addLine(
          new RouteFilterLine(
              LineAction.PERMIT,
              new IpWildcard(Prefix.ZERO),
              new SubRange(0, Prefix.MAX_PREFIX_LENGTH)));
    }

    String ospfExportPolicyName = "~OSPF_EXPORT_POLICY:" + vrfName + "~";
    RoutingPolicy ospfExportPolicy = new RoutingPolicy(ospfExportPolicyName, c);
    c.getRoutingPolicies().put(ospfExportPolicyName, ospfExportPolicy);
    List<Statement> ospfExportStatements = ospfExportPolicy.getStatements();
    newProcess.setExportPolicy(ospfExportPolicyName);

    // policy map for default information
    if (proc.getDefaultInformationOriginate()) {
      If ospfExportDefault = new If();
      ospfExportStatements.add(ospfExportDefault);
      ospfExportDefault.setComment("OSPF export default route");
      Conjunction ospfExportDefaultConditions = new Conjunction();
      List<Statement> ospfExportDefaultStatements = ospfExportDefault.getTrueStatements();
      ospfExportDefaultConditions.getConjuncts().add(MATCH_DEFAULT_ROUTE);
      long metric = proc.getDefaultInformationMetric();
      ospfExportDefaultStatements.add(new SetMetric(new LiteralLong(metric)));
      OspfMetricType metricType = proc.getDefaultInformationMetricType();
      ospfExportDefaultStatements.add(new SetOspfMetricType(metricType));
      // add default export map with metric
      String defaultOriginateMapName = proc.getDefaultInformationOriginateMap();
      boolean useAggregateDefaultOnly;
      if (defaultOriginateMapName != null) {
        useAggregateDefaultOnly = true;
        RoutingPolicy ospfDefaultGenerationPolicy =
            c.getRoutingPolicies().get(defaultOriginateMapName);
        if (ospfDefaultGenerationPolicy != null) {
          GeneratedRoute.Builder route = new GeneratedRoute.Builder();
          route.setNetwork(Prefix.ZERO);
          route.setAdmin(MAX_ADMINISTRATIVE_COST);
          route.setGenerationPolicy(defaultOriginateMapName);
          newProcess.getGeneratedRoutes().add(route.build());
        }
      } else if (proc.getDefaultInformationOriginateAlways()) {
        useAggregateDefaultOnly = true;
        // add generated aggregate with no precondition
        GeneratedRoute.Builder route = new GeneratedRoute.Builder();
        route.setNetwork(Prefix.ZERO);
        route.setAdmin(MAX_ADMINISTRATIVE_COST);
        newProcess.getGeneratedRoutes().add(route.build());
      } else {
        // do not generate an aggregate default route;
        // just redistribute any existing default route with the new metric
        useAggregateDefaultOnly = false;
      }
      if (useAggregateDefaultOnly) {
        ospfExportDefaultConditions
            .getConjuncts()
            .add(new MatchProtocol(RoutingProtocol.AGGREGATE));
      }
      ospfExportDefaultStatements.add(Statements.ExitAccept.toStaticStatement());
      ospfExportDefault.setGuard(ospfExportDefaultConditions);
    }

    newProcess.setReferenceBandwidth(proc.getReferenceBandwidth());
    Ip routerId = proc.getRouterId();
    if (routerId == null) {
      routerId = CiscoConversions.getHighestIp(oldConfig.getInterfaces());
      if (routerId == Ip.ZERO) {
        _w.redFlag("No candidates for OSPF router-id");
        return null;
      }
    }
    newProcess.setRouterId(routerId);

    // policies for redistributing routes
    ospfExportStatements.addAll(
        proc.getRedistributionPolicies()
            .values()
            .stream()
            .map(policy -> convertOspfRedistributionPolicy(policy, proc))
            .collect(Collectors.toList()));

    return newProcess;
  }

  private org.batfish.datamodel.ospf.StubSettings toStubSettings(StubSettings stubSettings) {
    return org.batfish.datamodel.ospf.StubSettings.builder()
        .setSuppressType3(stubSettings.getNoSummary())
        .build();
  }

  private org.batfish.datamodel.ospf.NssaSettings toNssaSettings(NssaSettings nssaSettings) {
    return org.batfish.datamodel.ospf.NssaSettings.builder()
        .setDefaultOriginateType(
            nssaSettings.getDefaultInformationOriginate()
                ? OspfDefaultOriginateType.INTER_AREA
                : OspfDefaultOriginateType.NONE)
        .setSuppressType3(nssaSettings.getNoSummary())
        .build();
  }

  private org.batfish.datamodel.RipProcess toRipProcess(
      RipProcess proc, String vrfName, Configuration c) {
    org.batfish.datamodel.RipProcess newProcess = new org.batfish.datamodel.RipProcess();
    org.batfish.datamodel.Vrf vrf = c.getVrfs().get(vrfName);

    // establish areas and associated interfaces
    SortedSet<Prefix> networks = proc.getNetworks();
    for (Entry<String, org.batfish.datamodel.Interface> e : vrf.getInterfaces().entrySet()) {
      String ifaceName = e.getKey();
      org.batfish.datamodel.Interface i = e.getValue();
      InterfaceAddress interfaceAddress = i.getAddress();
      if (interfaceAddress == null) {
        continue;
      }
      Prefix interfaceNetwork = interfaceAddress.getPrefix();
      if (networks.contains(interfaceNetwork)) {
        newProcess.getInterfaces().add(ifaceName);
        i.setRipEnabled(true);
        boolean passive =
            proc.getPassiveInterfaceList().contains(i.getName())
                || (proc.getPassiveInterfaceDefault()
                    && !proc.getActiveInterfaceList().contains(ifaceName));
        i.setOspfPassive(passive);
      }
    }

    String ripExportPolicyName = "~RIP_EXPORT_POLICY:" + vrfName + "~";
    RoutingPolicy ripExportPolicy = new RoutingPolicy(ripExportPolicyName, c);
    c.getRoutingPolicies().put(ripExportPolicyName, ripExportPolicy);
    List<Statement> ripExportStatements = ripExportPolicy.getStatements();
    newProcess.setExportPolicy(ripExportPolicyName);

    // policy map for default information
    if (proc.getDefaultInformationOriginate()) {
      If ripExportDefault = new If();
      ripExportStatements.add(ripExportDefault);
      ripExportDefault.setComment("RIP export default route");
      Conjunction ripExportDefaultConditions = new Conjunction();
      List<Statement> ripExportDefaultStatements = ripExportDefault.getTrueStatements();
      ripExportDefaultConditions.getConjuncts().add(MATCH_DEFAULT_ROUTE);
      long metric = proc.getDefaultInformationMetric();
      ripExportDefaultStatements.add(new SetMetric(new LiteralLong(metric)));
      // add default export map with metric
      String defaultOriginateMapName = proc.getDefaultInformationOriginateMap();
      if (defaultOriginateMapName != null) {
        RoutingPolicy ripDefaultGenerationPolicy =
            c.getRoutingPolicies().get(defaultOriginateMapName);
        if (ripDefaultGenerationPolicy != null) {
          GeneratedRoute.Builder route = new GeneratedRoute.Builder();
          route.setNetwork(Prefix.ZERO);
          route.setAdmin(MAX_ADMINISTRATIVE_COST);
          route.setGenerationPolicy(defaultOriginateMapName);
          newProcess.getGeneratedRoutes().add(route.build());
        }
      } else {
        // add generated aggregate with no precondition
        GeneratedRoute.Builder route = new GeneratedRoute.Builder();
        route.setNetwork(Prefix.ZERO);
        route.setAdmin(MAX_ADMINISTRATIVE_COST);
        newProcess.getGeneratedRoutes().add(route.build());
      }
      ripExportDefaultConditions.getConjuncts().add(new MatchProtocol(RoutingProtocol.AGGREGATE));
      ripExportDefaultStatements.add(Statements.ExitAccept.toStaticStatement());
      ripExportDefault.setGuard(ripExportDefaultConditions);
    }

    // policy for redistributing connected routes
    RipRedistributionPolicy rcp = proc.getRedistributionPolicies().get(RoutingProtocol.CONNECTED);
    if (rcp != null) {
      If ripExportConnected = new If();
      ripExportConnected.setComment("RIP export connected routes");
      Conjunction ripExportConnectedConditions = new Conjunction();
      ripExportConnectedConditions.getConjuncts().add(new MatchProtocol(RoutingProtocol.CONNECTED));
      List<Statement> ripExportConnectedStatements = ripExportConnected.getTrueStatements();

      Long metric = rcp.getMetric();
      boolean explicitMetric = metric != null;
      if (!explicitMetric) {
        metric = RipRedistributionPolicy.DEFAULT_REDISTRIBUTE_CONNECTED_METRIC;
      }
      ripExportStatements.add(new SetMetric(new LiteralLong(metric)));
      ripExportStatements.add(ripExportConnected);
      // add default export map with metric
      String exportConnectedRouteMapName = rcp.getRouteMap();
      if (exportConnectedRouteMapName != null) {
        RouteMap exportConnectedRouteMap = _routeMaps.get(exportConnectedRouteMapName);
        if (exportConnectedRouteMap != null) {
          ripExportConnectedConditions
              .getConjuncts()
              .add(new CallExpr(exportConnectedRouteMapName));
        }
      }
      ripExportConnectedStatements.add(Statements.ExitAccept.toStaticStatement());
      ripExportConnected.setGuard(ripExportConnectedConditions);
    }

    // policy map for redistributing static routes
    RipRedistributionPolicy rsp = proc.getRedistributionPolicies().get(RoutingProtocol.STATIC);
    if (rsp != null) {
      If ripExportStatic = new If();
      ripExportStatic.setComment("RIP export static routes");
      Conjunction ripExportStaticConditions = new Conjunction();
      ripExportStaticConditions.getConjuncts().add(new MatchProtocol(RoutingProtocol.STATIC));
      List<Statement> ripExportStaticStatements = ripExportStatic.getTrueStatements();
      ripExportStaticConditions.getConjuncts().add(NOT_DEFAULT_ROUTE);

      Long metric = rsp.getMetric();
      boolean explicitMetric = metric != null;
      if (!explicitMetric) {
        metric = RipRedistributionPolicy.DEFAULT_REDISTRIBUTE_STATIC_METRIC;
      }
      ripExportStatements.add(new SetMetric(new LiteralLong(metric)));
      ripExportStatements.add(ripExportStatic);
      // add export map with metric
      String exportStaticRouteMapName = rsp.getRouteMap();
      if (exportStaticRouteMapName != null) {
        RouteMap exportStaticRouteMap = _routeMaps.get(exportStaticRouteMapName);
        if (exportStaticRouteMap != null) {
          ripExportStaticConditions.getConjuncts().add(new CallExpr(exportStaticRouteMapName));
        }
      }
      ripExportStaticStatements.add(Statements.ExitAccept.toStaticStatement());
      ripExportStatic.setGuard(ripExportStaticConditions);
    }

    // policy map for redistributing bgp routes
    RipRedistributionPolicy rbp = proc.getRedistributionPolicies().get(RoutingProtocol.BGP);
    if (rbp != null) {
      If ripExportBgp = new If();
      ripExportBgp.setComment("RIP export bgp routes");
      Conjunction ripExportBgpConditions = new Conjunction();
      ripExportBgpConditions.getConjuncts().add(new MatchProtocol(RoutingProtocol.BGP));
      List<Statement> ripExportBgpStatements = ripExportBgp.getTrueStatements();
      ripExportBgpConditions.getConjuncts().add(NOT_DEFAULT_ROUTE);

      Long metric = rbp.getMetric();
      boolean explicitMetric = metric != null;
      if (!explicitMetric) {
        metric = RipRedistributionPolicy.DEFAULT_REDISTRIBUTE_BGP_METRIC;
      }
      ripExportStatements.add(new SetMetric(new LiteralLong(metric)));
      ripExportStatements.add(ripExportBgp);
      // add export map with metric
      String exportBgpRouteMapName = rbp.getRouteMap();
      if (exportBgpRouteMapName != null) {
        RouteMap exportBgpRouteMap = _routeMaps.get(exportBgpRouteMapName);
        if (exportBgpRouteMap != null) {
          ripExportBgpConditions.getConjuncts().add(new CallExpr(exportBgpRouteMapName));
        }
      }
      ripExportBgpStatements.add(Statements.ExitAccept.toStaticStatement());
      ripExportBgp.setGuard(ripExportBgpConditions);
    }
    return newProcess;
  }

  private RoutingPolicy toRoutingPolicy(final Configuration c, RouteMap map) {
    boolean hasContinue =
        map.getClauses().values().stream().anyMatch(clause -> clause.getContinueLine() != null);
    if (hasContinue) {
      return toRoutingPolicies(c, map);
    }
    RoutingPolicy output = new RoutingPolicy(map.getName(), c);
    List<Statement> statements = output.getStatements();
    Map<Integer, If> clauses = new HashMap<>();
    // descend map so continue targets are available
    If followingClause = null;
    for (Entry<Integer, RouteMapClause> e : map.getClauses().descendingMap().entrySet()) {
      int clauseNumber = e.getKey();
      RouteMapClause rmClause = e.getValue();
      String clausePolicyName = getRouteMapClausePolicyName(map, clauseNumber);
      Conjunction conj = new Conjunction();
      // match ipv4s must be disjoined with match ipv6
      Disjunction matchIpOrPrefix = new Disjunction();
      for (RouteMapMatchLine rmMatch : rmClause.getMatchList()) {
        BooleanExpr matchExpr = rmMatch.toBooleanExpr(c, this, _w);
        if (rmMatch instanceof RouteMapMatchIpAccessListLine
            || rmMatch instanceof RouteMapMatchIpPrefixListLine
            || rmMatch instanceof RouteMapMatchIpv6AccessListLine
            || rmMatch instanceof RouteMapMatchIpv6PrefixListLine) {
          matchIpOrPrefix.getDisjuncts().add(matchExpr);
        } else {
          conj.getConjuncts().add(matchExpr);
        }
      }
      if (!matchIpOrPrefix.getDisjuncts().isEmpty()) {
        conj.getConjuncts().add(matchIpOrPrefix);
      }
      If ifExpr = new If();
      clauses.put(clauseNumber, ifExpr);
      ifExpr.setComment(clausePolicyName);
      ifExpr.setGuard(conj);
      List<Statement> matchStatements = ifExpr.getTrueStatements();
      for (RouteMapSetLine rmSet : rmClause.getSetList()) {
        rmSet.applyTo(matchStatements, this, c, _w);
      }
      switch (rmClause.getAction()) {
        case PERMIT:
          matchStatements.add(Statements.ReturnTrue.toStaticStatement());
          break;

        case DENY:
          matchStatements.add(Statements.ReturnFalse.toStaticStatement());
          break;

        default:
          throw new BatfishException("Invalid action");
      }
      if (followingClause != null) {
        ifExpr.getFalseStatements().add(followingClause);
      } else {
        ifExpr.getFalseStatements().add(Statements.ReturnLocalDefaultAction.toStaticStatement());
      }
      followingClause = ifExpr;
    }
    statements.add(followingClause);
    return output;
  }

  private RoutingPolicy toRoutingPolicies(Configuration c, RouteMap map) {
    RoutingPolicy output = new RoutingPolicy(map.getName(), c);
    List<Statement> statements = output.getStatements();
    Map<Integer, RoutingPolicy> clauses = new HashMap<>();
    // descend map so continue targets are available
    RoutingPolicy followingClause = null;
    Integer followingClauseNumber = null;
    for (Entry<Integer, RouteMapClause> e : map.getClauses().descendingMap().entrySet()) {
      int clauseNumber = e.getKey();
      RouteMapClause rmClause = e.getValue();
      String clausePolicyName = getRouteMapClausePolicyName(map, clauseNumber);
      Conjunction conj = new Conjunction();
      // match ipv4s must be disjoined with match ipv6
      Disjunction matchIpOrPrefix = new Disjunction();
      for (RouteMapMatchLine rmMatch : rmClause.getMatchList()) {
        BooleanExpr matchExpr = rmMatch.toBooleanExpr(c, this, _w);
        if (rmMatch instanceof RouteMapMatchIpAccessListLine
            || rmMatch instanceof RouteMapMatchIpPrefixListLine
            || rmMatch instanceof RouteMapMatchIpv6AccessListLine
            || rmMatch instanceof RouteMapMatchIpv6PrefixListLine) {
          matchIpOrPrefix.getDisjuncts().add(matchExpr);
        } else {
          conj.getConjuncts().add(matchExpr);
        }
      }
      if (!matchIpOrPrefix.getDisjuncts().isEmpty()) {
        conj.getConjuncts().add(matchIpOrPrefix);
      }
      RoutingPolicy clausePolicy = new RoutingPolicy(clausePolicyName, c);
      c.getRoutingPolicies().put(clausePolicyName, clausePolicy);
      If ifStatement = new If();
      clausePolicy.getStatements().add(ifStatement);
      clauses.put(clauseNumber, clausePolicy);
      ifStatement.setComment(clausePolicyName);
      ifStatement.setGuard(conj);
      List<Statement> onMatchStatements = ifStatement.getTrueStatements();
      for (RouteMapSetLine rmSet : rmClause.getSetList()) {
        rmSet.applyTo(onMatchStatements, this, c, _w);
      }
      RouteMapContinue continueStatement = rmClause.getContinueLine();
      Integer continueTarget = null;
      RoutingPolicy continueTargetPolicy = null;
      if (continueStatement != null) {
        continueTarget = continueStatement.getTarget();
        if (continueTarget == null) {
          continueTarget = followingClauseNumber;
        }
        if (continueTarget != null) {
          if (continueTarget <= clauseNumber) {
            throw new BatfishException("Can only continue to later clause");
          }
          continueTargetPolicy = clauses.get(continueTarget);
          if (continueTargetPolicy == null) {
            String name = "clause: '" + continueTarget + "' in route-map: '" + map.getName() + "'";
            undefined(
                CiscoStructureType.ROUTE_MAP_CLAUSE,
                name,
                CiscoStructureUsage.ROUTE_MAP_CONTINUE,
                continueStatement.getStatementLine());
            continueStatement = null;
          }
        } else {
          continueStatement = null;
        }
      }
      switch (rmClause.getAction()) {
        case PERMIT:
          if (continueStatement == null) {
            onMatchStatements.add(Statements.ExitAccept.toStaticStatement());
          } else {
            onMatchStatements.add(Statements.SetDefaultActionAccept.toStaticStatement());
            onMatchStatements.add(new CallStatement(continueTargetPolicy.getName()));
          }
          break;

        case DENY:
          onMatchStatements.add(Statements.ExitReject.toStaticStatement());
          break;

        default:
          throw new BatfishException("Invalid action");
      }
      if (followingClause != null) {
        ifStatement.getFalseStatements().add(new CallStatement(followingClause.getName()));
      } else {
        ifStatement
            .getFalseStatements()
            .add(Statements.ReturnLocalDefaultAction.toStaticStatement());
      }
      followingClause = clausePolicy;
      followingClauseNumber = clauseNumber;
    }
    statements.add(new CallStatement(followingClause.getName()));
    return output;
  }

  private RoutingPolicy toRoutingPolicy(Configuration c, RoutePolicy routePolicy) {
    String name = routePolicy.getName();
    RoutingPolicy rp = new RoutingPolicy(name, c);
    List<Statement> statements = rp.getStatements();
    for (RoutePolicyStatement routePolicyStatement : routePolicy.getStatements()) {
      routePolicyStatement.applyTo(statements, this, c, _w);
    }
    If nonBoolean =
        new If(
            BooleanExprs.CALL_STATEMENT_CONTEXT,
            Collections.singletonList(Statements.Return.toStaticStatement()),
            Collections.singletonList(Statements.DefaultAction.toStaticStatement()));
    @SuppressWarnings("unused") // TODO(https://github.com/batfish/batfish/issues/1306)
    If endPolicy =
        new If(
            BooleanExprs.CALL_EXPR_CONTEXT,
            Collections.singletonList(Statements.ReturnLocalDefaultAction.toStaticStatement()),
            Collections.singletonList(nonBoolean));
    return rp;
  }

  @Override
  public String toString() {
    if (_hostname != null) {
      return getClass().getSimpleName() + "<" + _hostname + ">";
    } else {
      return super.toString();
    }
  }

  @Override
  public Configuration toVendorIndependentConfiguration() {
    final Configuration c = new Configuration(_hostname, _vendor);
    c.getVendorFamily().setCisco(_cf);
    c.setDefaultInboundAction(LineAction.PERMIT);
    c.setDefaultCrossZoneAction(LineAction.PERMIT);
    c.setDnsServers(_dnsServers);
    c.setDnsSourceInterface(_dnsSourceInterface);
    c.setDomainName(_domainName);
    c.setNormalVlanRange(new SubRange(VLAN_NORMAL_MIN_CISCO, VLAN_NORMAL_MAX_CISCO));
    c.setTacacsServers(_tacacsServers);
    c.setTacacsSourceInterface(_tacacsSourceInterface);
    c.setNtpSourceInterface(_ntpSourceInterface);
    if (_cf.getNtp() != null) {
      c.setNtpServers(new TreeSet<>(_cf.getNtp().getServers().keySet()));
    }
    if (_cf.getLogging() != null) {
      c.setLoggingSourceInterface(_cf.getLogging().getSourceInterface());
      c.setLoggingServers(new TreeSet<>(_cf.getLogging().getHosts().keySet()));
    }
    c.setSnmpSourceInterface(_snmpSourceInterface);

    processLines();
    processFailoverSettings();

    // remove line login authentication lists if they don't exist
    for (Line line : _cf.getLines().values()) {
      String list = line.getLoginAuthentication();
      if (list == null) {
        continue;
      }
      boolean found = false;
      Aaa aaa = _cf.getAaa();
      if (aaa != null) {
        AaaAuthentication authentication = aaa.getAuthentication();
        if (authentication != null) {
          AaaAuthenticationLogin login = authentication.getLogin();
          if (login != null && login.getLists().containsKey(list)) {
            found = true;
          }
        }
      }
      if (!found) {
        line.setLoginAuthentication(null);
      }
    }

    // initialize vrfs
    for (String vrfName : _vrfs.keySet()) {
      c.getVrfs().put(vrfName, new org.batfish.datamodel.Vrf(vrfName));
    }

    // snmp server
    if (_snmpServer != null) {
      String snmpServerVrf = _snmpServer.getVrf();
      c.getVrfs().get(snmpServerVrf).setSnmpServer(_snmpServer);
    }

    // convert as path access lists to vendor independent format
    for (IpAsPathAccessList pathList : _asPathAccessLists.values()) {
      AsPathAccessList apList = CiscoConversions.toAsPathAccessList(pathList);
      c.getAsPathAccessLists().put(apList.getName(), apList);
    }

    // convert as-path-sets to vendor independent format
    for (AsPathSet asPathSet : _asPathSets.values()) {
      AsPathAccessList apList = CiscoConversions.toAsPathAccessList(asPathSet);
      c.getAsPathAccessLists().put(apList.getName(), apList);
    }

    // convert standard/expanded community lists and community-sets to community lists
    for (StandardCommunityList scList : _standardCommunityLists.values()) {
      CommunityList cList = CiscoConversions.toCommunityList(scList);
      c.getCommunityLists().put(cList.getName(), cList);
    }
    for (ExpandedCommunityList ecList : _expandedCommunityLists.values()) {
      CommunityList cList = CiscoConversions.toCommunityList(ecList);
      c.getCommunityLists().put(cList.getName(), cList);
    }
    _communitySets.forEach(
        (name, communitySet) ->
            c.getCommunityLists().put(name, CiscoConversions.toCommunityList(communitySet)));

    // convert prefix lists to route filter lists
    for (PrefixList prefixList : _prefixLists.values()) {
      RouteFilterList newRouteFilterList = CiscoConversions.toRouteFilterList(prefixList);
      c.getRouteFilterLists().put(newRouteFilterList.getName(), newRouteFilterList);
    }

    // convert ipv6 prefix lists to route6 filter lists
    for (Prefix6List prefixList : _prefix6Lists.values()) {
      Route6FilterList newRouteFilterList = CiscoConversions.toRoute6FilterList(prefixList);
      c.getRoute6FilterLists().put(newRouteFilterList.getName(), newRouteFilterList);
    }

    // convert standard/extended access lists to access lists or route filter
    // lists
    for (StandardAccessList saList : _standardAccessLists.values()) {
      if (isAclUsedForRouting(saList.getName())) {
        RouteFilterList rfList = CiscoConversions.toRouteFilterList(saList);
        c.getRouteFilterLists().put(rfList.getName(), rfList);
      }
      c.getIpAccessLists()
          .put(saList.getName(), toIpAccessList(saList.toExtendedAccessList(), this._objectGroups));
    }
    for (ExtendedAccessList eaList : _extendedAccessLists.values()) {
      if (isAclUsedForRouting(eaList.getName())) {
        RouteFilterList rfList = CiscoConversions.toRouteFilterList(eaList);
        c.getRouteFilterLists().put(rfList.getName(), rfList);
      }
      IpAccessList ipaList = toIpAccessList(eaList, this._objectGroups);
      c.getIpAccessLists().put(ipaList.getName(), ipaList);
    }

    // convert each NetworkObject and NetworkObjectGroup to IpSpace
    _networkObjectGroups.forEach(
        (name, networkObjectGroup) ->
            c.getIpSpaces().put(name, CiscoConversions.toIpSpace(networkObjectGroup)));
    _networkObjectGroups
        .keySet()
        .forEach(
            name ->
                c.getIpSpaceMetadata()
                    .put(
                        name,
                        new IpSpaceMetadata(
                            name, CiscoStructureType.NETWORK_OBJECT_GROUP.getDescription())));
    _networkObjects.forEach(
        (name, networkObject) -> c.getIpSpaces().put(name, networkObject.getIpSpace()));
    _networkObjects
        .keySet()
        .forEach(
            name ->
                c.getIpSpaceMetadata()
                    .put(
                        name,
                        new IpSpaceMetadata(
                            name, CiscoStructureType.NETWORK_OBJECT.getDescription())));

    // convert each IcmpTypeGroup to IpAccessList
    _icmpTypeObjectGroups.forEach(
        (name, icmpTypeObjectGroups) ->
            c.getIpAccessLists()
                .put(
                    computeIcmpObjectGroupAclName(name),
                    CiscoConversions.toIpAccessList(icmpTypeObjectGroups)));

    // convert each ProtocolObjectGroup to IpAccessList
    _protocolObjectGroups.forEach(
        (name, protocolObjectGroup) ->
            c.getIpAccessLists()
                .put(
                    computeProtocolObjectGroupAclName(name),
                    CiscoConversions.toIpAccessList(protocolObjectGroup)));

    // convert each ServiceObject and ServiceObjectGroup to IpAccessList
    _serviceObjectGroups.forEach(
        (name, serviceObjectGroup) ->
            c.getIpAccessLists()
                .put(computeServiceObjectGroupAclName(name), toIpAccessList(serviceObjectGroup)));
    _serviceObjects.forEach(
        (name, serviceObject) ->
            c.getIpAccessLists()
                .put(computeServiceObjectAclName(name), toIpAccessList(serviceObject)));

    // convert standard/extended ipv6 access lists to ipv6 access lists or
    // route6 filter
    // lists
    for (StandardIpv6AccessList saList : _standardIpv6AccessLists.values()) {
      if (isAclUsedForRoutingv6(saList.getName())) {
        Route6FilterList rfList = CiscoConversions.toRoute6FilterList(saList);
        c.getRoute6FilterLists().put(rfList.getName(), rfList);
      }
      c.getIp6AccessLists()
          .put(
              saList.getName(),
              CiscoConversions.toIp6AccessList(saList.toExtendedIpv6AccessList()));
    }
    for (ExtendedIpv6AccessList eaList : _extendedIpv6AccessLists.values()) {
      if (isAclUsedForRoutingv6(eaList.getName())) {
        Route6FilterList rfList = CiscoConversions.toRoute6FilterList(eaList);
        c.getRoute6FilterLists().put(rfList.getName(), rfList);
      }
      Ip6AccessList ipaList = CiscoConversions.toIp6AccessList(eaList);
      c.getIp6AccessLists().put(ipaList.getName(), ipaList);
    }

    // convert route maps to policy maps
    Set<RouteMap> routingRouteMaps = getRoutingRouteMaps();
    for (RouteMap map : _routeMaps.values()) {
      convertForPurpose(routingRouteMaps, map);
      // convert route maps to RoutingPolicy objects
      RoutingPolicy newPolicy = toRoutingPolicy(c, map);
      c.getRoutingPolicies().put(newPolicy.getName(), newPolicy);
    }

    // convert RoutePolicy to RoutingPolicy
    for (RoutePolicy routePolicy : _routePolicies.values()) {
      RoutingPolicy routingPolicy = toRoutingPolicy(c, routePolicy);
      c.getRoutingPolicies().put(routingPolicy.getName(), routingPolicy);
    }

    createInspectClassMapAcls(c);

    // create inspect policy-map ACLs
    createInspectPolicyMapAcls(c);

    // create zones
    _securityZones.forEach((name, securityZone) -> c.getZones().put(name, new Zone(name)));

    // populate zone interfaces
    _interfaces.forEach(
        (ifaceName, iface) -> {
          String zoneName = iface.getSecurityZone();
          if (zoneName == null) {
            return;
          }
          Zone zone = c.getZones().get(zoneName);
          if (zone == null) {
            return;
          }
          zone.setInterfaces(
              ImmutableSet.<String>builder().addAll(zone.getInterfaces()).add(ifaceName).build());
        });

    // create zone policies
    createZoneAcls(c);

    // convert interfaces
    _interfaces.forEach(
        (ifaceName, iface) -> {
          // Handle renaming interfaces for ASA devices
          String newIfaceName = firstNonNull(iface.getAlias(), ifaceName);
          org.batfish.datamodel.Interface newInterface =
              toInterface(newIfaceName, iface, c.getIpAccessLists(), c);
          String vrfName = iface.getVrf();
          if (vrfName == null) {
            throw new BatfishException("Missing vrf name for iface: '" + iface.getName() + "'");
          }
          c.getAllInterfaces().put(newIfaceName, newInterface);
          c.getVrfs().get(vrfName).getInterfaces().put(newIfaceName, newInterface);
        });

    // copy tracking groups
    c.getTrackingGroups().putAll(_trackingGroups);

    // apply vrrp settings to interfaces
    applyVrrp(c);

    // ISAKMP policies to IKE proposals
    for (Entry<Integer, IsakmpPolicy> e : _isakmpPolicies.entrySet()) {
      IkeProposal ikeProposal = toIkeProposal(e.getValue());
      c.getIkeProposals().put(ikeProposal.getName(), ikeProposal);

      IkePhase1Proposal ikePhase1Proposal = toIkePhase1Proposal(e.getValue());
      c.getIkePhase1Proposals().put(ikePhase1Proposal.getName(), ikePhase1Proposal);
    }
    resolveKeyringIsakmpProfileAddresses();
    resolveTunnelSourceInterfaces();

    resolveKeyringIfaceNames(_interfaces, _keyrings);
    resolveIsakmpProfileIfaceNames(_interfaces, _isakmpProfiles);
    resolveTunnelIfaceNames(_interfaces);

    addIkePoliciesAndGateways(c);

    // keyrings to IKE phase 1 keys
    ImmutableSortedMap.Builder<String, IkePhase1Key> ikePhase1KeysBuilder =
        ImmutableSortedMap.naturalOrder();
    _keyrings
        .values()
        .forEach(keyring -> ikePhase1KeysBuilder.put(keyring.getName(), toIkePhase1Key(keyring)));

    c.setIkePhase1Keys(ikePhase1KeysBuilder.build());

    // ISAKMP profiles to IKE phase 1 policies
    _isakmpProfiles
        .values()
        .forEach(
            isakmpProfile ->
                c.getIkePhase1Policies()
                    .put(isakmpProfile.getName(), toIkePhase1Policy(isakmpProfile, this, c, _w)));

    // convert ipsec transform sets
    ImmutableSortedMap.Builder<String, IpsecPhase2Proposal> ipsecPhase2ProposalsBuilder =
        ImmutableSortedMap.naturalOrder();
    for (Entry<String, IpsecTransformSet> e : _ipsecTransformSets.entrySet()) {
      c.getIpsecProposals().put(e.getKey(), toIpsecProposal(e.getValue()));
      ipsecPhase2ProposalsBuilder.put(e.getKey(), toIpsecPhase2Proposal(e.getValue()));
    }
    c.setIpsecPhase2Proposals(ipsecPhase2ProposalsBuilder.build());

    // ipsec policies
    ImmutableSortedMap.Builder<String, IpsecPhase2Policy> ipsecPhase2PoliciesBuilder =
        ImmutableSortedMap.naturalOrder();
    for (IpsecProfile ipsecProfile : _ipsecProfiles.values()) {
      IpsecPolicy ipsecPolicy = CiscoConversions.toIpSecPolicy(c, ipsecProfile);
      c.getIpsecPolicies().put(ipsecPolicy.getName(), ipsecPolicy);
      ipsecPhase2PoliciesBuilder.put(ipsecPolicy.getName(), toIpsecPhase2Policy(ipsecProfile));
    }
    c.setIpsecPhase2Policies(ipsecPhase2PoliciesBuilder.build());

    // crypto-map sets
    for (CryptoMapSet cryptoMapSet : _cryptoMapSets.values()) {
      convertCryptoMapSet(c, cryptoMapSet, _cryptoMapSets, _w);
    }

    // IPSec vpns
    ImmutableSortedMap.Builder<String, IpsecPeerConfig> ipsecPeerConfigBuilder =
        ImmutableSortedMap.naturalOrder();
    ipsecPeerConfigBuilder.putAll(c.getIpsecPeerconfigs());
    for (Entry<String, Interface> e : _interfaces.entrySet()) {
      String name = e.getKey();
      Interface iface = e.getValue();
      Tunnel tunnel = iface.getTunnel();
      if (tunnel != null && tunnel.getMode() == TunnelMode.IPSEC) {
        if (tunnel.getIpsecProfileName() == null) {
          _w.redFlag(String.format("No IPSec Profile set for IPSec tunnel %s", name));
          continue;
        }
        IpsecVpn ipsecVpn = new IpsecVpn(name, c);
        ipsecVpn.setBindInterface(c.getAllInterfaces().get(name));
        ipsecVpn.setIpsecPolicy(c.getIpsecPolicies().get(tunnel.getIpsecProfileName()));
        Ip source = tunnel.getSourceAddress();
        Ip destination = tunnel.getDestination();
        if (source == null || destination == null) {
          _w.redFlag("Can't match IkeGateway: tunnel source or destination is not set for " + name);
        } else {
          for (IkeGateway ikeGateway : c.getIkeGateways().values()) {
            if (source.equals(ikeGateway.getLocalIp())
                && destination.equals(ikeGateway.getAddress())) {
              ipsecVpn.setIkeGateway(ikeGateway);
            }
          }
          if (ipsecVpn.getIkeGateway() == null) {
            _w.redFlag("Can't find matching IkeGateway for " + name);
          }
        }
        c.getIpsecVpns().put(ipsecVpn.getName(), ipsecVpn);
        // convert to IpsecPeerConfig
        ipsecPeerConfigBuilder.put(name, toIpsecPeerConfig(tunnel, name, this, c));
      }
    }
    c.setIpsecPeerConfigs(ipsecPeerConfigBuilder.build());

    // convert routing processes
    _vrfs.forEach(
        (vrfName, vrf) -> {
          org.batfish.datamodel.Vrf newVrf = c.getVrfs().get(vrfName);

          // description
          newVrf.setDescription(vrf.getDescription());

          // add snmp trap servers to main list
          if (newVrf.getSnmpServer() != null) {
            c.getSnmpTrapServers().addAll(newVrf.getSnmpServer().getHosts().keySet());
          }

          // convert static routes
          for (StaticRoute staticRoute : vrf.getStaticRoutes()) {
            newVrf.getStaticRoutes().add(CiscoConversions.toStaticRoute(c, staticRoute));
          }

          // convert rip process
          RipProcess ripProcess = vrf.getRipProcess();
          if (ripProcess != null) {
            org.batfish.datamodel.RipProcess newRipProcess = toRipProcess(ripProcess, vrfName, c);
            newVrf.setRipProcess(newRipProcess);
          }

          // convert ospf process
          OspfProcess ospfProcess = vrf.getOspfProcess();
          if (ospfProcess != null) {
            org.batfish.datamodel.ospf.OspfProcess newOspfProcess =
                toOspfProcess(ospfProcess, vrfName, c, this);
            newVrf.setOspfProcess(newOspfProcess);
          }

          // convert eigrp processes
          vrf.getEigrpProcesses()
              .values()
              .stream()
              .map(proc -> CiscoConversions.toEigrpProcess(proc, vrfName, c, this))
              .filter(Objects::nonNull)
              .forEach(
                  eigrpProcess ->
                      newVrf.getEigrpProcesses().put(eigrpProcess.getAsn(), eigrpProcess));

          // convert isis process
          IsisProcess isisProcess = vrf.getIsisProcess();
          if (isisProcess != null) {
            org.batfish.datamodel.isis.IsisProcess newIsisProcess =
                CiscoConversions.toIsisProcess(isisProcess, c, this);
            newVrf.setIsisProcess(newIsisProcess);
          }

          // convert bgp process (non-NX-OS)
          BgpProcess bgpProcess = vrf.getBgpProcess();
          if (bgpProcess != null) {
            org.batfish.datamodel.BgpProcess newBgpProcess = toBgpProcess(c, bgpProcess, vrfName);
            newVrf.setBgpProcess(newBgpProcess);
          }

          // convert NX-OS BGP configuration
          CiscoNxBgpVrfConfiguration nxBgp = vrf.getBgpNxConfig();
          if (nxBgp != null) {
            org.batfish.datamodel.BgpProcess newBgpProcess =
                toNxBgpProcess(c, getNxBgpGlobalConfiguration(), nxBgp, vrfName);
            newVrf.setBgpProcess(newBgpProcess);
          }
        });

    markConcreteStructure(
        CiscoStructureType.BFD_TEMPLATE, CiscoStructureUsage.INTERFACE_BFD_TEMPLATE);

    markConcreteStructure(
        CiscoStructureType.COMMUNITY_SET,
        CiscoStructureUsage.ROUTE_POLICY_COMMUNITY_MATCHES_ANY,
        CiscoStructureUsage.ROUTE_POLICY_COMMUNITY_MATCHES_EVERY,
        CiscoStructureUsage.ROUTE_POLICY_DELETE_COMMUNITY_IN,
        CiscoStructureUsage.ROUTE_POLICY_SET_COMMUNITY);

    markConcreteStructure(
        CiscoStructureType.SECURITY_ZONE_PAIR, CiscoStructureUsage.SECURITY_ZONE_PAIR_SELF_REF);

    markConcreteStructure(
        CiscoStructureType.INTERFACE,
        CiscoStructureUsage.BGP_UPDATE_SOURCE_INTERFACE,
        CiscoStructureUsage.INTERFACE_SELF_REF,
        CiscoStructureUsage.SERVICE_POLICY_INTERFACE,
        CiscoStructureUsage.ROUTER_VRRP_INTERFACE,
        CiscoStructureUsage.TRACK_INTERFACE);

    // mark references to ACLs that may not appear in data model
    markIpOrMacAcls(
        CiscoStructureUsage.CLASS_MAP_ACCESS_GROUP, CiscoStructureUsage.CLASS_MAP_ACCESS_LIST);
    markIpv4Acls(
        CiscoStructureUsage.CONTROL_PLANE_ACCESS_GROUP,
        CiscoStructureUsage.INTERFACE_IGMP_STATIC_GROUP_ACL,
        CiscoStructureUsage.INTERFACE_INCOMING_FILTER,
        CiscoStructureUsage.INTERFACE_IP_VERIFY_ACCESS_LIST,
        CiscoStructureUsage.INTERFACE_OUTGOING_FILTER,
        CiscoStructureUsage.INTERFACE_PIM_NEIGHBOR_FILTER,
        CiscoStructureUsage.IP_NAT_DESTINATION_ACCESS_LIST,
        CiscoStructureUsage.IP_NAT_SOURCE_ACCESS_LIST,
        CiscoStructureUsage.LINE_ACCESS_CLASS_LIST,
        CiscoStructureUsage.MANAGEMENT_SSH_ACCESS_GROUP,
        CiscoStructureUsage.MANAGEMENT_TELNET_ACCESS_GROUP,
        CiscoStructureUsage.MSDP_PEER_SA_LIST,
        CiscoStructureUsage.NTP_ACCESS_GROUP,
        CiscoStructureUsage.PIM_ACCEPT_REGISTER_ACL,
        CiscoStructureUsage.PIM_ACCEPT_RP_ACL,
        CiscoStructureUsage.PIM_RP_ADDRESS_ACL,
        CiscoStructureUsage.PIM_RP_ANNOUNCE_FILTER,
        CiscoStructureUsage.PIM_RP_CANDIDATE_ACL,
        CiscoStructureUsage.PIM_SEND_RP_ANNOUNCE_ACL,
        CiscoStructureUsage.PIM_SPT_THRESHOLD_ACL,
        CiscoStructureUsage.ROUTE_MAP_MATCH_IPV4_ACCESS_LIST,
        CiscoStructureUsage.SNMP_SERVER_COMMUNITY_ACL4,
        CiscoStructureUsage.SSH_IPV4_ACL);
    markIpv6Acls(
        CiscoStructureUsage.LINE_ACCESS_CLASS_LIST6,
        CiscoStructureUsage.NTP_ACCESS_GROUP,
        CiscoStructureUsage.ROUTE_MAP_MATCH_IPV6_ACCESS_LIST,
        CiscoStructureUsage.SNMP_SERVER_COMMUNITY_ACL6,
        CiscoStructureUsage.SSH_IPV6_ACL);
    markAcls(
        CiscoStructureUsage.COPS_LISTENER_ACCESS_LIST,
        CiscoStructureUsage.CRYPTO_MAP_IPSEC_ISAKMP_ACL,
        CiscoStructureUsage.INSPECT_CLASS_MAP_MATCH_ACCESS_GROUP,
        CiscoStructureUsage.INTERFACE_IGMP_ACCESS_GROUP_ACL,
        CiscoStructureUsage.INTERFACE_IP_INBAND_ACCESS_GROUP,
        CiscoStructureUsage.OSPF_DISTRIBUTE_LIST_ACCESS_LIST_IN,
        CiscoStructureUsage.OSPF_DISTRIBUTE_LIST_ACCESS_LIST_OUT,
        CiscoStructureUsage.RIP_DISTRIBUTE_LIST,
        CiscoStructureUsage.ROUTER_ISIS_DISTRIBUTE_LIST_ACL,
        CiscoStructureUsage.SNMP_SERVER_FILE_TRANSFER_ACL,
        CiscoStructureUsage.SNMP_SERVER_TFTP_SERVER_LIST,
        CiscoStructureUsage.SNMP_SERVER_COMMUNITY_ACL,
        CiscoStructureUsage.SSH_ACL,
        CiscoStructureUsage.WCCP_GROUP_LIST,
        CiscoStructureUsage.WCCP_REDIRECT_LIST,
        CiscoStructureUsage.WCCP_SERVICE_LIST);

    markCommunityLists(
        CiscoStructureUsage.ROUTE_MAP_ADD_COMMUNITY,
        CiscoStructureUsage.ROUTE_MAP_DELETE_COMMUNITY,
        CiscoStructureUsage.ROUTE_MAP_MATCH_COMMUNITY_LIST,
        CiscoStructureUsage.ROUTE_MAP_SET_COMMUNITY);

    markConcreteStructure(
        CiscoStructureType.PREFIX_LIST,
        CiscoStructureUsage.BGP_INBOUND_PREFIX_LIST,
        CiscoStructureUsage.BGP_OUTBOUND_PREFIX_LIST,
        CiscoStructureUsage.OSPF_DISTRIBUTE_LIST_PREFIX_LIST_IN,
        CiscoStructureUsage.OSPF_DISTRIBUTE_LIST_PREFIX_LIST_OUT,
        CiscoStructureUsage.ROUTE_MAP_MATCH_IPV4_PREFIX_LIST);
    markConcreteStructure(
        CiscoStructureType.PREFIX6_LIST,
        CiscoStructureUsage.BGP_INBOUND_PREFIX6_LIST,
        CiscoStructureUsage.BGP_OUTBOUND_PREFIX6_LIST,
        CiscoStructureUsage.ROUTE_MAP_MATCH_IPV6_PREFIX_LIST);

    markConcreteStructure(
        CiscoStructureType.PREFIX_SET, CiscoStructureUsage.ROUTE_POLICY_PREFIX_SET);

    // mark references to route-maps
    markConcreteStructure(
        CiscoStructureType.ROUTE_MAP,
        CiscoStructureUsage.BGP_ADVERTISE_MAP_EXIST_MAP,
        CiscoStructureUsage.BGP_AGGREGATE_ATTRIBUTE_MAP,
        CiscoStructureUsage.BGP_DEFAULT_ORIGINATE_ROUTE_MAP,
        CiscoStructureUsage.BGP_INBOUND_ROUTE_MAP,
        CiscoStructureUsage.BGP_INBOUND_ROUTE6_MAP,
        CiscoStructureUsage.BGP_NEIGHBOR_REMOTE_AS_ROUTE_MAP,
        CiscoStructureUsage.BGP_NETWORK_ORIGINATION_ROUTE_MAP,
        CiscoStructureUsage.BGP_NETWORK6_ORIGINATION_ROUTE_MAP,
        CiscoStructureUsage.BGP_OUTBOUND_ROUTE_MAP,
        CiscoStructureUsage.BGP_OUTBOUND_ROUTE6_MAP,
        CiscoStructureUsage.BGP_REDISTRIBUTE_CONNECTED_MAP,
        CiscoStructureUsage.BGP_REDISTRIBUTE_EIGRP_MAP,
        CiscoStructureUsage.BGP_REDISTRIBUTE_ISIS_MAP,
        CiscoStructureUsage.BGP_REDISTRIBUTE_LISP_MAP,
        CiscoStructureUsage.BGP_REDISTRIBUTE_OSPF_MAP,
        CiscoStructureUsage.BGP_REDISTRIBUTE_OSPFV3_MAP,
        CiscoStructureUsage.BGP_REDISTRIBUTE_RIP_MAP,
        CiscoStructureUsage.BGP_REDISTRIBUTE_STATIC_MAP,
        CiscoStructureUsage.BGP_ROUTE_MAP_ADVERTISE,
        CiscoStructureUsage.BGP_ROUTE_MAP_ATTRIBUTE,
        CiscoStructureUsage.BGP_ROUTE_MAP_OTHER,
        CiscoStructureUsage.BGP_ROUTE_MAP_SUPPRESS,
        CiscoStructureUsage.BGP_ROUTE_MAP_UNSUPPRESS,
        CiscoStructureUsage.BGP_VRF_AGGREGATE_ROUTE_MAP,
        CiscoStructureUsage.EIGRP_REDISTRIBUTE_BGP_MAP,
        CiscoStructureUsage.EIGRP_REDISTRIBUTE_CONNECTED_MAP,
        CiscoStructureUsage.EIGRP_REDISTRIBUTE_EIGRP_MAP,
        CiscoStructureUsage.EIGRP_REDISTRIBUTE_ISIS_MAP,
        CiscoStructureUsage.EIGRP_REDISTRIBUTE_OSPF_MAP,
        CiscoStructureUsage.EIGRP_REDISTRIBUTE_RIP_MAP,
        CiscoStructureUsage.EIGRP_REDISTRIBUTE_STATIC_MAP,
        CiscoStructureUsage.INTERFACE_IP_VRF_SITEMAP,
        CiscoStructureUsage.INTERFACE_POLICY_ROUTING_MAP,
        CiscoStructureUsage.INTERFACE_SUMMARY_ADDRESS_EIGRP_LEAK_MAP,
        CiscoStructureUsage.OSPF_DEFAULT_ORIGINATE_ROUTE_MAP,
        CiscoStructureUsage.OSPF_DISTRIBUTE_LIST_ROUTE_MAP_IN,
        CiscoStructureUsage.OSPF_DISTRIBUTE_LIST_ROUTE_MAP_OUT,
        CiscoStructureUsage.OSPF_REDISTRIBUTE_BGP_MAP,
        CiscoStructureUsage.OSPF_REDISTRIBUTE_CONNECTED_MAP,
        CiscoStructureUsage.OSPF_REDISTRIBUTE_EIGRP_MAP,
        CiscoStructureUsage.OSPF_REDISTRIBUTE_STATIC_MAP,
        CiscoStructureUsage.PIM_ACCEPT_REGISTER_ROUTE_MAP,
        CiscoStructureUsage.RIP_DEFAULT_ORIGINATE_ROUTE_MAP,
        CiscoStructureUsage.RIP_REDISTRIBUTE_BGP_MAP,
        CiscoStructureUsage.RIP_REDISTRIBUTE_CONNECTED_MAP,
        CiscoStructureUsage.RIP_REDISTRIBUTE_STATIC_MAP);

    markConcreteStructure(
        CiscoStructureType.ROUTE_POLICY,
        CiscoStructureUsage.BGP_ADDITIONAL_PATHS_SELECTION_ROUTE_POLICY,
        CiscoStructureUsage.BGP_AGGREGATE_ROUTE_POLICY,
        CiscoStructureUsage.BGP_NEIGHBOR_ROUTE_POLICY_IN,
        CiscoStructureUsage.BGP_NEIGHBOR_ROUTE_POLICY_OUT);

    // Cable
    markConcreteStructure(
        CiscoStructureType.DEPI_CLASS, CiscoStructureUsage.DEPI_TUNNEL_DEPI_CLASS);
    markConcreteStructure(
        CiscoStructureType.DEPI_TUNNEL,
        CiscoStructureUsage.CONTROLLER_DEPI_TUNNEL,
        CiscoStructureUsage.DEPI_TUNNEL_PROTECT_TUNNEL);
    markConcreteStructure(
        CiscoStructureType.DOCSIS_POLICY, CiscoStructureUsage.DOCSIS_GROUP_DOCSIS_POLICY);
    markConcreteStructure(
        CiscoStructureType.DOCSIS_POLICY_RULE,
        CiscoStructureUsage.DOCSIS_POLICY_DOCSIS_POLICY_RULE);
    markConcreteStructure(
        CiscoStructureType.SERVICE_CLASS, CiscoStructureUsage.QOS_ENFORCE_RULE_SERVICE_CLASS);

    // L2tp
    markConcreteStructure(
        CiscoStructureType.L2TP_CLASS, CiscoStructureUsage.DEPI_TUNNEL_L2TP_CLASS);

    // Crypto, Isakmp, and IPSec
    markConcreteStructure(
        CiscoStructureType.CRYPTO_DYNAMIC_MAP_SET,
        CiscoStructureUsage.CRYPTO_MAP_IPSEC_ISAKMP_CRYPTO_DYNAMIC_MAP_SET);
    markConcreteStructure(
        CiscoStructureType.ISAKMP_PROFILE,
        CiscoStructureUsage.ISAKMP_PROFILE_SELF_REF,
        CiscoStructureUsage.CRYPTO_MAP_IPSEC_ISAKMP_ISAKMP_PROFILE,
        CiscoStructureUsage.IPSEC_PROFILE_ISAKMP_PROFILE);
    markConcreteStructure(
        CiscoStructureType.ISAKMP_POLICY, CiscoStructureUsage.ISAKMP_POLICY_SELF_REF);
    markConcreteStructure(
        CiscoStructureType.IPSEC_PROFILE, CiscoStructureUsage.TUNNEL_PROTECTION_IPSEC_PROFILE);
    markConcreteStructure(
        CiscoStructureType.IPSEC_TRANSFORM_SET,
        CiscoStructureUsage.CRYPTO_MAP_IPSEC_ISAKMP_TRANSFORM_SET,
        CiscoStructureUsage.IPSEC_PROFILE_TRANSFORM_SET);
    markConcreteStructure(CiscoStructureType.KEYRING, CiscoStructureUsage.ISAKMP_PROFILE_KEYRING);

    // class-map
    markConcreteStructure(
        CiscoStructureType.INSPECT_CLASS_MAP, CiscoStructureUsage.INSPECT_POLICY_MAP_INSPECT_CLASS);
    markConcreteStructure(
        CiscoStructureType.CLASS_MAP,
        CiscoStructureUsage.POLICY_MAP_CLASS,
        CiscoStructureUsage.POLICY_MAP_EVENT_CLASS);

    // policy-map
    markConcreteStructure(
        CiscoStructureType.INSPECT_POLICY_MAP,
        CiscoStructureUsage.ZONE_PAIR_INSPECT_SERVICE_POLICY);
    markConcreteStructure(
        CiscoStructureType.POLICY_MAP,
        CiscoStructureUsage.INTERFACE_SERVICE_POLICY,
        CiscoStructureUsage.INTERFACE_SERVICE_POLICY_CONTROL_SUBSCRIBER,
        CiscoStructureUsage.POLICY_MAP_CLASS_SERVICE_POLICY,
        CiscoStructureUsage.SERVICE_POLICY_GLOBAL,
        CiscoStructureUsage.SERVICE_POLICY_INTERFACE_POLICY);

    // object-group
    markConcreteStructure(
        CiscoStructureType.ICMP_TYPE_OBJECT_GROUP,
        CiscoStructureUsage.EXTENDED_ACCESS_LIST_ICMP_TYPE_OBJECT_GROUP,
        CiscoStructureUsage.ICMP_TYPE_OBJECT_GROUP_GROUP_OBJECT);
    markConcreteStructure(
        CiscoStructureType.NETWORK_OBJECT_GROUP,
        CiscoStructureUsage.EXTENDED_ACCESS_LIST_NETWORK_OBJECT_GROUP,
        CiscoStructureUsage.NETWORK_OBJECT_GROUP_GROUP_OBJECT);
    markConcreteStructure(
        CiscoStructureType.PROTOCOL_OBJECT_GROUP,
        CiscoStructureUsage.EXTENDED_ACCESS_LIST_PROTOCOL_OBJECT_GROUP,
        CiscoStructureUsage.PROTOCOL_OBJECT_GROUP_GROUP_OBJECT);
    markConcreteStructure(
        CiscoStructureType.SERVICE_OBJECT_GROUP,
        CiscoStructureUsage.EXTENDED_ACCESS_LIST_SERVICE_OBJECT_GROUP,
        CiscoStructureUsage.SERVICE_OBJECT_GROUP_GROUP_OBJECT);
    markAbstractStructure(
        CiscoStructureType.PROTOCOL_OR_SERVICE_OBJECT_GROUP,
        CiscoStructureUsage.EXTENDED_ACCESS_LIST_PROTOCOL_OR_SERVICE_OBJECT_GROUP,
        ImmutableList.of(
            CiscoStructureType.PROTOCOL_OBJECT_GROUP, CiscoStructureType.SERVICE_OBJECT_GROUP));

    // objects
    markConcreteStructure(
        CiscoStructureType.ICMP_TYPE_OBJECT,
        CiscoStructureUsage.ICMP_TYPE_OBJECT_GROUP_ICMP_OBJECT);
    markConcreteStructure(
        CiscoStructureType.NETWORK_OBJECT, CiscoStructureUsage.NETWORK_OBJECT_GROUP_NETWORK_OBJECT);
    markConcreteStructure(
        CiscoStructureType.SERVICE_OBJECT, CiscoStructureUsage.SERVICE_OBJECT_GROUP_SERVICE_OBJECT);
    markConcreteStructure(
        CiscoStructureType.PROTOCOL_OBJECT,
        CiscoStructureUsage.PROTOCOL_OBJECT_GROUP_PROTOCOL_OBJECT);

    // service template
    markConcreteStructure(
        CiscoStructureType.SERVICE_TEMPLATE,
        CiscoStructureUsage.CLASS_MAP_SERVICE_TEMPLATE,
        CiscoStructureUsage.CLASS_MAP_ACTIVATED_SERVICE_TEMPLATE,
        CiscoStructureUsage.POLICY_MAP_EVENT_CLASS_ACTIVATE);

    // track
    markConcreteStructure(CiscoStructureType.TRACK, CiscoStructureUsage.INTERFACE_STANDBY_TRACK);

    // zone
    markConcreteStructure(
        CiscoStructureType.SECURITY_ZONE,
        CiscoStructureUsage.INTERFACE_ZONE_MEMBER,
        CiscoStructureUsage.ZONE_PAIR_DESTINATION_ZONE,
        CiscoStructureUsage.ZONE_PAIR_SOURCE_ZONE);

    markConcreteStructure(CiscoStructureType.NAT_POOL, CiscoStructureUsage.IP_NAT_SOURCE_POOL);
    markConcreteStructure(
        CiscoStructureType.AS_PATH_ACCESS_LIST,
        CiscoStructureUsage.BGP_NEIGHBOR_FILTER_AS_PATH_ACCESS_LIST,
        CiscoStructureUsage.ROUTE_MAP_MATCH_AS_PATH_ACCESS_LIST);

    markConcreteStructure(
        CiscoStructureType.AS_PATH_SET, CiscoStructureUsage.ROUTE_POLICY_AS_PATH_IN);

    // BGP inheritance. This is complicated, as there are many similar-but-overlapping concepts
    markConcreteStructure(CiscoStructureType.BGP_AF_GROUP, CiscoStructureUsage.BGP_USE_AF_GROUP);
    markConcreteStructure(
        CiscoStructureType.BGP_NEIGHBOR_GROUP, CiscoStructureUsage.BGP_USE_NEIGHBOR_GROUP);
    markConcreteStructure(
        CiscoStructureType.BGP_PEER_GROUP,
        CiscoStructureUsage.BGP_LISTEN_RANGE_PEER_GROUP,
        CiscoStructureUsage.BGP_NEIGHBOR_PEER_GROUP,
        CiscoStructureUsage.BGP_NEIGHBOR_STATEMENT);
    markConcreteStructure(
        CiscoStructureType.BGP_SESSION_GROUP, CiscoStructureUsage.BGP_USE_SESSION_GROUP);
    markConcreteStructure(
        CiscoStructureType.BGP_TEMPLATE_PEER, CiscoStructureUsage.BGP_INHERITED_PEER);
    markConcreteStructure(
        CiscoStructureType.BGP_TEMPLATE_PEER_POLICY, CiscoStructureUsage.BGP_INHERITED_PEER_POLICY);
    markConcreteStructure(
        CiscoStructureType.BGP_TEMPLATE_PEER_SESSION, CiscoStructureUsage.BGP_INHERITED_SESSION);
    markConcreteStructure(
        CiscoStructureType.BGP_UNDECLARED_PEER, CiscoStructureUsage.BGP_NEIGHBOR_WITHOUT_REMOTE_AS);
    markConcreteStructure(
        CiscoStructureType.BGP_UNDECLARED_PEER_GROUP,
        CiscoStructureUsage.BGP_PEER_GROUP_REFERENCED_BEFORE_DEFINED);

    c.simplifyRoutingPolicies();

    c.computeRoutingPolicySources(_w);

    return c;
  }

<<<<<<< HEAD
=======
  private void undefinedGroups(
      Map<String, Integer> groupReferences,
      StructureType structureType,
      StructureUsage structureUsage) {
    for (Entry<String, Integer> e : groupReferences.entrySet()) {
      undefined(structureType, e.getKey(), structureUsage, e.getValue());
    }
  }

>>>>>>> 055cf801
  private void createInspectClassMapAcls(Configuration c) {
    _inspectClassMaps.forEach(
        (inspectClassMapName, inspectClassMap) -> {
          String inspectClassMapAclName = computeInspectClassMapAclName(inspectClassMapName);
          MatchSemantics matchSemantics = inspectClassMap.getMatchSemantics();
          List<AclLineMatchExpr> matchConditions =
              inspectClassMap
                  .getMatches()
                  .stream()
                  .map(
                      inspectClassMapMatch ->
                          inspectClassMapMatch.toAclLineMatchExpr(this, c, matchSemantics, _w))
                  .collect(ImmutableList.toImmutableList());
          AclLineMatchExpr matchClassMap;
          switch (matchSemantics) {
            case MATCH_ALL:
              matchClassMap = new AndMatchExpr(matchConditions);
              break;
            case MATCH_ANY:
              matchClassMap = new OrMatchExpr(matchConditions);
              break;
            default:
              throw new BatfishException(
                  String.format(
                      "Unsupported %s: %s", MatchSemantics.class.getSimpleName(), matchSemantics));
          }
          IpAccessList.builder()
              .setOwner(c)
              .setName(inspectClassMapAclName)
              .setLines(
                  ImmutableList.of(
                      IpAccessListLine.accepting().setMatchCondition(matchClassMap).build()))
              .setSourceName(inspectClassMapName)
              .setSourceType(CiscoStructureType.INSPECT_CLASS_MAP.getDescription())
              .build();
        });
  }

  private void createInspectPolicyMapAcls(Configuration c) {
    _inspectPolicyMaps.forEach(
        (inspectPolicyMapName, inspectPolicyMap) -> {
          String inspectPolicyMapAclName = computeInspectPolicyMapAclName(inspectPolicyMapName);
          ImmutableList.Builder<IpAccessListLine> policyMapAclLines = ImmutableList.builder();
          inspectPolicyMap
              .getInspectClasses()
              .forEach(
                  (inspectClassName, inspectPolicyMapInspectClass) -> {
                    PolicyMapClassAction action = inspectPolicyMapInspectClass.getAction();
                    if (action == null) {
                      return;
                    }
                    String inspectClassMapAclName = computeInspectClassMapAclName(inspectClassName);
                    if (!c.getIpAccessLists().containsKey(inspectClassMapAclName)) {
                      return;
                    }
                    AclLineMatchExpr matchCondition = new PermittedByAcl(inspectClassMapAclName);
                    switch (action) {
                      case DROP:
                        policyMapAclLines.add(
                            IpAccessListLine.rejecting()
                                .setMatchCondition(matchCondition)
                                .setName(
                                    String.format(
                                        "Drop if matched by class-map: '%s'", inspectClassName))
                                .build());
                        break;

                      case INSPECT:
                        policyMapAclLines.add(
                            IpAccessListLine.accepting()
                                .setMatchCondition(matchCondition)
                                .setName(
                                    String.format(
                                        "Inspect if matched by class-map: '%s'", inspectClassName))
                                .build());
                        break;

                      case PASS:
                        policyMapAclLines.add(
                            IpAccessListLine.accepting()
                                .setMatchCondition(matchCondition)
                                .setName(
                                    String.format(
                                        "Pass if matched by class-map: '%s'", inspectClassName))
                                .build());
                        break;

                      default:
                        _w.unimplemented("Unimplemented policy-map class action: " + action);
                        return;
                    }
                  });
          policyMapAclLines.add(
              IpAccessListLine.builder()
                  .setAction(inspectPolicyMap.getClassDefaultAction())
                  .setMatchCondition(TrueExpr.INSTANCE)
                  .setName(
                      String.format(
                          "class-default action: %s", inspectPolicyMap.getClassDefaultAction()))
                  .build());
          IpAccessList.builder()
              .setOwner(c)
              .setName(inspectPolicyMapAclName)
              .setLines(policyMapAclLines.build())
              .setSourceName(inspectPolicyMapName)
              .setSourceType(CiscoStructureType.INSPECT_POLICY_MAP.getDescription())
              .build();
        });
  }

  private void createZoneAcls(Configuration c) {
    // Mapping: zoneName -> (MatchSrcInterface for interfaces in zone)
    Map<String, MatchSrcInterface> matchSrcInterfaceBySrcZone =
        toImmutableMap(
            c.getZones(),
            Entry::getKey,
            zoneByNameEntry -> new MatchSrcInterface(zoneByNameEntry.getValue().getInterfaces()));

    c.getZones()
        .forEach(
            (zoneName, zone) -> {
              // Don't bother if zone is empty
              if (zone.getInterfaces().isEmpty()) {
                return;
              }

              ImmutableList.Builder<IpAccessListLine> zonePolicies = ImmutableList.builder();

              // Allow traffic originating from device (no source interface)
              zonePolicies.add(
                  IpAccessListLine.accepting()
                      .setMatchCondition(OriginatingFromDevice.INSTANCE)
                      .setName("Allow traffic originating from this device")
                      .build());

              // Allow traffic staying within this zone
              zonePolicies.add(
                  IpAccessListLine.accepting()
                      .setMatchCondition(matchSrcInterfaceBySrcZone.get(zoneName))
                      .setName(
                          String.format(
                              "Allow traffic received on interface in same zone: '%s'", zoneName))
                      .build());

              /*
               * Add zone-pair policies
               */
              // zoneName refers to dstZone
              Map<String, SecurityZonePair> zonePairsBySrcZoneName =
                  _securityZonePairs.get(zoneName);
              if (zonePairsBySrcZoneName != null) {
                zonePairsBySrcZoneName.forEach(
                    (srcZoneName, zonePair) ->
                        createZonePairAcl(
                                c,
                                matchSrcInterfaceBySrcZone.get(srcZoneName),
                                zoneName,
                                srcZoneName,
                                zonePair)
                            .ifPresent(zonePolicies::add));
              }

              IpAccessList.builder()
                  .setName(computeZoneOutgoingAclName(zoneName))
                  .setOwner(c)
                  .setLines(zonePolicies.build())
                  .build();
            });
  }

  public Optional<IpAccessListLine> createZonePairAcl(
      Configuration c,
      MatchSrcInterface matchSrcZoneInterface,
      String dstZoneName,
      String srcZoneName,
      SecurityZonePair zonePair) {
    String inspectPolicyMapName = zonePair.getInspectPolicyMap();
    if (!_securityZones.containsKey(srcZoneName)) {
      return Optional.empty();
    }
    if (inspectPolicyMapName == null) {
      return Optional.empty();
    }
    String inspectPolicyMapAclName = computeInspectPolicyMapAclName(inspectPolicyMapName);
    if (!c.getIpAccessLists().containsKey(inspectPolicyMapAclName)) {
      return Optional.empty();
    }
    PermittedByAcl permittedByPolicyMap = new PermittedByAcl(inspectPolicyMapAclName);
    String zonePairAclName = computeZonePairAclName(srcZoneName, dstZoneName);
    IpAccessList.builder()
        .setName(zonePairAclName)
        .setOwner(c)
        .setLines(
            ImmutableList.of(
                IpAccessListLine.accepting()
                    .setMatchCondition(
                        new AndMatchExpr(
                            ImmutableList.of(matchSrcZoneInterface, permittedByPolicyMap)))
                    .setName(
                        String.format(
                            "Allow traffic received on interface in zone '%s' permitted by policy-map: '%s'",
                            srcZoneName, inspectPolicyMapName))
                    .build()))
        .setSourceName(zonePair.getName())
        .setSourceType(CiscoStructureType.SECURITY_ZONE_PAIR.getDescription())
        .build();
    return Optional.of(
        IpAccessListLine.accepting()
            .setMatchCondition(new PermittedByAcl(zonePairAclName))
            .setName(
                String.format(
                    "Allow traffic from zone '%s' to '%s' permitted by service-policy: %s",
                    srcZoneName, dstZoneName, inspectPolicyMapName))
            .build());
  }

  public static String computeZoneOutgoingAclName(@Nonnull String zoneName) {
    return String.format("~ZONE_OUTGOING_ACL~%s~", zoneName);
  }

  public static String computeZonePairAclName(
      @Nonnull String srcZoneName, @Nonnull String dstZoneName) {
    return String.format("~ZONE_PAIR_ACL~SRC~%s~DST~%s", srcZoneName, dstZoneName);
  }

  public static String computeInspectPolicyMapAclName(@Nonnull String inspectPolicyMapName) {
    return String.format("~INSPECT_POLICY_MAP_ACL~%s~", inspectPolicyMapName);
  }

  public static String computeInspectClassMapAclName(@Nonnull String inspectClassMapName) {
    return String.format("~INSPECT_CLASS_MAP_ACL~%s~", inspectClassMapName);
  }

  private void addIkePoliciesAndGateways(Configuration c) {
    // get IKE gateways and policies from Cisco isakmp profiles and keyrings
    for (Entry<String, IsakmpProfile> e : _isakmpProfiles.entrySet()) {
      String name = e.getKey();
      IsakmpProfile isakmpProfile = e.getValue();
      IkePolicy ikePolicy = new IkePolicy(name);
      c.getIkePolicies().put(name, ikePolicy);
      ikePolicy.setProposals(c.getIkeProposals());

      String keyringName = isakmpProfile.getKeyring();
      if (keyringName == null) {
        _w.redFlag(
            String.format(
                "Cannot get PSK hash since keyring not configured for isakmpProfile %s", name));
      } else if (_keyrings.containsKey(keyringName)) {
        Keyring keyring = _keyrings.get(keyringName);
        // LocalAddress can only be Ip.AUTO if LocalInterfaceName contains an invalid interface
        if (Objects.equals(isakmpProfile.getLocalAddress(), Ip.AUTO)) {
          _w.redFlag(
              String.format(
                  "Invalid local address interface configured for ISAKMP profile %s", name));
        } else if (keyring.match(
            isakmpProfile.getLocalAddress(), isakmpProfile.getMatchIdentity())) {
          ikePolicy.setPreSharedKeyHash(keyring.getKey());
        } else {
          _w.redFlag(
              String.format(
                  "The addresses of keyring %s do not match isakmpProfile %s", keyringName, name));
        }
      }

      Ip localAddress = isakmpProfile.getLocalAddress();
      IpWildcard remoteIdentity = isakmpProfile.getMatchIdentity();
      if (localAddress == null || remoteIdentity == null) {
        _w.redFlag(
            String.format(
                "Can't get IkeGateway: Local or remote address is not set for isakmpProfile %s",
                name));
      } else {
        IkeGateway ikeGateway = new IkeGateway(e.getKey());
        c.getIkeGateways().put(name, ikeGateway);
        ikeGateway.setAddress(remoteIdentity.toPrefix().getStartIp());
        Interface oldIface = getInterfaceByTunnelAddresses(localAddress, remoteIdentity.toPrefix());
        if (oldIface != null) {
          ikeGateway.setExternalInterface(c.getAllInterfaces().get(oldIface.getName()));
        } else {
          _w.redFlag(
              String.format(
                  "External interface not found for ikeGateway for isakmpProfile %s", name));
        }
        ikeGateway.setIkePolicy(ikePolicy);
        ikeGateway.setLocalIp(isakmpProfile.getLocalAddress());
      }
    }
  }

  private boolean isAclUsedForRouting(String aclName) {
    String currentMapName;
    for (Vrf vrf : _vrfs.values()) {
      // check ospf policies
      OspfProcess ospfProcess = vrf.getOspfProcess();
      if (ospfProcess != null) {
        for (OspfRedistributionPolicy rp : ospfProcess.getRedistributionPolicies().values()) {
          currentMapName = rp.getRouteMap();
          if (containsIpAccessList(aclName, currentMapName)) {
            return true;
          }
        }
        currentMapName = ospfProcess.getDefaultInformationOriginateMap();
        if (containsIpAccessList(aclName, currentMapName)) {
          return true;
        }
      }
      RipProcess ripProcess = vrf.getRipProcess();
      if (ripProcess != null) {
        // check rip distribute lists
        if (ripProcess.getDistributeListInAcl()
            && ripProcess.getDistributeListIn().equals(aclName)) {
          return true;
        }
        if (ripProcess.getDistributeListOutAcl()
            && ripProcess.getDistributeListOut().equals(aclName)) {
          return true;
        }
        // check rip redistribution policies
        for (RipRedistributionPolicy rp : ripProcess.getRedistributionPolicies().values()) {
          currentMapName = rp.getRouteMap();
          if (containsIpAccessList(aclName, currentMapName)) {
            return true;
          }
        }
      }
      // check bgp policies
      BgpProcess bgpProcess = vrf.getBgpProcess();
      if (bgpProcess != null) {
        for (BgpRedistributionPolicy rp : bgpProcess.getRedistributionPolicies().values()) {
          currentMapName = rp.getRouteMap();
          if (containsIpAccessList(aclName, currentMapName)) {
            return true;
          }
        }
        for (BgpPeerGroup pg : bgpProcess.getAllPeerGroups()) {
          currentMapName = pg.getInboundRouteMap();
          if (containsIpAccessList(aclName, currentMapName)) {
            return true;
          }
          currentMapName = pg.getOutboundRouteMap();
          if (containsIpAccessList(aclName, currentMapName)) {
            return true;
          }
          currentMapName = pg.getDefaultOriginateMap();
          if (containsIpAccessList(aclName, currentMapName)) {
            return true;
          }
        }
      }
    }
    return false;
  }

  private boolean isAclUsedForRoutingv6(String aclName) {
    String currentMapName;
    for (Vrf vrf : _vrfs.values()) {
      // check ospf policies
      OspfProcess ospfProcess = vrf.getOspfProcess();
      if (ospfProcess != null) {
        for (OspfRedistributionPolicy rp : ospfProcess.getRedistributionPolicies().values()) {
          currentMapName = rp.getRouteMap();
          if (containsIpv6AccessList(aclName, currentMapName)) {
            return true;
          }
        }
        currentMapName = ospfProcess.getDefaultInformationOriginateMap();
        if (containsIpAccessList(aclName, currentMapName)) {
          return true;
        }
      }
      // check bgp policies
      BgpProcess bgpProcess = vrf.getBgpProcess();
      if (bgpProcess != null) {
        for (BgpRedistributionPolicy rp : bgpProcess.getRedistributionPolicies().values()) {
          currentMapName = rp.getRouteMap();
          if (containsIpv6AccessList(aclName, currentMapName)) {
            return true;
          }
        }
        for (BgpPeerGroup pg : bgpProcess.getAllPeerGroups()) {
          currentMapName = pg.getInboundRouteMap();
          if (containsIpv6AccessList(aclName, currentMapName)) {
            return true;
          }
          currentMapName = pg.getInboundRoute6Map();
          if (containsIpv6AccessList(aclName, currentMapName)) {
            return true;
          }
          currentMapName = pg.getOutboundRouteMap();
          if (containsIpv6AccessList(aclName, currentMapName)) {
            return true;
          }
          currentMapName = pg.getOutboundRoute6Map();
          if (containsIpv6AccessList(aclName, currentMapName)) {
            return true;
          }
          currentMapName = pg.getDefaultOriginateMap();
          if (containsIpv6AccessList(aclName, currentMapName)) {
            return true;
          }
        }
      }
    }
    return false;
  }

  private void markCommunityLists(CiscoStructureUsage... usages) {
    for (CiscoStructureUsage usage : usages) {
      markAbstractStructure(
          CiscoStructureType.COMMUNITY_LIST,
          usage,
          ImmutableList.of(
              CiscoStructureType.COMMUNITY_LIST_EXPANDED,
              CiscoStructureType.COMMUNITY_LIST_STANDARD));
    }
  }

  /**
   * Resolves the addresses of the interfaces used in localInterfaceName of IsaKmpProfiles and
   * Keyrings
   */
  private void resolveKeyringIsakmpProfileAddresses() {
    Map<String, Ip> ifaceNameToPrimaryIp = computeInterfaceOwnedPrimaryIp(_interfaces);

    _keyrings
        .values()
        .stream()
        .filter(keyring -> !keyring.getLocalInterfaceName().equals(UNSET_LOCAL_INTERFACE))
        .forEach(
            keyring ->
                keyring.setLocalAddress(
                    firstNonNull(
                        ifaceNameToPrimaryIp.get(keyring.getLocalInterfaceName()), Ip.AUTO)));

    _isakmpProfiles
        .values()
        .stream()
        .filter(
            isakmpProfile -> !isakmpProfile.getLocalInterfaceName().equals(UNSET_LOCAL_INTERFACE))
        .forEach(
            isakmpProfile ->
                isakmpProfile.setLocalAddress(
                    firstNonNull(
                        ifaceNameToPrimaryIp.get(isakmpProfile.getLocalInterfaceName()), Ip.AUTO)));
  }

  /** Resolves the addresses of the interfaces used in sourceInterfaceName of Tunnel interfaces */
  private void resolveTunnelSourceInterfaces() {
    Map<String, Ip> ifaceNameToPrimaryIp = computeInterfaceOwnedPrimaryIp(_interfaces);

    for (Interface iface : _interfaces.values()) {
      Tunnel tunnel = iface.getTunnel();
      if (tunnel != null && !tunnel.getSourceInterfaceName().equals(UNSET_LOCAL_INTERFACE)) {
        tunnel.setSourceAddress(ifaceNameToPrimaryIp.get(tunnel.getSourceInterfaceName()));
      }
    }
  }

  public Map<String, IcmpTypeObjectGroup> getIcmpTypeObjectGroups() {
    return _icmpTypeObjectGroups;
  }

  public Map<String, NetworkObjectGroup> getNetworkObjectGroups() {
    return _networkObjectGroups;
  }

  public Map<String, NetworkObject> getNetworkObjects() {
    return _networkObjects;
  }

  public Map<String, ObjectGroup> getObjectGroups() {
    return _objectGroups;
  }

  public Map<String, ProtocolObjectGroup> getProtocolObjectGroups() {
    return _protocolObjectGroups;
  }

  public Map<String, ServiceObjectGroup> getServiceObjectGroups() {
    return _serviceObjectGroups;
  }

  public Map<String, ServiceObject> getServiceObjects() {
    return _serviceObjects;
  }

  public Map<String, InspectClassMap> getInspectClassMaps() {
    return _inspectClassMaps;
  }

  public Map<String, InspectPolicyMap> getInspectPolicyMaps() {
    return _inspectPolicyMaps;
  }

  public Map<String, Map<String, SecurityZonePair>> getSecurityZonePairs() {
    return _securityZonePairs;
  }

  public Map<String, SecurityZone> getSecurityZones() {
    return _securityZones;
  }

  public Map<String, TrackMethod> getTrackingGroups() {
    return _trackingGroups;
  }

  public Map<String, NamedCommunitySet> getCommunitySets() {
    return _communitySets;
  }
}<|MERGE_RESOLUTION|>--- conflicted
+++ resolved
@@ -17,7 +17,6 @@
 import static org.batfish.representation.cisco.CiscoConversions.toIkePhase1Policy;
 import static org.batfish.representation.cisco.CiscoConversions.toIkePhase1Proposal;
 import static org.batfish.representation.cisco.CiscoConversions.toIpAccessList;
-import static org.batfish.representation.cisco.CiscoConversions.toIpSecPolicy;
 import static org.batfish.representation.cisco.CiscoConversions.toIpsecPeerConfig;
 import static org.batfish.representation.cisco.CiscoConversions.toIpsecPhase2Policy;
 import static org.batfish.representation.cisco.CiscoConversions.toIpsecPhase2Proposal;
@@ -3590,18 +3589,6 @@
     return c;
   }
 
-<<<<<<< HEAD
-=======
-  private void undefinedGroups(
-      Map<String, Integer> groupReferences,
-      StructureType structureType,
-      StructureUsage structureUsage) {
-    for (Entry<String, Integer> e : groupReferences.entrySet()) {
-      undefined(structureType, e.getKey(), structureUsage, e.getValue());
-    }
-  }
-
->>>>>>> 055cf801
   private void createInspectClassMapAcls(Configuration c) {
     _inspectClassMaps.forEach(
         (inspectClassMapName, inspectClassMap) -> {
