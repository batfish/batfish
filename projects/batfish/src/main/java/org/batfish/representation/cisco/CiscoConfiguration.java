--- conflicted
+++ resolved
@@ -2029,12 +2029,8 @@
     }
     newIface.setMlagId(iface.getMlagId());
     newIface.setMtu(getInterfaceMtu(iface));
-<<<<<<< HEAD
     // TODO SVF - merge Cisco VS model changes and apply here
-    newIface.setOspfPointToPoint(iface.getOspfPointToPoint());
-=======
     newIface.setOspfPointToPoint(iface.getOspfNetworkType() == OspfNetworkType.POINT_TO_POINT);
->>>>>>> e7e8bc1f
     newIface.setProxyArp(iface.getProxyArp());
     newIface.setSpanningTreePortfast(iface.getSpanningTreePortfast());
     newIface.setSwitchport(iface.getSwitchport());
