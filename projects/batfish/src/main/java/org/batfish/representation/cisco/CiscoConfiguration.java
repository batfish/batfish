package org.batfish.representation.cisco;

import static org.batfish.common.util.CommonUtil.toImmutableMap;
import static org.batfish.datamodel.MultipathEquivalentAsPathMatchMode.EXACT_PATH;
import static org.batfish.datamodel.MultipathEquivalentAsPathMatchMode.PATH_LENGTH;
import static org.batfish.representation.cisco.CiscoConversions.generateAggregateRoutePolicy;
import static org.batfish.representation.cisco.CiscoConversions.suppressSummarizedPrefixes;

import com.google.common.collect.ImmutableList;
import com.google.common.collect.ImmutableMap;
import com.google.common.collect.ImmutableSet;
import com.google.common.collect.ImmutableSortedMap;
import com.google.common.collect.ImmutableSortedSet;
import java.util.ArrayList;
import java.util.Arrays;
import java.util.Collections;
import java.util.Comparator;
import java.util.HashMap;
import java.util.HashSet;
import java.util.LinkedHashSet;
import java.util.List;
import java.util.Map;
import java.util.Map.Entry;
import java.util.NavigableSet;
import java.util.Objects;
import java.util.Optional;
import java.util.Set;
import java.util.SortedMap;
import java.util.SortedSet;
import java.util.TreeMap;
import java.util.TreeSet;
import java.util.regex.Matcher;
import java.util.regex.Pattern;
import java.util.stream.Stream;
import javax.annotation.Nonnull;
import javax.annotation.Nullable;
import org.batfish.common.BatfishException;
import org.batfish.common.VendorConversionException;
import org.batfish.common.util.ReferenceCountedStructure;
import org.batfish.datamodel.AsPathAccessList;
import org.batfish.datamodel.BgpNeighbor;
import org.batfish.datamodel.BgpTieBreaker;
import org.batfish.datamodel.CommunityList;
import org.batfish.datamodel.Configuration;
import org.batfish.datamodel.ConfigurationFormat;
import org.batfish.datamodel.DefinedStructureInfo;
import org.batfish.datamodel.GeneratedRoute;
import org.batfish.datamodel.GeneratedRoute6;
import org.batfish.datamodel.IkeGateway;
import org.batfish.datamodel.IkePolicy;
import org.batfish.datamodel.InterfaceAddress;
import org.batfish.datamodel.Ip;
import org.batfish.datamodel.Ip6AccessList;
import org.batfish.datamodel.IpAccessList;
import org.batfish.datamodel.IpAccessListLine;
import org.batfish.datamodel.IpsecPolicy;
import org.batfish.datamodel.IpsecVpn;
import org.batfish.datamodel.IsisInterfaceMode;
import org.batfish.datamodel.LineAction;
import org.batfish.datamodel.MultipathEquivalentAsPathMatchMode;
import org.batfish.datamodel.OriginType;
import org.batfish.datamodel.OspfArea;
import org.batfish.datamodel.OspfAreaSummary;
import org.batfish.datamodel.OspfMetricType;
import org.batfish.datamodel.Prefix;
import org.batfish.datamodel.Prefix6;
import org.batfish.datamodel.Prefix6Range;
import org.batfish.datamodel.Prefix6Space;
import org.batfish.datamodel.PrefixRange;
import org.batfish.datamodel.PrefixSpace;
import org.batfish.datamodel.Route6FilterLine;
import org.batfish.datamodel.Route6FilterList;
import org.batfish.datamodel.RouteFilterLine;
import org.batfish.datamodel.RouteFilterList;
import org.batfish.datamodel.RoutingProtocol;
import org.batfish.datamodel.SnmpServer;
import org.batfish.datamodel.SourceNat;
import org.batfish.datamodel.SubRange;
import org.batfish.datamodel.SwitchportEncapsulationType;
import org.batfish.datamodel.Zone;
import org.batfish.datamodel.acl.AclLineMatchExpr;
import org.batfish.datamodel.acl.AndMatchExpr;
import org.batfish.datamodel.acl.MatchSrcInterface;
import org.batfish.datamodel.acl.OrMatchExpr;
import org.batfish.datamodel.acl.OriginatingFromDevice;
import org.batfish.datamodel.acl.PermittedByAcl;
import org.batfish.datamodel.acl.TrueExpr;
import org.batfish.datamodel.routing_policy.RoutingPolicy;
import org.batfish.datamodel.routing_policy.expr.BooleanExpr;
import org.batfish.datamodel.routing_policy.expr.BooleanExprs;
import org.batfish.datamodel.routing_policy.expr.CallExpr;
import org.batfish.datamodel.routing_policy.expr.Conjunction;
import org.batfish.datamodel.routing_policy.expr.DestinationNetwork;
import org.batfish.datamodel.routing_policy.expr.DestinationNetwork6;
import org.batfish.datamodel.routing_policy.expr.Disjunction;
import org.batfish.datamodel.routing_policy.expr.ExplicitPrefix6Set;
import org.batfish.datamodel.routing_policy.expr.ExplicitPrefixSet;
import org.batfish.datamodel.routing_policy.expr.LiteralLong;
import org.batfish.datamodel.routing_policy.expr.LiteralOrigin;
import org.batfish.datamodel.routing_policy.expr.MatchPrefix6Set;
import org.batfish.datamodel.routing_policy.expr.MatchPrefixSet;
import org.batfish.datamodel.routing_policy.expr.MatchProtocol;
import org.batfish.datamodel.routing_policy.expr.Not;
import org.batfish.datamodel.routing_policy.expr.RouteIsClassful;
import org.batfish.datamodel.routing_policy.expr.SelfNextHop;
import org.batfish.datamodel.routing_policy.expr.WithEnvironmentExpr;
import org.batfish.datamodel.routing_policy.statement.CallStatement;
import org.batfish.datamodel.routing_policy.statement.If;
import org.batfish.datamodel.routing_policy.statement.SetMetric;
import org.batfish.datamodel.routing_policy.statement.SetNextHop;
import org.batfish.datamodel.routing_policy.statement.SetOrigin;
import org.batfish.datamodel.routing_policy.statement.SetOspfMetricType;
import org.batfish.datamodel.routing_policy.statement.Statement;
import org.batfish.datamodel.routing_policy.statement.Statements;
import org.batfish.datamodel.vendor_family.cisco.Aaa;
import org.batfish.datamodel.vendor_family.cisco.AaaAuthentication;
import org.batfish.datamodel.vendor_family.cisco.AaaAuthenticationLogin;
import org.batfish.datamodel.vendor_family.cisco.CiscoFamily;
import org.batfish.datamodel.vendor_family.cisco.Line;
import org.batfish.representation.cisco.Tunnel.TunnelMode;
import org.batfish.representation.cisco.nx.CiscoNxBgpGlobalConfiguration;
import org.batfish.representation.cisco.nx.CiscoNxBgpRedistributionPolicy;
import org.batfish.representation.cisco.nx.CiscoNxBgpVrfAddressFamilyAggregateNetworkConfiguration;
import org.batfish.representation.cisco.nx.CiscoNxBgpVrfAddressFamilyConfiguration;
import org.batfish.representation.cisco.nx.CiscoNxBgpVrfConfiguration;
import org.batfish.vendor.VendorConfiguration;

public final class CiscoConfiguration extends VendorConfiguration {

  /** Matches the IPv4 default route. */
  static final MatchPrefixSet MATCH_DEFAULT_ROUTE;

  /** Matches the IPv6 default route. */
  static final MatchPrefix6Set MATCH_DEFAULT_ROUTE6;

  /** Matches anything but the IPv4 default route. */
  static final Not NOT_DEFAULT_ROUTE;

  static {
    MATCH_DEFAULT_ROUTE =
        new MatchPrefixSet(
            new DestinationNetwork(),
            new ExplicitPrefixSet(
                new PrefixSpace(new PrefixRange(Prefix.ZERO, new SubRange(0, 0)))));
    MATCH_DEFAULT_ROUTE.setComment("match default route");

    NOT_DEFAULT_ROUTE = new Not(MATCH_DEFAULT_ROUTE);

    MATCH_DEFAULT_ROUTE6 =
        new MatchPrefix6Set(
            new DestinationNetwork6(),
            new ExplicitPrefix6Set(
                new Prefix6Space(
                    Collections.singleton(new Prefix6Range(Prefix6.ZERO, new SubRange(0, 0))))));
    MATCH_DEFAULT_ROUTE6.setComment("match default route");
  }

  private static final int CISCO_AGGREGATE_ROUTE_ADMIN_COST = 200;

  /*
   * This map is used to convert interface names to their canonical forms.
   * The entries are visited in insertion order until a key is found of which the name to convert is
   * case-insensitively a prefix. The value corresponding to that key is chosen as the canonical
   * form for that name.
   *
   * NOTE: Entries are sorted by priority. Do not reorder unless you have a good reason.
   * For instance, we don't want 'e' to be canonically considered 'Embedded-Service-Engine' instead
   * of 'Ethernet'.
   */
  private static final Map<String, String> CISCO_INTERFACE_PREFIXES =
      ImmutableMap.<String, String>builder()
          .put("ap", "ap")
          .put("Async", "Async")
          .put("ATM", "ATM")
          .put("BDI", "BDI")
          .put("BRI", "BRI")
          .put("Bundle-Ether", "Bundle-Ethernet")
          .put("BVI", "BVI")
          .put("Cable", "Cable")
          .put("cable-downstream", "cable-downstream")
          .put("cable-mac", "cable-mac")
          .put("cable-upstream", "cable-upstream")
          .put("Cellular", "Cellular")
          .put("Crypto-Engine", "Crypto-Engine")
          .put("cmp-mgmt", "cmp-mgmt")
          .put("Dialer", "Dialer")
          .put("Dot11Radio", "Dot11Radio")
          .put("Ethernet", "Ethernet")
          .put("Embedded-Service-Engine", "Embedded-Service-Engine")
          .put("FastEthernet", "FastEthernet")
          .put("fc", "fc")
          .put("fe", "FastEthernet")
          .put("fortyGigE", "FortyGigabitEthernet")
          .put("FortyGigabitEthernet", "FortyGigabitEthernet")
          .put("GigabitEthernet", "GigabitEthernet")
          .put("ge", "GigabitEthernet")
          .put("GMPLS", "GMPLS")
          .put("HundredGigE", "HundredGigabitEthernet")
          .put("ip", "ip")
          .put("Group-Async", "Group-Async")
          .put("LongReachEthernet", "LongReachEthernet")
          .put("Loopback", "Loopback")
          .put("ma", "Management")
          .put("Management", "Management")
          .put("ManagementEthernet", "ManagementEthernet")
          .put("mfr", "mfr")
          .put("mgmt", "mgmt")
          .put("MgmtEth", "ManagementEthernet")
          .put("Modular-Cable", "Modular-Cable")
          .put("Multilink", "Multilink")
          .put("Null", "Null")
          .put("nve", "nve")
          .put("Port-channel", "Port-Channel")
          .put("POS", "POS")
          .put("PTP", "PTP")
          .put("Serial", "Serial")
          .put("Service-Engine", "Service-Engine")
          .put("TenGigabitEthernet", "TenGigabitEthernet")
          .put("TenGigE", "TenGigabitEthernet")
          .put("te", "TenGigabitEthernet")
          .put("trunk", "trunk")
          .put("Tunnel", "Tunnel")
          .put("tunnel-ip", "tunnel-ip")
          .put("tunnel-te", "tunnel-te")
          .put("ve", "VirtualEthernet")
          .put("Virtual-Template", "Virtual-Template")
          .put("Vlan", "Vlan")
          .put("Vxlan", "Vxlan")
          .put("Wideband-Cable", "Wideband-Cable")
          .build();

  static final boolean DEFAULT_VRRP_PREEMPT = true;

  static final int DEFAULT_VRRP_PRIORITY = 100;

  public static final String MANAGEMENT_VRF_NAME = "management";

  static final int MAX_ADMINISTRATIVE_COST = 32767;

  public static final String NXOS_MANAGEMENT_INTERFACE_PREFIX = "mgmt";

  private static final long serialVersionUID = 1L;

  public static final String VENDOR_NAME = "cisco";

  private static final int VLAN_NORMAL_MAX_CISCO = 1005;

  private static final int VLAN_NORMAL_MIN_CISCO = 2;

  public static String computeBgpCommonExportPolicyName(String vrf) {
    return "~BGP_COMMON_EXPORT_POLICY:" + vrf + "~";
  }

  public static String computeProtocolObjectGroupAclName(String name) {
    return String.format("~PROTOCOL_OBJECT_GROUP~%s~", name);
  }

  public static String computeServiceObjectGroupAclName(String name) {
    return String.format("~SERVICE_OBJECT_GROUP~%s~", name);
  }

  @Override
  public String canonicalizeInterfaceName(String ifaceName) {
    Matcher matcher = Pattern.compile("[A-Za-z][-A-Za-z0-9]*[A-Za-z]").matcher(ifaceName);
    if (matcher.find()) {
      String ifacePrefix = matcher.group();
      String canonicalPrefix = getCanonicalInterfaceNamePrefix(ifacePrefix);
      String suffix = ifaceName.substring(ifacePrefix.length());
      return canonicalPrefix + suffix;
    }
    throw new BatfishException("Invalid interface name: '" + ifaceName + "'");
  }

  public static String getCanonicalInterfaceNamePrefix(String prefix) {
    for (Entry<String, String> e : CISCO_INTERFACE_PREFIXES.entrySet()) {
      String matchPrefix = e.getKey();
      String canonicalPrefix = e.getValue();
      if (matchPrefix.toLowerCase().startsWith(prefix.toLowerCase())) {
        return canonicalPrefix;
      }
    }
    throw new BatfishException("Invalid interface name prefix: '" + prefix + "'");
  }

  private static String getRouteMapClausePolicyName(RouteMap map, int continueTarget) {
    String mapName = map.getName();
    String clausePolicyName = "~RMCLAUSE~" + mapName + "~" + continueTarget + "~";
    return clausePolicyName;
  }

  static String toJavaRegex(String ciscoRegex) {
    String withoutQuotes;
    if (ciscoRegex.charAt(0) == '"' && ciscoRegex.charAt(ciscoRegex.length() - 1) == '"') {
      withoutQuotes = ciscoRegex.substring(1, ciscoRegex.length() - 1);
    } else {
      withoutQuotes = ciscoRegex;
    }
    String underscoreReplacement = "(,|\\\\{|\\\\}|^|\\$| )";
    String output = withoutQuotes.replaceAll("_", underscoreReplacement);
    return output;
  }

  private final Map<String, IpAsPathAccessList> _asPathAccessLists;

  private final Map<String, AsPathSet> _asPathSets;

  private final Set<String> _bgpVrfAggregateAddressRouteMaps;

  private final CiscoFamily _cf;

  /**
   * These can be either ipv4 or ipv6, so we must check both protocols for access-lists when doing
   * undefined references check
   */
  private final Set<String> _classMapAccessGroups;

  private final Set<String> _controlPlaneAccessGroups;

  private final Set<String> _cryptoAcls;

  private final List<Ip> _dhcpRelayServers;

  private NavigableSet<String> _dnsServers;

  private String _dnsSourceInterface;

  private String _domainName;

  private final Map<String, ExpandedCommunityList> _expandedCommunityLists;

  private final Map<String, ExtendedAccessList> _extendedAccessLists;

  private final Map<String, ExtendedIpv6AccessList> _extendedIpv6AccessLists;

  private boolean _failover;

  private String _failoverCommunicationInterface;

  private String _failoverCommunicationInterfaceAlias;

  private final Map<String, String> _failoverInterfaces;

  private final Map<String, InterfaceAddress> _failoverPrimaryAddresses;

  private boolean _failoverSecondary;

  private final Map<String, InterfaceAddress> _failoverStandbyAddresses;

  private String _failoverStatefulSignalingInterface;

  private String _failoverStatefulSignalingInterfaceAlias;

  private String _hostname;

  private final Set<String> _igmpAcls;

  private final Map<String, InspectClassMap> _inspectClassMaps;

  private final Map<String, InspectPolicyMap> _inspectPolicyMaps;

  private final Map<String, Interface> _interfaces;

  private final Set<String> _ipNatDestinationAccessLists;

  private final Set<String> _ipPimNeighborFilters;

  private final Map<String, IpsecProfile> _ipsecProfiles;

  private final Map<String, IpsecTransformSet> _ipsecTransformSets;

  private final Map<String, IsakmpPolicy> _isakmpPolicies;

  private final Map<String, IsakmpProfile> _isakmpProfiles;

  private final Map<String, Keyring> _keyrings;

  private final Set<String> _lineAccessClassLists;

  private final Set<String> _lineIpv6AccessClassLists;

  private final Map<String, MacAccessList> _macAccessLists;

  private final Set<String> _managementAccessGroups;

  private final Set<String> _msdpPeerSaLists;

  private final Map<String, NatPool> _natPools;

  private final Map<String, NetworkObjectGroup> _networkObjectGroups;

  private final Set<String> _ntpAccessGroups;

  private String _ntpSourceInterface;

  private CiscoNxBgpGlobalConfiguration _nxBgpGlobalConfiguration;

  private final Map<String, ObjectGroup> _objectGroups;

  private final Set<String> _pimAcls;

  private final Set<String> _pimRouteMaps;

  private final Map<String, Prefix6List> _prefix6Lists;

  private final Map<String, PrefixList> _prefixLists;

  private final Map<String, ProtocolObjectGroup> _protocolObjectGroups;

  private final Set<String> _referencedRouteMaps;

  private final Map<String, RouteMap> _routeMaps;

  private final Map<String, RoutePolicy> _routePolicies;

  private final Set<String> _snmpAccessLists;

  private SnmpServer _snmpServer;

  private String _snmpSourceInterface;

  private boolean _spanningTreePortfastDefault;

  private final Set<String> _sshAcls;

  private final Set<String> _sshIpv6Acls;

  private final Map<String, StandardAccessList> _standardAccessLists;

  private final Map<String, StandardCommunityList> _standardCommunityLists;

  private final Map<String, StandardIpv6AccessList> _standardIpv6AccessLists;

  private NavigableSet<String> _tacacsServers;

  private String _tacacsSourceInterface;

  private final SortedMap<String, Integer> _undefinedPeerGroups;

  private transient Set<String> _unimplementedFeatures;

  private transient Set<NamedBgpPeerGroup> _unusedPeerGroups;

  private transient Set<NamedBgpPeerGroup> _unusedPeerSessions;

  private ConfigurationFormat _vendor;

  private final Set<String> _verifyAccessLists;

  private final Map<String, Vrf> _vrfs;

  private final SortedMap<String, VrrpInterface> _vrrpGroups;

  private final Set<String> _wccpAcls;

  private final Map<String, ServiceObjectGroup> _serviceObjectGroups;

  private final Map<String, Map<String, SecurityZonePair>> _securityZonePairs;

  private final Map<String, SecurityZone> _securityZones;

  public CiscoConfiguration(Set<String> unimplementedFeatures) {
    _asPathAccessLists = new TreeMap<>();
    _asPathSets = new TreeMap<>();
    _bgpVrfAggregateAddressRouteMaps = new TreeSet<>();
    _cf = new CiscoFamily();
    _classMapAccessGroups = new TreeSet<>();
    _controlPlaneAccessGroups = new TreeSet<>();
    _cryptoAcls = new TreeSet<>();
    _dhcpRelayServers = new ArrayList<>();
    _dnsServers = new TreeSet<>();
    _expandedCommunityLists = new TreeMap<>();
    _extendedAccessLists = new TreeMap<>();
    _extendedIpv6AccessLists = new TreeMap<>();
    _failoverInterfaces = new TreeMap<>();
    _failoverPrimaryAddresses = new TreeMap<>();
    _failoverStandbyAddresses = new TreeMap<>();
    _igmpAcls = new TreeSet<>();
    _isakmpPolicies = new TreeMap<>();
    _isakmpProfiles = new TreeMap<>();
    _inspectClassMaps = new TreeMap<>();
    _inspectPolicyMaps = new TreeMap<>();
    _interfaces = new TreeMap<>();
    _ipNatDestinationAccessLists = new TreeSet<>();
    _ipPimNeighborFilters = new TreeSet<>();
    _ipsecTransformSets = new TreeMap<>();
    _ipsecProfiles = new TreeMap<>();
    _keyrings = new TreeMap<>();
    _lineAccessClassLists = new TreeSet<>();
    _lineIpv6AccessClassLists = new TreeSet<>();
    _macAccessLists = new TreeMap<>();
    _managementAccessGroups = new TreeSet<>();
    _msdpPeerSaLists = new TreeSet<>();
    _natPools = new TreeMap<>();
    _networkObjectGroups = new TreeMap<>();
    _ntpAccessGroups = new TreeSet<>();
    _nxBgpGlobalConfiguration = new CiscoNxBgpGlobalConfiguration();
    _objectGroups = new TreeMap<>();
    _pimAcls = new TreeSet<>();
    _pimRouteMaps = new TreeSet<>();
    _prefixLists = new TreeMap<>();
    _prefix6Lists = new TreeMap<>();
    _protocolObjectGroups = new TreeMap<>();
    _referencedRouteMaps = new TreeSet<>();
    _routeMaps = new TreeMap<>();
    _routePolicies = new TreeMap<>();
    _securityZonePairs = new TreeMap<>();
    _securityZones = new TreeMap<>();
    _serviceObjectGroups = new TreeMap<>();
    _snmpAccessLists = new TreeSet<>();
    _sshAcls = new TreeSet<>();
    _sshIpv6Acls = new TreeSet<>();
    _standardAccessLists = new TreeMap<>();
    _standardIpv6AccessLists = new TreeMap<>();
    _standardCommunityLists = new TreeMap<>();
    _tacacsServers = new TreeSet<>();
    _undefinedPeerGroups = new TreeMap<>();
    _unimplementedFeatures = unimplementedFeatures;
    _verifyAccessLists = new HashSet<>();
    _vrfs = new TreeMap<>();
    _vrfs.put(Configuration.DEFAULT_VRF_NAME, new Vrf(Configuration.DEFAULT_VRF_NAME));
    _vrrpGroups = new TreeMap<>();
    _wccpAcls = new TreeSet<>();
  }

  private void applyVrrp(Configuration c) {
    _vrrpGroups.forEach(
        (ifaceName, vrrpInterface) -> {
          org.batfish.datamodel.Interface iface = c.getInterfaces().get(ifaceName);
          if (iface != null) {
            vrrpInterface
                .getVrrpGroups()
                .forEach(
                    (groupNum, vrrpGroup) -> {
                      org.batfish.datamodel.VrrpGroup newGroup =
                          new org.batfish.datamodel.VrrpGroup(groupNum);
                      newGroup.setPreempt(vrrpGroup.getPreempt());
                      newGroup.setPriority(vrrpGroup.getPriority());
                      InterfaceAddress ifaceAddress = iface.getAddress();
                      if (ifaceAddress != null) {
                        int prefixLength = ifaceAddress.getNetworkBits();
                        Ip address = vrrpGroup.getVirtualAddress();
                        if (address != null) {
                          InterfaceAddress virtualAddress =
                              new InterfaceAddress(address, prefixLength);
                          newGroup.setVirtualAddress(virtualAddress);
                        } else {
                          _w.redFlag(
                              "No virtual address set for VRRP on interface: '" + ifaceName + "'");
                        }
                      } else {
                        _w.redFlag(
                            "Could not determine prefix length of VRRP address on interface '"
                                + ifaceName
                                + "' due to missing prefix");
                      }
                      iface.getVrrpGroups().put(groupNum, newGroup);
                    });
          } else {
            undefined(
                CiscoStructureType.INTERFACE,
                ifaceName,
                CiscoStructureUsage.ROUTER_VRRP_INTERFACE,
                vrrpInterface.getDefinitionLine());
          }
        });
  }

  private static WithEnvironmentExpr bgpRedistributeWithEnvironmentExpr(
      BooleanExpr expr, OriginType originType) {
    WithEnvironmentExpr we = new WithEnvironmentExpr();
    we.setExpr(expr);
    we.getPreStatements().add(Statements.SetWriteIntermediateBgpAttributes.toStaticStatement());
    we.getPostStatements().add(Statements.UnsetWriteIntermediateBgpAttributes.toStaticStatement());
    we.getPostTrueStatements().add(Statements.SetReadIntermediateBgpAttributes.toStaticStatement());
    we.getPostTrueStatements().add(new SetOrigin(new LiteralOrigin(originType, null)));
    return we;
  }

  private boolean containsIpAccessList(String eaListName, String mapName) {
    if (mapName != null) {
      RouteMap currentMap = _routeMaps.get(mapName);
      if (currentMap != null) {
        for (RouteMapClause clause : currentMap.getClauses().values()) {
          for (RouteMapMatchLine matchLine : clause.getMatchList()) {
            if (matchLine instanceof RouteMapMatchIpAccessListLine) {
              RouteMapMatchIpAccessListLine ipall = (RouteMapMatchIpAccessListLine) matchLine;
              for (String listName : ipall.getListNames()) {
                if (eaListName.equals(listName)) {
                  return true;
                }
              }
            }
          }
        }
      }
    }
    return false;
  }

  private boolean containsIpv6AccessList(String eaListName, String mapName) {
    if (mapName != null) {
      RouteMap currentMap = _routeMaps.get(mapName);
      if (currentMap != null) {
        for (RouteMapClause clause : currentMap.getClauses().values()) {
          for (RouteMapMatchLine matchLine : clause.getMatchList()) {
            if (matchLine instanceof RouteMapMatchIpv6AccessListLine) {
              RouteMapMatchIpv6AccessListLine ipall = (RouteMapMatchIpv6AccessListLine) matchLine;
              for (String listName : ipall.getListNames()) {
                if (eaListName.equals(listName)) {
                  return true;
                }
              }
            }
          }
        }
      }
    }
    return false;
  }

  private static void convertForPurpose(Set<RouteMap> routingRouteMaps, RouteMap map) {
    if (routingRouteMaps.contains(map)) {
      for (RouteMapClause clause : map.getClauses().values()) {
        List<RouteMapMatchLine> matchList = clause.getMatchList();
        for (RouteMapMatchLine line : matchList) {
          if (line instanceof RouteMapMatchIpAccessListLine) {
            RouteMapMatchIpAccessListLine matchIpAccessListLine =
                (RouteMapMatchIpAccessListLine) line;
            matchIpAccessListLine.setRouting(true);
          }
        }
      }
    }
  }

  public Map<String, IpAsPathAccessList> getAsPathAccessLists() {
    return _asPathAccessLists;
  }

  public Map<String, AsPathSet> getAsPathSets() {
    return _asPathSets;
  }

  private Ip getBgpRouterId(final Configuration c, String vrfName, BgpProcess proc) {
    Ip routerId;
    Ip processRouterId = proc.getRouterId();
    org.batfish.datamodel.Vrf vrf = c.getVrfs().get(vrfName);
    if (processRouterId == null) {
      processRouterId = _vrfs.get(Configuration.DEFAULT_VRF_NAME).getBgpProcess().getRouterId();
    }
    if (processRouterId == null) {
      processRouterId = Ip.ZERO;
      for (Entry<String, org.batfish.datamodel.Interface> e : vrf.getInterfaces().entrySet()) {
        String iname = e.getKey();
        org.batfish.datamodel.Interface iface = e.getValue();
        if (iname.startsWith("Loopback")) {
          InterfaceAddress address = iface.getAddress();
          if (address != null) {
            Ip currentIp = address.getIp();
            if (currentIp.asLong() > processRouterId.asLong()) {
              processRouterId = currentIp;
            }
          }
        }
      }
      if (processRouterId.equals(Ip.ZERO)) {
        for (org.batfish.datamodel.Interface currentInterface : vrf.getInterfaces().values()) {
          InterfaceAddress address = currentInterface.getAddress();
          if (address != null) {
            Ip currentIp = address.getIp();
            if (currentIp.asLong() > processRouterId.asLong()) {
              processRouterId = currentIp;
            }
          }
        }
      }
    }
    routerId = processRouterId;
    return routerId;
  }

  public Set<String> getBgpVrfAggregateAddressRouteMaps() {
    return _bgpVrfAggregateAddressRouteMaps;
  }

  public CiscoFamily getCf() {
    return _cf;
  }

  public Set<String> getClassMapAccessGroups() {
    return _classMapAccessGroups;
  }

  public Set<String> getControlPlaneAccessGroups() {
    return _controlPlaneAccessGroups;
  }

  public Set<String> getCryptoAcls() {
    return _cryptoAcls;
  }

  public Vrf getDefaultVrf() {
    return _vrfs.get(Configuration.DEFAULT_VRF_NAME);
  }

  public List<Ip> getDhcpRelayServers() {
    return _dhcpRelayServers;
  }

  public NavigableSet<String> getDnsServers() {
    return _dnsServers;
  }

  public String getDnsSourceInterface() {
    return _dnsSourceInterface;
  }

  public Map<String, ExpandedCommunityList> getExpandedCommunityLists() {
    return _expandedCommunityLists;
  }

  public Map<String, ExtendedAccessList> getExtendedAcls() {
    return _extendedAccessLists;
  }

  public Map<String, ExtendedIpv6AccessList> getExtendedIpv6Acls() {
    return _extendedIpv6AccessLists;
  }

  public boolean getFailover() {
    return _failover;
  }

  public String getFailoverCommunicationInterface() {
    return _failoverCommunicationInterface;
  }

  public String getFailoverCommunicationInterfaceAlias() {
    return _failoverCommunicationInterfaceAlias;
  }

  public Map<String, String> getFailoverInterfaces() {
    return _failoverInterfaces;
  }

  public Map<String, InterfaceAddress> getFailoverPrimaryAddresses() {
    return _failoverPrimaryAddresses;
  }

  public boolean getFailoverSecondary() {
    return _failoverSecondary;
  }

  public Map<String, InterfaceAddress> getFailoverStandbyAddresses() {
    return _failoverStandbyAddresses;
  }

  public String getFailoverStatefulSignalingInterface() {
    return _failoverStatefulSignalingInterface;
  }

  public String getFailoverStatefulSignalingInterfaceAlias() {
    return _failoverStatefulSignalingInterfaceAlias;
  }

  @Override
  public String getHostname() {
    return _hostname;
  }

  public Set<String> getIgmpAcls() {
    return _igmpAcls;
  }

  private @Nullable Interface getInterfaceByTunnelAddresses(Ip sourceAddress, Prefix destPrefix) {
    for (Interface iface : _interfaces.values()) {
      Tunnel tunnel = iface.getTunnel();
      if (tunnel != null
          && tunnel.getSource() != null
          && tunnel.getSource().equals(sourceAddress)
          && tunnel.getDestination() != null
          && destPrefix.containsIp(tunnel.getDestination())) {
        /*
         * We found a tunnel interface with the required parameters. Now return the external
         * interface with this address.
         */
        return _interfaces
            .values()
            .stream()
            .filter(
                i -> i.getAllAddresses().stream().anyMatch(p -> p.getIp().equals(sourceAddress)))
            .findFirst()
            .orElse(null);
      }
    }
    return null;
  }

  public Map<String, Interface> getInterfaces() {
    return _interfaces;
  }

  public Set<String> getIpNatDestinationAccessLists() {
    return _ipNatDestinationAccessLists;
  }

  public Set<String> getIpPimNeighborFilters() {
    return _ipPimNeighborFilters;
  }

  public Map<String, IpsecProfile> getIpsecProfiles() {
    return _ipsecProfiles;
  }

  public Map<String, IpsecTransformSet> getIpsecTransformSets() {
    return _ipsecTransformSets;
  }

  public Map<String, IsakmpPolicy> getIsakmpPolicies() {
    return _isakmpPolicies;
  }

  public Map<String, IsakmpProfile> getIsakmpProfiles() {
    return _isakmpProfiles;
  }

  public Map<String, Keyring> getKeyrings() {
    return _keyrings;
  }

  public Set<String> getLineAccessClassLists() {
    return _lineAccessClassLists;
  }

  public Set<String> getLineIpv6AccessClassLists() {
    return _lineIpv6AccessClassLists;
  }

  public Map<String, MacAccessList> getMacAccessLists() {
    return _macAccessLists;
  }

  public Set<String> getManagementAccessGroups() {
    return _managementAccessGroups;
  }

  public Set<String> getMsdpPeerSaLists() {
    return _msdpPeerSaLists;
  }

  public Map<String, NatPool> getNatPools() {
    return _natPools;
  }

  public Set<String> getNtpAccessGroups() {
    return _ntpAccessGroups;
  }

  public String getNtpSourceInterface() {
    return _ntpSourceInterface;
  }

  public CiscoNxBgpGlobalConfiguration getNxBgpGlobalConfiguration() {
    return _nxBgpGlobalConfiguration;
  }

  public Set<String> getPimAcls() {
    return _pimAcls;
  }

  public Set<String> getPimRouteMaps() {
    return _pimRouteMaps;
  }

  public Map<String, Prefix6List> getPrefix6Lists() {
    return _prefix6Lists;
  }

  public Map<String, PrefixList> getPrefixLists() {
    return _prefixLists;
  }

  public Set<String> getReferencedRouteMaps() {
    return _referencedRouteMaps;
  }

  public Map<String, RouteMap> getRouteMaps() {
    return _routeMaps;
  }

  public Map<String, RoutePolicy> getRoutePolicies() {
    return _routePolicies;
  }

  private Set<RouteMap> getRoutingRouteMaps() {
    Set<RouteMap> maps = new LinkedHashSet<>();
    String currentMapName;
    RouteMap currentMap;
    // check ospf policies
    for (Vrf vrf : _vrfs.values()) {
      OspfProcess ospfProcess = vrf.getOspfProcess();
      if (ospfProcess != null) {
        for (OspfRedistributionPolicy rp : ospfProcess.getRedistributionPolicies().values()) {
          currentMapName = rp.getRouteMap();
          if (currentMapName != null) {
            currentMap = _routeMaps.get(currentMapName);
            if (currentMap != null) {
              maps.add(currentMap);
            }
          }
        }
        currentMapName = ospfProcess.getDefaultInformationOriginateMap();
        if (currentMapName != null) {
          currentMap = _routeMaps.get(currentMapName);
          if (currentMap != null) {
            maps.add(currentMap);
          }
        }
      }
      // check bgp policies
      BgpProcess bgpProcess = vrf.getBgpProcess();
      if (bgpProcess != null) {
        for (BgpRedistributionPolicy rp : bgpProcess.getRedistributionPolicies().values()) {
          currentMapName = rp.getRouteMap();
          if (currentMapName != null) {
            currentMap = _routeMaps.get(currentMapName);
            if (currentMap != null) {
              maps.add(currentMap);
            }
          }
        }
        for (BgpPeerGroup pg : bgpProcess.getAllPeerGroups()) {
          currentMapName = pg.getInboundRouteMap();
          if (currentMapName != null) {
            currentMap = _routeMaps.get(currentMapName);
            if (currentMap != null) {
              maps.add(currentMap);
            }
          }
          currentMapName = pg.getInboundRoute6Map();
          if (currentMapName != null) {
            currentMap = _routeMaps.get(currentMapName);
            if (currentMap != null) {
              maps.add(currentMap);
            }
          }
          currentMapName = pg.getOutboundRouteMap();
          if (currentMapName != null) {
            currentMap = _routeMaps.get(currentMapName);
            if (currentMap != null) {
              maps.add(currentMap);
            }
          }
          currentMapName = pg.getOutboundRoute6Map();
          if (currentMapName != null) {
            currentMap = _routeMaps.get(currentMapName);
            if (currentMap != null) {
              maps.add(currentMap);
            }
          }
        }
      }
    }
    return maps;
  }

  public Set<String> getSnmpAccessLists() {
    return _snmpAccessLists;
  }

  public SnmpServer getSnmpServer() {
    return _snmpServer;
  }

  public String getSnmpSourceInterface() {
    return _snmpSourceInterface;
  }

  public boolean getSpanningTreePortfastDefault() {
    return _spanningTreePortfastDefault;
  }

  public Set<String> getSshAcls() {
    return _sshAcls;
  }

  public Set<String> getSshIpv6Acls() {
    return _sshIpv6Acls;
  }

  public Map<String, StandardAccessList> getStandardAcls() {
    return _standardAccessLists;
  }

  public Map<String, StandardCommunityList> getStandardCommunityLists() {
    return _standardCommunityLists;
  }

  public Map<String, StandardIpv6AccessList> getStandardIpv6Acls() {
    return _standardIpv6AccessLists;
  }

  public NavigableSet<String> getTacacsServers() {
    return _tacacsServers;
  }

  public String getTacacsSourceInterface() {
    return _tacacsSourceInterface;
  }

  public SortedMap<String, Integer> getUndefinedPeerGroups() {
    return _undefinedPeerGroups;
  }

  @Override
  public Set<String> getUnimplementedFeatures() {
    return _unimplementedFeatures;
  }

  private Ip getUpdateSource(
      Configuration c,
      String vrfName,
      LeafBgpPeerGroup lpg,
      String updateSourceInterface,
      boolean ipv4) {
    Ip updateSource = null;
    org.batfish.datamodel.Vrf vrf = c.getVrfs().get(vrfName);
    if (ipv4) {
      if (updateSourceInterface != null) {
        org.batfish.datamodel.Interface sourceInterface =
            vrf.getInterfaces().get(updateSourceInterface);
        if (sourceInterface != null) {
          InterfaceAddress address = sourceInterface.getAddress();
          if (address != null) {
            Ip sourceIp = address.getIp();
            updateSource = sourceIp;
          } else {
            _w.redFlag(
                "bgp update source interface: '"
                    + updateSourceInterface
                    + "' not assigned an ip address");
          }
        } else {
          undefined(
              CiscoStructureType.INTERFACE,
              updateSourceInterface,
              CiscoStructureUsage.BGP_UPDATE_SOURCE_INTERFACE,
              lpg.getUpdateSourceLine());
        }
      } else {
        if (lpg instanceof DynamicIpBgpPeerGroup) {
          updateSource = Ip.AUTO;
        } else {
          Ip neighborAddress = lpg.getNeighborPrefix().getStartIp();
          for (org.batfish.datamodel.Interface iface : vrf.getInterfaces().values()) {
            for (InterfaceAddress interfaceAddress : iface.getAllAddresses()) {
              if (interfaceAddress.getPrefix().containsIp(neighborAddress)) {
                Ip ifaceAddress = interfaceAddress.getIp();
                updateSource = ifaceAddress;
              }
            }
          }
        }
      }
      if (updateSource == null && lpg.getNeighborPrefix().getStartIp().valid()) {
        _w.redFlag("Could not determine update source for BGP neighbor: '" + lpg.getName() + "'");
      }
    }
    return updateSource;
  }

  public ConfigurationFormat getVendor() {
    return _vendor;
  }

  public Set<String> getVerifyAccessLists() {
    return _verifyAccessLists;
  }

  public Map<String, Vrf> getVrfs() {
    return _vrfs;
  }

  public SortedMap<String, VrrpInterface> getVrrpGroups() {
    return _vrrpGroups;
  }

  public Set<String> getWccpAcls() {
    return _wccpAcls;
  }

  private void markAcls(CiscoStructureUsage usage) {
    markAbstractStructure(
        CiscoStructureType.IP_ACCESS_LIST,
        usage,
        ImmutableList.of(
            CiscoStructureType.IP_ACCESS_LIST_STANDARD,
            CiscoStructureType.IP_ACCESS_LIST_EXTENDED,
            CiscoStructureType.IPV6_ACCESS_LIST_STANDARD,
            CiscoStructureType.IPV6_ACCESS_LIST_EXTENDED));
  }

  private void markDepiClasses(CiscoStructureUsage usage) {
    markConcreteStructure(CiscoStructureType.DEPI_CLASS, usage);
  }

  private void markDepiTunnels(CiscoStructureUsage usage) {
    markConcreteStructure(CiscoStructureType.DEPI_TUNNEL, usage);
  }

  private void markDocsisPolicies(CiscoStructureUsage usage) {
    markConcreteStructure(CiscoStructureType.DOCSIS_POLICY, usage);
  }

  private void markDocsisPolicyRules(CiscoStructureUsage usage) {
    markConcreteStructure(CiscoStructureType.DOCSIS_POLICY_RULE, usage);
  }

  private void markInspectClassMaps(CiscoStructureUsage usage) {
    markConcreteStructure(CiscoStructureType.INSPECT_CLASS_MAP, usage);
  }

  private void markInspectPolicyMaps(CiscoStructureUsage usage) {
    markConcreteStructure(CiscoStructureType.INSPECT_POLICY_MAP, usage);
  }

  private void markInterfaces(CiscoStructureUsage usage) {
    markConcreteStructure(CiscoStructureType.INTERFACE, usage);
  }

  private void markIpOrMacAcls(CiscoStructureUsage usage) {
    markAbstractStructure(
        CiscoStructureType.ACCESS_LIST,
        usage,
        Arrays.asList(
            CiscoStructureType.IP_ACCESS_LIST_EXTENDED,
            CiscoStructureType.IP_ACCESS_LIST_STANDARD,
            CiscoStructureType.IPV6_ACCESS_LIST_EXTENDED,
            CiscoStructureType.IPV6_ACCESS_LIST_STANDARD,
            CiscoStructureType.MAC_ACCESS_LIST));
  }

  private void markIpsecProfiles(CiscoStructureUsage usage) {
    markConcreteStructure(CiscoStructureType.IPSEC_PROFILE, usage);
  }

  private void markIpsecTransformSets(CiscoStructureUsage usage) {
    markConcreteStructure(CiscoStructureType.IPSEC_TRANSFORM_SET, usage);
  }

  private void markIpv4Acls(CiscoStructureUsage usage) {
    markAbstractStructure(
        CiscoStructureType.IPV4_ACCESS_LIST,
        usage,
        ImmutableList.of(
            CiscoStructureType.IP_ACCESS_LIST_STANDARD,
            CiscoStructureType.IP_ACCESS_LIST_EXTENDED));
  }

  private void markIpv6Acls(CiscoStructureUsage usage) {
    markAbstractStructure(
        CiscoStructureType.IPV6_ACCESS_LIST,
        usage,
        ImmutableList.of(
            CiscoStructureType.IPV6_ACCESS_LIST_STANDARD,
            CiscoStructureType.IPV6_ACCESS_LIST_EXTENDED));
  }

  private void markKeyrings(CiscoStructureUsage usage) {
    markConcreteStructure(CiscoStructureType.KEYRING, usage);
  }

  private void markL2tpClasses(CiscoStructureUsage usage) {
    markConcreteStructure(CiscoStructureType.L2TP_CLASS, usage);
  }

  private void markNetworkObjectGroups(CiscoStructureUsage usage) {
    markConcreteStructure(CiscoStructureType.NETWORK_OBJECT_GROUP, usage);
  }

  private void markPrefixSets(CiscoStructureUsage usage) {
    markConcreteStructure(CiscoStructureType.PREFIX_SET, usage);
  }

  private void markServiceClasses(CiscoStructureUsage usage) {
    markConcreteStructure(CiscoStructureType.SERVICE_CLASS, usage);
  }

  private void markServiceObjectGroups(CiscoStructureUsage usage) {
    markConcreteStructure(CiscoStructureType.SERVICE_OBJECT_GROUP, usage);
  }

  private void processFailoverSettings() {
    if (_failover) {
      Interface commIface;
      InterfaceAddress commAddress;
      Interface sigIface;
      InterfaceAddress sigAddress;
      if (_failoverSecondary) {
        commIface = _interfaces.get(_failoverCommunicationInterface);
        commAddress = _failoverStandbyAddresses.get(_failoverCommunicationInterfaceAlias);
        sigIface = _interfaces.get(_failoverStatefulSignalingInterface);
        sigAddress = _failoverStandbyAddresses.get(_failoverStatefulSignalingInterfaceAlias);
        for (Interface iface : _interfaces.values()) {
          iface.setAddress(iface.getStandbyAddress());
        }
      } else {
        commIface = _interfaces.get(_failoverCommunicationInterface);
        commAddress = _failoverPrimaryAddresses.get(_failoverCommunicationInterfaceAlias);
        sigIface = _interfaces.get(_failoverStatefulSignalingInterface);
        sigAddress = _failoverPrimaryAddresses.get(_failoverStatefulSignalingInterfaceAlias);
      }
      commIface.setAddress(commAddress);
      commIface.setActive(true);
      sigIface.setAddress(sigAddress);
      sigIface.setActive(true);
    }
  }

  private void processLines() {
    // nxos does not have 'login authentication' for lines, so just have it
    // use default list if one exists
    if (_vendor == ConfigurationFormat.CISCO_NX
        && _cf.getAaa() != null
        && _cf.getAaa().getAuthentication() != null
        && _cf.getAaa().getAuthentication().getLogin() != null
        && _cf.getAaa()
                .getAuthentication()
                .getLogin()
                .getLists()
                .get(AaaAuthenticationLogin.DEFAULT_LIST_NAME)
            != null) {
      for (Line line : _cf.getLines().values()) {
        line.setLoginAuthentication(AaaAuthenticationLogin.DEFAULT_LIST_NAME);
      }
    }
  }

  public void setDnsSourceInterface(String dnsSourceInterface) {
    _dnsSourceInterface = dnsSourceInterface;
  }

  public void setDomainName(String domainName) {
    _domainName = domainName;
  }

  public void setFailover(boolean failover) {
    _failover = failover;
  }

  public void setFailoverCommunicationInterface(String failoverCommunicationInterface) {
    _failoverCommunicationInterface = failoverCommunicationInterface;
  }

  public void setFailoverCommunicationInterfaceAlias(String failoverCommunicationInterfaceAlias) {
    _failoverCommunicationInterfaceAlias = failoverCommunicationInterfaceAlias;
  }

  public void setFailoverSecondary(boolean failoverSecondary) {
    _failoverSecondary = failoverSecondary;
  }

  public void setFailoverStatefulSignalingInterface(String failoverStatefulSignalingInterface) {
    _failoverStatefulSignalingInterface = failoverStatefulSignalingInterface;
  }

  public void setFailoverStatefulSignalingInterfaceAlias(
      String failoverStatefulSignalingInterfaceAlias) {
    _failoverStatefulSignalingInterfaceAlias = failoverStatefulSignalingInterfaceAlias;
  }

  @Override
  public void setHostname(String hostname) {
    _hostname = hostname;
  }

  public void setNtpSourceInterface(String ntpSourceInterface) {
    _ntpSourceInterface = ntpSourceInterface;
  }

  public void setSnmpServer(SnmpServer snmpServer) {
    _snmpServer = snmpServer;
  }

  public void setSnmpSourceInterface(String snmpSourceInterface) {
    _snmpSourceInterface = snmpSourceInterface;
  }

  public void setSpanningTreePortfastDefault(boolean spanningTreePortfastDefault) {
    _spanningTreePortfastDefault = spanningTreePortfastDefault;
  }

  public void setTacacsSourceInterface(String tacacsSourceInterface) {
    _tacacsSourceInterface = tacacsSourceInterface;
  }

  @Override
  public void setVendor(ConfigurationFormat format) {
    _vendor = format;
  }

  private org.batfish.datamodel.BgpProcess toNxBgpProcess(
      Configuration c,
      CiscoNxBgpGlobalConfiguration nxBgpGlobal,
      CiscoNxBgpVrfConfiguration nxBgpVrf,
      String vrfName) {
    org.batfish.datamodel.BgpProcess newBgpProcess = new org.batfish.datamodel.BgpProcess();
    org.batfish.datamodel.Vrf v = c.getVrfs().get(vrfName);

    if (nxBgpVrf.getBestpathCompareRouterId()) {
      newBgpProcess.setTieBreaker(BgpTieBreaker.ROUTER_ID);
    }

    newBgpProcess.setRouterId(CiscoNxConversions.getNxBgpRouterId(nxBgpVrf, v, _w));

    // From NX-OS docs for `bestpath as-path multipath-relax`
    //  Allows load sharing across providers with different (but equal-length) autonomous system
    //  paths. Without this option, the AS paths must be identical for load sharing.
    newBgpProcess.setMultipathEquivalentAsPathMatchMode(
        nxBgpVrf.getBestpathAsPathMultipathRelax() ? PATH_LENGTH : EXACT_PATH);

    // Process vrf-level address family configuration, such as export policy.
    CiscoNxBgpVrfAddressFamilyConfiguration ipv4af = nxBgpVrf.getIpv4UnicastAddressFamily();
    if (ipv4af != null) {
      // Batfish seems to only track the IPv4 properties for multipath ebgp/ibgp.
      newBgpProcess.setMultipathEbgp(ipv4af.getMaximumPathsEbgp() > 1);
      newBgpProcess.setMultipathIbgp(ipv4af.getMaximumPathsIbgp() > 1);
    }

    // Next we build up the BGP common export policy.
    RoutingPolicy bgpCommonExportPolicy =
        new RoutingPolicy(computeBgpCommonExportPolicyName(vrfName), c);
    c.getRoutingPolicies().put(bgpCommonExportPolicy.getName(), bgpCommonExportPolicy);

    // 1. If there are any ipv4 summary only networks, do not export the more specific routes.
    if (ipv4af != null) {
      Stream<Prefix> summaryOnlyNetworks =
          ipv4af
              .getAggregateNetworks()
              .entrySet()
              .stream()
              .filter(e -> e.getValue().getSummaryOnly())
              .map(Entry::getKey);
      If suppressLonger = suppressSummarizedPrefixes(c, vrfName, summaryOnlyNetworks);
      if (suppressLonger != null) {
        bgpCommonExportPolicy.getStatements().add(suppressLonger);
      }
    }

    // The body of the export policy is a huge disjunction over many reasons routes may be exported.
    Disjunction routesShouldBeExported = new Disjunction();
    bgpCommonExportPolicy
        .getStatements()
        .add(
            new If(
                routesShouldBeExported,
                ImmutableList.of(Statements.ReturnTrue.toStaticStatement()),
                ImmutableList.of()));
    // This list of reasons to export a route will be built up over the remainder of this function.
    List<BooleanExpr> exportConditions = routesShouldBeExported.getDisjuncts();

    // Generate and distribute aggregate routes.
    if (ipv4af != null) {
      for (Entry<Prefix, CiscoNxBgpVrfAddressFamilyAggregateNetworkConfiguration> e :
          ipv4af.getAggregateNetworks().entrySet()) {
        Prefix prefix = e.getKey();
        CiscoNxBgpVrfAddressFamilyAggregateNetworkConfiguration agg = e.getValue();
        RoutingPolicy generatedPolicy = generateAggregateRoutePolicy(c, vrfName, prefix);

        GeneratedRoute.Builder gr =
            new GeneratedRoute.Builder()
                .setNetwork(prefix)
                .setAdmin(CISCO_AGGREGATE_ROUTE_ADMIN_COST)
                .setGenerationPolicy(generatedPolicy.getName())
                .setDiscard(true);

        // Conditions to generate this route
        List<BooleanExpr> generateAggregateConditions = new ArrayList<>();
        generateAggregateConditions.add(
            new MatchPrefixSet(
                new DestinationNetwork(),
                new ExplicitPrefixSet(new PrefixSpace(PrefixRange.fromPrefix(prefix)))));
        generateAggregateConditions.add(new MatchProtocol(RoutingProtocol.AGGREGATE));

        // If defined, set attribute map for aggregate network
        BooleanExpr weInterior = BooleanExprs.TRUE;
        String attributeMapName = agg.getAttributeMap();
        if (attributeMapName != null) {
          RouteMap attributeMap = _routeMaps.get(attributeMapName);
          if (attributeMap != null) {
            // need to apply attribute changes if this specific route is matched
            weInterior = new CallExpr(attributeMapName);
            gr.setAttributePolicy(attributeMapName);
          }
        }
        generateAggregateConditions.add(
            bgpRedistributeWithEnvironmentExpr(weInterior, OriginType.IGP));

        v.getGeneratedRoutes().add(gr.build());
        // Do export a generated aggregate.
        exportConditions.add(new Conjunction(generateAggregateConditions));
      }
    }

    // Only redistribute default route if `default-information originate` is set.
    BooleanExpr redistributeDefaultRoute =
        ipv4af == null || !ipv4af.getDefaultInformationOriginate()
            ? NOT_DEFAULT_ROUTE
            : BooleanExprs.TRUE;

    // Export RIP routes that should be redistributed.
    CiscoNxBgpRedistributionPolicy ripPolicy =
        ipv4af == null ? null : ipv4af.getRedistributionPolicy(RoutingProtocol.RIP);
    if (ripPolicy != null) {
      String routeMap = ripPolicy.getRouteMap();
      RouteMap map = _routeMaps.get(routeMap);
      /* TODO: how do we match on source tag (aka RIP process id)? */
      List<BooleanExpr> conditions =
          ImmutableList.of(
              new MatchProtocol(RoutingProtocol.RIP),
              redistributeDefaultRoute,
              bgpRedistributeWithEnvironmentExpr(
                  map == null ? BooleanExprs.TRUE : new CallExpr(routeMap), OriginType.INCOMPLETE));
      Conjunction rip = new Conjunction(conditions);
      rip.setComment("Redistribute RIP routes into BGP");
      exportConditions.add(rip);
    }

    // Export static routes that should be redistributed.
    CiscoNxBgpRedistributionPolicy staticPolicy =
        ipv4af == null ? null : ipv4af.getRedistributionPolicy(RoutingProtocol.STATIC);
    if (staticPolicy != null) {
      String routeMap = staticPolicy.getRouteMap();
      RouteMap map = _routeMaps.get(routeMap);
      List<BooleanExpr> conditions =
          ImmutableList.of(
              new MatchProtocol(RoutingProtocol.STATIC),
              redistributeDefaultRoute,
              bgpRedistributeWithEnvironmentExpr(
                  map == null ? BooleanExprs.TRUE : new CallExpr(routeMap), OriginType.INCOMPLETE));
      Conjunction staticRedist = new Conjunction(conditions);
      staticRedist.setComment("Redistribute static routes into BGP");
      exportConditions.add(staticRedist);
    }

    // Export connected routes that should be redistributed.
    CiscoNxBgpRedistributionPolicy connectedPolicy =
        ipv4af == null ? null : ipv4af.getRedistributionPolicy(RoutingProtocol.CONNECTED);
    if (connectedPolicy != null) {
      String routeMap = connectedPolicy.getRouteMap();
      RouteMap map = _routeMaps.get(routeMap);
      List<BooleanExpr> conditions =
          ImmutableList.of(
              new MatchProtocol(RoutingProtocol.CONNECTED),
              redistributeDefaultRoute,
              bgpRedistributeWithEnvironmentExpr(
                  map == null ? BooleanExprs.TRUE : new CallExpr(routeMap), OriginType.INCOMPLETE));
      Conjunction connected = new Conjunction(conditions);
      connected.setComment("Redistribute connected routes into BGP");
      exportConditions.add(connected);
    }

    // Export OSPF routes that should be redistributed.
    CiscoNxBgpRedistributionPolicy ospfPolicy =
        ipv4af == null ? null : ipv4af.getRedistributionPolicy(RoutingProtocol.OSPF);
    if (ospfPolicy != null) {
      String routeMap = ospfPolicy.getRouteMap();
      RouteMap map = _routeMaps.get(routeMap);
      /* TODO: how do we match on source tag (aka OSPF process)? */
      List<BooleanExpr> conditions =
          ImmutableList.of(
              new MatchProtocol(RoutingProtocol.OSPF),
              redistributeDefaultRoute,
              bgpRedistributeWithEnvironmentExpr(
                  map == null ? BooleanExprs.TRUE : new CallExpr(routeMap), OriginType.INCOMPLETE));
      Conjunction ospf = new Conjunction(conditions);
      ospf.setComment("Redistribute OSPF routes into BGP");
      exportConditions.add(ospf);
    }

    // Now we add all the per-network export policies.
    if (ipv4af != null) {
      ipv4af
          .getIpNetworks()
          .forEach(
              (prefix, routeMapOrEmpty) -> {
                List<BooleanExpr> exportNetworkConditions =
                    ImmutableList.of(
                        new MatchPrefixSet(
                            new DestinationNetwork(),
                            new ExplicitPrefixSet(new PrefixSpace(PrefixRange.fromPrefix(prefix)))),
                        new Not(new MatchProtocol(RoutingProtocol.BGP)),
                        new Not(new MatchProtocol(RoutingProtocol.IBGP)),
                        new Not(new MatchProtocol(RoutingProtocol.AGGREGATE)),
                        bgpRedistributeWithEnvironmentExpr(
                            _routeMaps.containsKey(routeMapOrEmpty)
                                ? new CallExpr(routeMapOrEmpty)
                                : BooleanExprs.TRUE,
                            OriginType.IGP));
                exportConditions.add(new Conjunction(exportNetworkConditions));
              });
    }

    CiscoNxBgpVrfAddressFamilyConfiguration ipv6af = nxBgpVrf.getIpv6UnicastAddressFamily();
    if (ipv6af != null) {
      ipv6af
          .getIpv6Networks()
          .forEach(
              (prefix6, routeMapOrEmpty) -> {
                List<BooleanExpr> exportNetworkConditions =
                    ImmutableList.of(
                        new MatchPrefix6Set(
                            new DestinationNetwork6(),
                            new ExplicitPrefix6Set(
                                new Prefix6Space(Prefix6Range.fromPrefix6(prefix6)))),
                        new Not(new MatchProtocol(RoutingProtocol.BGP)),
                        new Not(new MatchProtocol(RoutingProtocol.IBGP)),
                        new Not(new MatchProtocol(RoutingProtocol.AGGREGATE)),
                        bgpRedistributeWithEnvironmentExpr(
                            _routeMaps.containsKey(routeMapOrEmpty)
                                ? new CallExpr(routeMapOrEmpty)
                                : BooleanExprs.TRUE,
                            OriginType.IGP));
                exportConditions.add(new Conjunction(exportNetworkConditions));
              });
    }

    // Always export BGP or IBGP routes.
    exportConditions.add(new MatchProtocol(RoutingProtocol.BGP));
    exportConditions.add(new MatchProtocol(RoutingProtocol.IBGP));

    // Finally, the export policy ends with returning false: do not export unmatched routes.
    bgpCommonExportPolicy.getStatements().add(Statements.ReturnFalse.toStaticStatement());

    // Generate BGP_NETWORK6_NETWORKS filter.
    if (ipv6af != null) {
      List<Route6FilterLine> lines =
          ipv6af
              .getIpv6Networks()
              .keySet()
              .stream()
              .map(p6 -> new Route6FilterLine(LineAction.ACCEPT, Prefix6Range.fromPrefix6(p6)))
              .collect(ImmutableList.toImmutableList());
      Route6FilterList localFilter6 =
          new Route6FilterList("~BGP_NETWORK6_NETWORKS_FILTER:" + vrfName + "~", lines);
      c.getRoute6FilterLists().put(localFilter6.getName(), localFilter6);
    }

    // Before we process any neighbors, execute the inheritance.
    nxBgpGlobal.doInherit(_w);

    // This is ugly logic to handle the fact that BgpNeighbor does not currently support
    // separate tracking of active and passive neighbors.
    SortedMap<Prefix, BgpNeighbor> newNeighbors = new TreeMap<>();
    // Process active neighbors first.
    Map<Ip, BgpNeighbor> activeNeighbors =
        CiscoNxConversions.getNeighbors(c, v, newBgpProcess, nxBgpGlobal, nxBgpVrf, _w);
    activeNeighbors.forEach(
        (key, value) -> newNeighbors.put(new Prefix(key, Prefix.MAX_PREFIX_LENGTH), value));
    // Process passive neighbors next. Note that for now, a passive neighbor listening
    // to a /32 will overwrite an active neighbor of the same IP.
    // TODO(https://github.com/batfish/batfish/issues/1228)
    Map<Prefix, BgpNeighbor> passiveNeighbors =
        CiscoNxConversions.getPassiveNeighbors(c, v, newBgpProcess, nxBgpGlobal, nxBgpVrf, _w);
    newNeighbors.putAll(passiveNeighbors);

    newBgpProcess.setNeighbors(ImmutableSortedMap.copyOf(newNeighbors));

    return newBgpProcess;
  }

  private org.batfish.datamodel.BgpProcess toBgpProcess(
      final Configuration c, BgpProcess proc, String vrfName) {
    org.batfish.datamodel.BgpProcess newBgpProcess = new org.batfish.datamodel.BgpProcess();
    org.batfish.datamodel.Vrf v = c.getVrfs().get(vrfName);
    BgpTieBreaker tieBreaker = proc.getTieBreaker();
    if (tieBreaker != null) {
      newBgpProcess.setTieBreaker(tieBreaker);
    }
    MultipathEquivalentAsPathMatchMode multipathEquivalentAsPathMatchMode =
        proc.getAsPathMultipathRelax() ? PATH_LENGTH : EXACT_PATH;
    newBgpProcess.setMultipathEquivalentAsPathMatchMode(multipathEquivalentAsPathMatchMode);
    Integer maximumPaths = proc.getMaximumPaths();
    Integer maximumPathsEbgp = proc.getMaximumPathsEbgp();
    Integer maximumPathsIbgp = proc.getMaximumPathsIbgp();
    boolean multipathEbgp = false;
    boolean multipathIbgp = false;
    if (maximumPaths != null && maximumPaths > 1) {
      multipathEbgp = true;
      multipathIbgp = true;
    }
    if (maximumPathsEbgp != null && maximumPathsEbgp > 1) {
      multipathEbgp = true;
    }
    if (maximumPathsIbgp != null && maximumPathsIbgp > 1) {
      multipathIbgp = true;
    }
    newBgpProcess.setMultipathEbgp(multipathEbgp);
    newBgpProcess.setMultipathIbgp(multipathIbgp);
    Map<Prefix, BgpNeighbor> newBgpNeighbors = newBgpProcess.getNeighbors();
    int defaultMetric = proc.getDefaultMetric();
    Ip bgpRouterId = getBgpRouterId(c, vrfName, proc);
    newBgpProcess.setRouterId(bgpRouterId);

    /*
     * Create common bgp export policy. This policy encompasses network
     * statements, aggregate-address with/without summary-only, redistribution
     * from other protocols, and default-origination
     */
    RoutingPolicy bgpCommonExportPolicy =
        new RoutingPolicy(computeBgpCommonExportPolicyName(vrfName), c);
    c.getRoutingPolicies().put(bgpCommonExportPolicy.getName(), bgpCommonExportPolicy);
    List<Statement> bgpCommonExportStatements = bgpCommonExportPolicy.getStatements();

    // Never export routes suppressed because they are more specific than summary-only aggregate
    Stream<Prefix> summaryOnlyNetworks =
        proc.getAggregateNetworks()
            .entrySet()
            .stream()
            .filter(e -> e.getValue().getSummaryOnly())
            .map(Entry::getKey);
    If suppressSummaryOnly = suppressSummarizedPrefixes(c, vrfName, summaryOnlyNetworks);
    if (suppressSummaryOnly != null) {
      bgpCommonExportStatements.add(suppressSummaryOnly);
    }

    // The body of the export policy is a huge disjunction over many reasons routes may be exported.
    Disjunction routesShouldBeExported = new Disjunction();
    bgpCommonExportStatements.add(
        new If(
            routesShouldBeExported,
            ImmutableList.of(Statements.ReturnTrue.toStaticStatement()),
            ImmutableList.of()));
    // This list of reasons to export a route will be built up over the remainder of this function.
    List<BooleanExpr> exportConditions = routesShouldBeExported.getDisjuncts();

    // Finally, the export policy ends with returning false: do not export unmatched routes.
    bgpCommonExportStatements.add(Statements.ReturnFalse.toStaticStatement());

    // Export the generated routes for aggregate ipv4 addresses
    for (Entry<Prefix, BgpAggregateIpv4Network> e : proc.getAggregateNetworks().entrySet()) {
      Prefix prefix = e.getKey();
      BgpAggregateIpv4Network aggNet = e.getValue();

      // Generate a policy that matches routes to be aggregated.
      RoutingPolicy generatedPolicy = generateAggregateRoutePolicy(c, vrfName, prefix);

      GeneratedRoute.Builder gr =
          new GeneratedRoute.Builder()
              .setNetwork(prefix)
              .setAdmin(CISCO_AGGREGATE_ROUTE_ADMIN_COST)
              .setGenerationPolicy(generatedPolicy.getName())
              .setDiscard(true);

      // Conditions to generate this route
      List<BooleanExpr> generateAggregateConditions = new ArrayList<>();
      generateAggregateConditions.add(
          new MatchPrefixSet(
              new DestinationNetwork(),
              new ExplicitPrefixSet(new PrefixSpace(PrefixRange.fromPrefix(prefix)))));
      generateAggregateConditions.add(new MatchProtocol(RoutingProtocol.AGGREGATE));

      // If defined, set attribute map for aggregate network
      BooleanExpr weInterior = BooleanExprs.TRUE;
      String attributeMapName = aggNet.getAttributeMap();
      if (attributeMapName != null) {
        RouteMap attributeMap = _routeMaps.get(attributeMapName);
        if (attributeMap != null) {
          // need to apply attribute changes if this specific route is matched
          weInterior = new CallExpr(attributeMapName);
          attributeMap.getReferers().put(aggNet, "attribute-map of aggregate route: " + prefix);
          gr.setAttributePolicy(attributeMapName);
        } else {
          undefined(
              CiscoStructureType.ROUTE_MAP,
              attributeMapName,
              CiscoStructureUsage.BGP_AGGREGATE_ATTRIBUTE_MAP,
              aggNet.getAttributeMapLine());
        }
      }
      generateAggregateConditions.add(
          bgpRedistributeWithEnvironmentExpr(weInterior, OriginType.IGP));

      v.getGeneratedRoutes().add(gr.build());
      // Do export a generated aggregate.
      exportConditions.add(new Conjunction(generateAggregateConditions));
    }

    // add generated routes for aggregate ipv6 addresses
    // TODO: merge with above to make cleaner
    for (Entry<Prefix6, BgpAggregateIpv6Network> e : proc.getAggregateIpv6Networks().entrySet()) {
      Prefix6 prefix6 = e.getKey();
      BgpAggregateIpv6Network aggNet = e.getValue();
      int prefixLength = prefix6.getPrefixLength();
      SubRange prefixRange = new SubRange(prefixLength + 1, Prefix6.MAX_PREFIX_LENGTH);

      // create generation policy for aggregate network
      String generationPolicyName = "~AGGREGATE_ROUTE6_GEN:" + vrfName + ":" + prefix6 + "~";
      RoutingPolicy currentGeneratedRoutePolicy = new RoutingPolicy(generationPolicyName, c);
      If currentGeneratedRouteConditional = new If();
      currentGeneratedRoutePolicy.getStatements().add(currentGeneratedRouteConditional);
      currentGeneratedRouteConditional.setGuard(
          new MatchPrefix6Set(
              new DestinationNetwork6(),
              new ExplicitPrefix6Set(
                  new Prefix6Space(
                      Collections.singleton(new Prefix6Range(prefix6, prefixRange))))));
      currentGeneratedRouteConditional
          .getTrueStatements()
          .add(Statements.ReturnTrue.toStaticStatement());
      c.getRoutingPolicies().put(generationPolicyName, currentGeneratedRoutePolicy);
      GeneratedRoute6 gr = new GeneratedRoute6(prefix6, CISCO_AGGREGATE_ROUTE_ADMIN_COST);
      gr.setGenerationPolicy(generationPolicyName);
      gr.setDiscard(true);
      v.getGeneratedIpv6Routes().add(gr);

      // set attribute map for aggregate network
      String attributeMapName = aggNet.getAttributeMap();
      if (attributeMapName != null) {
        RouteMap attributeMap = _routeMaps.get(attributeMapName);
        if (attributeMap != null) {
          attributeMap
              .getReferers()
              .put(aggNet, "attribute-map of aggregate ipv6 route: " + prefix6);
          gr.setAttributePolicy(attributeMapName);
        } else {
          undefined(
              CiscoStructureType.ROUTE_MAP,
              attributeMapName,
              CiscoStructureUsage.BGP_AGGREGATE_ATTRIBUTE_MAP,
              aggNet.getAttributeMapLine());
        }
      }
    }

    // Export RIP routes that should be redistributed.
    BgpRedistributionPolicy redistributeRipPolicy =
        proc.getRedistributionPolicies().get(RoutingProtocol.RIP);
    if (redistributeRipPolicy != null) {
      BooleanExpr weInterior = BooleanExprs.TRUE;
      Conjunction exportRipConditions = new Conjunction();
      exportRipConditions.setComment("Redistribute RIP routes into BGP");
      exportRipConditions.getConjuncts().add(new MatchProtocol(RoutingProtocol.RIP));
      String mapName = redistributeRipPolicy.getRouteMap();
      if (mapName != null) {
        RouteMap redistributeRipRouteMap = _routeMaps.get(mapName);
        if (redistributeRipRouteMap != null) {
          redistributeRipRouteMap.getReferers().put(proc, "RIP redistribution route-map");
          weInterior = new CallExpr(mapName);
        } else {
          undefined(
              CiscoStructureType.ROUTE_MAP,
              mapName,
              CiscoStructureUsage.BGP_REDISTRIBUTE_RIP_MAP,
              redistributeRipPolicy.getRouteMapLine());
        }
      }
      BooleanExpr we = bgpRedistributeWithEnvironmentExpr(weInterior, OriginType.INCOMPLETE);
      exportRipConditions.getConjuncts().add(we);
      exportConditions.add(exportRipConditions);
    }

    // Export static routes that should be redistributed.
    BgpRedistributionPolicy redistributeStaticPolicy =
        proc.getRedistributionPolicies().get(RoutingProtocol.STATIC);
    if (redistributeStaticPolicy != null) {
      BooleanExpr weInterior = BooleanExprs.TRUE;
      Conjunction exportStaticConditions = new Conjunction();
      exportStaticConditions.setComment("Redistribute static routes into BGP");
      exportStaticConditions.getConjuncts().add(new MatchProtocol(RoutingProtocol.STATIC));
      String mapName = redistributeStaticPolicy.getRouteMap();
      if (mapName != null) {
        RouteMap redistributeStaticRouteMap = _routeMaps.get(mapName);
        if (redistributeStaticRouteMap != null) {
          redistributeStaticRouteMap.getReferers().put(proc, "static redistribution route-map");
          weInterior = new CallExpr(mapName);
        } else {
          undefined(
              CiscoStructureType.ROUTE_MAP,
              mapName,
              CiscoStructureUsage.BGP_REDISTRIBUTE_STATIC_MAP,
              redistributeStaticPolicy.getRouteMapLine());
        }
      }
      BooleanExpr we = bgpRedistributeWithEnvironmentExpr(weInterior, OriginType.INCOMPLETE);
      exportStaticConditions.getConjuncts().add(we);
      exportConditions.add(exportStaticConditions);
    }

    // Export connected routes that should be redistributed.
    BgpRedistributionPolicy redistributeConnectedPolicy =
        proc.getRedistributionPolicies().get(RoutingProtocol.CONNECTED);
    if (redistributeConnectedPolicy != null) {
      BooleanExpr weInterior = BooleanExprs.TRUE;
      Conjunction exportConnectedConditions = new Conjunction();
      exportConnectedConditions.setComment("Redistribute connected routes into BGP");
      exportConnectedConditions.getConjuncts().add(new MatchProtocol(RoutingProtocol.CONNECTED));
      String mapName = redistributeConnectedPolicy.getRouteMap();
      if (mapName != null) {
        RouteMap redistributeConnectedRouteMap = _routeMaps.get(mapName);
        if (redistributeConnectedRouteMap != null) {
          redistributeConnectedRouteMap
              .getReferers()
              .put(proc, "connected redistribution route-map");
          weInterior = new CallExpr(mapName);
        } else {
          undefined(
              CiscoStructureType.ROUTE_MAP,
              mapName,
              CiscoStructureUsage.BGP_REDISTRIBUTE_CONNECTED_MAP,
              redistributeConnectedPolicy.getRouteMapLine());
        }
      }
      BooleanExpr we = bgpRedistributeWithEnvironmentExpr(weInterior, OriginType.INCOMPLETE);
      exportConnectedConditions.getConjuncts().add(we);
      exportConditions.add(exportConnectedConditions);
    }

    // Export OSPF routes that should be redistributed.
    BgpRedistributionPolicy redistributeOspfPolicy =
        proc.getRedistributionPolicies().get(RoutingProtocol.OSPF);
    if (redistributeOspfPolicy != null) {
      BooleanExpr weInterior = BooleanExprs.TRUE;
      Conjunction exportOspfConditions = new Conjunction();
      exportOspfConditions.setComment("Redistribute OSPF routes into BGP");
      exportOspfConditions.getConjuncts().add(new MatchProtocol(RoutingProtocol.OSPF));
      String mapName = redistributeOspfPolicy.getRouteMap();
      if (mapName != null) {
        RouteMap redistributeOspfRouteMap = _routeMaps.get(mapName);
        if (redistributeOspfRouteMap != null) {
          redistributeOspfRouteMap.getReferers().put(proc, "ospf redistribution route-map");
          weInterior = new CallExpr(mapName);
        } else {
          undefined(
              CiscoStructureType.ROUTE_MAP,
              mapName,
              CiscoStructureUsage.BGP_REDISTRIBUTE_OSPF_MAP,
              redistributeOspfPolicy.getRouteMapLine());
        }
      }
      BooleanExpr we = bgpRedistributeWithEnvironmentExpr(weInterior, OriginType.INCOMPLETE);
      exportOspfConditions.getConjuncts().add(we);
      exportConditions.add(exportOspfConditions);
    }

    // cause ip peer groups to inherit unset fields from owning named peer
    // group if it exists, and then always from process master peer group
    Set<LeafBgpPeerGroup> leafGroups = new LinkedHashSet<>();
    leafGroups.addAll(proc.getIpPeerGroups().values());
    leafGroups.addAll(proc.getIpv6PeerGroups().values());
    leafGroups.addAll(proc.getDynamicIpPeerGroups().values());
    leafGroups.addAll(proc.getDynamicIpv6PeerGroups().values());
    for (LeafBgpPeerGroup lpg : leafGroups) {
      lpg.inheritUnsetFields(proc, this);
    }
    _unusedPeerGroups = new HashSet<>();
    int fakePeerCounter = -1;
    // peer groups / peer templates
    for (Entry<String, NamedBgpPeerGroup> e : proc.getNamedPeerGroups().entrySet()) {
      String name = e.getKey();
      NamedBgpPeerGroup namedPeerGroup = e.getValue();
      if (!namedPeerGroup.getInherited()) {
        _unusedPeerGroups.add(namedPeerGroup);
        Ip fakeIp = new Ip(fakePeerCounter);
        IpBgpPeerGroup fakePg = new IpBgpPeerGroup(fakeIp);
        fakePg.setGroupName(name);
        fakePg.setActive(false);
        fakePg.setShutdown(true);
        leafGroups.add(fakePg);
        fakePg.inheritUnsetFields(proc, this);
        fakePeerCounter--;
      }
      namedPeerGroup.inheritUnsetFields(proc, this);
    }
    // separate because peer sessions can inherit from other peer sessions
    _unusedPeerSessions = new HashSet<>();
    int fakeGroupCounter = 1;
    for (NamedBgpPeerGroup namedPeerGroup : proc.getPeerSessions().values()) {
      namedPeerGroup.getParentSession(proc, this).inheritUnsetFields(proc, this);
    }
    for (Entry<String, NamedBgpPeerGroup> e : proc.getPeerSessions().entrySet()) {
      String name = e.getKey();
      NamedBgpPeerGroup namedPeerGroup = e.getValue();
      if (!namedPeerGroup.getInherited()) {
        _unusedPeerSessions.add(namedPeerGroup);
        String fakeNamedPgName = "~FAKE_PG_" + fakeGroupCounter + "~";
        NamedBgpPeerGroup fakeNamedPg = new NamedBgpPeerGroup(fakeNamedPgName, -1);
        fakeNamedPg.setPeerSession(name);
        proc.getNamedPeerGroups().put(fakeNamedPgName, fakeNamedPg);
        Ip fakeIp = new Ip(fakePeerCounter);
        IpBgpPeerGroup fakePg = new IpBgpPeerGroup(fakeIp);
        fakePg.setGroupName(fakeNamedPgName);
        fakePg.setActive(false);
        fakePg.setShutdown(true);
        leafGroups.add(fakePg);
        fakePg.inheritUnsetFields(proc, this);
        fakeGroupCounter++;
        fakePeerCounter--;
      }
    }

    // create origination prefilter from listed advertised networks
    proc.getIpNetworks()
        .forEach(
            (prefix, bgpNetwork) -> {
              String mapName = bgpNetwork.getRouteMapName();
              BooleanExpr weExpr = BooleanExprs.TRUE;
              if (mapName != null) {
                RouteMap routeMap = _routeMaps.get(mapName);
                if (routeMap != null) {
                  weExpr = new CallExpr(mapName);
                  routeMap.getReferers().put(proc, "bgp ipv4 advertised network route-map");
                } else {
                  undefined(
                      CiscoStructureType.ROUTE_MAP,
                      mapName,
                      CiscoStructureUsage.BGP_NETWORK_ORIGINATION_ROUTE_MAP,
                      bgpNetwork.getRouteMapLine());
                }
              }
              BooleanExpr we = bgpRedistributeWithEnvironmentExpr(weExpr, OriginType.IGP);
              Conjunction exportNetworkConditions = new Conjunction();
              PrefixSpace space = new PrefixSpace();
              space.addPrefix(prefix);
              exportNetworkConditions
                  .getConjuncts()
                  .add(new MatchPrefixSet(new DestinationNetwork(), new ExplicitPrefixSet(space)));
              exportNetworkConditions
                  .getConjuncts()
                  .add(new Not(new MatchProtocol(RoutingProtocol.BGP)));
              exportNetworkConditions
                  .getConjuncts()
                  .add(new Not(new MatchProtocol(RoutingProtocol.IBGP)));
              exportNetworkConditions
                  .getConjuncts()
                  .add(new Not(new MatchProtocol(RoutingProtocol.AGGREGATE)));
              exportNetworkConditions.getConjuncts().add(we);
              exportConditions.add(exportNetworkConditions);
            });
    if (!proc.getIpv6Networks().isEmpty()) {
      String localFilter6Name = "~BGP_NETWORK6_NETWORKS_FILTER:" + vrfName + "~";
      Route6FilterList localFilter6 = new Route6FilterList(localFilter6Name);
      proc.getIpv6Networks()
          .forEach(
              (prefix6, bgpNetwork6) -> {
                int prefixLen = prefix6.getPrefixLength();
                Route6FilterLine line =
                    new Route6FilterLine(
                        LineAction.ACCEPT, prefix6, new SubRange(prefixLen, prefixLen));
                localFilter6.addLine(line);
                String mapName = bgpNetwork6.getRouteMapName();
                if (mapName != null) {
                  RouteMap routeMap = _routeMaps.get(mapName);
                  if (routeMap != null) {
                    routeMap.getReferers().put(proc, "bgp ipv6 advertised network route-map");
                    BooleanExpr we =
                        bgpRedistributeWithEnvironmentExpr(new CallExpr(mapName), OriginType.IGP);
                    Conjunction exportNetwork6Conditions = new Conjunction();
                    Prefix6Space space6 = new Prefix6Space();
                    space6.addPrefix6(prefix6);
                    exportNetwork6Conditions
                        .getConjuncts()
                        .add(
                            new MatchPrefix6Set(
                                new DestinationNetwork6(), new ExplicitPrefix6Set(space6)));
                    exportNetwork6Conditions
                        .getConjuncts()
                        .add(new Not(new MatchProtocol(RoutingProtocol.BGP)));
                    exportNetwork6Conditions
                        .getConjuncts()
                        .add(new Not(new MatchProtocol(RoutingProtocol.IBGP)));
                    exportNetwork6Conditions
                        .getConjuncts()
                        .add(new Not(new MatchProtocol(RoutingProtocol.AGGREGATE)));
                    exportNetwork6Conditions.getConjuncts().add(we);
                    exportConditions.add(exportNetwork6Conditions);
                  } else {
                    undefined(
                        CiscoStructureType.ROUTE_MAP,
                        mapName,
                        CiscoStructureUsage.BGP_NETWORK6_ORIGINATION_ROUTE_MAP,
                        bgpNetwork6.getRouteMapLine());
                  }
                }
              });
      c.getRoute6FilterLists().put(localFilter6Name, localFilter6);
    }

    // Export BGP and IBGP routes.
    exportConditions.add(new MatchProtocol(RoutingProtocol.BGP));
    exportConditions.add(new MatchProtocol(RoutingProtocol.IBGP));

    for (LeafBgpPeerGroup lpg : leafGroups) {
      // update source
      String updateSourceInterface = lpg.getUpdateSource();
      boolean ipv4 = lpg.getNeighborPrefix() != null;
      Ip updateSource = getUpdateSource(c, vrfName, lpg, updateSourceInterface, ipv4);
      RoutingPolicy importPolicy = null;
      String inboundRouteMapName = lpg.getInboundRouteMap();
      if (inboundRouteMapName != null) {
        importPolicy = c.getRoutingPolicies().get(inboundRouteMapName);
        if (importPolicy == null) {
          undefined(
              CiscoStructureType.ROUTE_MAP,
              inboundRouteMapName,
              CiscoStructureUsage.BGP_INBOUND_ROUTE_MAP,
              lpg.getInboundRouteMapLine());
        } else {
          RouteMap inboundRouteMap = _routeMaps.get(inboundRouteMapName);
          inboundRouteMap
              .getReferers()
              .put(lpg, "inbound route-map for leaf peer-group: " + lpg.getName());
        }
      }
      String inboundRoute6MapName = lpg.getInboundRoute6Map();
      if (inboundRoute6MapName != null) {
        RoutingPolicy importPolicy6 = c.getRoutingPolicies().get(inboundRoute6MapName);
        if (importPolicy6 == null) {
          undefined(
              CiscoStructureType.ROUTE_MAP,
              inboundRoute6MapName,
              CiscoStructureUsage.BGP_INBOUND_ROUTE6_MAP,
              lpg.getInboundRoute6MapLine());
        } else {
          RouteMap inboundRouteMap = _routeMaps.get(inboundRoute6MapName);
          inboundRouteMap
              .getReferers()
              .put(lpg, "inbound route-map for leaf peer-group: " + lpg.getName());
        }
      }
      String peerExportPolicyName =
          "~BGP_PEER_EXPORT_POLICY:" + vrfName + ":" + lpg.getName() + "~";
      RoutingPolicy peerExportPolicy = new RoutingPolicy(peerExportPolicyName, c);
      if (lpg.getActive() && !lpg.getShutdown()) {
        c.getRoutingPolicies().put(peerExportPolicyName, peerExportPolicy);
      }
      if (lpg.getNextHopSelf() != null && lpg.getNextHopSelf()) {
        peerExportPolicy.getStatements().add(new SetNextHop(SelfNextHop.getInstance(), false));
      }
      if (lpg.getRemovePrivateAs() != null && lpg.getRemovePrivateAs()) {
        peerExportPolicy.getStatements().add(Statements.RemovePrivateAs.toStaticStatement());
      }
      Conjunction peerExportConditions = new Conjunction();
      If peerExportConditional =
          new If(
              "peer-export policy main conditional: exitAccept if true / exitReject if false",
              peerExportConditions,
              ImmutableList.of(Statements.ExitAccept.toStaticStatement()),
              ImmutableList.of(Statements.ExitReject.toStaticStatement()));
      peerExportPolicy.getStatements().add(peerExportConditional);
      Disjunction localOrCommonOrigination = new Disjunction();
      peerExportConditions.getConjuncts().add(localOrCommonOrigination);
      localOrCommonOrigination.getDisjuncts().add(new CallExpr(bgpCommonExportPolicy.getName()));
      String outboundRouteMapName = lpg.getOutboundRouteMap();
      if (outboundRouteMapName != null) {
        RouteMap outboundRouteMap = _routeMaps.get(outboundRouteMapName);
        if (outboundRouteMap == null) {
          undefined(
              CiscoStructureType.ROUTE_MAP,
              outboundRouteMapName,
              CiscoStructureUsage.BGP_OUTBOUND_ROUTE_MAP,
              lpg.getOutboundRouteMapLine());
        } else {
          outboundRouteMap
              .getReferers()
              .put(lpg, "outbound route-map for leaf peer-group: " + lpg.getName());
          peerExportConditions.getConjuncts().add(new CallExpr(outboundRouteMapName));
        }
      }
      String outboundRoute6MapName = lpg.getOutboundRoute6Map();
      if (outboundRoute6MapName != null) {
        RouteMap outboundRoute6Map = _routeMaps.get(outboundRoute6MapName);
        if (outboundRoute6Map == null) {
          undefined(
              CiscoStructureType.ROUTE_MAP,
              outboundRoute6MapName,
              CiscoStructureUsage.BGP_OUTBOUND_ROUTE6_MAP,
              lpg.getOutboundRoute6MapLine());
        } else {
          outboundRoute6Map
              .getReferers()
              .put(lpg, "outbound ipv6 route-map for leaf peer-group: " + lpg.getName());
        }
      }

      // set up default export policy for this peer group
      GeneratedRoute.Builder defaultRoute = null;
      GeneratedRoute6.Builder defaultRoute6 = null;
      if (lpg.getDefaultOriginate()) {
        if (ipv4) {
          localOrCommonOrigination.getDisjuncts().add(MATCH_DEFAULT_ROUTE);
        } else {
          localOrCommonOrigination.getDisjuncts().add(MATCH_DEFAULT_ROUTE6);
        }
        defaultRoute = new GeneratedRoute.Builder();
        defaultRoute.setNetwork(Prefix.ZERO);
        defaultRoute.setAdmin(MAX_ADMINISTRATIVE_COST);
        defaultRoute6 = new GeneratedRoute6.Builder();
        defaultRoute6.setNetwork(Prefix6.ZERO);
        defaultRoute6.setAdmin(MAX_ADMINISTRATIVE_COST);

        String defaultOriginateMapName = lpg.getDefaultOriginateMap();
        if (defaultOriginateMapName != null) { // originate contingent on
          // generation policy
          RoutingPolicy defaultRouteGenerationPolicy =
              c.getRoutingPolicies().get(defaultOriginateMapName);
          if (defaultRouteGenerationPolicy == null) {
            undefined(
                CiscoStructureType.ROUTE_MAP,
                defaultOriginateMapName,
                CiscoStructureUsage.BGP_DEFAULT_ORIGINATE_ROUTE_MAP,
                lpg.getDefaultOriginateMapLine());
          } else {
            RouteMap defaultRouteGenerationRouteMap = _routeMaps.get(defaultOriginateMapName);
            defaultRouteGenerationRouteMap
                .getReferers()
                .put(lpg, "default route generation policy for leaf peer-group: " + lpg.getName());
            defaultRoute.setGenerationPolicy(defaultOriginateMapName);
          }
        } else {
          If defaultRouteGenerationConditional =
              new If(
                  ipv4 ? MATCH_DEFAULT_ROUTE : MATCH_DEFAULT_ROUTE6,
                  ImmutableList.of(Statements.ReturnTrue.toStaticStatement()));
          RoutingPolicy defaultRouteGenerationPolicy =
              new RoutingPolicy(
                  "~BGP_DEFAULT_ROUTE_GENERATION_POLICY:" + vrfName + ":" + lpg.getName() + "~", c);
          defaultRouteGenerationPolicy.getStatements().add(defaultRouteGenerationConditional);
          if (lpg.getActive() && !lpg.getShutdown()) {
            c.getRoutingPolicies()
                .put(defaultRouteGenerationPolicy.getName(), defaultRouteGenerationPolicy);
          }
          if (ipv4) {
            defaultRoute.setGenerationPolicy(defaultRouteGenerationPolicy.getName());
          } else {
            defaultRoute6.setGenerationPolicy(defaultRouteGenerationPolicy.getName());
          }
        }
      }

      Ip clusterId = lpg.getClusterId();
      if (clusterId == null) {
        clusterId = bgpRouterId;
      }
      String inboundPrefixListName = lpg.getInboundPrefixList();
      if (inboundPrefixListName != null) {
        ReferenceCountedStructure inboundPrefixList;
        if (ipv4) {
          inboundPrefixList = _prefixLists.get(inboundPrefixListName);
        } else {
          inboundPrefixList = _prefix6Lists.get(inboundPrefixListName);
        }
        if (inboundPrefixList != null) {
          inboundPrefixList
              .getReferers()
              .put(lpg, "inbound prefix-list for neighbor: '" + lpg.getName() + "'");
        } else {
          if (ipv4) {
            undefined(
                CiscoStructureType.PREFIX_LIST,
                inboundPrefixListName,
                CiscoStructureUsage.BGP_INBOUND_PREFIX_LIST,
                lpg.getInboundPrefixListLine());
          } else {
            undefined(
                CiscoStructureType.PREFIX6_LIST,
                inboundPrefixListName,
                CiscoStructureUsage.BGP_INBOUND_PREFIX6_LIST,
                lpg.getInboundPrefixListLine());
          }
        }
      }
      String outboundPrefixListName = lpg.getOutboundPrefixList();
      if (outboundPrefixListName != null) {
        ReferenceCountedStructure outboundPrefixList;
        if (ipv4) {
          outboundPrefixList = _prefixLists.get(outboundPrefixListName);
        } else {
          outboundPrefixList = _prefix6Lists.get(outboundPrefixListName);
        }
        if (outboundPrefixList != null) {
          outboundPrefixList
              .getReferers()
              .put(lpg, "outbound prefix-list for neighbor: '" + lpg.getName() + "'");
        } else {
          if (ipv4) {
            undefined(
                CiscoStructureType.PREFIX_LIST,
                outboundPrefixListName,
                CiscoStructureUsage.BGP_OUTBOUND_PREFIX_LIST,
                lpg.getOutboundPrefixListLine());
          } else {
            undefined(
                CiscoStructureType.PREFIX6_LIST,
                outboundPrefixListName,
                CiscoStructureUsage.BGP_OUTBOUND_PREFIX6_LIST,
                lpg.getOutboundPrefixListLine());
          }
        }
      }
      String description = lpg.getDescription();
      if (lpg.getActive() && !lpg.getShutdown()) {
        if (lpg.getRemoteAs() == null) {
          _w.redFlag("No remote-as set for peer: " + lpg.getName());
          continue;
        }
        Integer pgLocalAs = lpg.getLocalAs();
        int localAs = pgLocalAs != null ? pgLocalAs : proc.getName();
        BgpNeighbor newNeighbor;
        if (lpg instanceof IpBgpPeerGroup) {
          IpBgpPeerGroup ipg = (IpBgpPeerGroup) lpg;
          Ip neighborAddress = ipg.getIp();
          newNeighbor = new BgpNeighbor(neighborAddress, c, false);
        } else if (lpg instanceof DynamicIpBgpPeerGroup) {
          DynamicIpBgpPeerGroup dpg = (DynamicIpBgpPeerGroup) lpg;
          Prefix neighborAddressRange = dpg.getPrefix();
          newNeighbor = new BgpNeighbor(neighborAddressRange, c, true);
        } else if (lpg instanceof Ipv6BgpPeerGroup || lpg instanceof DynamicIpv6BgpPeerGroup) {
          // TODO: implement ipv6 bgp neighbors
          continue;
        } else {
          throw new VendorConversionException("Invalid BGP leaf neighbor type");
        }
        newBgpNeighbors.put(newNeighbor.getPrefix(), newNeighbor);

        newNeighbor.setAdditionalPathsReceive(lpg.getAdditionalPathsReceive());
        newNeighbor.setAdditionalPathsSelectAll(lpg.getAdditionalPathsSelectAll());
        newNeighbor.setAdditionalPathsSend(lpg.getAdditionalPathsSend());
        newNeighbor.setAdvertiseInactive(lpg.getAdvertiseInactive());
        newNeighbor.setAllowLocalAsIn(lpg.getAllowAsIn());
        newNeighbor.setAllowRemoteAsOut(lpg.getDisablePeerAsCheck());
        newNeighbor.setRouteReflectorClient(lpg.getRouteReflectorClient());
        newNeighbor.setClusterId(clusterId.asLong());
        newNeighbor.setDefaultMetric(defaultMetric);
        newNeighbor.setDescription(description);
        newNeighbor.setEbgpMultihop(lpg.getEbgpMultihop());
        if (defaultRoute != null) {
          newNeighbor.getGeneratedRoutes().add(defaultRoute.build());
        }
        newNeighbor.setGroup(lpg.getGroupName());
        if (importPolicy != null) {
          newNeighbor.setImportPolicy(inboundRouteMapName);
        }
        newNeighbor.setLocalAs(localAs);
        newNeighbor.setLocalIp(updateSource);
        newNeighbor.setExportPolicy(peerExportPolicyName);
        newNeighbor.setRemoteAs(lpg.getRemoteAs());
        newNeighbor.setSendCommunity(lpg.getSendCommunity());
        newNeighbor.setVrf(vrfName);
      }
    }
    return newBgpProcess;
  }

  /**
   * Processes a {@link CiscoSourceNat} rule. This function performs two actions:
   *
   * <p>1. Record references to ACLs and NAT pools by the various parsed {@link CiscoSourceNat}
   * objects.
   *
   * <p>2. Convert to vendor-independent {@link SourceNat} objects if valid, aka, no undefined ACL
   * and valid output configuration.
   *
   * <p>Returns the vendor-independeng {@link SourceNat}, or {@code null} if the source NAT rule is
   * invalid.
   */
  @Nullable
  SourceNat processSourceNat(
      CiscoSourceNat nat, Interface iface, Map<String, IpAccessList> ipAccessLists) {
    String sourceNatAclName = nat.getAclName();
    if (sourceNatAclName == null) {
      // Source NAT rules must have an ACL; this rule is invalid.
      return null;
    }

    SourceNat convertedNat = new SourceNat();

    /* source nat acl */
    IpAccessList sourceNatAcl = ipAccessLists.get(sourceNatAclName);
    if (sourceNatAcl == null) {
      undefined(
          CiscoStructureType.IP_ACCESS_LIST,
          sourceNatAclName,
          CiscoStructureUsage.IP_NAT_SOURCE_ACCESS_LIST,
          nat.getAclNameLine());
    } else {
      convertedNat.setAcl(sourceNatAcl);
      String msg = "source nat acl for interface: " + iface.getName();
      ExtendedAccessList sourceNatExtendedAccessList = _extendedAccessLists.get(sourceNatAclName);
      if (sourceNatExtendedAccessList != null) {
        sourceNatExtendedAccessList.getReferers().put(iface, msg);
      }
      StandardAccessList sourceNatStandardAccessList = _standardAccessLists.get(sourceNatAclName);
      if (sourceNatStandardAccessList != null) {
        sourceNatStandardAccessList.getReferers().put(iface, msg);
      }
    }

    /* source nat pool */
    String sourceNatPoolName = nat.getNatPool();
    if (sourceNatPoolName != null) {
      NatPool sourceNatPool = _natPools.get(sourceNatPoolName);
      if (sourceNatPool != null) {
        sourceNatPool.getReferers().put(iface, "source nat pool for interface: " + iface.getName());
        Ip firstIp = sourceNatPool.getFirst();
        if (firstIp != null) {
          Ip lastIp = sourceNatPool.getLast();
          convertedNat.setPoolIpFirst(firstIp);
          convertedNat.setPoolIpLast(lastIp);
        }
      } else {
        undefined(
            CiscoStructureType.NAT_POOL,
            sourceNatPoolName,
            CiscoStructureUsage.IP_NAT_SOURCE_POOL,
            nat.getNatPoolLine());
      }
    }

    // The source NAT rule is valid iff it has an ACL and a pool of IPs to NAT into.
    if (convertedNat.getAcl() != null && convertedNat.getPoolIpFirst() != null) {
      return convertedNat;
    } else {
      return null;
    }
  }

  private static final Pattern INTERFACE_WITH_SUBINTERFACE = Pattern.compile("^(.*)\\.(\\d+)$");

  /**
   * Returns the MTU that should be assigned to the given interface, taking into account
   * vendor-specific conventions such as Arista subinterfaces.
   */
  private int getInterfaceMtu(Interface iface) {
    if (_vendor == ConfigurationFormat.ARISTA) {
      Matcher m = INTERFACE_WITH_SUBINTERFACE.matcher(iface.getName());
      if (m.matches()) {
        String parentInterfaceName = m.group(1);
        Interface parentInterface = _interfaces.get(parentInterfaceName);
        if (parentInterface != null) {
          return parentInterface.getMtu();
        }
      }
    }

    return iface.getMtu();
  }

  private org.batfish.datamodel.Interface toInterface(
      Interface iface, Map<String, IpAccessList> ipAccessLists, Configuration c) {
    String name = iface.getName();
    org.batfish.datamodel.Interface newIface = new org.batfish.datamodel.Interface(name, c);
    String vrfName = iface.getVrf();
    Vrf vrf = _vrfs.computeIfAbsent(vrfName, Vrf::new);
    newIface.setDescription(iface.getDescription());
    newIface.setActive(iface.getActive());
    newIface.setChannelGroup(iface.getChannelGroup());
    newIface.setAutoState(iface.getAutoState());
    newIface.setVrf(c.getVrfs().get(vrfName));
    newIface.setBandwidth(iface.getBandwidth());
    if (iface.getDhcpRelayClient()) {
      newIface.getDhcpRelayAddresses().addAll(_dhcpRelayServers);
    } else {
      newIface.getDhcpRelayAddresses().addAll(iface.getDhcpRelayAddresses());
    }
    newIface.setMtu(getInterfaceMtu(iface));
    newIface.setOspfPointToPoint(iface.getOspfPointToPoint());
    newIface.setProxyArp(iface.getProxyArp());
    newIface.setSpanningTreePortfast(iface.getSpanningTreePortfast());
    newIface.setSwitchport(iface.getSwitchport());
    newIface.setDeclaredNames(ImmutableSortedSet.copyOf(iface.getDeclaredNames()));

    // All prefixes is the combination of the interface prefix + any secondary prefixes.
    ImmutableSet.Builder<InterfaceAddress> allPrefixes = ImmutableSet.builder();
    if (iface.getAddress() != null) {
      newIface.setAddress(iface.getAddress());
      allPrefixes.add(iface.getAddress());
    }
    allPrefixes.addAll(iface.getSecondaryAddresses());
    newIface.setAllAddresses(allPrefixes.build());

    Long ospfAreaLong = iface.getOspfArea();
    if (ospfAreaLong != null) {
      OspfProcess proc = vrf.getOspfProcess();
      if (proc != null) {
        if (iface.getOspfActive()) {
          proc.getActiveInterfaceList().add(name);
        }
        if (iface.getOspfPassive()) {
          proc.getPassiveInterfaceList().add(name);
        }
        for (InterfaceAddress address : newIface.getAllAddresses()) {
          Prefix prefix = address.getPrefix();
          OspfNetwork ospfNetwork = new OspfNetwork(prefix, ospfAreaLong);
          proc.getNetworks().add(ospfNetwork);
        }
      } else {
        _w.redFlag(
            "Interface: '" + name + "' contains OSPF settings, but there is no OSPF process");
      }
    }
    boolean level1 = false;
    boolean level2 = false;
    IsisProcess isisProcess = vrf.getIsisProcess();
    if (isisProcess != null) {
      switch (isisProcess.getLevel()) {
        case LEVEL_1:
          level1 = true;
          break;
        case LEVEL_1_2:
          level1 = true;
          level2 = true;
          break;
        case LEVEL_2:
          level2 = true;
          break;
        default:
          throw new VendorConversionException("Invalid IS-IS level");
      }
    }
    if (level1) {
      newIface.setIsisL1InterfaceMode(iface.getIsisInterfaceMode());
    } else {
      newIface.setIsisL1InterfaceMode(IsisInterfaceMode.UNSET);
    }
    if (level2) {
      newIface.setIsisL2InterfaceMode(iface.getIsisInterfaceMode());
    } else {
      newIface.setIsisL2InterfaceMode(IsisInterfaceMode.UNSET);
    }
    newIface.setIsisCost(iface.getIsisCost());
    newIface.setOspfCost(iface.getOspfCost());
    newIface.setOspfDeadInterval(iface.getOspfDeadInterval());
    newIface.setOspfHelloMultiplier(iface.getOspfHelloMultiplier());

    // switch settings
    newIface.setAccessVlan(iface.getAccessVlan());
    newIface.setNativeVlan(iface.getNativeVlan());
    newIface.setSwitchportMode(iface.getSwitchportMode());
    SwitchportEncapsulationType encapsulation = iface.getSwitchportTrunkEncapsulation();
    if (encapsulation == null) { // no encapsulation set, so use default..
      // TODO: check if this is OK
      encapsulation = SwitchportEncapsulationType.DOT1Q;
    }
    newIface.setSwitchportTrunkEncapsulation(encapsulation);
    newIface.addAllowedRanges(iface.getAllowedVlans());

    String incomingFilterName = iface.getIncomingFilter();
    if (incomingFilterName != null) {
      IpAccessList incomingFilter = ipAccessLists.get(incomingFilterName);
      if (incomingFilter == null) {
        undefined(
            CiscoStructureType.IP_ACCESS_LIST,
            incomingFilterName,
            CiscoStructureUsage.INTERFACE_INCOMING_FILTER,
            iface.getIncomingFilterLine());
      } else {
        String msg = "incoming acl for interface: " + iface.getName();
        ExtendedAccessList incomingExtendedAccessList =
            _extendedAccessLists.get(incomingFilterName);
        if (incomingExtendedAccessList != null) {
          incomingExtendedAccessList.getReferers().put(iface, msg);
        }
        StandardAccessList incomingStandardAccessList =
            _standardAccessLists.get(incomingFilterName);
        if (incomingStandardAccessList != null) {
          incomingStandardAccessList.getReferers().put(iface, msg);
        }
      }
      newIface.setIncomingFilter(incomingFilter);
    }
    String outgoingFilterName = iface.getOutgoingFilter();
    if (outgoingFilterName != null) {
      IpAccessList outgoingFilter = ipAccessLists.get(outgoingFilterName);
      if (outgoingFilter == null) {
        undefined(
            CiscoStructureType.IP_ACCESS_LIST,
            outgoingFilterName,
            CiscoStructureUsage.INTERFACE_OUTGOING_FILTER,
            iface.getOutgoingFilterLine());
      } else {
        String msg = "outgoing acl for interface: " + iface.getName();
        ExtendedAccessList outgoingExtendedAccessList =
            _extendedAccessLists.get(outgoingFilterName);
        if (outgoingExtendedAccessList != null) {
          outgoingExtendedAccessList.getReferers().put(iface, msg);
        }
        StandardAccessList outgoingStandardAccessList =
            _standardAccessLists.get(outgoingFilterName);
        if (outgoingStandardAccessList != null) {
          outgoingStandardAccessList.getReferers().put(iface, msg);
        }
      }
      newIface.setOutgoingFilter(outgoingFilter);
    }
    // Apply zone outgoing filter if necessary
    applyZoneFilter(iface, newIface, c);

    List<CiscoSourceNat> origSourceNats = iface.getSourceNats();
    if (origSourceNats != null) {
      // Process each of the CiscoSourceNats:
      //   1) Collect references to ACLs and NAT pools.
      //   2) For valid CiscoSourceNat rules, add them to the newIface source NATs list.
      newIface.setSourceNats(
          origSourceNats
              .stream()
              .map(nat -> processSourceNat(nat, iface, ipAccessLists))
              .filter(Objects::nonNull)
              .collect(ImmutableList.toImmutableList()));
    }
    String routingPolicyName = iface.getRoutingPolicy();
    if (routingPolicyName != null) {
      RouteMap routingPolicyRouteMap = _routeMaps.get(routingPolicyName);
      if (routingPolicyRouteMap == null) {
        undefined(
            CiscoStructureType.ROUTE_MAP,
            routingPolicyName,
            CiscoStructureUsage.INTERFACE_POLICY_ROUTING_MAP,
            iface.getRoutingPolicyLine());
      } else {
        routingPolicyRouteMap
            .getReferers()
            .put(iface, "routing policy for interface: " + iface.getName());
      }
      newIface.setRoutingPolicy(routingPolicyName);
    }
    return newIface;
  }

  private void applyZoneFilter(
      Interface iface, org.batfish.datamodel.Interface newIface, Configuration c) {
    String zoneName = iface.getSecurityZone();
    if (zoneName == null) {
      return;
    }
    SecurityZone securityZone = _securityZones.get(zoneName);
    if (securityZone == null) {
      return;
    }
    String zoneOutgoingAclName = computeZoneOutgoingAclName(zoneName);
    IpAccessList zoneOutgoingAcl = c.getIpAccessLists().get(zoneOutgoingAclName);
    if (zoneOutgoingAcl == null) {
      return;
    }
    String oldOutgoingFilterName = newIface.getOutgoingFilterName();
    if (oldOutgoingFilterName != null) {
      String combinedOutgoingAclName = computeCombinedOutgoingAclName(newIface.getName());
      IpAccessList combinedOutgoingAcl =
          IpAccessList.builder()
              .setOwner(c)
              .setName(combinedOutgoingAclName)
              .setLines(
                  ImmutableList.of(
                      IpAccessListLine.accepting()
                          .setMatchCondition(
                              new AndMatchExpr(
                                  ImmutableList.of(
                                      new PermittedByAcl(zoneOutgoingAclName),
                                      new PermittedByAcl(oldOutgoingFilterName)),
                                  String.format(
                                      "Permit if permitted by policy for zone '%s' and permitted by outgoing filter '%s'",
                                      zoneName, oldOutgoingFilterName)))
                          .build()))
              .build();
      newIface.setOutgoingFilter(combinedOutgoingAcl);
    } else {
      newIface.setOutgoingFilter(zoneOutgoingAcl);
    }
  }

  public static String computeCombinedOutgoingAclName(String interfaceName) {
    return String.format("~COMBINED_OUTGOING_ACL~%s~", interfaceName);
  }

  /**
   * For a given protocol, processes any redistribution policy that exists and adds any new policy
   * statements to {@code allOspfExportStatements}.
   */
  private void applyOspfRedistributionPolicy(
      OspfProcess proc,
      RoutingProtocol protocol,
      CiscoStructureUsage structureType,
      List<Statement> allOspfExportStatements) {
    OspfRedistributionPolicy policy = proc.getRedistributionPolicies().get(protocol);
    if (policy == null) {
      // There is no redistribution policy for this protocol.
      return;
    }

    If redistributionPolicy = convertOspfRedistributionPolicy(policy, proc, structureType);
    allOspfExportStatements.add(redistributionPolicy);
  }

  // For testing.
  If convertOspfRedistributionPolicy(
      OspfRedistributionPolicy policy, OspfProcess proc, CiscoStructureUsage structureType) {
    RoutingProtocol protocol = policy.getSourceProtocol();
    // All redistribution must match the specified protocol.
    Conjunction ospfExportConditions = new Conjunction();
    ospfExportConditions.getConjuncts().add(new MatchProtocol(protocol));

    // Do not redistribute the default route.
    ospfExportConditions.getConjuncts().add(NOT_DEFAULT_ROUTE);

    ImmutableList.Builder<Statement> ospfExportStatements = ImmutableList.builder();

    // Set the metric type and value.
    ospfExportStatements.add(new SetOspfMetricType(policy.getMetricType()));
    long metric =
        policy.getMetric() != null ? policy.getMetric() : proc.getDefaultMetric(_vendor, protocol);
    ospfExportStatements.add(new SetMetric(new LiteralLong(metric)));

    // If only classful routes should be redistributed, filter to classful routes.
    if (policy.getOnlyClassfulRoutes()) {
      ospfExportConditions.getConjuncts().add(RouteIsClassful.instance());
    }

    // If a route-map filter is present, honor it.
    String exportRouteMapName = policy.getRouteMap();
    if (exportRouteMapName != null) {
      RouteMap exportRouteMap = _routeMaps.get(exportRouteMapName);
      if (exportRouteMap == null) {
        undefined(
            CiscoStructureType.ROUTE_MAP,
            exportRouteMapName,
            structureType,
            policy.getRouteMapLine());
      } else {
        exportRouteMap.getReferers().put(proc, structureType.getDescription());
        ospfExportConditions.getConjuncts().add(new CallExpr(exportRouteMapName));
      }
    }

    ospfExportStatements.add(Statements.ExitAccept.toStaticStatement());

    // Construct the policy and add it before returning.
    return new If(
        "OSPF export routes for " + protocol.protocolName(),
        ospfExportConditions,
        ospfExportStatements.build(),
        ImmutableList.of());
  }

  private org.batfish.datamodel.OspfProcess toOspfProcess(
      OspfProcess proc, String vrfName, Configuration c, CiscoConfiguration oldConfig) {
    org.batfish.datamodel.OspfProcess newProcess = new org.batfish.datamodel.OspfProcess();
    org.batfish.datamodel.Vrf vrf = c.getVrfs().get(vrfName);

    if (proc.getMaxMetricRouterLsa()) {
      newProcess.setMaxMetricTransitLinks(OspfProcess.MAX_METRIC_ROUTER_LSA);
      if (proc.getMaxMetricIncludeStub()) {
        newProcess.setMaxMetricStubNetworks(OspfProcess.MAX_METRIC_ROUTER_LSA);
      }
      newProcess.setMaxMetricExternalNetworks(proc.getMaxMetricExternalLsa());
      newProcess.setMaxMetricSummaryNetworks(proc.getMaxMetricSummaryLsa());
    }

    newProcess.setProcessId(proc.getName());

    // establish areas and associated interfaces
    Map<Long, OspfArea> areas = newProcess.getAreas();
    Map<Long, ImmutableSortedSet.Builder<String>> areaInterfacesBuilders = new HashMap<>();
    // Sort networks with longer prefixes first, then lower start IPs and areas.
    SortedSet<OspfNetwork> networks =
        ImmutableSortedSet.copyOf(
            Comparator.<OspfNetwork>comparingInt(n -> n.getPrefix().getPrefixLength())
                .reversed()
                .thenComparing(n -> n.getPrefix().getStartIp())
                .thenComparingLong(OspfNetwork::getArea),
            proc.getNetworks());

    // Set RFC 1583 compatibility
    newProcess.setRfc1583Compatible(proc.getRfc1583Compatible());

    for (Entry<String, org.batfish.datamodel.Interface> e : vrf.getInterfaces().entrySet()) {
      String ifaceName = e.getKey();
      org.batfish.datamodel.Interface iface = e.getValue();
      InterfaceAddress interfaceAddress = iface.getAddress();
      if (interfaceAddress == null) {
        continue;
      }
      for (OspfNetwork network : networks) {
        Prefix networkPrefix = network.getPrefix();
        Ip networkAddress = networkPrefix.getStartIp();
        Ip maskedInterfaceAddress =
            interfaceAddress.getIp().getNetworkAddress(networkPrefix.getPrefixLength());
        if (maskedInterfaceAddress.equals(networkAddress)) {
          // we have a longest prefix match
          long areaNum = network.getArea();
          OspfArea newArea = areas.computeIfAbsent(areaNum, OspfArea::new);
          ImmutableSortedSet.Builder<String> newAreaInterfacesBuilder =
              areaInterfacesBuilders.computeIfAbsent(
                  areaNum, n -> ImmutableSortedSet.naturalOrder());
          newAreaInterfacesBuilder.add(ifaceName);
          iface.setOspfArea(newArea);
          iface.setOspfEnabled(true);
          boolean passive =
              proc.getPassiveInterfaceList().contains(iface.getName())
                  || (proc.getPassiveInterfaceDefault()
                      && !proc.getActiveInterfaceList().contains(iface.getName()));
          iface.setOspfPassive(passive);
          break;
        }
      }
      areaInterfacesBuilders.forEach(
          (areaNum, interfacesBuilder) ->
              areas.get(areaNum).setInterfaces(interfacesBuilder.build()));
    }

    // create summarization filters for inter-area routes
    for (Entry<Long, Map<Prefix, OspfAreaSummary>> e1 : proc.getSummaries().entrySet()) {
      long areaLong = e1.getKey();
      Map<Prefix, OspfAreaSummary> summaries = e1.getValue();
      OspfArea area = areas.get(areaLong);
      String summaryFilterName = "~OSPF_SUMMARY_FILTER:" + vrfName + ":" + areaLong + "~";
      RouteFilterList summaryFilter = new RouteFilterList(summaryFilterName);
      c.getRouteFilterLists().put(summaryFilterName, summaryFilter);
      if (area == null) {
        area = new OspfArea(areaLong);
        areas.put(areaLong, area);
      }
      area.setSummaryFilter(summaryFilterName);
      for (Entry<Prefix, OspfAreaSummary> e2 : summaries.entrySet()) {
        Prefix prefix = e2.getKey();
        OspfAreaSummary summary = e2.getValue();
        int prefixLength = prefix.getPrefixLength();
        int filterMinPrefixLength =
            summary.getAdvertised()
                ? Math.min(Prefix.MAX_PREFIX_LENGTH, prefixLength + 1)
                : prefixLength;
        summaryFilter.addLine(
            new RouteFilterLine(
                LineAction.REJECT,
                prefix,
                new SubRange(filterMinPrefixLength, Prefix.MAX_PREFIX_LENGTH)));
      }
      area.setSummaries(ImmutableSortedMap.copyOf(summaries));
      summaryFilter.addLine(
          new RouteFilterLine(
              LineAction.ACCEPT, Prefix.ZERO, new SubRange(0, Prefix.MAX_PREFIX_LENGTH)));
    }

    String ospfExportPolicyName = "~OSPF_EXPORT_POLICY:" + vrfName + "~";
    RoutingPolicy ospfExportPolicy = new RoutingPolicy(ospfExportPolicyName, c);
    c.getRoutingPolicies().put(ospfExportPolicyName, ospfExportPolicy);
    List<Statement> ospfExportStatements = ospfExportPolicy.getStatements();
    newProcess.setExportPolicy(ospfExportPolicyName);

    // policy map for default information
    if (proc.getDefaultInformationOriginate()) {
      If ospfExportDefault = new If();
      ospfExportStatements.add(ospfExportDefault);
      ospfExportDefault.setComment("OSPF export default route");
      Conjunction ospfExportDefaultConditions = new Conjunction();
      List<Statement> ospfExportDefaultStatements = ospfExportDefault.getTrueStatements();
      ospfExportDefaultConditions.getConjuncts().add(MATCH_DEFAULT_ROUTE);
      long metric = proc.getDefaultInformationMetric();
      ospfExportDefaultStatements.add(new SetMetric(new LiteralLong(metric)));
      OspfMetricType metricType = proc.getDefaultInformationMetricType();
      ospfExportDefaultStatements.add(new SetOspfMetricType(metricType));
      // add default export map with metric
      String defaultOriginateMapName = proc.getDefaultInformationOriginateMap();
      boolean useAggregateDefaultOnly;
      if (defaultOriginateMapName != null) {
        useAggregateDefaultOnly = true;
        RoutingPolicy ospfDefaultGenerationPolicy =
            c.getRoutingPolicies().get(defaultOriginateMapName);
        if (ospfDefaultGenerationPolicy == null) {
          undefined(
              CiscoStructureType.ROUTE_MAP,
              defaultOriginateMapName,
              CiscoStructureUsage.OSPF_DEFAULT_ORIGINATE_ROUTE_MAP,
              proc.getDefaultInformationOriginateMapLine());
        } else {
          RouteMap generationRouteMap = _routeMaps.get(defaultOriginateMapName);
          generationRouteMap.getReferers().put(proc, "ospf default-originate route-map");
          GeneratedRoute.Builder route = new GeneratedRoute.Builder();
          route.setNetwork(Prefix.ZERO);
          route.setAdmin(MAX_ADMINISTRATIVE_COST);
          route.setGenerationPolicy(defaultOriginateMapName);
          newProcess.getGeneratedRoutes().add(route.build());
        }
      } else if (proc.getDefaultInformationOriginateAlways()) {
        useAggregateDefaultOnly = true;
        // add generated aggregate with no precondition
        GeneratedRoute.Builder route = new GeneratedRoute.Builder();
        route.setNetwork(Prefix.ZERO);
        route.setAdmin(MAX_ADMINISTRATIVE_COST);
        newProcess.getGeneratedRoutes().add(route.build());
      } else {
        // do not generate an aggregate default route;
        // just redistribute any existing default route with the new metric
        useAggregateDefaultOnly = false;
      }
      if (useAggregateDefaultOnly) {
        ospfExportDefaultConditions
            .getConjuncts()
            .add(new MatchProtocol(RoutingProtocol.AGGREGATE));
      }
      ospfExportDefaultStatements.add(Statements.ExitAccept.toStaticStatement());
      ospfExportDefault.setGuard(ospfExportDefaultConditions);
    }

    // policy for redistributing connected routes
    applyOspfRedistributionPolicy(
        proc,
        RoutingProtocol.CONNECTED,
        CiscoStructureUsage.OSPF_REDISTRIBUTE_CONNECTED_MAP,
        ospfExportStatements);
    // ... for static routes
    applyOspfRedistributionPolicy(
        proc,
        RoutingProtocol.STATIC,
        CiscoStructureUsage.OSPF_REDISTRIBUTE_STATIC_MAP,
        ospfExportStatements);
    // ... for BGP routes
    applyOspfRedistributionPolicy(
        proc,
        RoutingProtocol.BGP,
        CiscoStructureUsage.OSPF_REDISTRIBUTE_BGP_MAP,
        ospfExportStatements);

    newProcess.setReferenceBandwidth(proc.getReferenceBandwidth());
    Ip routerId = proc.getRouterId();
    if (routerId == null) {
      Map<String, Interface> interfacesToCheck;
      Map<String, Interface> allInterfaces = oldConfig.getInterfaces();
      Map<String, Interface> loopbackInterfaces = new HashMap<>();
      for (Entry<String, Interface> e : allInterfaces.entrySet()) {
        String ifaceName = e.getKey();
        Interface iface = e.getValue();
        if (ifaceName.toLowerCase().startsWith("loopback")
            && iface.getActive()
            && iface.getAddress() != null) {
          loopbackInterfaces.put(ifaceName, iface);
        }
      }
      if (loopbackInterfaces.isEmpty()) {
        interfacesToCheck = allInterfaces;
      } else {
        interfacesToCheck = loopbackInterfaces;
      }
      Ip highestIp = Ip.ZERO;
      for (Interface iface : interfacesToCheck.values()) {
        if (!iface.getActive()) {
          continue;
        }
        for (InterfaceAddress address : iface.getAllAddresses()) {
          Ip ip = address.getIp();
          if (highestIp.asLong() < ip.asLong()) {
            highestIp = ip;
          }
        }
      }
      if (highestIp == Ip.ZERO) {
        _w.redFlag("No candidates for OSPF router-id");
        return null;
      }
      routerId = highestIp;
    }
    newProcess.setRouterId(routerId);
    return newProcess;
  }

  private org.batfish.datamodel.RipProcess toRipProcess(
      RipProcess proc, String vrfName, Configuration c, CiscoConfiguration oldConfig) {
    org.batfish.datamodel.RipProcess newProcess = new org.batfish.datamodel.RipProcess();
    org.batfish.datamodel.Vrf vrf = c.getVrfs().get(vrfName);

    // establish areas and associated interfaces
    SortedSet<Prefix> networks = proc.getNetworks();
    for (Entry<String, org.batfish.datamodel.Interface> e : vrf.getInterfaces().entrySet()) {
      String ifaceName = e.getKey();
      org.batfish.datamodel.Interface i = e.getValue();
      InterfaceAddress interfaceAddress = i.getAddress();
      if (interfaceAddress == null) {
        continue;
      }
      Prefix interfaceNetwork = interfaceAddress.getPrefix();
      if (networks.contains(interfaceNetwork)) {
        newProcess.getInterfaces().add(ifaceName);
        i.setRipEnabled(true);
        boolean passive =
            proc.getPassiveInterfaceList().contains(i.getName())
                || (proc.getPassiveInterfaceDefault()
                    && !proc.getActiveInterfaceList().contains(ifaceName));
        i.setOspfPassive(passive);
      }
    }

    String ripExportPolicyName = "~RIP_EXPORT_POLICY:" + vrfName + "~";
    RoutingPolicy ripExportPolicy = new RoutingPolicy(ripExportPolicyName, c);
    c.getRoutingPolicies().put(ripExportPolicyName, ripExportPolicy);
    List<Statement> ripExportStatements = ripExportPolicy.getStatements();
    newProcess.setExportPolicy(ripExportPolicyName);

    // policy map for default information
    if (proc.getDefaultInformationOriginate()) {
      If ripExportDefault = new If();
      ripExportStatements.add(ripExportDefault);
      ripExportDefault.setComment("RIP export default route");
      Conjunction ripExportDefaultConditions = new Conjunction();
      List<Statement> ripExportDefaultStatements = ripExportDefault.getTrueStatements();
      ripExportDefaultConditions.getConjuncts().add(MATCH_DEFAULT_ROUTE);
      long metric = proc.getDefaultInformationMetric();
      ripExportDefaultStatements.add(new SetMetric(new LiteralLong(metric)));
      // add default export map with metric
      String defaultOriginateMapName = proc.getDefaultInformationOriginateMap();
      if (defaultOriginateMapName != null) {
        RoutingPolicy ripDefaultGenerationPolicy =
            c.getRoutingPolicies().get(defaultOriginateMapName);
        if (ripDefaultGenerationPolicy == null) {
          undefined(
              CiscoStructureType.ROUTE_MAP,
              defaultOriginateMapName,
              CiscoStructureUsage.RIP_DEFAULT_ORIGINATE_ROUTE_MAP,
              proc.getDefaultInformationOriginateMapLine());
        } else {
          RouteMap generationRouteMap = _routeMaps.get(defaultOriginateMapName);
          generationRouteMap.getReferers().put(proc, "rip default-originate route-map");
          GeneratedRoute.Builder route = new GeneratedRoute.Builder();
          route.setNetwork(Prefix.ZERO);
          route.setAdmin(MAX_ADMINISTRATIVE_COST);
          route.setGenerationPolicy(defaultOriginateMapName);
          newProcess.getGeneratedRoutes().add(route.build());
        }
      } else {
        // add generated aggregate with no precondition
        GeneratedRoute.Builder route = new GeneratedRoute.Builder();
        route.setNetwork(Prefix.ZERO);
        route.setAdmin(MAX_ADMINISTRATIVE_COST);
        newProcess.getGeneratedRoutes().add(route.build());
      }
      ripExportDefaultConditions.getConjuncts().add(new MatchProtocol(RoutingProtocol.AGGREGATE));
      ripExportDefaultStatements.add(Statements.ExitAccept.toStaticStatement());
      ripExportDefault.setGuard(ripExportDefaultConditions);
    }

    // policy for redistributing connected routes
    RipRedistributionPolicy rcp = proc.getRedistributionPolicies().get(RoutingProtocol.CONNECTED);
    if (rcp != null) {
      If ripExportConnected = new If();
      ripExportConnected.setComment("RIP export connected routes");
      Conjunction ripExportConnectedConditions = new Conjunction();
      ripExportConnectedConditions.getConjuncts().add(new MatchProtocol(RoutingProtocol.CONNECTED));
      List<Statement> ripExportConnectedStatements = ripExportConnected.getTrueStatements();

      Long metric = rcp.getMetric();
      boolean explicitMetric = metric != null;
      if (!explicitMetric) {
        metric = RipRedistributionPolicy.DEFAULT_REDISTRIBUTE_CONNECTED_METRIC;
      }
      ripExportStatements.add(new SetMetric(new LiteralLong(metric)));
      ripExportStatements.add(ripExportConnected);
      // add default export map with metric
      String exportConnectedRouteMapName = rcp.getRouteMap();
      if (exportConnectedRouteMapName != null) {
        RouteMap exportConnectedRouteMap = _routeMaps.get(exportConnectedRouteMapName);
        if (exportConnectedRouteMap == null) {
          undefined(
              CiscoStructureType.ROUTE_MAP,
              exportConnectedRouteMapName,
              CiscoStructureUsage.RIP_REDISTRIBUTE_CONNECTED_MAP,
              rcp.getRouteMapLine());
        } else {
          exportConnectedRouteMap.getReferers().put(proc, "rip redistribute connected route-map");
          ripExportConnectedConditions
              .getConjuncts()
              .add(new CallExpr(exportConnectedRouteMapName));
        }
      }
      ripExportConnectedStatements.add(Statements.ExitAccept.toStaticStatement());
      ripExportConnected.setGuard(ripExportConnectedConditions);
    }

    // policy map for redistributing static routes
    RipRedistributionPolicy rsp = proc.getRedistributionPolicies().get(RoutingProtocol.STATIC);
    if (rsp != null) {
      If ripExportStatic = new If();
      ripExportStatic.setComment("RIP export static routes");
      Conjunction ripExportStaticConditions = new Conjunction();
      ripExportStaticConditions.getConjuncts().add(new MatchProtocol(RoutingProtocol.STATIC));
      List<Statement> ripExportStaticStatements = ripExportStatic.getTrueStatements();
      ripExportStaticConditions.getConjuncts().add(NOT_DEFAULT_ROUTE);

      Long metric = rsp.getMetric();
      boolean explicitMetric = metric != null;
      if (!explicitMetric) {
        metric = RipRedistributionPolicy.DEFAULT_REDISTRIBUTE_STATIC_METRIC;
      }
      ripExportStatements.add(new SetMetric(new LiteralLong(metric)));
      ripExportStatements.add(ripExportStatic);
      // add export map with metric
      String exportStaticRouteMapName = rsp.getRouteMap();
      if (exportStaticRouteMapName != null) {
        RouteMap exportStaticRouteMap = _routeMaps.get(exportStaticRouteMapName);
        if (exportStaticRouteMap == null) {
          undefined(
              CiscoStructureType.ROUTE_MAP,
              exportStaticRouteMapName,
              CiscoStructureUsage.RIP_REDISTRIBUTE_STATIC_MAP,
              rsp.getRouteMapLine());
        } else {
          exportStaticRouteMap.getReferers().put(proc, "rip redistribute static route-map");
          ripExportStaticConditions.getConjuncts().add(new CallExpr(exportStaticRouteMapName));
        }
      }
      ripExportStaticStatements.add(Statements.ExitAccept.toStaticStatement());
      ripExportStatic.setGuard(ripExportStaticConditions);
    }

    // policy map for redistributing bgp routes
    RipRedistributionPolicy rbp = proc.getRedistributionPolicies().get(RoutingProtocol.BGP);
    if (rbp != null) {
      If ripExportBgp = new If();
      ripExportBgp.setComment("RIP export bgp routes");
      Conjunction ripExportBgpConditions = new Conjunction();
      ripExportBgpConditions.getConjuncts().add(new MatchProtocol(RoutingProtocol.BGP));
      List<Statement> ripExportBgpStatements = ripExportBgp.getTrueStatements();
      ripExportBgpConditions.getConjuncts().add(NOT_DEFAULT_ROUTE);

      Long metric = rbp.getMetric();
      boolean explicitMetric = metric != null;
      if (!explicitMetric) {
        metric = RipRedistributionPolicy.DEFAULT_REDISTRIBUTE_BGP_METRIC;
      }
      ripExportStatements.add(new SetMetric(new LiteralLong(metric)));
      ripExportStatements.add(ripExportBgp);
      // add export map with metric
      String exportBgpRouteMapName = rbp.getRouteMap();
      if (exportBgpRouteMapName != null) {
        RouteMap exportBgpRouteMap = _routeMaps.get(exportBgpRouteMapName);
        if (exportBgpRouteMap == null) {
          undefined(
              CiscoStructureType.ROUTE_MAP,
              exportBgpRouteMapName,
              CiscoStructureUsage.RIP_REDISTRIBUTE_BGP_MAP,
              rbp.getRouteMapLine());
        } else {
          exportBgpRouteMap.getReferers().put(proc, "rip redistribute bgp route-map");
          ripExportBgpConditions.getConjuncts().add(new CallExpr(exportBgpRouteMapName));
        }
      }
      ripExportBgpStatements.add(Statements.ExitAccept.toStaticStatement());
      ripExportBgp.setGuard(ripExportBgpConditions);
    }
    return newProcess;
  }

  private RoutingPolicy toRoutingPolicy(final Configuration c, RouteMap map) {
    boolean hasContinue =
        map.getClauses().values().stream().anyMatch(clause -> clause.getContinueLine() != null);
    if (hasContinue) {
      return toRoutingPolicies(c, map);
    }
    RoutingPolicy output = new RoutingPolicy(map.getName(), c);
    List<Statement> statements = output.getStatements();
    Map<Integer, If> clauses = new HashMap<>();
    // descend map so continue targets are available
    If followingClause = null;
    for (Entry<Integer, RouteMapClause> e : map.getClauses().descendingMap().entrySet()) {
      int clauseNumber = e.getKey();
      RouteMapClause rmClause = e.getValue();
      String clausePolicyName = getRouteMapClausePolicyName(map, clauseNumber);
      Conjunction conj = new Conjunction();
      // match ipv4s must be disjoined with match ipv6
      Disjunction matchIpOrPrefix = new Disjunction();
      for (RouteMapMatchLine rmMatch : rmClause.getMatchList()) {
        BooleanExpr matchExpr = rmMatch.toBooleanExpr(c, this, _w);
        if (rmMatch instanceof RouteMapMatchIpAccessListLine
            || rmMatch instanceof RouteMapMatchIpPrefixListLine
            || rmMatch instanceof RouteMapMatchIpv6AccessListLine
            || rmMatch instanceof RouteMapMatchIpv6PrefixListLine) {
          matchIpOrPrefix.getDisjuncts().add(matchExpr);
        } else {
          conj.getConjuncts().add(matchExpr);
        }
      }
      if (!matchIpOrPrefix.getDisjuncts().isEmpty()) {
        conj.getConjuncts().add(matchIpOrPrefix);
      }
      If ifExpr = new If();
      clauses.put(clauseNumber, ifExpr);
      ifExpr.setComment(clausePolicyName);
      ifExpr.setGuard(conj);
      List<Statement> matchStatements = ifExpr.getTrueStatements();
      for (RouteMapSetLine rmSet : rmClause.getSetList()) {
        rmSet.applyTo(matchStatements, this, c, _w);
      }
      switch (rmClause.getAction()) {
        case ACCEPT:
          matchStatements.add(Statements.ReturnTrue.toStaticStatement());
          break;

        case REJECT:
          matchStatements.add(Statements.ReturnFalse.toStaticStatement());
          break;

        default:
          throw new BatfishException("Invalid action");
      }
      if (followingClause != null) {
        ifExpr.getFalseStatements().add(followingClause);
      } else {
        ifExpr.getFalseStatements().add(Statements.ReturnLocalDefaultAction.toStaticStatement());
      }
      followingClause = ifExpr;
    }
    statements.add(followingClause);
    return output;
  }

  private RoutingPolicy toRoutingPolicies(Configuration c, RouteMap map) {
    RoutingPolicy output = new RoutingPolicy(map.getName(), c);
    List<Statement> statements = output.getStatements();
    Map<Integer, RoutingPolicy> clauses = new HashMap<>();
    // descend map so continue targets are available
    RoutingPolicy followingClause = null;
    Integer followingClauseNumber = null;
    for (Entry<Integer, RouteMapClause> e : map.getClauses().descendingMap().entrySet()) {
      int clauseNumber = e.getKey();
      RouteMapClause rmClause = e.getValue();
      String clausePolicyName = getRouteMapClausePolicyName(map, clauseNumber);
      Conjunction conj = new Conjunction();
      // match ipv4s must be disjoined with match ipv6
      Disjunction matchIpOrPrefix = new Disjunction();
      for (RouteMapMatchLine rmMatch : rmClause.getMatchList()) {
        BooleanExpr matchExpr = rmMatch.toBooleanExpr(c, this, _w);
        if (rmMatch instanceof RouteMapMatchIpAccessListLine
            || rmMatch instanceof RouteMapMatchIpPrefixListLine
            || rmMatch instanceof RouteMapMatchIpv6AccessListLine
            || rmMatch instanceof RouteMapMatchIpv6PrefixListLine) {
          matchIpOrPrefix.getDisjuncts().add(matchExpr);
        } else {
          conj.getConjuncts().add(matchExpr);
        }
      }
      if (!matchIpOrPrefix.getDisjuncts().isEmpty()) {
        conj.getConjuncts().add(matchIpOrPrefix);
      }
      RoutingPolicy clausePolicy = new RoutingPolicy(clausePolicyName, c);
      c.getRoutingPolicies().put(clausePolicyName, clausePolicy);
      If ifStatement = new If();
      clausePolicy.getStatements().add(ifStatement);
      clauses.put(clauseNumber, clausePolicy);
      ifStatement.setComment(clausePolicyName);
      ifStatement.setGuard(conj);
      List<Statement> onMatchStatements = ifStatement.getTrueStatements();
      for (RouteMapSetLine rmSet : rmClause.getSetList()) {
        rmSet.applyTo(onMatchStatements, this, c, _w);
      }
      RouteMapContinue continueStatement = rmClause.getContinueLine();
      Integer continueTarget = null;
      RoutingPolicy continueTargetPolicy = null;
      if (continueStatement != null) {
        continueTarget = continueStatement.getTarget();
        if (continueTarget == null) {
          continueTarget = followingClauseNumber;
        }
        if (continueTarget != null) {
          if (continueTarget <= clauseNumber) {
            throw new BatfishException("Can only continue to later clause");
          }
          continueTargetPolicy = clauses.get(continueTarget);
          if (continueTargetPolicy == null) {
            String name = "clause: '" + continueTarget + "' in route-map: '" + map.getName() + "'";
            undefined(
                CiscoStructureType.ROUTE_MAP_CLAUSE,
                name,
                CiscoStructureUsage.ROUTE_MAP_CONTINUE,
                continueStatement.getStatementLine());
            continueStatement = null;
          }
        } else {
          continueStatement = null;
        }
      }
      switch (rmClause.getAction()) {
        case ACCEPT:
          if (continueStatement == null) {
            onMatchStatements.add(Statements.ExitAccept.toStaticStatement());
          } else {
            onMatchStatements.add(Statements.SetDefaultActionAccept.toStaticStatement());
            onMatchStatements.add(new CallStatement(continueTargetPolicy.getName()));
          }
          break;

        case REJECT:
          onMatchStatements.add(Statements.ExitReject.toStaticStatement());
          break;

        default:
          throw new BatfishException("Invalid action");
      }
      if (followingClause != null) {
        ifStatement.getFalseStatements().add(new CallStatement(followingClause.getName()));
      } else {
        ifStatement
            .getFalseStatements()
            .add(Statements.ReturnLocalDefaultAction.toStaticStatement());
      }
      followingClause = clausePolicy;
      followingClauseNumber = clauseNumber;
    }
    statements.add(new CallStatement(followingClause.getName()));
    return output;
  }

  private RoutingPolicy toRoutingPolicy(Configuration c, RoutePolicy routePolicy) {
    String name = routePolicy.getName();
    RoutingPolicy rp = new RoutingPolicy(name, c);
    List<Statement> statements = rp.getStatements();
    for (RoutePolicyStatement routePolicyStatement : routePolicy.getStatements()) {
      routePolicyStatement.applyTo(statements, this, c, _w);
    }
    If nonBoolean =
        new If(
            BooleanExprs.CALL_STATEMENT_CONTEXT,
            Collections.singletonList(Statements.Return.toStaticStatement()),
            Collections.singletonList(Statements.DefaultAction.toStaticStatement()));
    @SuppressWarnings("unused") // TODO(https://github.com/batfish/batfish/issues/1306)
    If endPolicy =
        new If(
            BooleanExprs.CALL_EXPR_CONTEXT,
            Collections.singletonList(Statements.ReturnLocalDefaultAction.toStaticStatement()),
            Collections.singletonList(nonBoolean));
    return rp;
  }

  @Override
  public String toString() {
    if (_hostname != null) {
      return getClass().getSimpleName() + "<" + _hostname + ">";
    } else {
      return super.toString();
    }
  }

  @Override
  public Configuration toVendorIndependentConfiguration() {
    final Configuration c = new Configuration(_hostname, _vendor);
    c.getVendorFamily().setCisco(_cf);
    c.setDefaultInboundAction(LineAction.ACCEPT);
    c.setDefaultCrossZoneAction(LineAction.ACCEPT);
    c.setDnsServers(_dnsServers);
    c.setDnsSourceInterface(_dnsSourceInterface);
    c.setDomainName(_domainName);
    c.setNormalVlanRange(new SubRange(VLAN_NORMAL_MIN_CISCO, VLAN_NORMAL_MAX_CISCO));
    c.setTacacsServers(_tacacsServers);
    c.setTacacsSourceInterface(_tacacsSourceInterface);
    c.setNtpSourceInterface(_ntpSourceInterface);
    if (_cf.getNtp() != null) {
      c.setNtpServers(new TreeSet<>(_cf.getNtp().getServers().keySet()));
    }
    if (_cf.getLogging() != null) {
      c.setLoggingSourceInterface(_cf.getLogging().getSourceInterface());
      c.setLoggingServers(new TreeSet<>(_cf.getLogging().getHosts().keySet()));
    }
    c.setSnmpSourceInterface(_snmpSourceInterface);

    processLines();
    processFailoverSettings();

    // remove line login authentication lists if they don't exist
    for (Line line : _cf.getLines().values()) {
      String list = line.getLoginAuthentication();
      boolean found = false;
      Aaa aaa = _cf.getAaa();
      if (aaa != null) {
        AaaAuthentication authentication = aaa.getAuthentication();
        if (authentication != null) {
          AaaAuthenticationLogin login = authentication.getLogin();
          if (login != null && login.getLists().containsKey(list)) {
            found = true;
          }
        }
      }
      if (!found) {
        line.setLoginAuthentication(null);
      }
    }

    // initialize vrfs
    for (String vrfName : _vrfs.keySet()) {
      c.getVrfs().put(vrfName, new org.batfish.datamodel.Vrf(vrfName));
    }

    // snmp server
    if (_snmpServer != null) {
      String snmpServerVrf = _snmpServer.getVrf();
      c.getVrfs().get(snmpServerVrf).setSnmpServer(_snmpServer);
    }

    // convert as path access lists to vendor independent format
    for (IpAsPathAccessList pathList : _asPathAccessLists.values()) {
      AsPathAccessList apList = CiscoConversions.toAsPathAccessList(pathList);
      c.getAsPathAccessLists().put(apList.getName(), apList);
    }

    // convert as-path-sets to vendor independent format
    for (AsPathSet asPathSet : _asPathSets.values()) {
      AsPathAccessList apList = CiscoConversions.toAsPathAccessList(asPathSet);
      c.getAsPathAccessLists().put(apList.getName(), apList);
    }

    // convert standard/expanded community lists to community lists
    for (StandardCommunityList scList : _standardCommunityLists.values()) {
      ExpandedCommunityList ecList = scList.toExpandedCommunityList();
      CommunityList cList = CiscoConversions.toCommunityList(ecList);
      c.getCommunityLists().put(cList.getName(), cList);
    }
    for (ExpandedCommunityList ecList : _expandedCommunityLists.values()) {
      CommunityList cList = CiscoConversions.toCommunityList(ecList);
      c.getCommunityLists().put(cList.getName(), cList);
    }

    // convert prefix lists to route filter lists
    for (PrefixList prefixList : _prefixLists.values()) {
      RouteFilterList newRouteFilterList = CiscoConversions.toRouteFilterList(prefixList);
      c.getRouteFilterLists().put(newRouteFilterList.getName(), newRouteFilterList);
    }

    // convert ipv6 prefix lists to route6 filter lists
    for (Prefix6List prefixList : _prefix6Lists.values()) {
      Route6FilterList newRouteFilterList = CiscoConversions.toRoute6FilterList(prefixList);
      c.getRoute6FilterLists().put(newRouteFilterList.getName(), newRouteFilterList);
    }

    // convert standard/extended access lists to access lists or route filter
    // lists
    List<ExtendedAccessList> allACLs = new ArrayList<>();
    for (StandardAccessList saList : _standardAccessLists.values()) {
      ExtendedAccessList eaList = saList.toExtendedAccessList();
      allACLs.add(eaList);
    }
    allACLs.addAll(_extendedAccessLists.values());
    for (ExtendedAccessList eaList : allACLs) {
      if (usedForRouting(eaList)) {
        String msg = "used for routing";
        StandardAccessList parent = eaList.getParent();
        if (parent != null) {
          parent.getReferers().put(this, msg);
        } else {
          eaList.getReferers().put(this, msg);
        }
        RouteFilterList rfList = CiscoConversions.toRouteFilterList(eaList);
        c.getRouteFilterLists().put(rfList.getName(), rfList);
      }
      IpAccessList ipaList = CiscoConversions.toIpAccessList(eaList, this._objectGroups);
      c.getIpAccessLists().put(ipaList.getName(), ipaList);
    }

    // convert each NetworkObjectGroup to IpSpace
    _networkObjectGroups.forEach(
        (name, networkObjectGroup) ->
            c.getIpSpaces().put(name, CiscoConversions.toIpSpace(networkObjectGroup)));

    // convert each ProtocolObjectGroup to IpAccessList
    _protocolObjectGroups.forEach(
        (name, protocolObjectGroup) ->
            c.getIpAccessLists()
                .put(computeProtocolObjectGroupAclName(name), toIpAccessList(protocolObjectGroup)));

    // convert each ServiceObjectGroup to IpAccessList
    _serviceObjectGroups.forEach(
        (name, serviceObjectGroup) ->
            c.getIpAccessLists()
                .put(
                    computeServiceObjectGroupAclName(name),
                    CiscoConversions.toIpAccessList(serviceObjectGroup)));

    // convert standard/extended ipv6 access lists to ipv6 access lists or
    // route6 filter
    // lists
    List<ExtendedIpv6AccessList> allIpv6ACLs = new ArrayList<>();
    for (StandardIpv6AccessList saList : _standardIpv6AccessLists.values()) {
      ExtendedIpv6AccessList eaList = saList.toExtendedIpv6AccessList();
      allIpv6ACLs.add(eaList);
    }
    allIpv6ACLs.addAll(_extendedIpv6AccessLists.values());
    for (ExtendedIpv6AccessList eaList : allIpv6ACLs) {
      if (usedForRouting(eaList)) {
        String msg = "used for routing";
        StandardIpv6AccessList parent = eaList.getParent();
        if (parent != null) {
          parent.getReferers().put(this, msg);
        } else {
          eaList.getReferers().put(this, msg);
        }
        Route6FilterList rfList = CiscoConversions.toRoute6FilterList(eaList);
        c.getRoute6FilterLists().put(rfList.getName(), rfList);
      }
      Ip6AccessList ipaList = CiscoConversions.toIp6AccessList(eaList);
      c.getIp6AccessLists().put(ipaList.getName(), ipaList);
    }

    // convert route maps to policy maps
    Set<RouteMap> routingRouteMaps = getRoutingRouteMaps();
    for (RouteMap map : _routeMaps.values()) {
      convertForPurpose(routingRouteMaps, map);
      // convert route maps to RoutingPolicy objects
      RoutingPolicy newPolicy = toRoutingPolicy(c, map);
      c.getRoutingPolicies().put(newPolicy.getName(), newPolicy);
    }

    // convert RoutePolicy to RoutingPolicy
    for (RoutePolicy routePolicy : _routePolicies.values()) {
      RoutingPolicy routingPolicy = toRoutingPolicy(c, routePolicy);
      c.getRoutingPolicies().put(routingPolicy.getName(), routingPolicy);
    }

    createInspectClassMapAcls(c);

    // create inspect policy-map ACLs
    createInspectPolicyMapAcls(c);

    // create zones
    _securityZones.forEach(
        (name, securityZone) -> {
          c.getZones().put(name, new Zone(name));
        });

    // populate zone interfaces
    _interfaces.forEach(
        (ifaceName, iface) -> {
          String zoneName = iface.getSecurityZone();
          if (zoneName == null) {
            return;
          }
          Zone zone = c.getZones().get(zoneName);
          if (zone == null) {
            return;
          }
          zone.setInterfaces(
              ImmutableSet.<String>builder().addAll(zone.getInterfaces()).add(ifaceName).build());
        });

    // create zone policies
    createZoneAcls(c);

    // convert interfaces
    _interfaces.forEach(
        (ifaceName, iface) -> {
          org.batfish.datamodel.Interface newInterface =
              toInterface(iface, c.getIpAccessLists(), c);
          String vrfName = iface.getVrf();
          if (vrfName == null) {
            throw new BatfishException("Missing vrf name for iface: '" + iface.getName() + "'");
          }
          c.getInterfaces().put(ifaceName, newInterface);
          c.getVrfs().get(vrfName).getInterfaces().put(ifaceName, newInterface);
        });

    // apply vrrp settings to interfaces
    applyVrrp(c);

    // get IKE proposals
    for (Entry<String, IsakmpPolicy> e : _isakmpPolicies.entrySet()) {
      c.getIkeProposals().put(e.getKey(), e.getValue().getProposal());
    }

    addIkePoliciesAndGateways(c);

    // ipsec proposals
    for (Entry<String, IpsecTransformSet> e : _ipsecTransformSets.entrySet()) {
      c.getIpsecProposals().put(e.getKey(), e.getValue().getProposal());
    }

    // ipsec policies
    for (Entry<String, IpsecProfile> e : _ipsecProfiles.entrySet()) {
      String name = e.getKey();
      IpsecProfile profile = e.getValue();

      IpsecPolicy policy = new IpsecPolicy(name);
      policy.setPfsKeyGroup(profile.getPfsGroup());
      String transformSetName = profile.getTransformSet();
      if (c.getIpsecProposals().containsKey(transformSetName)) {
        policy.getProposals().put(transformSetName, c.getIpsecProposals().get(transformSetName));
      }
      c.getIpsecPolicies().put(name, policy);
    }

    // ipsec vpns
    for (Entry<String, Interface> e : _interfaces.entrySet()) {
      String name = e.getKey();
      Interface iface = e.getValue();
      Tunnel tunnel = iface.getTunnel();
      if (tunnel != null && tunnel.getMode() == TunnelMode.IPSEC) {
        IpsecVpn ipsecVpn = new IpsecVpn(name, c);
        ipsecVpn.setBindInterface(c.getInterfaces().get(name));
        ipsecVpn.setIpsecPolicy(c.getIpsecPolicies().get(tunnel.getIpsecProfileName()));
        Ip source = tunnel.getSource();
        Ip destination = tunnel.getDestination();
        if (source == null || destination == null) {
          _w.redFlag("Can't match IkeGateway: tunnel source or destination is not set for " + name);
        } else {
          for (IkeGateway ikeGateway : c.getIkeGateways().values()) {
            if (source.equals(ikeGateway.getLocalIp())
                && destination.equals(ikeGateway.getAddress())) {
              ipsecVpn.setIkeGateway(ikeGateway);
            }
          }
          if (ipsecVpn.getIkeGateway() == null) {
            _w.redFlag("Can't find matching IkeGateway for " + name);
          }
        }
        c.getIpsecVpns().put(ipsecVpn.getName(), ipsecVpn);
      }
    }

    // convert routing processes
    _vrfs.forEach(
        (vrfName, vrf) -> {
          org.batfish.datamodel.Vrf newVrf = c.getVrfs().get(vrfName);

          // description
          newVrf.setDescription(vrf.getDescription());

          // add snmp trap servers to main list
          if (newVrf.getSnmpServer() != null) {
            c.getSnmpTrapServers().addAll(newVrf.getSnmpServer().getHosts().keySet());
          }

          // convert static routes
          for (StaticRoute staticRoute : vrf.getStaticRoutes()) {
            newVrf.getStaticRoutes().add(CiscoConversions.toStaticRoute(c, staticRoute));
          }

          // convert rip process
          RipProcess ripProcess = vrf.getRipProcess();
          if (ripProcess != null) {
            org.batfish.datamodel.RipProcess newRipProcess =
                toRipProcess(ripProcess, vrfName, c, this);
            newVrf.setRipProcess(newRipProcess);
          }

          // convert ospf process
          OspfProcess ospfProcess = vrf.getOspfProcess();
          if (ospfProcess != null) {
            org.batfish.datamodel.OspfProcess newOspfProcess =
                toOspfProcess(ospfProcess, vrfName, c, this);
            newVrf.setOspfProcess(newOspfProcess);
          }

          // convert isis process
          IsisProcess isisProcess = vrf.getIsisProcess();
          if (isisProcess != null) {
            org.batfish.datamodel.IsisProcess newIsisProcess =
                CiscoConversions.toIsisProcess(isisProcess, c, this);
            newVrf.setIsisProcess(newIsisProcess);
          }

          // convert bgp process (non-NX-OS)
          BgpProcess bgpProcess = vrf.getBgpProcess();
          if (bgpProcess != null) {
            org.batfish.datamodel.BgpProcess newBgpProcess = toBgpProcess(c, bgpProcess, vrfName);
            newVrf.setBgpProcess(newBgpProcess);
          }

          // convert NX-OS BGP configuration
          CiscoNxBgpVrfConfiguration nxBgp = vrf.getBgpNxConfig();
          if (nxBgp != null) {
            org.batfish.datamodel.BgpProcess newBgpProcess =
                toNxBgpProcess(c, getNxBgpGlobalConfiguration(), nxBgp, vrfName);
            newVrf.setBgpProcess(newBgpProcess);
          }
        });

    // warn about references to undefined peer groups
    for (Entry<String, Integer> e : _undefinedPeerGroups.entrySet()) {
      undefined(
          CiscoStructureType.BGP_PEER_GROUP,
          e.getKey(),
          CiscoStructureUsage.BGP_NEIGHBOR_STATEMENT,
          e.getValue());
    }

    // mark references to IPv4/6 ACLs that may not appear in data model
    markIpOrMacAcls(CiscoStructureUsage.CLASS_MAP_ACCESS_GROUP);
    markIpv4Acls(CiscoStructureUsage.CONTROL_PLANE_ACCESS_GROUP);
    markAcls(CiscoStructureUsage.COPS_LISTENER_ACCESS_LIST);
    markAcls(CiscoStructureUsage.CRYPTO_MAP_IPSEC_ISAKMP_ACL);
    markAcls(CiscoStructureUsage.INSPECT_CLASS_MAP_MATCH_ACCESS_GROUP);
    markAcls(CiscoStructureUsage.INTERFACE_IGMP_ACCESS_GROUP_ACL);
    markIpv4Acls(CiscoStructureUsage.INTERFACE_IGMP_STATIC_GROUP_ACL);
    markAcls(CiscoStructureUsage.INTERFACE_IP_INBAND_ACCESS_GROUP);
    markIpv4Acls(CiscoStructureUsage.INTERFACE_IP_VERIFY_ACCESS_LIST);
    markIpv4Acls(CiscoStructureUsage.INTERFACE_PIM_NEIGHBOR_FILTER);
    markIpv4Acls(CiscoStructureUsage.IP_NAT_DESTINATION_ACCESS_LIST);
    markIpv4Acls(CiscoStructureUsage.IP_NAT_SOURCE_ACCESS_LIST);
    markAcls(CiscoStructureUsage.LINE_ACCESS_CLASS_LIST);
    markIpv6Acls(CiscoStructureUsage.LINE_ACCESS_CLASS_LIST6);
    markIpv4Acls(CiscoStructureUsage.MANAGEMENT_SSH_ACCESS_GROUP);
    markIpv4Acls(CiscoStructureUsage.MANAGEMENT_TELNET_ACCESS_GROUP);
    markIpv4Acls(CiscoStructureUsage.MSDP_PEER_SA_LIST);
    markIpv4Acls(CiscoStructureUsage.NTP_ACCESS_GROUP);
    markIpv4Acls(CiscoStructureUsage.PIM_ACCEPT_REGISTER_ACL);
    markIpv4Acls(CiscoStructureUsage.PIM_ACCEPT_RP_ACL);
    markIpv4Acls(CiscoStructureUsage.PIM_RP_ADDRESS_ACL);
    markIpv4Acls(CiscoStructureUsage.PIM_RP_ANNOUNCE_FILTER);
    markIpv4Acls(CiscoStructureUsage.PIM_RP_CANDIDATE_ACL);
    markIpv4Acls(CiscoStructureUsage.PIM_SEND_RP_ANNOUNCE_ACL);
    markIpv4Acls(CiscoStructureUsage.PIM_SPT_THRESHOLD_ACL);
    markAcls(CiscoStructureUsage.RIP_DISTRIBUTE_LIST);
    markAcls(CiscoStructureUsage.ROUTER_ISIS_DISTRIBUTE_LIST_ACL);
    markAcls(CiscoStructureUsage.SNMP_SERVER_FILE_TRANSFER_ACL);
    markAcls(CiscoStructureUsage.SNMP_SERVER_TFTP_SERVER_LIST);
    markAcls(CiscoStructureUsage.SNMP_SERVER_COMMUNITY_ACL);
    markIpv4Acls(CiscoStructureUsage.SNMP_SERVER_COMMUNITY_ACL4);
    markIpv6Acls(CiscoStructureUsage.SNMP_SERVER_COMMUNITY_ACL6);
    markAcls(CiscoStructureUsage.SSH_ACL);
    markIpv4Acls(CiscoStructureUsage.SSH_IPV4_ACL);
    markIpv6Acls(CiscoStructureUsage.SSH_IPV6_ACL);
    markAcls(CiscoStructureUsage.WCCP_GROUP_LIST);
    markAcls(CiscoStructureUsage.WCCP_REDIRECT_LIST);
    markAcls(CiscoStructureUsage.WCCP_SERVICE_LIST);

    // mark references to mac-ACLs that may not appear in data model
    // TODO: fill in

<<<<<<< HEAD
    markInterfaces(CiscoStructureUsage.INTERFACE_CHANNEL_GROUP);

    markPrefixLists(CiscoStructureUsage.ROUTE_MAP_MATCH_IP_PREFIX_LIST);
    markPrefix6Lists(CiscoStructureUsage.ROUTE_MAP_MATCH_IPV6_PREFIX_LIST);
=======
    markConcreteStructure(
        CiscoStructureType.PREFIX_LIST,
        CiscoStructureUsage.BGP_INBOUND_PREFIX_LIST,
        CiscoStructureUsage.BGP_OUTBOUND_PREFIX_LIST,
        CiscoStructureUsage.ROUTE_MAP_MATCH_IP_PREFIX_LIST);
    markConcreteStructure(
        CiscoStructureType.PREFIX6_LIST,
        CiscoStructureUsage.BGP_INBOUND_PREFIX6_LIST,
        CiscoStructureUsage.BGP_OUTBOUND_PREFIX6_LIST,
        CiscoStructureUsage.ROUTE_MAP_MATCH_IPV6_PREFIX_LIST);
>>>>>>> 459ab6e2

    markPrefixSets(CiscoStructureUsage.ROUTE_POLICY_PREFIX_SET);

    // mark references to route-maps
    markConcreteStructure(
        CiscoStructureType.ROUTE_MAP,
        CiscoStructureUsage.BGP_DEFAULT_ORIGINATE_ROUTE_MAP,
        CiscoStructureUsage.BGP_INBOUND_ROUTE_MAP,
        CiscoStructureUsage.BGP_INBOUND_ROUTE6_MAP,
        CiscoStructureUsage.BGP_NEIGHBOR_REMOTE_AS_ROUTE_MAP,
        CiscoStructureUsage.BGP_NETWORK_ORIGINATION_ROUTE_MAP,
        CiscoStructureUsage.BGP_NETWORK6_ORIGINATION_ROUTE_MAP,
        CiscoStructureUsage.BGP_OUTBOUND_ROUTE_MAP,
        CiscoStructureUsage.BGP_OUTBOUND_ROUTE6_MAP,
        CiscoStructureUsage.BGP_REDISTRIBUTE_CONNECTED_MAP,
        CiscoStructureUsage.BGP_REDISTRIBUTE_EIGRP_MAP,
        CiscoStructureUsage.BGP_REDISTRIBUTE_ISIS_MAP,
        CiscoStructureUsage.BGP_REDISTRIBUTE_LISP_MAP,
        CiscoStructureUsage.BGP_REDISTRIBUTE_OSPF_MAP,
        CiscoStructureUsage.BGP_REDISTRIBUTE_OSPFV3_MAP,
        CiscoStructureUsage.BGP_REDISTRIBUTE_RIP_MAP,
        CiscoStructureUsage.BGP_REDISTRIBUTE_STATIC_MAP,
        CiscoStructureUsage.BGP_ROUTE_MAP_ADVERTISE,
        CiscoStructureUsage.BGP_ROUTE_MAP_ATTRIBUTE,
        CiscoStructureUsage.BGP_ROUTE_MAP_OTHER,
        CiscoStructureUsage.BGP_ROUTE_MAP_SUPPRESS,
        CiscoStructureUsage.BGP_VRF_AGGREGATE_ROUTE_MAP,
        CiscoStructureUsage.INTERFACE_POLICY_ROUTING_MAP,
        CiscoStructureUsage.OSPF_DEFAULT_ORIGINATE_ROUTE_MAP,
        CiscoStructureUsage.OSPF_REDISTRIBUTE_BGP_MAP,
        CiscoStructureUsage.OSPF_REDISTRIBUTE_CONNECTED_MAP,
        CiscoStructureUsage.OSPF_REDISTRIBUTE_STATIC_MAP,
        CiscoStructureUsage.PIM_ACCEPT_REGISTER_ROUTE_MAP);

    markConcreteStructure(
        CiscoStructureType.BGP_TEMPLATE_PEER, CiscoStructureUsage.BGP_INHERITED_PEER);
    markConcreteStructure(
        CiscoStructureType.BGP_TEMPLATE_PEER_POLICY, CiscoStructureUsage.BGP_INHERITED_PEER_POLICY);
    markConcreteStructure(
        CiscoStructureType.BGP_TEMPLATE_PEER_SESSION, CiscoStructureUsage.BGP_INHERITED_SESSION);

    // Cable
    markDepiClasses(CiscoStructureUsage.DEPI_TUNNEL_DEPI_CLASS);
    markDepiTunnels(CiscoStructureUsage.CONTROLLER_DEPI_TUNNEL);
    markDepiTunnels(CiscoStructureUsage.DEPI_TUNNEL_PROTECT_TUNNEL);
    markDocsisPolicies(CiscoStructureUsage.DOCSIS_GROUP_DOCSIS_POLICY);
    markDocsisPolicyRules(CiscoStructureUsage.DOCSIS_POLICY_DOCSIS_POLICY_RULE);
    markServiceClasses(CiscoStructureUsage.QOS_ENFORCE_RULE_SERVICE_CLASS);

    // L2tp
    markL2tpClasses(CiscoStructureUsage.DEPI_TUNNEL_L2TP_CLASS);

    // Vpn
    markIpsecProfiles(CiscoStructureUsage.TUNNEL_PROTECTION_IPSEC_PROFILE);
    markIpsecTransformSets(CiscoStructureUsage.IPSEC_PROFILE_TRANSFORM_SET);
    markKeyrings(CiscoStructureUsage.ISAKMP_PROFILE_KEYRING);

    // ISAKMP mark self-references
    markConcreteStructure(
        CiscoStructureType.ISAKMP_POLICY, CiscoStructureUsage.ISAKMP_POLICY_SELF_REF);
    markConcreteStructure(
        CiscoStructureType.ISAKMP_PROFILE, CiscoStructureUsage.ISAKMP_PROFILE_SELF_REF);

    // class-map
    markInspectClassMaps(CiscoStructureUsage.INSPECT_POLICY_MAP_INSPECT_CLASS);

    // policy-map
    markInspectPolicyMaps(CiscoStructureUsage.ZONE_PAIR_INSPECT_SERVICE_POLICY);

    // object-group
    markNetworkObjectGroups(CiscoStructureUsage.EXTENDED_ACCESS_LIST_NETWORK_OBJECT_GROUP);
    markAbstractStructure(
        CiscoStructureType.PROTOCOL_OR_SERVICE_OBJECT_GROUP,
        CiscoStructureUsage.EXTENDED_ACCESS_LIST_PROTOCOL_OR_SERVICE_OBJECT_GROUP,
        ImmutableList.of(
            CiscoStructureType.PROTOCOL_OBJECT_GROUP, CiscoStructureType.SERVICE_OBJECT_GROUP));

    // zone
    markConcreteStructure(
        CiscoStructureType.SECURITY_ZONE,
        CiscoStructureUsage.INTERFACE_ZONE_MEMBER,
        CiscoStructureUsage.ZONE_PAIR_DESTINATION_ZONE,
        CiscoStructureUsage.ZONE_PAIR_SOURCE_ZONE);

    // record references to defined structures
    recordStructure(_asPathSets, CiscoStructureType.AS_PATH_SET);
    recordCommunityLists();
    recordStructure(_cf.getDepiClasses(), CiscoStructureType.DEPI_CLASS);
    recordStructure(_cf.getDepiTunnels(), CiscoStructureType.DEPI_TUNNEL);
    recordDocsisPolicies();
    recordDocsisPolicyRules();
    recordStructure(_asPathAccessLists, CiscoStructureType.AS_PATH_ACCESS_LIST);
    recordIpAccessLists();
    recordStructure(_inspectClassMaps, CiscoStructureType.INSPECT_CLASS_MAP);
    recordStructure(_inspectPolicyMaps, CiscoStructureType.INSPECT_POLICY_MAP);
    recordStructure(_ipsecProfiles, CiscoStructureType.IPSEC_PROFILE);
    recordStructure(_ipsecTransformSets, CiscoStructureType.IPSEC_TRANSFORM_SET);
    recordIpv6AccessLists();
    recordStructure(_natPools, CiscoStructureType.NAT_POOL);
    recordPeerGroups();
    recordPeerSessions();
    recordStructure(_securityZones, CiscoStructureType.SECURITY_ZONE);
    recordServiceClasses();

    c.simplifyRoutingPolicies();

    c.computeRoutingPolicySources(_w);

    return c;
  }

  private IpAccessList toIpAccessList(ProtocolObjectGroup protocolObjectGroup) {
    return IpAccessList.builder()
        .setLines(
            ImmutableList.of(
                IpAccessListLine.accepting()
                    .setMatchCondition(protocolObjectGroup.toAclLineMatchExpr())
                    .build()))
        .setName(computeProtocolObjectGroupAclName(protocolObjectGroup.getName()))
        .build();
  }

  private void createInspectClassMapAcls(Configuration c) {
    _inspectClassMaps.forEach(
        (inspectClassMapName, inspectClassMap) -> {
          String inspectClassMapAclName = computeInspectClassMapAclName(inspectClassMapName);
          MatchSemantics matchSemantics = inspectClassMap.getMatchSemantics();
          List<AclLineMatchExpr> matchConditions =
              inspectClassMap
                  .getMatches()
                  .stream()
                  .map(
                      inspectClassMapMatch ->
                          inspectClassMapMatch.toAclLineMatchExpr(this, c, matchSemantics, _w))
                  .collect(ImmutableList.toImmutableList());
          AclLineMatchExpr matchClassMap;
          switch (matchSemantics) {
            case MATCH_ALL:
              matchClassMap = new AndMatchExpr(matchConditions);
              break;
            case MATCH_ANY:
              matchClassMap = new OrMatchExpr(matchConditions);
              break;
            default:
              throw new BatfishException(
                  String.format(
                      "Unsupported %s: %s", MatchSemantics.class.getSimpleName(), matchSemantics));
          }
          IpAccessList.builder()
              .setOwner(c)
              .setName(inspectClassMapAclName)
              .setLines(
                  ImmutableList.of(
                      IpAccessListLine.accepting().setMatchCondition(matchClassMap).build()))
              .build();
        });
  }

  private void createInspectPolicyMapAcls(Configuration c) {
    _inspectPolicyMaps.forEach(
        (inspectPolicyMapName, inspectPolicyMap) -> {
          String inspectPolicyMapAclName = computeInspectPolicyMapAclName(inspectPolicyMapName);
          ImmutableList.Builder<IpAccessListLine> policyMapAclLines = ImmutableList.builder();
          inspectPolicyMap
              .getInspectClasses()
              .forEach(
                  (inspectClassName, inspectPolicyMapInspectClass) -> {
                    PolicyMapClassAction action = inspectPolicyMapInspectClass.getAction();
                    if (action == null) {
                      return;
                    }
                    String inspectClassMapAclName = computeInspectClassMapAclName(inspectClassName);
                    if (!c.getIpAccessLists().containsKey(inspectClassMapAclName)) {
                      return;
                    }
                    AclLineMatchExpr matchCondition = new PermittedByAcl(inspectClassMapAclName);
                    switch (action) {
                      case DROP:
                        policyMapAclLines.add(
                            IpAccessListLine.rejecting()
                                .setMatchCondition(matchCondition)
                                .setName(
                                    String.format(
                                        "Drop if matched by class-map: '%s'", inspectClassName))
                                .build());
                        break;

                      case INSPECT:
                        policyMapAclLines.add(
                            IpAccessListLine.accepting()
                                .setMatchCondition(matchCondition)
                                .setName(
                                    String.format(
                                        "Inspect if matched by class-map: '%s'", inspectClassName))
                                .build());
                        break;

                      case PASS:
                        policyMapAclLines.add(
                            IpAccessListLine.accepting()
                                .setMatchCondition(matchCondition)
                                .setName(
                                    String.format(
                                        "Pass if matched by class-map: '%s'", inspectClassName))
                                .build());
                        break;

                      default:
                        _w.unimplemented("Unimplemented policy-map class action: " + action);
                        return;
                    }
                  });
          policyMapAclLines.add(
              IpAccessListLine.builder()
                  .setAction(inspectPolicyMap.getClassDefaultAction())
                  .setMatchCondition(TrueExpr.INSTANCE)
                  .setName(
                      String.format(
                          "class-default action: %s", inspectPolicyMap.getClassDefaultAction()))
                  .build());
          IpAccessList.builder()
              .setOwner(c)
              .setName(inspectPolicyMapAclName)
              .setLines(policyMapAclLines.build())
              .build();
        });
  }

  private void createZoneAcls(Configuration c) {
    // Mapping: zoneName -> (MatchSrcInterface for interfaces in zone)
    Map<String, MatchSrcInterface> matchSrcInterfaceBySrcZone =
        toImmutableMap(
            c.getZones(),
            Entry::getKey,
            zoneByNameEntry -> new MatchSrcInterface(zoneByNameEntry.getValue().getInterfaces()));

    c.getZones()
        .forEach(
            (zoneName, zone) -> {
              // Don't bother if zone is empty
              if (zone.getInterfaces().isEmpty()) {
                return;
              }

              ImmutableList.Builder<IpAccessListLine> zonePolicies = ImmutableList.builder();

              // Allow traffic originating from device (no source interface)
              zonePolicies.add(
                  IpAccessListLine.accepting()
                      .setMatchCondition(OriginatingFromDevice.INSTANCE)
                      .setName("Allow traffic originating from this device")
                      .build());

              // Allow traffic staying within this zone
              zonePolicies.add(
                  IpAccessListLine.accepting()
                      .setMatchCondition(matchSrcInterfaceBySrcZone.get(zoneName))
                      .setName(
                          String.format(
                              "Allow traffic received on interface in same zone: '%s'", zoneName))
                      .build());

              /*
               * Add zone-pair policies
               */
              // zoneName refers to dstZone
              Map<String, SecurityZonePair> zonePairsBySrcZoneName =
                  _securityZonePairs.get(zoneName);
              if (zonePairsBySrcZoneName != null) {
                zonePairsBySrcZoneName.forEach(
                    (srcZoneName, zonePair) ->
                        createZonePairAcl(
                                c,
                                matchSrcInterfaceBySrcZone.get(srcZoneName),
                                zoneName,
                                srcZoneName,
                                zonePair.getInspectPolicyMap())
                            .ifPresent(zonePolicies::add));
              }

              IpAccessList.builder()
                  .setName(computeZoneOutgoingAclName(zoneName))
                  .setOwner(c)
                  .setLines(zonePolicies.build())
                  .build();
            });
  }

  public Optional<IpAccessListLine> createZonePairAcl(
      Configuration c,
      MatchSrcInterface matchSrcZoneInterface,
      String dstZoneName,
      String srcZoneName,
      String inspectPolicyMapName) {
    if (!_securityZones.containsKey(srcZoneName)) {
      return Optional.empty();
    }
    if (inspectPolicyMapName == null) {
      return Optional.empty();
    }
    String inspectPolicyMapAclName = computeInspectPolicyMapAclName(inspectPolicyMapName);
    if (!c.getIpAccessLists().containsKey(inspectPolicyMapAclName)) {
      return Optional.empty();
    }
    PermittedByAcl permittedByPolicyMap = new PermittedByAcl(inspectPolicyMapAclName);
    String zonePairAclName = computeZonePairAclName(srcZoneName, dstZoneName);
    IpAccessList.builder()
        .setName(zonePairAclName)
        .setOwner(c)
        .setLines(
            ImmutableList.of(
                IpAccessListLine.accepting()
                    .setMatchCondition(
                        new AndMatchExpr(
                            ImmutableList.of(matchSrcZoneInterface, permittedByPolicyMap)))
                    .setName(
                        String.format(
                            "Allow traffic received on interface in zone '%s' permitted by policy-map: '%s'",
                            srcZoneName, inspectPolicyMapName))
                    .build()))
        .build();
    return Optional.of(
        IpAccessListLine.accepting()
            .setMatchCondition(new PermittedByAcl(zonePairAclName))
            .setName(
                String.format(
                    "Allow traffic from zone '%s' to '%s' permitted by service-policy: %s",
                    srcZoneName, dstZoneName, inspectPolicyMapName))
            .build());
  }

  public static String computeZoneOutgoingAclName(@Nonnull String zoneName) {
    return String.format("~ZONE_OUTGOING_ACL~%s~", zoneName);
  }

  public static String computeZonePairAclName(
      @Nonnull String srcZoneName, @Nonnull String dstZoneName) {
    return String.format("~ZONE_PAIR_ACL~SRC~%s~DST~%s", srcZoneName, dstZoneName);
  }

  public static String computeInspectPolicyMapAclName(@Nonnull String inspectPolicyMapName) {
    return String.format("~INSPECT_POLICY_MAP_ACL~%s~", inspectPolicyMapName);
  }

  public static String computeInspectClassMapAclName(@Nonnull String inspectClassMapName) {
    return String.format("~INSPECT_CLASS_MAP_ACL~%s~", inspectClassMapName);
  }

  private void addIkePoliciesAndGateways(Configuration c) {
    // get IKE gateways and policies from Cisco isakmp profiles and keyrings
    for (Entry<String, IsakmpProfile> e : _isakmpProfiles.entrySet()) {
      String name = e.getKey();
      IsakmpProfile isakmpProfile = e.getValue();

      IkePolicy ikePolicy = new IkePolicy(name);
      c.getIkePolicies().put(name, ikePolicy);
      ikePolicy.setProposals(c.getIkeProposals());

      String keyringName = isakmpProfile.getKeyring();
      if (keyringName == null) {
        _w.redFlag("Cannot get PSK hash since keyring not configured for isakmpProfile " + name);
      } else if (_keyrings.containsKey(keyringName)) {
        Keyring keyring = _keyrings.get(keyringName);
        if (keyring.match(isakmpProfile.getLocalAddress(), isakmpProfile.getMatchIdentity())) {
          ikePolicy.setPreSharedKeyHash(keyring.getKey());
        } else {
          _w.redFlag(
              "The addresses of keyring " + keyringName + " do not match isakmpProfile " + name);
        }
      }

      Ip localAddress = isakmpProfile.getLocalAddress();
      Prefix remotePrefix = isakmpProfile.getMatchIdentity();
      if (localAddress == null || remotePrefix == null) {
        _w.redFlag(
            "Can't get IkeGateway: Local or remote address is not set for isakmpProfile " + name);
      } else {
        IkeGateway ikeGateway = new IkeGateway(e.getKey());
        c.getIkeGateways().put(name, ikeGateway);
        ikeGateway.setAddress(remotePrefix.getStartIp());
        Interface oldIface = getInterfaceByTunnelAddresses(localAddress, remotePrefix);
        if (oldIface != null) {
          ikeGateway.setExternalInterface(c.getInterfaces().get(oldIface.getName()));
        } else {
          _w.redFlag("External interface not found for ikeGateway for isakmpProfile " + name);
        }
        ikeGateway.setIkePolicy(ikePolicy);
        ikeGateway.setLocalIp(isakmpProfile.getLocalAddress());
      }
    }
  }

  private boolean usedForRouting(ExtendedAccessList eaList) {
    String eaListName = eaList.getName();
    String currentMapName;
    for (Vrf vrf : _vrfs.values()) {
      // check ospf policies
      OspfProcess ospfProcess = vrf.getOspfProcess();
      if (ospfProcess != null) {
        for (OspfRedistributionPolicy rp : ospfProcess.getRedistributionPolicies().values()) {
          currentMapName = rp.getRouteMap();
          if (containsIpAccessList(eaListName, currentMapName)) {
            return true;
          }
        }
        currentMapName = ospfProcess.getDefaultInformationOriginateMap();
        if (containsIpAccessList(eaListName, currentMapName)) {
          return true;
        }
      }
      RipProcess ripProcess = vrf.getRipProcess();
      if (ripProcess != null) {
        // check rip distribute lists
        if (ripProcess.getDistributeListInAcl()
            && ripProcess.getDistributeListIn().equals(eaListName)) {
          return true;
        }
        if (ripProcess.getDistributeListOutAcl()
            && ripProcess.getDistributeListOut().equals(eaListName)) {
          return true;
        }
        // check rip redistribution policies
        for (RipRedistributionPolicy rp : ripProcess.getRedistributionPolicies().values()) {
          currentMapName = rp.getRouteMap();
          if (containsIpAccessList(eaListName, currentMapName)) {
            return true;
          }
        }
      }
      // check bgp policies
      BgpProcess bgpProcess = vrf.getBgpProcess();
      if (bgpProcess != null) {
        for (BgpRedistributionPolicy rp : bgpProcess.getRedistributionPolicies().values()) {
          currentMapName = rp.getRouteMap();
          if (containsIpAccessList(eaListName, currentMapName)) {
            return true;
          }
        }
        for (BgpPeerGroup pg : bgpProcess.getAllPeerGroups()) {
          currentMapName = pg.getInboundRouteMap();
          if (containsIpAccessList(eaListName, currentMapName)) {
            return true;
          }
          currentMapName = pg.getOutboundRouteMap();
          if (containsIpAccessList(eaListName, currentMapName)) {
            return true;
          }
          currentMapName = pg.getDefaultOriginateMap();
          if (containsIpAccessList(eaListName, currentMapName)) {
            return true;
          }
        }
      }
    }
    return false;
  }

  private boolean usedForRouting(ExtendedIpv6AccessList eaList) {
    String eaListName = eaList.getName();
    String currentMapName;
    for (Vrf vrf : _vrfs.values()) {
      // check ospf policies
      OspfProcess ospfProcess = vrf.getOspfProcess();
      if (ospfProcess != null) {
        for (OspfRedistributionPolicy rp : ospfProcess.getRedistributionPolicies().values()) {
          currentMapName = rp.getRouteMap();
          if (containsIpv6AccessList(eaListName, currentMapName)) {
            return true;
          }
        }
        currentMapName = ospfProcess.getDefaultInformationOriginateMap();
        if (containsIpAccessList(eaListName, currentMapName)) {
          return true;
        }
      }
      // check bgp policies
      BgpProcess bgpProcess = vrf.getBgpProcess();
      if (bgpProcess != null) {
        for (BgpRedistributionPolicy rp : bgpProcess.getRedistributionPolicies().values()) {
          currentMapName = rp.getRouteMap();
          if (containsIpv6AccessList(eaListName, currentMapName)) {
            return true;
          }
        }
        for (BgpPeerGroup pg : bgpProcess.getAllPeerGroups()) {
          currentMapName = pg.getInboundRouteMap();
          if (containsIpv6AccessList(eaListName, currentMapName)) {
            return true;
          }
          currentMapName = pg.getInboundRoute6Map();
          if (containsIpv6AccessList(eaListName, currentMapName)) {
            return true;
          }
          currentMapName = pg.getOutboundRouteMap();
          if (containsIpv6AccessList(eaListName, currentMapName)) {
            return true;
          }
          currentMapName = pg.getOutboundRoute6Map();
          if (containsIpv6AccessList(eaListName, currentMapName)) {
            return true;
          }
          currentMapName = pg.getDefaultOriginateMap();
          if (containsIpv6AccessList(eaListName, currentMapName)) {
            return true;
          }
        }
      }
    }
    return false;
  }

  private void recordCommunityLists() {
    recordStructure(_expandedCommunityLists, CiscoStructureType.COMMUNITY_LIST_EXPANDED);
    recordStructure(_standardCommunityLists, CiscoStructureType.COMMUNITY_LIST_STANDARD);
  }

  private void recordDocsisPolicies() {
    if (_cf.getCable() != null) {
      recordStructure(_cf.getCable().getDocsisPolicies(), CiscoStructureType.DOCSIS_POLICY);
    }
  }

  private void recordDocsisPolicyRules() {
    if (_cf.getCable() != null) {
      recordStructure(_cf.getCable().getDocsisPolicyRules(), CiscoStructureType.DOCSIS_POLICY_RULE);
    }
  }

  private void recordIpAccessLists() {
    recordStructure(_extendedAccessLists, CiscoStructureType.IP_ACCESS_LIST_EXTENDED);
    recordStructure(_standardAccessLists, CiscoStructureType.IP_ACCESS_LIST_STANDARD);
  }

  private void recordIpv6AccessLists() {
    recordStructure(_extendedIpv6AccessLists, CiscoStructureType.IPV6_ACCESS_LIST_EXTENDED);
    recordStructure(_standardIpv6AccessLists, CiscoStructureType.IPV6_ACCESS_LIST_STANDARD);
  }

  private void recordPeerGroups() {
    for (Vrf vrf : getVrfs().values()) {
      BgpProcess proc = vrf.getBgpProcess();
      if (proc == null) {
        continue;
      }
      for (NamedBgpPeerGroup peerGroup : proc.getNamedPeerGroups().values()) {
        int numReferrers =
            (_unusedPeerGroups != null && _unusedPeerGroups.contains(peerGroup))
                ? 0
                // we are not properly counting references for peer groups
                : DefinedStructureInfo.UNKNOWN_NUM_REFERRERS;

        recordStructure(
            CiscoStructureType.BGP_PEER_GROUP,
            peerGroup.getName(),
            numReferrers,
            peerGroup.getDefinitionLine());
      }
    }
  }

  private void recordPeerSessions() {
    for (Vrf vrf : getVrfs().values()) {
      BgpProcess proc = vrf.getBgpProcess();
      if (proc == null) {
        continue;
      }
      for (NamedBgpPeerGroup peerSession : proc.getPeerSessions().values()) {
        // use -1 for now; we are not counting references for peerSessions
        int numReferrers =
            (_unusedPeerSessions != null && _unusedPeerSessions.contains(peerSession))
                ? 0
                // we are not properly counting references for peer sessions
                : DefinedStructureInfo.UNKNOWN_NUM_REFERRERS;
        recordStructure(
            CiscoStructureType.BGP_PEER_SESSION,
            peerSession.getName(),
            numReferrers,
            peerSession.getDefinitionLine());
      }
    }
  }

  private void recordServiceClasses() {
    if (_cf.getCable() != null) {
      recordStructure(_cf.getCable().getServiceClasses(), CiscoStructureType.SERVICE_CLASS);
    }
  }

  public Map<String, NetworkObjectGroup> getNetworkObjectGroups() {
    return _networkObjectGroups;
  }

  public Map<String, ObjectGroup> getObjectGroups() {
    return _objectGroups;
  }

  public Map<String, ProtocolObjectGroup> getProtocolObjectGroups() {
    return _protocolObjectGroups;
  }

  public Map<String, ServiceObjectGroup> getServiceObjectGroups() {
    return _serviceObjectGroups;
  }

  public Map<String, InspectClassMap> getInspectClassMaps() {
    return _inspectClassMaps;
  }

  public Map<String, InspectPolicyMap> getInspectPolicyMaps() {
    return _inspectPolicyMaps;
  }

  public Map<String, Map<String, SecurityZonePair>> getSecurityZonePairs() {
    return _securityZonePairs;
  }

  public Map<String, SecurityZone> getSecurityZones() {
    return _securityZones;
  }
}<|MERGE_RESOLUTION|>--- conflicted
+++ resolved
@@ -3618,12 +3618,8 @@
     // mark references to mac-ACLs that may not appear in data model
     // TODO: fill in
 
-<<<<<<< HEAD
     markInterfaces(CiscoStructureUsage.INTERFACE_CHANNEL_GROUP);
 
-    markPrefixLists(CiscoStructureUsage.ROUTE_MAP_MATCH_IP_PREFIX_LIST);
-    markPrefix6Lists(CiscoStructureUsage.ROUTE_MAP_MATCH_IPV6_PREFIX_LIST);
-=======
     markConcreteStructure(
         CiscoStructureType.PREFIX_LIST,
         CiscoStructureUsage.BGP_INBOUND_PREFIX_LIST,
@@ -3634,7 +3630,6 @@
         CiscoStructureUsage.BGP_INBOUND_PREFIX6_LIST,
         CiscoStructureUsage.BGP_OUTBOUND_PREFIX6_LIST,
         CiscoStructureUsage.ROUTE_MAP_MATCH_IPV6_PREFIX_LIST);
->>>>>>> 459ab6e2
 
     markPrefixSets(CiscoStructureUsage.ROUTE_POLICY_PREFIX_SET);
 
