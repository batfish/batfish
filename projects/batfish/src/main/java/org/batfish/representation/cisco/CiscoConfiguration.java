--- conflicted
+++ resolved
@@ -3531,14 +3531,11 @@
         ImmutableList.of(
             CiscoStructureType.PROTOCOL_OBJECT_GROUP, CiscoStructureType.SERVICE_OBJECT_GROUP));
 
-<<<<<<< HEAD
-    markConcreteStructure(
-        CiscoStructureType.SERVICE_OBJECT, CiscoStructureUsage.SERVICE_OBJECT_GROUP_SERVICE_OBJECT);
-=======
     // objects
     markConcreteStructure(
         CiscoStructureType.NETWORK_OBJECT, CiscoStructureUsage.NETWORK_OBJECT_GROUP_NETWORK_OBJECT);
->>>>>>> 9dac1f2b
+    markConcreteStructure(
+        CiscoStructureType.SERVICE_OBJECT, CiscoStructureUsage.SERVICE_OBJECT_GROUP_SERVICE_OBJECT);
 
     // service template
     markConcreteStructure(
