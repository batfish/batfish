--- conflicted
+++ resolved
@@ -367,15 +367,8 @@
 
   private String _domainName;
 
-<<<<<<< HEAD
-=======
   private final @Nonnull Map<String, ExtcommunitySetRt> _extcommunitySetRts;
 
-  private final Map<String, ExtendedAccessList> _extendedAccessLists;
-
-  private final Map<String, ExtendedIpv6AccessList> _extendedIpv6AccessLists;
-
->>>>>>> 848c3c5e
   private boolean _failover;
 
   private String _failoverCommunicationInterface;
@@ -474,14 +467,9 @@
     _cryptoMapSets = new HashMap<>();
     _dhcpRelayServers = new ArrayList<>();
     _dnsServers = new TreeSet<>();
-<<<<<<< HEAD
     _ipv4Acls = new TreeMap<>();
     _ipv6Acls = new TreeMap<>();
-=======
     _extcommunitySetRts = new HashMap<>();
-    _extendedAccessLists = new TreeMap<>();
-    _extendedIpv6AccessLists = new TreeMap<>();
->>>>>>> 848c3c5e
     _failoverInterfaces = new TreeMap<>();
     _failoverPrimaryAddresses = new TreeMap<>();
     _failoverStandbyAddresses = new TreeMap<>();
@@ -634,17 +622,12 @@
     return _dnsSourceInterface;
   }
 
-<<<<<<< HEAD
+  public @Nonnull Map<String, ExtcommunitySetRt> getExtcommunitySetRts() {
+    return _extcommunitySetRts;
+  }
+
   public Map<String, Ipv4AccessList> getIpv4Acls() {
     return _ipv4Acls;
-=======
-  public @Nonnull Map<String, ExtcommunitySetRt> getExtcommunitySetRts() {
-    return _extcommunitySetRts;
-  }
-
-  public Map<String, ExtendedAccessList> getExtendedAcls() {
-    return _extendedAccessLists;
->>>>>>> 848c3c5e
   }
 
   public Map<String, Ipv6AccessList> getIpv6Acls() {
