package org.batfish.symbolic.bdd;

import java.util.ArrayList;
import java.util.Collections;
import java.util.List;
import java.util.Objects;
import net.sf.javabdd.BDD;
<<<<<<< HEAD
import org.batfish.common.BatfishException;
import org.batfish.datamodel.Ip;
=======
import net.sf.javabdd.BDDFactory;
>>>>>>> 954d6bb9
import org.batfish.datamodel.IpAccessList;
import org.batfish.datamodel.IpAccessListLine;
import org.batfish.datamodel.LineAction;
import org.batfish.datamodel.Prefix;
<<<<<<< HEAD
import org.batfish.datamodel.SubRange;
import org.batfish.datamodel.TcpFlags;
import org.batfish.symbolic.bdd.BDDNetFactory.BDDPacket;
=======
>>>>>>> 954d6bb9

public class BDDAcl {

  private IpAccessList _acl;

  private BDD _bdd;

  private BDDNetFactory _netFactory;

  private BDDPacket _pkt;

  private BDDAcl(BDDNetFactory netFactory, IpAccessList acl) {
    _bdd = null;
    _acl = acl;
    _netFactory = netFactory;
    _pkt = netFactory.createPacket();
  }

  private BDDAcl(BDDAcl other) {
    _bdd = other._bdd;
    _acl = other._acl;
    _netFactory = other._netFactory;
    _pkt = other._pkt;
  }

  public static BDDAcl create(BDDNetFactory netFactory, IpAccessList acl) {
    BDDAcl abdd = new BDDAcl(netFactory, acl);
    abdd.computeACL();
    return abdd;
  }

  /*
   * Convert an Access Control List (ACL) to a symbolic boolean expression.
   * The default action in an ACL is to deny all traffic.
   */
  private void computeACL() {
    // Check if there is an ACL first
    if (_acl == null) {
      _bdd = _netFactory.one();
    }

    _bdd = _netFactory.zero();

    AclLineMatchExprToBDD aclLineMatchExprToBDD =
        new AclLineMatchExprToBDD(_netFactory.getFactory(), _pkt);

    List<IpAccessListLine> lines = new ArrayList<>(_acl.getLines());
    Collections.reverse(lines);

    for (IpAccessListLine line : lines) {
      BDD lineBDD = aclLineMatchExprToBDD.toBDD(line.getMatchCondition());
      BDD actionBDD =
          line.getAction() == LineAction.ACCEPT ? _netFactory.one() : _netFactory.zero();
      _bdd = lineBDD.ite(actionBDD, _bdd);
    }
  }

<<<<<<< HEAD
  /*
   * Convert a set of ip protocols to a boolean expression on the symbolic packet
   */
  private BDD computeIpProtocols(Set<IpProtocol> ipProtos) {
    BDD acc = _netFactory.zero();
    for (IpProtocol proto : ipProtos) {
      BDD isValue = _pkt.getIpProtocol().value(proto.number());
      acc = acc.or(isValue);
    }
    return acc;
  }

  /*
   * Convert Tcp flags to a boolean expression on the symbolic packet
   */
  private BDD computeTcpFlags(List<TcpFlags> flags) {
    BDD acc = _netFactory.zero();
    for (TcpFlags fs : flags) {
      acc = acc.or(computeTcpFlags(fs));
    }
    return acc;
  }

  /*
   * Convert a Tcp flag to a boolean expression on the symbolic packet
   */
  private BDD computeTcpFlags(TcpFlags flags) {
    BDD acc = _netFactory.one();
    if (flags.getUseAck()) {
      BDD value = flags.getAck() ? _pkt.getTcpAck() : _pkt.getTcpAck().not();
      acc = acc.and(value);
    }
    if (flags.getUseCwr()) {
      BDD value = flags.getCwr() ? _pkt.getTcpCwr() : _pkt.getTcpCwr().not();
      acc = acc.and(value);
    }
    if (flags.getUseEce()) {
      BDD value = flags.getEce() ? _pkt.getTcpEce() : _pkt.getTcpEce().not();
      acc = acc.and(value);
    }
    if (flags.getUseFin()) {
      BDD value = flags.getFin() ? _pkt.getTcpFin() : _pkt.getTcpFin().not();
      acc = acc.and(value);
    }
    if (flags.getUsePsh()) {
      BDD value = flags.getPsh() ? _pkt.getTcpPsh() : _pkt.getTcpPsh().not();
      acc = acc.and(value);
    }
    if (flags.getUseRst()) {
      BDD value = flags.getRst() ? _pkt.getTcpRst() : _pkt.getTcpRst().not();
      acc = acc.and(value);
    }
    if (flags.getUseSyn()) {
      BDD value = flags.getSyn() ? _pkt.getTcpSyn() : _pkt.getTcpSyn().not();
      acc = acc.and(value);
    }
    if (flags.getUseUrg()) {
      BDD value = flags.getUrg() ? _pkt.getTcpUrg() : _pkt.getTcpUrg().not();
      acc = acc.and(value);
    }
    return acc;
  }

  /*
   * Convert a set of ranges and a packet field to a symbolic boolean expression
   */
  private BDD computeValidRange(Set<SubRange> ranges, BDDInteger field) {
    BDD acc = _netFactory.zero();
    for (SubRange range : ranges) {
      int start = range.getStart();
      int end = range.getEnd();
      // System.out.println("Range: " + start + "--" + end);
      if (start == end) {
        BDD isValue = field.value(start);
        acc = acc.or(isValue);
      } else {
        BDD r = field.geq(start).and(field.leq(end));
        acc = acc.or(r);
      }
    }
    return acc;
  }

  /*
   * Convert a set of wildcards and a packet field to a symbolic boolean expression
   */
  private BDD computeWildcardMatch(Set<IpWildcard> wcs, BDDInteger field) {
    BDD acc = _netFactory.zero();
    for (IpWildcard wc : wcs) {
      if (!wc.isPrefix()) {
        throw new BatfishException("ERROR: computeDstWildcards, non sequential mask detected");
      }
      Prefix p = wc.toPrefix();
      acc = acc.or(isRelevantFor(p, field));
    }
    return acc;
  }

  /*
   * Does the 32 bit integer match the prefix using lpm?
   */
  private BDD isRelevantFor(Prefix p, BDDInteger i) {
    return firstBitsEqual(i.getBitvec(), p, p.getPrefixLength());
  }

  /*
   * Check if the first length bits match the BDDInteger
   * representing the advertisement prefix.
   *
   * Note: We assume the prefix is never modified, so it will
   * be a bitvector containing only the underlying variables:
   * [var(0), ..., var(n)]
   */
  private BDD firstBitsEqual(BDD[] bits, Prefix p, int length) {
    long b = p.getStartIp().asLong();
    BDD acc = _netFactory.one();
    for (int i = 0; i < length; i++) {
      boolean res = Ip.getBitAtPosition(b, i);
      if (res) {
        acc = acc.and(bits[i]);
      } else {
        acc = acc.and(bits[i].not());
      }
    }
    return acc;
  }

=======
>>>>>>> 954d6bb9
  public IpAccessList getAcl() {
    return _acl;
  }

  public BDD getBdd() {
    return _bdd;
  }

  public BDDPacket getPkt() {
    return _pkt;
  }

  @Override
  public int hashCode() {
    return _bdd != null ? _bdd.hashCode() : 0;
  }

  @Override
  public boolean equals(Object o) {
    if (!(o instanceof BDDAcl)) {
      return false;
    }
    BDDAcl other = (BDDAcl) o;
    return Objects.equals(_bdd, other._bdd);
  }

  /*
   * Create a new version of the BDD restricted to a prefix
   */
  public BDDAcl restrict(Prefix pfx) {
    BDDAcl other = new BDDAcl(this);
    other._bdd = this._pkt.restrict(this._bdd, pfx);
    return other;
  }

  /*
   * Create a new version of the BDD restricted to a list of prefixes
   */
  public BDDAcl restrict(List<Prefix> prefixes) {
    BDDAcl other = new BDDAcl(this);
    other._bdd = this._pkt.restrict(this._bdd, prefixes);
    return other;
  }
}<|MERGE_RESOLUTION|>--- conflicted
+++ resolved
@@ -5,22 +5,11 @@
 import java.util.List;
 import java.util.Objects;
 import net.sf.javabdd.BDD;
-<<<<<<< HEAD
-import org.batfish.common.BatfishException;
-import org.batfish.datamodel.Ip;
-=======
-import net.sf.javabdd.BDDFactory;
->>>>>>> 954d6bb9
 import org.batfish.datamodel.IpAccessList;
 import org.batfish.datamodel.IpAccessListLine;
 import org.batfish.datamodel.LineAction;
 import org.batfish.datamodel.Prefix;
-<<<<<<< HEAD
-import org.batfish.datamodel.SubRange;
-import org.batfish.datamodel.TcpFlags;
 import org.batfish.symbolic.bdd.BDDNetFactory.BDDPacket;
-=======
->>>>>>> 954d6bb9
 
 public class BDDAcl {
 
@@ -78,136 +67,6 @@
     }
   }
 
-<<<<<<< HEAD
-  /*
-   * Convert a set of ip protocols to a boolean expression on the symbolic packet
-   */
-  private BDD computeIpProtocols(Set<IpProtocol> ipProtos) {
-    BDD acc = _netFactory.zero();
-    for (IpProtocol proto : ipProtos) {
-      BDD isValue = _pkt.getIpProtocol().value(proto.number());
-      acc = acc.or(isValue);
-    }
-    return acc;
-  }
-
-  /*
-   * Convert Tcp flags to a boolean expression on the symbolic packet
-   */
-  private BDD computeTcpFlags(List<TcpFlags> flags) {
-    BDD acc = _netFactory.zero();
-    for (TcpFlags fs : flags) {
-      acc = acc.or(computeTcpFlags(fs));
-    }
-    return acc;
-  }
-
-  /*
-   * Convert a Tcp flag to a boolean expression on the symbolic packet
-   */
-  private BDD computeTcpFlags(TcpFlags flags) {
-    BDD acc = _netFactory.one();
-    if (flags.getUseAck()) {
-      BDD value = flags.getAck() ? _pkt.getTcpAck() : _pkt.getTcpAck().not();
-      acc = acc.and(value);
-    }
-    if (flags.getUseCwr()) {
-      BDD value = flags.getCwr() ? _pkt.getTcpCwr() : _pkt.getTcpCwr().not();
-      acc = acc.and(value);
-    }
-    if (flags.getUseEce()) {
-      BDD value = flags.getEce() ? _pkt.getTcpEce() : _pkt.getTcpEce().not();
-      acc = acc.and(value);
-    }
-    if (flags.getUseFin()) {
-      BDD value = flags.getFin() ? _pkt.getTcpFin() : _pkt.getTcpFin().not();
-      acc = acc.and(value);
-    }
-    if (flags.getUsePsh()) {
-      BDD value = flags.getPsh() ? _pkt.getTcpPsh() : _pkt.getTcpPsh().not();
-      acc = acc.and(value);
-    }
-    if (flags.getUseRst()) {
-      BDD value = flags.getRst() ? _pkt.getTcpRst() : _pkt.getTcpRst().not();
-      acc = acc.and(value);
-    }
-    if (flags.getUseSyn()) {
-      BDD value = flags.getSyn() ? _pkt.getTcpSyn() : _pkt.getTcpSyn().not();
-      acc = acc.and(value);
-    }
-    if (flags.getUseUrg()) {
-      BDD value = flags.getUrg() ? _pkt.getTcpUrg() : _pkt.getTcpUrg().not();
-      acc = acc.and(value);
-    }
-    return acc;
-  }
-
-  /*
-   * Convert a set of ranges and a packet field to a symbolic boolean expression
-   */
-  private BDD computeValidRange(Set<SubRange> ranges, BDDInteger field) {
-    BDD acc = _netFactory.zero();
-    for (SubRange range : ranges) {
-      int start = range.getStart();
-      int end = range.getEnd();
-      // System.out.println("Range: " + start + "--" + end);
-      if (start == end) {
-        BDD isValue = field.value(start);
-        acc = acc.or(isValue);
-      } else {
-        BDD r = field.geq(start).and(field.leq(end));
-        acc = acc.or(r);
-      }
-    }
-    return acc;
-  }
-
-  /*
-   * Convert a set of wildcards and a packet field to a symbolic boolean expression
-   */
-  private BDD computeWildcardMatch(Set<IpWildcard> wcs, BDDInteger field) {
-    BDD acc = _netFactory.zero();
-    for (IpWildcard wc : wcs) {
-      if (!wc.isPrefix()) {
-        throw new BatfishException("ERROR: computeDstWildcards, non sequential mask detected");
-      }
-      Prefix p = wc.toPrefix();
-      acc = acc.or(isRelevantFor(p, field));
-    }
-    return acc;
-  }
-
-  /*
-   * Does the 32 bit integer match the prefix using lpm?
-   */
-  private BDD isRelevantFor(Prefix p, BDDInteger i) {
-    return firstBitsEqual(i.getBitvec(), p, p.getPrefixLength());
-  }
-
-  /*
-   * Check if the first length bits match the BDDInteger
-   * representing the advertisement prefix.
-   *
-   * Note: We assume the prefix is never modified, so it will
-   * be a bitvector containing only the underlying variables:
-   * [var(0), ..., var(n)]
-   */
-  private BDD firstBitsEqual(BDD[] bits, Prefix p, int length) {
-    long b = p.getStartIp().asLong();
-    BDD acc = _netFactory.one();
-    for (int i = 0; i < length; i++) {
-      boolean res = Ip.getBitAtPosition(b, i);
-      if (res) {
-        acc = acc.and(bits[i]);
-      } else {
-        acc = acc.and(bits[i].not());
-      }
-    }
-    return acc;
-  }
-
-=======
->>>>>>> 954d6bb9
   public IpAccessList getAcl() {
     return _acl;
   }
