--- conflicted
+++ resolved
@@ -134,12 +134,7 @@
 
     // get the set of prefixes for this equivalence class.
     TreeSet<Prefix> prefixSet =
-<<<<<<< HEAD
-        ((IpWildcardSetIpSpace) slice.getHeaderSpace().getDstIps())
-            .getWhitelist()
-=======
         asPositiveIpWildcards(slice.getHeaderSpace().getDstIps())
->>>>>>> c2874b05
             .stream()
             .map(IpWildcard::toPrefix)
             .collect(Collectors.toCollection(TreeSet::new));
