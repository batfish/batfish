package org.batfish.symbolic.smt;

import com.google.common.collect.ImmutableMap;
import com.microsoft.z3.ArithExpr;
import com.microsoft.z3.BitVecExpr;
import com.microsoft.z3.BoolExpr;
import com.microsoft.z3.Context;
import com.microsoft.z3.Expr;
import com.microsoft.z3.Solver;
import java.util.ArrayList;
import java.util.Collections;
import java.util.HashMap;
import java.util.HashSet;
import java.util.List;
import java.util.Map;
import java.util.Map.Entry;
import java.util.Set;
import javax.annotation.Nullable;
import org.batfish.common.BatfishException;
import org.batfish.datamodel.BgpNeighbor;
import org.batfish.datamodel.Configuration;
import org.batfish.datamodel.HeaderSpace;
import org.batfish.datamodel.Interface;
import org.batfish.datamodel.Ip;
import org.batfish.datamodel.IpAccessList;
<<<<<<< HEAD
import org.batfish.datamodel.IpProtocol;
import org.batfish.datamodel.IpWildcard;
import org.batfish.datamodel.IpWildcardSetIpSpace;
=======
import org.batfish.datamodel.IpWildcard;
>>>>>>> c2874b05
import org.batfish.datamodel.Prefix;
import org.batfish.datamodel.PrefixRange;
import org.batfish.datamodel.RoutingProtocol;
import org.batfish.datamodel.StaticRoute;
import org.batfish.datamodel.SubRange;
import org.batfish.datamodel.acl.MatchHeaderSpace;
import org.batfish.datamodel.routing_policy.RoutingPolicy;
import org.batfish.datamodel.routing_policy.expr.BooleanExpr;
import org.batfish.datamodel.routing_policy.expr.MatchProtocol;
import org.batfish.datamodel.routing_policy.statement.If;
import org.batfish.datamodel.routing_policy.statement.Statement;
import org.batfish.datamodel.routing_policy.statement.Statements;
<<<<<<< HEAD
=======
import org.batfish.datamodel.visitors.IpSpaceMayIntersectWildcard;
>>>>>>> c2874b05
import org.batfish.symbolic.CommunityVar;
import org.batfish.symbolic.Graph;
import org.batfish.symbolic.GraphEdge;
import org.batfish.symbolic.OspfType;
import org.batfish.symbolic.Protocol;
import org.batfish.symbolic.collections.Table2;

/**
 * A class responsible for building a symbolic encoding of the network for a particular packet. The
 * encoding is heavily specialized based on the PolicyQuotient class, and what optimizations it
 * indicates are possible.
 *
 * @author Ryan Beckett
 */
class EncoderSlice {

  private static final int BITS = 0;

  private Encoder _encoder;

  private String _sliceName;

  private HeaderSpace _headerSpace;

  private Optimizations _optimizations;

  private LogicalGraph _logicalGraph;

  private SymbolicDecisions _symbolicDecisions;

  private SymbolicPacket _symbolicPacket;

  private Map<GraphEdge, BoolExpr> _inboundAcls;

  private Map<GraphEdge, BoolExpr> _outboundAcls;

  private Table2<String, GraphEdge, BoolExpr> _forwardsAcross;

  private List<SymbolicRoute> _allSymbolicRoutes;

  private Map<String, SymbolicRoute> _ospfRedistributed;

  private Table2<String, Protocol, Set<Prefix>> _originatedNetworks;

  /**
   * Create a new encoding slice
   *
   * @param enc The parent encoder object
   * @param h The packet headerspace of interest
   * @param graph The network graph
   * @param sliceName The name of this slice
   */
  EncoderSlice(Encoder enc, HeaderSpace h, Graph graph, String sliceName) {
    _encoder = enc;
    _sliceName = sliceName;
    _headerSpace = h;
    _allSymbolicRoutes = new ArrayList<>();
    _optimizations = new Optimizations(this);
    _logicalGraph = new LogicalGraph(graph);
    _symbolicDecisions = new SymbolicDecisions();
    _symbolicPacket = new SymbolicPacket(enc.getCtx(), enc.getId(), _sliceName);

    enc.getAllVariables().put(_symbolicPacket.getDstIp().toString(), _symbolicPacket.getDstIp());
    enc.getAllVariables().put(_symbolicPacket.getSrcIp().toString(), _symbolicPacket.getSrcIp());
    enc.getAllVariables()
        .put(_symbolicPacket.getDstPort().toString(), _symbolicPacket.getDstPort());
    enc.getAllVariables()
        .put(_symbolicPacket.getSrcPort().toString(), _symbolicPacket.getSrcPort());
    enc.getAllVariables()
        .put(_symbolicPacket.getIcmpCode().toString(), _symbolicPacket.getIcmpCode());
    enc.getAllVariables()
        .put(_symbolicPacket.getIcmpType().toString(), _symbolicPacket.getIcmpType());
    enc.getAllVariables().put(_symbolicPacket.getTcpAck().toString(), _symbolicPacket.getTcpAck());
    enc.getAllVariables().put(_symbolicPacket.getTcpCwr().toString(), _symbolicPacket.getTcpCwr());
    enc.getAllVariables().put(_symbolicPacket.getTcpEce().toString(), _symbolicPacket.getTcpEce());
    enc.getAllVariables().put(_symbolicPacket.getTcpFin().toString(), _symbolicPacket.getTcpFin());
    enc.getAllVariables().put(_symbolicPacket.getTcpPsh().toString(), _symbolicPacket.getTcpPsh());
    enc.getAllVariables().put(_symbolicPacket.getTcpRst().toString(), _symbolicPacket.getTcpRst());
    enc.getAllVariables().put(_symbolicPacket.getTcpSyn().toString(), _symbolicPacket.getTcpSyn());
    enc.getAllVariables().put(_symbolicPacket.getTcpUrg().toString(), _symbolicPacket.getTcpUrg());
    enc.getAllVariables()
        .put(_symbolicPacket.getIpProtocol().toString(), _symbolicPacket.getIpProtocol());

    _inboundAcls = new HashMap<>();
    _outboundAcls = new HashMap<>();
    _forwardsAcross = new Table2<>();
    _ospfRedistributed = new HashMap<>();
    _originatedNetworks = new Table2<>();

    initOptimizations();
    initOriginatedPrefixes();
    initRedistributionProtocols();
    initVariables();
    initAclFunctions();
    initForwardingAcross();
  }

  // Add a variable to the encoding
  void add(BoolExpr e) {
    _encoder.add(e);
  }

  // Symbolic mkFalse value
  BoolExpr mkFalse() {
    return _encoder.mkFalse();
  }

  // Symbolic true value
  BoolExpr mkTrue() {
    return _encoder.mkTrue();
  }

  // Create a symbolic boolean
  BoolExpr mkBool(boolean val) {
    return _encoder.mkBool(val);
  }

  // Symbolic boolean negation
  BoolExpr mkNot(BoolExpr e) {
    return _encoder.mkNot(e);
  }

  // Symbolic boolean disjunction
  BoolExpr mkOr(BoolExpr... vals) {
    return _encoder.mkOr(vals);
  }

  // Symbolic boolean implication
  BoolExpr mkImplies(BoolExpr e1, BoolExpr e2) {
    return getCtx().mkImplies(e1, e2);
  }

  // Symbolic greater than
  BoolExpr mkGt(Expr e1, Expr e2) {
    return _encoder.mkGt(e1, e2);
  }

  // Symbolic arithmetic subtraction
  ArithExpr mkSub(ArithExpr e1, ArithExpr e2) {
    return _encoder.mkSub(e1, e2);
  }

  // Symbolic if-then-else for booleans
  BoolExpr mkIf(BoolExpr cond, BoolExpr case1, BoolExpr case2) {
    return _encoder.mkIf(cond, case1, case2);
  }

  // Symbolic if-then-else for bit vectors
  BitVecExpr mkIf(BoolExpr cond, BitVecExpr case1, BitVecExpr case2) {
    return (BitVecExpr) _encoder.getCtx().mkITE(cond, case1, case2);
  }

  // Symbolic if-then-else for arithmetic
  ArithExpr mkIf(BoolExpr cond, ArithExpr case1, ArithExpr case2) {
    return _encoder.mkIf(cond, case1, case2);
  }

  // Symbolic equality
  BoolExpr mkEq(Expr e1, Expr e2) {
    return getCtx().mkEq(e1, e2);
  }

  // Create a symbolic integer
  ArithExpr mkInt(long l) {
    return _encoder.mkInt(l);
  }

  // Symbolic boolean conjunction
  BoolExpr mkAnd(BoolExpr... vals) {
    return _encoder.mkAnd(vals);
  }

  // Symbolic greater than or equal
  BoolExpr mkGe(Expr e1, Expr e2) {
    return _encoder.mkGe(e1, e2);
  }

  // Symbolic less than or equal
  BoolExpr mkLe(Expr e1, Expr e2) {
    return _encoder.mkLe(e1, e2);
  }

  // Symbolic less than
  BoolExpr mkLt(Expr e1, Expr e2) {
    return _encoder.mkLt(e1, e2);
  }

  // Symbolic arithmetic addition
  ArithExpr mkSum(ArithExpr e1, ArithExpr e2) {
    return _encoder.mkSum(e1, e2);
  }

  // Check equality of expressions with null checking
  BoolExpr safeEq(Expr x, Expr value) {
    if (x == null) {
      return mkTrue();
    }
    return mkEq(x, value);
  }

  // Check for equality of symbolic enums after accounting for null
  <T> BoolExpr safeEqEnum(SymbolicEnum<T> x, T value) {
    if (x == null) {
      return mkTrue();
    }
    return x.checkIfValue(value);
  }

  // Check for equality of symbolic enums after accounting for null
  <T> BoolExpr safeEqEnum(SymbolicEnum<T> x, SymbolicEnum<T> y) {
    if (x == null) {
      return mkTrue();
    }
    return x.mkEq(y);
  }

  /*
   * Initialize boolean expressions to represent ACLs on each interface.
   */
  private void initAclFunctions() {
    for (Entry<String, List<GraphEdge>> entry : getGraph().getEdgeMap().entrySet()) {
      String router = entry.getKey();
      List<GraphEdge> edges = entry.getValue();

      for (GraphEdge ge : edges) {
        Interface i = ge.getStart();

        IpAccessList outbound = i.getOutgoingFilter();
        if (outbound != null) {
          String outName =
              String.format(
                  "%d_%s_%s_%s_%s_%s",
                  _encoder.getId(),
                  _sliceName,
                  router,
                  i.getName(),
                  "OUTBOUND",
                  outbound.getName());

          BoolExpr outAcl = getCtx().mkBoolConst(outName);
          BoolExpr outAclFunc = computeACL(outbound);
          add(mkEq(outAcl, outAclFunc));
          _outboundAcls.put(ge, outAcl);
        }

        IpAccessList inbound = i.getIncomingFilter();
        if (inbound != null) {
          String inName =
              String.format(
                  "%d_%s_%s_%s_%s_%s",
                  _encoder.getId(), _sliceName, router, i.getName(), "INBOUND", inbound.getName());

          BoolExpr inAcl = getCtx().mkBoolConst(inName);
          BoolExpr inAclFunc = computeACL(inbound);
          add(mkEq(inAcl, inAclFunc));
          _inboundAcls.put(ge, inAcl);
        }
      }
    }
  }

  /*
   * Initialize boolean expressions to represent that traffic sent along
   * and edge will reach the other side of the edge.
   */
  private void initForwardingAcross() {
    _symbolicDecisions
        .getDataForwarding()
        .forEach(
            (router, edge, var) -> {
              BoolExpr inAcl;
              if (edge.getEnd() == null) {
                inAcl = mkTrue();
              } else {
                GraphEdge ge = getGraph().getOtherEnd().get(edge);
                inAcl = _inboundAcls.get(ge);
                if (inAcl == null) {
                  inAcl = mkTrue();
                }
              }
              _forwardsAcross.put(router, edge, mkAnd(var, inAcl));
            });
  }

  /*
   * Initialize the map of redistributed protocols.
   */
  private void initRedistributionProtocols() {
    for (Entry<String, Configuration> entry : getGraph().getConfigurations().entrySet()) {
      String router = entry.getKey();
      Configuration conf = entry.getValue();
      for (Protocol proto : getProtocols().get(router)) {
        Set<Protocol> redistributed = new HashSet<>();
        redistributed.add(proto);
        _logicalGraph.getRedistributedProtocols().put(router, proto, redistributed);
        RoutingPolicy pol = Graph.findCommonRoutingPolicy(conf, proto);
        if (pol != null) {
          Set<Protocol> ps = getGraph().findRedistributedProtocols(conf, pol, proto);
          for (Protocol p : ps) {
            // Make sure there is actually a routing process for the other protocol
            // For example, it might get sliced away if not relevant
            boolean isProto = getProtocols().get(router).contains(p);
            if (isProto) {
              redistributed.add(p);
            }
          }
        }
      }
    }
  }

  /*
   * Returns are relevant logical edges for a given router and protocol.
   */
  private Set<LogicalEdge> collectAllImportLogicalEdges(
      String router, Configuration conf, Protocol proto) {
    Set<LogicalEdge> eList = new HashSet<>();
    List<ArrayList<LogicalEdge>> les = _logicalGraph.getLogicalEdges().get(router, proto);
    assert (les != null);
    for (ArrayList<LogicalEdge> es : les) {
      for (LogicalEdge le : es) {
        if (_logicalGraph.isEdgeUsed(conf, proto, le) && le.getEdgeType() == EdgeType.IMPORT) {
          eList.add(le);
        }
      }
    }
    return eList;
  }

  /*
   * Converts a list of prefixes into a boolean expression that determines
   * if they are relevant for the symbolic packet.
   */
  BoolExpr relevantOrigination(Set<Prefix> prefixes) {
    BoolExpr acc = mkFalse();
    for (Prefix p : prefixes) {
      acc = mkOr(acc, isRelevantFor(p, _symbolicPacket.getDstIp()));
    }
    return acc;
  }

  /*
   * Get the added cost out an interface for a given routing protocol.
   */
  private Integer addedCost(Protocol proto, GraphEdge ge) {
    if (proto.isOspf()) {
      return ge.getStart().getOspfCost();
    }
    return 1;
  }

  /*
   * Determine if an interface is active for a particular protocol.
   */
  private BoolExpr interfaceActive(Interface iface, Protocol proto) {
    BoolExpr active = mkBool(iface.getActive());
    if (proto.isOspf()) {
      active = mkAnd(active, mkBool(iface.getOspfEnabled()));
    }
    return active;
  }

  /*
   * Checks if a prefix could possible be relevant for encoding
   */
  boolean relevantPrefix(Prefix p) {
    if (_headerSpace.getDstIps() == null) {
      return true;
    }
    return new IpSpaceMayIntersectWildcard(new IpWildcard(p), ImmutableMap.of())
        .visit(_headerSpace.getDstIps());
  }

  /*
   * Check if a prefix range match is applicable for the packet destination
   * Ip address, given the prefix length variable.
   */
  BoolExpr isRelevantFor(ArithExpr prefixLen, PrefixRange range) {
    Prefix p = range.getPrefix();
    SubRange r = range.getLengthRange();
    long pfx = p.getStartIp().asLong();
    int len = p.getPrefixLength();
    int lower = r.getStart();
    int upper = r.getEnd();
    // well formed prefix
    assert (p.getPrefixLength() <= lower && lower <= upper);
    BoolExpr lowerBitsMatch = firstBitsEqual(_symbolicPacket.getDstIp(), pfx, len);
    if (lower == upper) {
      BoolExpr equalLen = mkEq(prefixLen, mkInt(lower));
      return mkAnd(equalLen, lowerBitsMatch);
    } else {
      BoolExpr lengthLowerBound = mkGe(prefixLen, mkInt(lower));
      BoolExpr lengthUpperBound = mkLe(prefixLen, mkInt(upper));
      return mkAnd(lengthLowerBound, lengthUpperBound, lowerBitsMatch);
    }
  }

  private BoolExpr firstBitsEqual(BitVecExpr x, long y, int n) {
    assert (n >= 0 && n <= 32);
    if (n == 0) {
      return mkTrue();
    }
    int m = 0;
    for (int i = 0; i < n; i++) {
      m |= (1 << (31 - i));
    }
    BitVecExpr mask = getCtx().mkBV(m, 32);
    BitVecExpr val = getCtx().mkBV(y, 32);
    return mkEq(getCtx().mkBVAND(x, mask), getCtx().mkBVAND(val, mask));
  }

  BoolExpr isRelevantFor(Prefix p, BitVecExpr be) {
    long pfx = p.getStartIp().asLong();
    return firstBitsEqual(be, pfx, p.getPrefixLength());
  }

  @Nullable
  SymbolicRoute getBestNeighborPerProtocol(String router, Protocol proto) {
    if (_optimizations.getSliceHasSingleProtocol().contains(router)) {
      return getSymbolicDecisions().getBestNeighbor().get(router);
    } else {
      return getSymbolicDecisions().getBestNeighborPerProtocol().get(router, proto);
    }
  }

  /*
   * Initializes the logical graph edges for the protocol-centric view
   */
  private void buildEdgeMap() {
    for (Entry<String, List<Protocol>> entry : getProtocols().entrySet()) {
      String router = entry.getKey();
      for (Protocol p : entry.getValue()) {
        _logicalGraph.getLogicalEdges().put(router, p, new ArrayList<>());
      }
    }
  }

  /*
   * Initialize variables representing if a router chooses
   * to use a particular interface for control-plane forwarding
   */
  private void addChoiceVariables() {
    for (String router : getGraph().getRouters()) {
      Configuration conf = getGraph().getConfigurations().get(router);
      Map<Protocol, Map<LogicalEdge, BoolExpr>> map = new HashMap<>();
      _symbolicDecisions.getChoiceVariables().put(router, map);
      for (Protocol proto : getProtocols().get(router)) {
        Map<LogicalEdge, BoolExpr> edgeMap = new HashMap<>();
        map.put(proto, edgeMap);
        for (LogicalEdge e : collectAllImportLogicalEdges(router, conf, proto)) {
          String chName = e.getSymbolicRecord().getName() + "_choice";
          BoolExpr choiceVar = getCtx().mkBoolConst(chName);
          getAllVariables().put(choiceVar.toString(), choiceVar);
          edgeMap.put(e, choiceVar);
        }
      }
    }
  }

  /*
   * Initalizes variables representing the control plane and
   * data plane final forwarding decisions
   */
  private void addForwardingVariables() {
    for (Entry<String, List<GraphEdge>> entry : getGraph().getEdgeMap().entrySet()) {
      String router = entry.getKey();
      List<GraphEdge> edges = entry.getValue();
      for (GraphEdge edge : edges) {
        String iface = edge.getStart().getName();
        String cName =
            _encoder.getId() + "_" + _sliceName + "CONTROL-FORWARDING_" + router + "_" + iface;
        BoolExpr cForward = getCtx().mkBoolConst(cName);
        getAllVariables().put(cForward.toString(), cForward);
        _symbolicDecisions.getControlForwarding().put(router, edge, cForward);

        // Don't add data forwarding variable for abstract edge
        if (!edge.isAbstract()) {
          String dName =
              _encoder.getId() + "_" + _sliceName + "DATA-FORWARDING_" + router + "_" + iface;
          BoolExpr dForward = getCtx().mkBoolConst(dName);
          getAllVariables().put(dForward.toString(), dForward);
          _symbolicDecisions.getDataForwarding().put(router, edge, dForward);
        }
      }
    }
  }

  /*
   * Initialize variables representing the best choice both for
   * each protocol as well as for the router as a whole
   */
  private void addBestVariables() {
    for (Entry<String, List<Protocol>> entry : getProtocols().entrySet()) {
      String router = entry.getKey();
      List<Protocol> allProtos = entry.getValue();
      // Overall best
      for (int len = 0; len <= BITS; len++) {
        String name =
            String.format(
                "%d_%s%s_%s_%s_%s",
                _encoder.getId(), _sliceName, router, "OVERALL", "BEST", "None");
        String historyName = name + "_history";
        SymbolicEnum<Protocol> h = new SymbolicEnum<>(this, allProtos, historyName);
        SymbolicRoute evBest =
            new SymbolicRoute(this, name, router, Protocol.BEST, _optimizations, h, false);
        getAllSymbolicRecords().add(evBest);
        _symbolicDecisions.getBestNeighbor().put(router, evBest);
      }

      // Best per protocol
      if (!_optimizations.getSliceHasSingleProtocol().contains(router)) {
        for (Protocol proto : getProtocols().get(router)) {
          String name =
              String.format(
                  "%d_%s%s_%s_%s_%s",
                  _encoder.getId(), _sliceName, router, proto.name(), "BEST", "None");
          // String historyName = name + "_history";
          // SymbolicEnum<Protocol> h = new SymbolicEnum<>(this, allProtos, historyName);

          for (int len = 0; len <= BITS; len++) {
            SymbolicRoute evBest =
                new SymbolicRoute(this, name, router, proto, _optimizations, null, false);
            getAllSymbolicRecords().add(evBest);
            _symbolicDecisions.getBestNeighborPerProtocol().put(router, proto, evBest);
          }
        }
      }
    }
  }

  /*
   * Initialize all control-plane message symbolic records.
   * Also maps each logical graph edge to its opposite edge.
   */
  private void addSymbolicRecords() {
    Map<String, Map<Protocol, Map<GraphEdge, ArrayList<LogicalEdge>>>> importInverseMap =
        new HashMap<>();
    Map<String, Map<Protocol, Map<GraphEdge, ArrayList<LogicalEdge>>>> exportInverseMap =
        new HashMap<>();
    Map<String, Map<Protocol, SymbolicRoute>> singleExportMap = new HashMap<>();

    // add edge EXPORT and IMPORT state variables
    for (Entry<String, List<GraphEdge>> entry : getGraph().getEdgeMap().entrySet()) {
      String router = entry.getKey();
      List<GraphEdge> edges = entry.getValue();
      Map<Protocol, SymbolicRoute> singleProtoMap;
      singleProtoMap = new HashMap<>();
      Map<Protocol, Map<GraphEdge, ArrayList<LogicalEdge>>> importEnumMap;
      importEnumMap = new HashMap<>();
      Map<Protocol, Map<GraphEdge, ArrayList<LogicalEdge>>> exportEnumMap;
      exportEnumMap = new HashMap<>();

      singleExportMap.put(router, singleProtoMap);
      importInverseMap.put(router, importEnumMap);
      exportInverseMap.put(router, exportEnumMap);

      for (Protocol proto : getProtocols().get(router)) {

        // Add redistribution variables
        Set<Protocol> r = _logicalGraph.getRedistributedProtocols().get(router, proto);
        assert r != null;
        if (proto.isOspf() && r.size() > 1) {
          // Add the ospf redistributed record if needed
          String rname =
              String.format(
                  "%d_%s%s_%s_%s",
                  _encoder.getId(), _sliceName, router, proto.name(), "Redistributed");

          SymbolicRoute rec =
              new SymbolicRoute(this, rname, router, proto, _optimizations, null, false);
          _ospfRedistributed.put(router, rec);
          getAllSymbolicRecords().add(rec);
        }

        Boolean useSingleExport =
            _optimizations.getSliceCanKeepSingleExportVar().get(router, proto);
        assert (useSingleExport != null);

        Map<GraphEdge, ArrayList<LogicalEdge>> importGraphEdgeMap = new HashMap<>();
        Map<GraphEdge, ArrayList<LogicalEdge>> exportGraphEdgeMap = new HashMap<>();

        importEnumMap.put(proto, importGraphEdgeMap);
        exportEnumMap.put(proto, exportGraphEdgeMap);

        for (GraphEdge e : edges) {

          Configuration conf = getGraph().getConfigurations().get(router);

          if (getGraph().isEdgeUsed(conf, proto, e)) {

            ArrayList<LogicalEdge> importEdgeList = new ArrayList<>();
            ArrayList<LogicalEdge> exportEdgeList = new ArrayList<>();
            importGraphEdgeMap.put(e, importEdgeList);
            exportGraphEdgeMap.put(e, exportEdgeList);

            for (int len = 0; len <= BITS; len++) {

              String ifaceName = e.getStart().getName();

              if (!proto.isConnected() && !proto.isStatic()) {
                // If we use a single set of export variables, then make sure
                // to reuse the existing variables instead of creating new ones
                if (useSingleExport) {
                  SymbolicRoute singleVars = singleExportMap.get(router).get(proto);
                  SymbolicRoute ev1;
                  if (singleVars == null) {
                    String name =
                        String.format(
                            "%d_%s%s_%s_%s_%s",
                            _encoder.getId(),
                            _sliceName,
                            router,
                            proto.name(),
                            "SINGLE-EXPORT",
                            "");
                    ev1 =
                        new SymbolicRoute(
                            this, name, router, proto, _optimizations, null, e.isAbstract());
                    singleProtoMap.put(proto, ev1);
                    getAllSymbolicRecords().add(ev1);

                  } else {
                    ev1 = singleVars;
                  }
                  LogicalEdge eExport = new LogicalEdge(e, EdgeType.EXPORT, ev1);
                  exportEdgeList.add(eExport);

                } else {
                  String name =
                      String.format(
                          "%d_%s%s_%s_%s_%s",
                          _encoder.getId(), _sliceName, router, proto.name(), "EXPORT", ifaceName);

                  SymbolicRoute ev1 =
                      new SymbolicRoute(
                          this, name, router, proto, _optimizations, null, e.isAbstract());
                  LogicalEdge eExport = new LogicalEdge(e, EdgeType.EXPORT, ev1);
                  exportEdgeList.add(eExport);
                  getAllSymbolicRecords().add(ev1);
                }
              }

              boolean notNeeded =
                  _optimizations
                      .getSliceCanCombineImportExportVars()
                      .get(router)
                      .get(proto)
                      .contains(e);

              Interface i = e.getStart();
              Prefix p = i.getAddress().getPrefix();

              boolean doModel = !(proto.isConnected() && p != null && !relevantPrefix(p));
              // PolicyQuotient: Don't model the connected interfaces that aren't relevant
              if (doModel) {
                if (notNeeded) {
                  String name =
                      String.format(
                          "%d_%s%s_%s_%s_%s",
                          _encoder.getId(), _sliceName, router, proto.name(), "IMPORT", ifaceName);
                  SymbolicRoute ev2 = new SymbolicRoute(name, proto);
                  LogicalEdge eImport = new LogicalEdge(e, EdgeType.IMPORT, ev2);
                  importEdgeList.add(eImport);
                } else {
                  String name =
                      String.format(
                          "%d_%s%s_%s_%s_%s",
                          _encoder.getId(), _sliceName, router, proto.name(), "IMPORT", ifaceName);
                  SymbolicRoute ev2 =
                      new SymbolicRoute(
                          this, name, router, proto, _optimizations, null, e.isAbstract());
                  LogicalEdge eImport = new LogicalEdge(e, EdgeType.IMPORT, ev2);
                  importEdgeList.add(eImport);
                  getAllSymbolicRecords().add(ev2);
                }
              }
            }

            List<ArrayList<LogicalEdge>> es = _logicalGraph.getLogicalEdges().get(router, proto);
            assert (es != null);

            ArrayList<LogicalEdge> allEdges = new ArrayList<>();
            allEdges.addAll(importEdgeList);
            allEdges.addAll(exportEdgeList);
            es.add(allEdges);
          }
        }
      }
    }

    // Build a map to find the opposite of a given edge
    _logicalGraph
        .getLogicalEdges()
        .forEach(
            (router, edgeLists) -> {
              for (Protocol proto : getProtocols().get(router)) {

                for (ArrayList<LogicalEdge> edgeList : edgeLists.get(proto)) {

                  for (LogicalEdge e : edgeList) {

                    GraphEdge edge = e.getEdge();
                    Map<GraphEdge, ArrayList<LogicalEdge>> m;

                    // System.out.println("i: " + i);
                    // System.out.println("proto: " + proto.name());
                    // System.out.println("edge: " + edge + ", " + e.getEdgeType());

                    if (edge.getPeer() != null) {

                      if (e.getEdgeType() == EdgeType.IMPORT) {
                        m = exportInverseMap.get(edge.getPeer()).get(proto);

                      } else {
                        m = importInverseMap.get(edge.getPeer()).get(proto);
                      }

                      if (m != null) {
                        GraphEdge otherEdge = getGraph().getOtherEnd().get(edge);
                        ArrayList<LogicalEdge> list = m.get(otherEdge);
                        if (list == null) {
                          m.put(otherEdge, new ArrayList<>());
                        } else if (list.size() > 0) {
                          LogicalEdge other = list.get(0);
                          _logicalGraph.getOtherEnd().put(e, other);
                        }
                      }
                    }
                  }
                }
              }
            });
  }

  /*
   * Initialize the optimizations object, which computes all
   * applicable optimizations for the current encoding slice.
   */
  private void initOptimizations() {
    _optimizations.computeOptimizations();
  }

  private void initOriginatedPrefixes() {
    for (Entry<String, Configuration> entry : getGraph().getConfigurations().entrySet()) {
      String router = entry.getKey();
      Configuration conf = entry.getValue();
      for (Protocol proto : _optimizations.getProtocols().get(router)) {
        Set<Prefix> prefixes = Graph.getOriginatedNetworks(conf, proto);
        _originatedNetworks.put(router, proto, prefixes);
      }
    }
  }

  /*
   * Check if this is the main slice
   */
  boolean isMainSlice() {
    return _sliceName.equals("") || _sliceName.equals(Encoder.MAIN_SLICE_NAME);
  }

  /*
   * Initialize all environment symbolic records for BGP.
   */
  private void addEnvironmentVariables() {
    // If not the main slice, just use the main slice
    if (!isMainSlice()) {
      Map<LogicalEdge, SymbolicRoute> envs = _logicalGraph.getEnvironmentVars();
      EncoderSlice main = _encoder.getMainSlice();
      LogicalGraph lg = main.getLogicalGraph();
      Map<LogicalEdge, SymbolicRoute> existing = lg.getEnvironmentVars();
      envs.putAll(existing);
      return;
    }

    // Otherwise create it anew
    for (String router : getGraph().getRouters()) {
      for (Protocol proto : getProtocols().get(router)) {
        if (proto.isBgp()) {
          List<ArrayList<LogicalEdge>> les = _logicalGraph.getLogicalEdges().get(router, proto);
          assert (les != null);
          for (ArrayList<LogicalEdge> eList : les) {
            for (LogicalEdge e : eList) {
              if (e.getEdgeType() == EdgeType.IMPORT) {
                GraphEdge ge = e.getEdge();
                BgpNeighbor n = getGraph().getEbgpNeighbors().get(ge);
                if (n != null && ge.getEnd() == null) {

                  if (!isMainSlice()) {
                    LogicalGraph lg = _encoder.getMainSlice().getLogicalGraph();
                    SymbolicRoute r = lg.getEnvironmentVars().get(e);
                    _logicalGraph.getEnvironmentVars().put(e, r);
                  } else {
                    String address;
                    if (n.getAddress() == null) {
                      address = "null";
                    } else {
                      address = n.getAddress().toString();
                    }
                    String ifaceName = "ENV-" + address;
                    String name =
                        String.format(
                            "%d_%s%s_%s_%s_%s",
                            _encoder.getId(),
                            _sliceName,
                            router,
                            proto.name(),
                            "EXPORT",
                            ifaceName);
                    SymbolicRoute vars =
                        new SymbolicRoute(
                            this, name, router, proto, _optimizations, null, ge.isAbstract());
                    getAllSymbolicRecords().add(vars);
                    _logicalGraph.getEnvironmentVars().put(e, vars);
                  }
                }
              }
            }
          }
        }
      }
    }
  }

  /*
   * Initialize all symbolic variables for the encoding slice
   */
  private void initVariables() {
    buildEdgeMap();
    addForwardingVariables();
    addBestVariables();
    addSymbolicRecords();
    addChoiceVariables();
    addEnvironmentVariables();
  }

  /*
   * Constraint each variable to fall within a valid range.
   * Metric cost is protocol dependent and need not have an
   * upper bound, since overflow is modeled.
   *
   * dstIp, srcIp:        [0,2^32)
   * dstPort, srcPort:    [0,2^16)
   * icmpType, protocol:  [0,2^8)
   * icmpCode:            [0,2^4)
   *
   * prefix length:       [0,2^32)
   * admin distance:      [0,2^8)
   * BGP med, local-pref: [0,2^32)
   * metric cost:         [0,2^8) if environment
   * metric cost:         [0,2^16) otherwise
   */
  private void addBoundConstraints() {

    ArithExpr upperBound4 = mkInt((long) Math.pow(2, 4));
    ArithExpr upperBound8 = mkInt((long) Math.pow(2, 8));
    ArithExpr upperBound16 = mkInt((long) Math.pow(2, 16));
    ArithExpr upperBound32 = mkInt((long) Math.pow(2, 32));
    ArithExpr zero = mkInt(0);

    // Valid 16 bit integer
    add(mkGe(_symbolicPacket.getDstPort(), zero));
    add(mkGe(_symbolicPacket.getSrcPort(), zero));
    add(mkLt(_symbolicPacket.getDstPort(), upperBound16));
    add(mkLt(_symbolicPacket.getSrcPort(), upperBound16));

    // Valid 8 bit integer
    add(mkGe(_symbolicPacket.getIcmpType(), zero));
    add(mkGe(_symbolicPacket.getIpProtocol(), zero));
    add(mkLt(_symbolicPacket.getIcmpType(), upperBound8));
    add(mkLe(_symbolicPacket.getIpProtocol(), upperBound8));

    // Valid 4 bit integer
    add(mkGe(_symbolicPacket.getIcmpCode(), zero));
    add(mkLt(_symbolicPacket.getIcmpCode(), upperBound4));

    for (SymbolicRoute e : getAllSymbolicRecords()) {
      if (e.getRouterId() != null) {
        add(mkGe(e.getRouterId(), zero));
      }

      if (e.getAdminDist() != null) {
        add(mkGe(e.getAdminDist(), zero));
        add(mkLt(e.getAdminDist(), upperBound8));
      }
      if (e.getMed() != null) {
        add(mkGe(e.getMed(), zero));
        add(mkLt(e.getMed(), upperBound32));
      }
      if (e.getLocalPref() != null) {
        add(mkGe(e.getLocalPref(), zero));
        add(mkLt(e.getLocalPref(), upperBound32));
      }
      if (e.getMetric() != null) {
        add(mkGe(e.getMetric(), zero));
        if (e.isEnv()) {
          add(mkLt(e.getMetric(), upperBound8));
        }
        add(mkLt(e.getMetric(), upperBound16));
      }
      if (e.getIgpMetric() != null) {
        add(mkGe(e.getIgpMetric(), zero));
      }
      if (e.getPrefixLength() != null) {
        add(mkGe(e.getPrefixLength(), zero));
        add(mkLe(e.getPrefixLength(), mkInt(32)));
      }
    }
  }

  /*
   * Constraints each community regex match. A regex match
   * will be true, if either one of its subsumed exact values is
   * attached to the message, or some other community that matches
   * the regex is instead:
   *
   * c_regex = (c_1 or ... or c_n) or c_other
   *
   * where the regex matches c_i. The regex match is determined
   * ahead of time based on the configuration.
   */
  private void addCommunityConstraints() {
    for (SymbolicRoute r : getAllSymbolicRecords()) {
      for (Entry<CommunityVar, BoolExpr> entry : r.getCommunities().entrySet()) {
        CommunityVar cvar = entry.getKey();
        BoolExpr e = entry.getValue();
        if (cvar.getType() == CommunityVar.Type.REGEX) {
          BoolExpr acc = mkFalse();
          List<CommunityVar> deps = getGraph().getCommunityDependencies().get(cvar);
          for (CommunityVar dep : deps) {
            BoolExpr depExpr = r.getCommunities().get(dep);
            acc = mkOr(acc, depExpr);
          }
          BoolExpr regex = mkEq(acc, e);
          add(regex);
        }
      }
    }
  }

  /*
   * A collection of default values to fill in missing values for
   * comparison. These are needed because the optimizations might
   * remove various attributes from messages when unnecessary.
   */

  ArithExpr defaultAdminDistance(Configuration conf, Protocol proto, SymbolicRoute r) {
    ArithExpr def = mkInt(defaultAdminDistance(conf, proto));
    if (r.getBgpInternal() == null) {
      return def;
    }
    return mkIf(r.getBgpInternal(), mkInt(200), def);
  }

  private int defaultAdminDistance(Configuration conf, Protocol proto) {
    RoutingProtocol rp = Protocol.toRoutingProtocol(proto);
    return rp.getDefaultAdministrativeCost(conf.getConfigurationFormat());
  }

  int defaultId() {
    return 0;
  }

  int defaultMetric() {
    return 0;
  }

  int defaultMed(Protocol proto) {
    if (proto.isBgp()) {
      return 100;
    }
    return 0;
  }

  int defaultLocalPref() {
    return 100;
  }

  int defaultLength() {
    return 0;
  }

  private int defaultIgpMetric() {
    return 0;
  }

  private BitVecExpr defaultOspfType() {
    return getCtx().mkBV(0, 2); // OI
  }

  /*
   * Returns the symbolic record for logical edge e.
   * This method is necessary, because optimizations might
   * decide that certain records can be merged together.
   */
  private SymbolicRoute correctVars(LogicalEdge e) {
    SymbolicRoute vars = e.getSymbolicRecord();
    if (!vars.getIsUsed()) {
      return _logicalGraph.getOtherEnd().get(e).getSymbolicRecord();
    }
    return vars;
  }

  /*
   * Creates a symbolic test between a record representing the best
   * field and another field (vars). If the vars field is missing,
   * then the value is filled in with the default value.
   *
   * An assumption is that if best != null, then vars != null
   */
  private BoolExpr equalHelper(Expr best, Expr vars, Expr defaultVal) {
    BoolExpr tru = mkTrue();
    if (vars == null) {
      if (best != null) {
        return mkEq(best, defaultVal);
      } else {
        return tru;
      }
    } else {
      return mkEq(best, vars);
    }
  }

  /*
   * Creates a test to check for equal protocol histories
   * after accounting for null values introduced by optimizations
   */
  BoolExpr equalHistories(SymbolicRoute best, SymbolicRoute vars) {
    BoolExpr history;
    if (best.getProtocolHistory() == null) {
      history = mkTrue();
    } else {
      if (vars.getProtocolHistory() == null) {
        history = best.getProtocolHistory().checkIfValue(vars.getProto());
      } else {
        history = best.getProtocolHistory().mkEq(vars.getProtocolHistory());
      }
    }
    /* if (best.getProtocolHistory() == null || vars.getProtocolHistory() == null) {
        history = mkTrue();
    } else {
        history = best.getProtocolHistory().mkEq(vars.getProtocolHistory());
    } */
    return history;
  }

  /*
   * Creates a test to check for equal bgp internal
   * tags after accounting for null values introduced by optimizations
   */
  private BoolExpr equalBgpInternal(SymbolicRoute best, SymbolicRoute vars) {
    if (best.getBgpInternal() == null || vars.getBgpInternal() == null) {
      return mkTrue();
    } else {
      return mkEq(best.getBgpInternal(), vars.getBgpInternal());
    }
  }

  /*
   * Creates a test to check for equal bgp client id tags after
   * accounting for the possibility of null values.
   */
  private BoolExpr equalClientIds(String router, SymbolicRoute best, SymbolicRoute vars) {
    if (best.getClientId() == null) {
      return mkTrue();
    } else {
      if (vars.getClientId() == null) {
        // Lookup the actual originator id
        Integer i = getGraph().getOriginatorId().get(router);
        if (i == null) {
          return best.getClientId().checkIfValue(0);
        } else {
          return best.getClientId().checkIfValue(i);
        }
      } else {
        return best.getClientId().mkEq(vars.getClientId());
      }
    }
  }

  /*
   * Creates a test to check for equal ospf areas
   * tags after accounting for null values introduced by optimizations
   */
  private BoolExpr equalAreas(SymbolicRoute best, SymbolicRoute vars, @Nullable LogicalEdge e) {
    BoolExpr equalOspfArea;
    boolean hasBestArea = (best.getOspfArea() != null && best.getOspfArea().getBitVec() != null);
    boolean hasVarsArea = (vars.getOspfArea() != null && vars.getOspfArea().getBitVec() != null);
    if (e != null) {
      if (hasBestArea) {
        Interface iface = e.getEdge().getStart();
        if (hasVarsArea) {
          equalOspfArea = best.getOspfArea().mkEq(vars.getOspfArea());
        } else if (iface.getOspfAreaName() != null) {
          equalOspfArea = best.getOspfArea().checkIfValue(iface.getOspfAreaName());
        } else {
          equalOspfArea = best.getOspfArea().isDefaultValue();
        }
      } else {
        equalOspfArea = mkTrue();
      }
    } else {
      equalOspfArea = mkTrue();
    }
    return equalOspfArea;
  }

  /*
   * Creates a symbolic test to check for equal ospf types (OI, OIA, E1, E2)
   * after accounting for null values introduced by optimizations
   */
  private BoolExpr equalTypes(SymbolicRoute best, SymbolicRoute vars) {
    BoolExpr equalOspfType;
    boolean hasBestType = (best.getOspfType() != null && best.getOspfType().getBitVec() != null);
    boolean hasVarsType = (vars.getOspfType() != null && vars.getOspfType().getBitVec() != null);
    if (hasVarsType) {
      equalOspfType = best.getOspfType().mkEq(vars.getOspfType());
    } else if (hasBestType) {
      equalOspfType = best.getOspfType().isDefaultValue();
    } else {
      equalOspfType = mkTrue();
    }
    return equalOspfType;
  }

  /*
   * Creates a symbolic test to check for equal router IDs
   * after accounting for null values introduced by optimizations
   */
  private BoolExpr equalIds(
      SymbolicRoute best, SymbolicRoute vars, Protocol proto, @Nullable LogicalEdge e) {
    BoolExpr equalId;
    if (vars.getRouterId() == null) {
      if (best.getRouterId() == null || e == null) {
        equalId = mkTrue();
      } else {
        long peerId = getGraph().findRouterId(e.getEdge(), proto);
        equalId = mkEq(best.getRouterId(), mkInt(peerId));
      }
    } else {
      equalId = mkEq(best.getRouterId(), vars.getRouterId());
    }
    return equalId;
  }

  private BoolExpr equalCommunities(SymbolicRoute best, SymbolicRoute vars) {
    BoolExpr acc = mkTrue();
    for (Map.Entry<CommunityVar, BoolExpr> entry : best.getCommunities().entrySet()) {
      CommunityVar cvar = entry.getKey();
      BoolExpr var = entry.getValue();
      BoolExpr other = vars.getCommunities().get(cvar);
      if (other == null) {
        acc = mkAnd(acc, mkNot(var));
      } else {
        acc = mkAnd(acc, mkEq(var, other));
      }
    }
    return acc;
  }

  /*
   * Check for equality of a (best) symbolic record and another
   * symbolic record (vars). It checks pairwise that all fields
   * are equal, while filling in values missing due to optimizations
   * with default values based on the protocol.
   * If there is no corresponding edge e, then the value null can be used
   */
  public BoolExpr equal(
      Configuration conf,
      Protocol proto,
      SymbolicRoute best,
      SymbolicRoute vars,
      @Nullable LogicalEdge e,
      boolean compareCommunities) {

    ArithExpr defaultLocal = mkInt(defaultLocalPref());
    ArithExpr defaultAdmin = defaultAdminDistance(conf, proto, vars);
    ArithExpr defaultMet = mkInt(defaultMetric());
    ArithExpr defaultMed = mkInt(defaultMed(proto));
    ArithExpr defaultLen = mkInt(defaultLength());
    ArithExpr defaultIgp = mkInt(defaultIgpMetric());

    BoolExpr equalLen;
    BoolExpr equalAd;
    BoolExpr equalLp;
    BoolExpr equalMet;
    BoolExpr equalMed;
    BoolExpr equalOspfArea;
    BoolExpr equalOspfType;
    BoolExpr equalId;
    BoolExpr equalHistory;
    BoolExpr equalBgpInternal;
    BoolExpr equalClientIds;
    BoolExpr equalIgpMet;
    BoolExpr equalCommunities;

    equalLen = equalHelper(best.getPrefixLength(), vars.getPrefixLength(), defaultLen);
    equalAd = equalHelper(best.getAdminDist(), vars.getAdminDist(), defaultAdmin);
    equalLp = equalHelper(best.getLocalPref(), vars.getLocalPref(), defaultLocal);
    equalMet = equalHelper(best.getMetric(), vars.getMetric(), defaultMet);
    equalMed = equalHelper(best.getMed(), vars.getMed(), defaultMed);
    equalIgpMet = equalHelper(best.getIgpMetric(), vars.getIgpMetric(), defaultIgp);

    equalOspfType = equalTypes(best, vars);
    equalOspfArea = equalAreas(best, vars, e);

    equalId = equalIds(best, vars, proto, e);
    equalHistory = equalHistories(best, vars);
    equalBgpInternal = equalBgpInternal(best, vars);
    equalClientIds = equalClientIds(conf.getName(), best, vars);
    equalCommunities = (compareCommunities ? equalCommunities(best, vars) : mkTrue());

    return mkAnd(
        equalLen,
        equalAd,
        equalLp,
        equalMet,
        equalMed,
        equalOspfArea,
        equalOspfType,
        equalId,
        equalHistory,
        equalBgpInternal,
        equalClientIds,
        equalIgpMet,
        equalCommunities);
  }

  /*
   * Helper function to check if one expression is greater than
   * another accounting for null values introduced by optimizations.
   */
  private BoolExpr geBetterHelper(
      @Nullable Expr best, @Nullable Expr vars, Expr defaultVal, boolean less) {
    BoolExpr fal = mkFalse();
    if (vars == null) {
      if (best != null) {
        if (less) {
          return mkLt(best, defaultVal);
        } else {
          return mkGt(best, defaultVal);
        }
      } else {
        return fal;
      }
    } else {
      assert (best != null);
      if (less) {
        return mkLt(best, vars);
      } else {
        return mkGt(best, vars);
      }
    }
  }

  /*
   * Helper function to check if one expression is equal to
   * another accounting for null values introduced by optimizations.
   */
  private BoolExpr geEqualHelper(@Nullable Expr best, @Nullable Expr vars, Expr defaultVal) {
    if (vars == null) {
      if (best != null) {
        return mkEq(best, defaultVal);
      } else {
        return mkTrue();
      }
    } else {
      assert (best != null);
      return mkEq(best, vars);
    }
  }

  /*
   * Check if a (best) symbolic record is better than another
   * symbolic record (vars). This is done using a recursive lexicographic
   * encoding. The encoding is as follows:
   *
   * (best.length > vars.length) or
   * (best.length = vars.length) and (
   *    (best.adminDist < vars.adminDist) or
   *    (best.adminDist = vars.adminDist) and (
   *     ...
   *    )
   * )
   *
   * This recursive encoding introduces a new variable for each subexpressions,
   * which ends up being much more efficient than expanding out options.
   */
  private BoolExpr greaterOrEqual(
      Configuration conf,
      Protocol proto,
      SymbolicRoute best,
      SymbolicRoute vars,
      @Nullable LogicalEdge e) {

    ArithExpr defaultLocal = mkInt(defaultLocalPref());
    ArithExpr defaultAdmin = defaultAdminDistance(conf, proto, vars);
    ArithExpr defaultMet = mkInt(defaultMetric());
    ArithExpr defaultMed = mkInt(defaultMed(proto));
    ArithExpr defaultLen = mkInt(defaultLength());
    ArithExpr defaultIgp = mkInt(defaultIgpMetric());
    ArithExpr defaultId = mkInt(0);
    BitVecExpr defaultOspfType = defaultOspfType();

    BoolExpr betterLen =
        geBetterHelper(best.getPrefixLength(), vars.getPrefixLength(), defaultLen, false);
    BoolExpr equalLen = geEqualHelper(best.getPrefixLength(), vars.getPrefixLength(), defaultLen);

    BoolExpr betterAd =
        geBetterHelper(best.getAdminDist(), vars.getAdminDist(), defaultAdmin, true);
    BoolExpr equalAd = geEqualHelper(best.getAdminDist(), vars.getAdminDist(), defaultAdmin);

    BoolExpr betterLp =
        geBetterHelper(best.getLocalPref(), vars.getLocalPref(), defaultLocal, false);
    BoolExpr equalLp = geEqualHelper(best.getLocalPref(), vars.getLocalPref(), defaultLocal);

    BoolExpr betterMet = geBetterHelper(best.getMetric(), vars.getMetric(), defaultMet, true);
    BoolExpr equalMet = geEqualHelper(best.getMetric(), vars.getMetric(), defaultMet);

    BoolExpr betterMed = geBetterHelper(best.getMed(), vars.getMed(), defaultMed, true);
    BoolExpr equalMed = geEqualHelper(best.getMed(), vars.getMed(), defaultMed);

    BitVecExpr bestType = (best.getOspfType() == null ? null : best.getOspfType().getBitVec());
    BitVecExpr varsType = (vars.getOspfType() == null ? null : vars.getOspfType().getBitVec());

    BoolExpr betterOspfType = geBetterHelper(bestType, varsType, defaultOspfType, true);
    BoolExpr equalOspfType = geEqualHelper(bestType, varsType, defaultOspfType);

    BoolExpr betterInternal =
        geBetterHelper(best.getBgpInternal(), vars.getBgpInternal(), mkFalse(), true);
    BoolExpr equalInternal = geEqualHelper(best.getBgpInternal(), vars.getBgpInternal(), mkFalse());

    BoolExpr betterIgpMet =
        geBetterHelper(best.getIgpMetric(), vars.getIgpMetric(), defaultIgp, true);
    BoolExpr equalIgpMet = geEqualHelper(best.getIgpMetric(), vars.getIgpMetric(), defaultIgp);

    BoolExpr tiebreak;

    if (vars.getRouterId() != null) {
      tiebreak = mkLe(best.getRouterId(), vars.getRouterId());
    } else if (best.getRouterId() != null) {
      if (e == null) {
        tiebreak = mkLe(best.getRouterId(), defaultId);
      } else {
        long peerId = getGraph().findRouterId(e.getEdge(), proto);
        tiebreak = mkLe(best.getRouterId(), mkInt(peerId));
      }
    } else {
      tiebreak = mkTrue();
    }

    BoolExpr b = mkAnd(equalOspfType, tiebreak);
    BoolExpr b1 = mkOr(betterOspfType, b);
    BoolExpr b2 = mkAnd(equalIgpMet, b1);
    BoolExpr b3 = mkOr(betterIgpMet, b2);
    BoolExpr b4 = mkAnd(equalInternal, b3);
    BoolExpr b5 = mkOr(betterInternal, b4);
    BoolExpr b6 = mkAnd(equalMed, b5);
    BoolExpr b7 = mkOr(betterMed, b6);
    BoolExpr b8 = mkAnd(equalMet, b7);
    BoolExpr b9 = mkOr(betterMet, b8);
    BoolExpr b10 = mkAnd(equalLp, b9);
    BoolExpr b11 = mkOr(betterLp, b10);
    BoolExpr b12 = mkAnd(equalAd, b11);
    BoolExpr b13 = mkOr(betterAd, b12);
    BoolExpr b14 = mkAnd(equalLen, b13);
    return mkOr(betterLen, b14);
  }

  /*
   * Constraints that specify that the best choice is
   * better than all alternatives, and is at least one of the choices:
   *
   * (1) if no options are valid, then best is not valid
   * (2) if some option is valid, then we have the following:
   *
   * (best <= best_prot1) and ... and (best <= best_protn)
   * (best =  best_prot1) or  ... or  (best =  best_protn)
   */
  private void addBestOverallConstraints() {
    for (Entry<String, Configuration> entry : getGraph().getConfigurations().entrySet()) {
      String router = entry.getKey();
      Configuration conf = entry.getValue();
      // These constraints will be added at the protocol-level when a single protocol
      if (!_optimizations.getSliceHasSingleProtocol().contains(router)) {

        boolean someProto = false;

        BoolExpr acc = null;
        BoolExpr somePermitted = null;
        SymbolicRoute best = _symbolicDecisions.getBestNeighbor().get(router);

        for (Protocol proto : getProtocols().get(router)) {
          someProto = true;

          SymbolicRoute bestVars = _symbolicDecisions.getBestVars(_optimizations, router, proto);
          assert (bestVars != null);

          if (somePermitted == null) {
            somePermitted = bestVars.getPermitted();
          } else {
            somePermitted = mkOr(somePermitted, bestVars.getPermitted());
          }

          BoolExpr val =
              mkAnd(bestVars.getPermitted(), equal(conf, proto, best, bestVars, null, true));
          if (acc == null) {
            acc = val;
          } else {
            acc = mkOr(acc, val);
          }
          add(
              mkImplies(
                  bestVars.getPermitted(), greaterOrEqual(conf, proto, best, bestVars, null)));
        }

        if (someProto) {
          if (acc != null) {
            add(mkEq(somePermitted, best.getPermitted()));
            add(mkImplies(somePermitted, acc));
          }
        } else {
          add(mkNot(best.getPermitted()));
        }
      }
    }
  }

  /*
   * Constrains each protocol-best record similarly to the overall
   * best record. It will be better than all choices and equal to
   * at least one of them.
   */
  private void addBestPerProtocolConstraints() {
    for (Entry<String, Configuration> entry : getGraph().getConfigurations().entrySet()) {
      String router = entry.getKey();
      Configuration conf = entry.getValue();

      for (Protocol proto : getProtocols().get(router)) {

        SymbolicRoute bestVars = _symbolicDecisions.getBestVars(_optimizations, router, proto);
        assert (bestVars != null);

        BoolExpr acc = null;
        BoolExpr somePermitted = null;

        for (LogicalEdge e : collectAllImportLogicalEdges(router, conf, proto)) {

          SymbolicRoute vars = correctVars(e);

          if (somePermitted == null) {
            somePermitted = vars.getPermitted();
          } else {
            somePermitted = mkOr(somePermitted, vars.getPermitted());
          }

          BoolExpr v = mkAnd(vars.getPermitted(), equal(conf, proto, bestVars, vars, e, true));
          if (acc == null) {
            acc = v;
          } else {
            acc = mkOr(acc, v);
          }
          add(mkImplies(vars.getPermitted(), greaterOrEqual(conf, proto, bestVars, vars, e)));
        }

        if (acc != null) {
          add(mkEq(somePermitted, bestVars.getPermitted()));
          add(mkImplies(somePermitted, acc));
        }
      }
    }
  }

  /*
   * Constraints that define a choice for a given protocol
   * to be when a particular import is equal to the best choice.
   * For example:
   *
   * choice_bgp_Serial0 = (import_Serial0 = best_bgp)
   */
  private void addChoicePerProtocolConstraints() {
    for (Entry<String, Configuration> entry : getGraph().getConfigurations().entrySet()) {
      String router = entry.getKey();
      Configuration conf = entry.getValue();
      for (Protocol proto : getProtocols().get(router)) {
        SymbolicRoute bestVars = _symbolicDecisions.getBestVars(_optimizations, router, proto);
        assert (bestVars != null);
        for (LogicalEdge e : collectAllImportLogicalEdges(router, conf, proto)) {
          SymbolicRoute vars = correctVars(e);
          BoolExpr choice = _symbolicDecisions.getChoiceVariables().get(router, proto, e);
          assert (choice != null);
          BoolExpr isBest = equal(conf, proto, bestVars, vars, e, false);
          add(mkEq(choice, mkAnd(vars.getPermitted(), isBest)));
        }
      }
    }
  }

  /*
   * Constraints that define control-plane forwarding.
   * If there is some valid import, then control plane forwarding
   * will occur out an interface when this is the best choice.
   * Otherwise, it will not occur.
   */
  private void addControlForwardingConstraints() {
    for (Entry<String, Configuration> entry : getGraph().getConfigurations().entrySet()) {
      String router = entry.getKey();
      Configuration conf = entry.getValue();
      boolean someEdge = false;

      SymbolicRoute best = _symbolicDecisions.getBestNeighbor().get(router);
      Map<GraphEdge, BoolExpr> cfExprs = new HashMap<>();

      Set<GraphEdge> constrained = new HashSet<>();

      for (Protocol proto : getProtocols().get(router)) {

        for (LogicalEdge e : collectAllImportLogicalEdges(router, conf, proto)) {

          someEdge = true;
          constrained.add(e.getEdge());

          SymbolicRoute vars = correctVars(e);
          BoolExpr choice = _symbolicDecisions.getChoiceVariables().get(router, proto, e);
          BoolExpr isBest = mkAnd(choice, equal(conf, proto, best, vars, e, false));

          GraphEdge ge = e.getEdge();

          // Connected routes should only forward if not absorbed by interface
          GraphEdge other = getGraph().getOtherEnd().get(ge);
          BoolExpr connectedWillSend;
          if (other == null || getGraph().isHost(ge.getPeer())) {
            Ip ip = ge.getStart().getAddress().getIp();
            BitVecExpr val = getCtx().mkBV(ip.asLong(), 32);
            connectedWillSend = mkNot(mkEq(_symbolicPacket.getDstIp(), val));
          } else {
            Ip ip = other.getStart().getAddress().getIp();
            BitVecExpr val = getCtx().mkBV(ip.asLong(), 32);
            connectedWillSend = mkEq(_symbolicPacket.getDstIp(), val);
          }
          BoolExpr canSend = (proto.isConnected() ? connectedWillSend : mkTrue());

          BoolExpr sends = mkAnd(canSend, isBest);

          BoolExpr cForward = _symbolicDecisions.getControlForwarding().get(router, ge);
          assert (cForward != null);
          add(mkImplies(sends, cForward));

          // record the negation as well
          cfExprs.merge(ge, sends, (a, b) -> mkOr(a, b));
        }
      }

      // For edges that are never used, we constraint them to not be forwarded out of
      for (GraphEdge ge : getGraph().getEdgeMap().get(router)) {
        if (!constrained.contains(ge)) {
          BoolExpr cForward = _symbolicDecisions.getControlForwarding().get(router, ge);
          assert (cForward != null);
          add(mkNot(cForward));
        }
      }

      // Handle the case that the router has no protocol running
      if (!someEdge) {
        for (GraphEdge ge : getGraph().getEdgeMap().get(router)) {
          BoolExpr cForward = _symbolicDecisions.getControlForwarding().get(router, ge);
          assert (cForward != null);
          add(mkNot(cForward));
        }
      } else {
        // If no best route, then no forwarding
        Map<Protocol, List<ArrayList<LogicalEdge>>> map =
            _logicalGraph.getLogicalEdges().get(router);

        Set<GraphEdge> seen = new HashSet<>();
        for (List<ArrayList<LogicalEdge>> eList : map.values()) {
          for (ArrayList<LogicalEdge> edges : eList) {
            for (LogicalEdge le : edges) {
              GraphEdge ge = le.getEdge();
              if (seen.contains(ge)) {
                continue;
              }
              seen.add(ge);
              BoolExpr expr = cfExprs.get(ge);
              BoolExpr cForward = _symbolicDecisions.getControlForwarding().get(router, ge);
              assert (cForward != null);
              if (expr != null) {
                add(mkImplies(mkNot(expr), mkNot(cForward)));
              } else {
                add(mkNot(cForward));
              }
            }
          }
        }
      }
    }
  }

  /*
<<<<<<< HEAD
   * Convert a Tcp flag to a boolean expression on the symbolic packet
   */
  private BoolExpr computeTcpFlags(TcpFlags flags) {
    BoolExpr acc = mkTrue();
    if (flags.getUseAck()) {
      acc = mkAnd(acc, mkEq(_symbolicPacket.getTcpAck(), mkBool(flags.getAck())));
    }
    if (flags.getUseCwr()) {
      acc = mkAnd(acc, mkEq(_symbolicPacket.getTcpCwr(), mkBool(flags.getCwr())));
    }
    if (flags.getUseEce()) {
      acc = mkAnd(acc, mkEq(_symbolicPacket.getTcpEce(), mkBool(flags.getEce())));
    }
    if (flags.getUseFin()) {
      acc = mkAnd(acc, mkEq(_symbolicPacket.getTcpFin(), mkBool(flags.getFin())));
    }
    if (flags.getUsePsh()) {
      acc = mkAnd(acc, mkEq(_symbolicPacket.getTcpPsh(), mkBool(flags.getPsh())));
    }
    if (flags.getUseRst()) {
      acc = mkAnd(acc, mkEq(_symbolicPacket.getTcpRst(), mkBool(flags.getRst())));
    }
    if (flags.getUseSyn()) {
      acc = mkAnd(acc, mkEq(_symbolicPacket.getTcpSyn(), mkBool(flags.getSyn())));
    }
    if (flags.getUseUrg()) {
      acc = mkAnd(acc, mkEq(_symbolicPacket.getTcpUrg(), mkBool(flags.getUrg())));
    }
    return (BoolExpr) acc.simplify();
  }

  /*
=======
>>>>>>> c2874b05
   * Convert an Access Control List (ACL) to a symbolic boolean expression.
   * The default action in an ACL is to deny all traffic.
   */
  private BoolExpr computeACL(IpAccessList acl) {

    // Check if there is an ACL first
    if (acl == null) {
      return mkTrue();
    }

<<<<<<< HEAD
    return new IpAccessListToBoolExpr(_encoder, _symbolicPacket).toBoolExpr(acl);
  }

  /*
    BoolExpr acc = mkFalse();

    List<IpAccessListLine> lines = new ArrayList<>(acl.getLines());
    Collections.reverse(lines);

    for (IpAccessListLine line : lines) {
      BoolExpr local = null;
      HeaderSpace h = HeaderSpaceConverter.convert(line.getMatchCondition());
      if (h.getDstIps() != null) {
        BoolExpr val = computeWildcardMatch(h.getDstIps(), _symbolicPacket.getDstIp());
        val = h.getDstIps().isEmpty() ? mkTrue() : val;
        local = val;
      }

      if (h.getSrcIps() != null) {
        BoolExpr val = computeWildcardMatch(h.getSrcIps(), _symbolicPacket.getSrcIp());
        val = h.getDstIps().isEmpty() ? mkTrue() : val;
        local = (local == null ? val : mkAnd(local, val));
      }

      if (h.getDscps() != null && !h.getDscps().isEmpty()) {
        throw new BatfishException("detected dscps");
      }

      if (h.getDstPorts() != null) {
        BoolExpr val = computeValidRange(h.getDstPorts(), _symbolicPacket.getDstPort());
        val = h.getDstPorts().isEmpty() ? mkTrue() : val;
        local = (local == null ? val : mkAnd(local, val));
      }

      if (h.getSrcPorts() != null) {
        BoolExpr val = computeValidRange(h.getSrcPorts(), _symbolicPacket.getSrcPort());
        val = h.getSrcPorts().isEmpty() ? mkTrue() : val;
        local = (local == null ? val : mkAnd(local, val));
      }

      if (h.getEcns() != null && !h.getEcns().isEmpty()) {
        throw new BatfishException("detected ecns");
      }

      if (h.getTcpFlags() != null) {
        BoolExpr val = computeTcpFlags(h.getTcpFlags());
        val = h.getTcpFlags().isEmpty() ? mkTrue() : val;
        local = (local == null ? val : mkAnd(local, val));
      }

      if (h.getFragmentOffsets() != null && !h.getFragmentOffsets().isEmpty()) {
        throw new BatfishException("detected fragment offsets");
      }

      if (h.getIcmpCodes() != null) {
        BoolExpr val = computeValidRange(h.getIcmpCodes(), _symbolicPacket.getIcmpCode());
        val = h.getIcmpCodes().isEmpty() ? mkTrue() : val;
        local = (local == null ? val : mkAnd(local, val));
      }

      if (h.getIcmpTypes() != null) {
        BoolExpr val = computeValidRange(h.getIcmpTypes(), _symbolicPacket.getIcmpType());
        val = h.getIcmpTypes().isEmpty() ? mkTrue() : val;
        local = (local == null ? val : mkAnd(local, val));
      }

      if (h.getStates() != null && !h.getStates().isEmpty()) {
        throw new BatfishException("detected states");
      }

      if (h.getIpProtocols() != null) {
        BoolExpr val = computeIpProtocols(h.getIpProtocols());
        val = h.getIpProtocols().isEmpty() ? mkTrue() : val;
        local = (local == null ? val : mkAnd(local, val));
      }

      if (h.getNotDscps() != null && !h.getNotDscps().isEmpty()) {
        throw new BatfishException("detected NOT dscps");
      }

      if (h.getNotDstIps() != null && !h.getNotDstIps().isEmpty()) {
        throw new BatfishException("detected NOT dst ip");
      }

      if (h.getNotSrcIps() != null && !h.getNotSrcIps().isEmpty()) {
        throw new BatfishException("detected NOT src ip");
      }

      if (h.getNotDstPorts() != null && !h.getNotDstPorts().isEmpty()) {
        throw new BatfishException("detected NOT dst port");
      }

      if (h.getNotSrcPorts() != null && !h.getNotSrcPorts().isEmpty()) {
        throw new BatfishException("detected NOT src port");
      }

      if (h.getNotEcns() != null && !h.getNotEcns().isEmpty()) {
        throw new BatfishException("detected NOT ecns");
      }

      if (h.getNotIcmpCodes() != null && !h.getNotIcmpCodes().isEmpty()) {
        throw new BatfishException("detected NOT icmp codes");
      }

      if (h.getNotIcmpTypes() != null && !h.getNotIcmpTypes().isEmpty()) {
        throw new BatfishException("detected NOT icmp types");
      }

      if (h.getNotFragmentOffsets() != null && !h.getNotFragmentOffsets().isEmpty()) {
        throw new BatfishException("detected NOT fragment offset");
      }

      if (h.getNotIpProtocols() != null && !h.getNotIpProtocols().isEmpty()) {
        throw new BatfishException("detected NOT ip protocols");
      }

      if (local != null) {
        BoolExpr ret;
        if (line.getAction() == LineAction.ACCEPT) {
          ret = mkTrue();
        } else {
          ret = mkFalse();
        }

        if (h.getNegate()) {
          local = mkNot(local);
        }

        acc = mkIf(local, ret, acc);
      }
    }

    return acc;
=======
    return new IpAccessListToBoolExpr(_encoder.getCtx(), _symbolicPacket).toBoolExpr(acl);
>>>>>>> c2874b05
  }
  */

  private boolean otherSliceHasEdge(EncoderSlice slice, String r, GraphEdge ge) {
    Map<String, List<GraphEdge>> edgeMap = slice.getGraph().getEdgeMap();
    List<GraphEdge> edges = edgeMap.get(r);
    return edges != null && edges.contains(ge);
  }

  /*
   * Constraints for the final data plane forwarding behavior.
   * Forwarding occurs in the data plane if the control plane decides
   * to use an interface, and no ACL blocks the packet:
   *
   * data_fwd(iface) = control_fwd(iface) and not acl(iface)
   */
  private void addDataForwardingConstraints() {
    for (Entry<String, List<GraphEdge>> entry : getGraph().getEdgeMap().entrySet()) {
      String router = entry.getKey();
      List<GraphEdge> edges = entry.getValue();
      for (GraphEdge ge : edges) {

        // setup forwarding for non-abstract edges
        if (!ge.isAbstract()) {
          BoolExpr fwd = mkFalse();
          BoolExpr cForward = _symbolicDecisions.getControlForwarding().get(router, ge);
          BoolExpr dForward = _symbolicDecisions.getDataForwarding().get(router, ge);
          assert (cForward != null);
          assert (dForward != null);

          // for each abstract control edge,
          // if that edge is on and its neighbor slices has next hop forwarding
          // out the current edge ge, the we use ge.
          for (GraphEdge ge2 : getGraph().getEdgeMap().get(router)) {
            if (ge2.isAbstract()) {
              BoolExpr ctrlFwd = getSymbolicDecisions().getControlForwarding().get(router, ge2);
              Graph.BgpSendType st = getGraph().peerType(ge2);
              // If Route reflectors, then next hop based on ID
              if (st == Graph.BgpSendType.TO_RR) {
                SymbolicRoute record = getSymbolicDecisions().getBestNeighbor().get(router);
                // adjust for iBGP in main slice
                BoolExpr acc = mkFalse();
                if (isMainSlice()) {
                  for (Entry<String, Integer> entry2 : getGraph().getOriginatorId().entrySet()) {
                    String r = entry2.getKey();
                    Integer id = entry2.getValue();
                    EncoderSlice s = _encoder.getSlice(r);
                    // Make sure
                    if (otherSliceHasEdge(s, router, ge)) {
                      BoolExpr outEdge =
                          s.getSymbolicDecisions().getDataForwarding().get(router, ge);
                      acc = mkOr(acc, mkAnd(record.getClientId().checkIfValue(id), outEdge));
                    }
                  }
                }
                fwd = mkOr(fwd, mkAnd(ctrlFwd, acc));

              } else {
                // Otherwise, we know the next hop statically
                // adjust for iBGP in main slice
                if (isMainSlice()) {
                  EncoderSlice s = _encoder.getSlice(ge2.getPeer());
                  if (otherSliceHasEdge(s, router, ge)) {
                    BoolExpr outEdge = s.getSymbolicDecisions().getDataForwarding().get(router, ge);
                    fwd = mkOr(fwd, mkAnd(ctrlFwd, outEdge));
                  }
                }
              }
            }
          }

          fwd = mkOr(fwd, cForward);
          BoolExpr acl = _outboundAcls.get(ge);
          if (acl == null) {
            acl = mkTrue();
          }
          BoolExpr notBlocked = mkAnd(fwd, acl);
          add(mkEq(notBlocked, dForward));
        }
      }
    }
  }

  /*
   * Creates the transfer function to represent import filters
   * between two symbolic records. The import filter depends
   * heavily on the protocol.
   */
  private void addImportConstraint(
      LogicalEdge e,
      SymbolicRoute varsOther,
      Configuration conf,
      Protocol proto,
      GraphEdge ge,
      String router) {

    SymbolicRoute vars = e.getSymbolicRecord();

    Interface iface = ge.getStart();

    ArithExpr failed = getSymbolicFailures().getFailedVariable(e.getEdge());
    assert (failed != null);
    BoolExpr notFailed = mkEq(failed, mkInt(0));

    if (vars.getIsUsed()) {

      if (proto.isConnected()) {
        Prefix p = iface.getAddress().getPrefix();
        BoolExpr relevant =
            mkAnd(
                interfaceActive(iface, proto),
                isRelevantFor(p, _symbolicPacket.getDstIp()),
                notFailed);
        BoolExpr per = vars.getPermitted();
        BoolExpr len = safeEq(vars.getPrefixLength(), mkInt(p.getPrefixLength()));
        BoolExpr ad = safeEq(vars.getAdminDist(), mkInt(1));
        BoolExpr lp = safeEq(vars.getLocalPref(), mkInt(0));
        BoolExpr met = safeEq(vars.getMetric(), mkInt(0));
        BoolExpr values = mkAnd(per, len, ad, lp, met);
        add(mkIf(relevant, values, mkNot(vars.getPermitted())));
      }

      if (proto.isStatic()) {
        List<StaticRoute> srs = getGraph().getStaticRoutes().get(router, iface.getName());
        assert (srs != null);
        BoolExpr acc = mkNot(vars.getPermitted());
        for (StaticRoute sr : srs) {
          Prefix p = sr.getNetwork();
          BoolExpr relevant =
              mkAnd(
                  interfaceActive(iface, proto),
                  isRelevantFor(p, _symbolicPacket.getDstIp()),
                  notFailed);
          BoolExpr per = vars.getPermitted();
          BoolExpr len = safeEq(vars.getPrefixLength(), mkInt(p.getPrefixLength()));
          BoolExpr ad = safeEq(vars.getAdminDist(), mkInt(sr.getAdministrativeCost()));
          BoolExpr lp = safeEq(vars.getLocalPref(), mkInt(0));
          BoolExpr met = safeEq(vars.getMetric(), mkInt(0));
          BoolExpr values = mkAnd(per, len, ad, lp, met);
          acc = mkIf(relevant, values, acc);
        }
        add(acc);
      }

      if (proto.isOspf() || proto.isBgp()) {
        BoolExpr val = mkNot(vars.getPermitted());

        if (varsOther != null) {

          // BoolExpr isRoot = relevantOrigination(originations);
          BoolExpr active = interfaceActive(iface, proto);

          // Handle iBGP by checking reachability to the next hop to send messages
          boolean isNonClient =
              (proto.isBgp()) && (getGraph().peerType(ge) != Graph.BgpSendType.TO_EBGP);
          boolean isClient =
              (proto.isBgp()) && (getGraph().peerType(ge) == Graph.BgpSendType.TO_RR);

          BoolExpr receiveMessage;
          String currentRouter = ge.getRouter();
          String peerRouter = ge.getPeer();

          if (_encoder.getModelIgp() && isNonClient) {
            // Lookup reachabilty based on peer next-hop
            receiveMessage = _encoder.getSliceReachability().get(currentRouter).get(peerRouter);
            /* EncoderSlice peerSlice = _encoder.getSlice(peerRouter);
            BoolExpr srcPort = mkEq(peerSlice.getSymbolicPacket().getSrcPort(), mkInt(179));
            BoolExpr srcIp = mkEq(peerSlice.getSymbolicPacket().getSrcIp(), mkInt(0));
            BoolExpr tcpAck = mkEq(peerSlice.getSymbolicPacket().getTcpAck(), mkFalse());
            BoolExpr tcpCwr = mkEq(peerSlice.getSymbolicPacket().getTcpCwr(), mkFalse());
            BoolExpr tcpEce = mkEq(peerSlice.getSymbolicPacket().getTcpEce(), mkFalse());
            BoolExpr tcpFin = mkEq(peerSlice.getSymbolicPacket().getTcpFin(), mkFalse());
            BoolExpr tcpPsh = mkEq(peerSlice.getSymbolicPacket().getTcpPsh(), mkFalse());
            BoolExpr tcpRst = mkEq(peerSlice.getSymbolicPacket().getTcpRst(), mkFalse());
            BoolExpr tcpSyn = mkEq(peerSlice.getSymbolicPacket().getTcpSyn(), mkFalse());
            BoolExpr tcpUrg = mkEq(peerSlice.getSymbolicPacket().getTcpUrg(), mkFalse());
            BoolExpr icmpCode = mkEq(peerSlice.getSymbolicPacket().getIcmpCode(), mkInt(0));
            BoolExpr icmpType = mkEq(peerSlice.getSymbolicPacket().getIcmpType(), mkInt(0));
            BoolExpr all =
                mkAnd(srcPort, srcIp, tcpAck,
                    tcpCwr, tcpEce, tcpFin, tcpPsh, tcpRst, tcpSyn, tcpUrg, icmpCode, icmpType);
            receiveMessage = mkImplies(all, receiveMessage); */
          } else if (_encoder.getModelIgp() && isClient) {
            // Lookup reachability based on client id tag to find next hop
            BoolExpr acc = mkTrue();
            for (Map.Entry<String, Integer> entry : getGraph().getOriginatorId().entrySet()) {
              String r = entry.getKey();
              Integer id = entry.getValue();
              if (!r.equals(currentRouter)) {
                BoolExpr reach = _encoder.getSliceReachability().get(currentRouter).get(r);
                /* EncoderSlice peerSlice = _encoder.getSlice(r);
                BoolExpr srcPort = mkEq(peerSlice.getSymbolicPacket().getSrcPort(), mkInt(179));
                BoolExpr srcIp = mkEq(peerSlice.getSymbolicPacket().getSrcIp(), mkInt(0));
                BoolExpr tcpAck = mkEq(peerSlice.getSymbolicPacket().getTcpAck(), mkFalse());
                BoolExpr tcpCwr = mkEq(peerSlice.getSymbolicPacket().getTcpCwr(), mkFalse());
                BoolExpr tcpEce = mkEq(peerSlice.getSymbolicPacket().getTcpEce(), mkFalse());
                BoolExpr tcpFin = mkEq(peerSlice.getSymbolicPacket().getTcpFin(), mkFalse());
                BoolExpr tcpPsh = mkEq(peerSlice.getSymbolicPacket().getTcpPsh(), mkFalse());
                BoolExpr tcpRst = mkEq(peerSlice.getSymbolicPacket().getTcpRst(), mkFalse());
                BoolExpr tcpSyn = mkEq(peerSlice.getSymbolicPacket().getTcpSyn(), mkFalse());
                BoolExpr tcpUrg = mkEq(peerSlice.getSymbolicPacket().getTcpUrg(), mkFalse());
                BoolExpr icmpCode = mkEq(peerSlice.getSymbolicPacket().getIcmpCode(), mkInt(0));
                BoolExpr icmpType = mkEq(peerSlice.getSymbolicPacket().getIcmpType(), mkInt(0));
                BoolExpr all =
                    mkAnd(srcPort, srcIp, tcpAck,
                        tcpCwr, tcpEce, tcpFin, tcpPsh, tcpRst, tcpSyn, tcpUrg, icmpCode, icmpType);
                reach = mkImplies(all, reach); */
                acc = mkAnd(acc, mkImplies(varsOther.getClientId().checkIfValue(id), reach));
              }
            }
            receiveMessage = acc;

            // Just check if the link is failed
          } else {
            receiveMessage = notFailed;
          }

          // Take into account BGP loop prevention
          // The path length will prevent any isolated loops
          BoolExpr loop = mkFalse();
          if (proto.isBgp() && ge.getPeer() != null) {
            String peer = ge.getPeer();
            GraphEdge gePeer = getGraph().getOtherEnd().get(ge);
            loop = getSymbolicDecisions().getControlForwarding().get(peer, gePeer);
          }
          assert (loop != null);

          BoolExpr usable = mkAnd(mkNot(loop), active, varsOther.getPermitted(), receiveMessage);

          BoolExpr importFunction;
          RoutingPolicy pol = getGraph().findImportRoutingPolicy(router, proto, e.getEdge());

          if (Encoder.ENABLE_DEBUGGING && pol != null) {
            System.out.println("Import Policy: " + pol.getName());
          }

          List<Statement> statements;
          if (pol == null) {
            Statements.StaticStatement s = new Statements.StaticStatement(Statements.ExitAccept);
            statements = Collections.singletonList(s);
          } else {
            statements = pol.getStatements();
          }

          // OSPF cost calculated based on incoming interface
          Integer cost = proto.isOspf() ? addedCost(proto, ge) : 0;

          TransferSSA f =
              new TransferSSA(this, conf, varsOther, vars, proto, statements, cost, ge, false);
          importFunction = f.compute();

          BoolExpr acc = mkIf(usable, importFunction, val);

          if (Encoder.ENABLE_DEBUGGING) {
            System.out.println("IMPORT FUNCTION: " + router + " " + varsOther.getName());
            System.out.println(importFunction.simplify());
            System.out.println("\n\n");
          }

          add(acc);

        } else {
          add(val);
        }
      }
    }
  }

  /*
   * Creates the transfer function to represent export filters
   * between two symbolic records. The import filter depends
   * heavily on the protocol.
   */
  private void addExportConstraint(
      LogicalEdge e,
      SymbolicRoute varsOther,
      @Nullable SymbolicRoute ospfRedistribVars,
      @Nullable SymbolicRoute overallBest,
      Configuration conf,
      Protocol proto,
      GraphEdge ge,
      String router,
      boolean usedExport,
      Set<Prefix> originations) {

    SymbolicRoute vars = e.getSymbolicRecord();

    Interface iface = ge.getStart();

    ArithExpr failed = getSymbolicFailures().getFailedVariable(e.getEdge());
    assert (failed != null);
    BoolExpr notFailed = mkEq(failed, mkInt(0));

    // only add constraints once when using a single copy of export variables
    if (!_optimizations.getSliceCanKeepSingleExportVar().get(router).get(proto) || !usedExport) {

      if (proto.isConnected()) {
        BoolExpr val = mkNot(vars.getPermitted());
        add(val);
      }

      if (proto.isStatic()) {
        BoolExpr val = mkNot(vars.getPermitted());
        add(val);
      }

      if (proto.isOspf() || proto.isBgp()) {

        // BGP cost based on export
        Integer cost = proto.isBgp() ? addedCost(proto, ge) : 0;

        BoolExpr val = mkNot(vars.getPermitted());
        BoolExpr active = interfaceActive(iface, proto);

        // Apply BGP export policy and cost based on peer type
        // (1) EBGP --> ALL
        // (2) CLIENT --> ALL
        // (3) NONCLIENT --> EBGP, CLIENT
        boolean isNonClientEdge =
            proto.isBgp() && getGraph().peerType(ge) != Graph.BgpSendType.TO_EBGP;
        boolean isClientEdge =
            proto.isBgp() && getGraph().peerType(ge) == Graph.BgpSendType.TO_CLIENT;

        boolean isInternalExport =
            varsOther.isBest() && _optimizations.getNeedBgpInternal().contains(router);
        BoolExpr doExport = mkTrue();
        if (isInternalExport && proto.isBgp() && isNonClientEdge) {
          if (isClientEdge) {
            cost = 0;
          } else {
            // Lookup if we learned from iBGP, and if so, don't export the route
            SymbolicRoute other = getBestNeighborPerProtocol(router, proto);
            assert other != null;
            assert other.getBgpInternal() != null;
            if (other.getBgpInternal() != null) {
              doExport = mkNot(other.getBgpInternal());
              cost = 0;
            }
          }
        }

        BoolExpr acc;
        RoutingPolicy pol = getGraph().findExportRoutingPolicy(router, proto, e.getEdge());

        if (Encoder.ENABLE_DEBUGGING && pol != null) {
          System.out.println("Export policy (" + _sliceName + "," + ge + "): " + pol.getName());
        }

        // We have to wrap this with the right thing for some reason
        List<Statement> statements;
        Statements.StaticStatement s1 = new Statements.StaticStatement(Statements.ExitAccept);
        Statements.StaticStatement s2 = new Statements.StaticStatement(Statements.ExitReject);
        if (proto.isOspf()) {
          If i = new If();
          List<Statement> stmts =
              (pol == null ? Collections.singletonList(s2) : pol.getStatements());
          i.setTrueStatements(Collections.singletonList(s1));
          i.setFalseStatements(stmts);
          BooleanExpr expr = new MatchProtocol(RoutingProtocol.OSPF);
          i.setGuard(expr);
          statements = Collections.singletonList(i);
        } else {
          statements = (pol == null ? Collections.singletonList(s1) : pol.getStatements());
        }

        TransferSSA f =
            new TransferSSA(this, conf, varsOther, vars, proto, statements, cost, ge, true);
        acc = f.compute();

        BoolExpr usable = mkAnd(active, doExport, varsOther.getPermitted(), notFailed);

        // OSPF is complicated because it can have routes redistributed into it
        // from the FIB, but also needs to know about other routes in OSPF as well.
        // We model the export here as being the better of the redistributed route
        // and the OSPF exported route. This should work since every other router
        // will maintain the same preference when adding to the cost.
        if (ospfRedistribVars != null) {
          assert overallBest != null;
          f =
              new TransferSSA(
                  this, conf, overallBest, ospfRedistribVars, proto, statements, cost, ge, true);
          BoolExpr acc2 = f.compute();
          // System.out.println("ADDING: \n" + acc2.simplify());
          add(acc2);
          BoolExpr usable2 = mkAnd(active, doExport, ospfRedistribVars.getPermitted(), notFailed);
          BoolExpr geq = greaterOrEqual(conf, proto, ospfRedistribVars, varsOther, e);
          BoolExpr isBetter = mkNot(mkAnd(ospfRedistribVars.getPermitted(), geq));
          BoolExpr usesOspf = mkAnd(varsOther.getPermitted(), isBetter);
          BoolExpr eq = equal(conf, proto, ospfRedistribVars, vars, e, false);
          BoolExpr eqPer = mkEq(ospfRedistribVars.getPermitted(), vars.getPermitted());
          acc = mkIf(usesOspf, mkIf(usable, acc, val), mkIf(usable2, mkAnd(eq, eqPer), val));
        } else {
          acc = mkIf(usable, acc, val);
        }

        for (Prefix p : originations) {
          // For OSPF, we need to explicitly initiate a route
          if (proto.isOspf()) {

            BoolExpr ifaceUp = interfaceActive(iface, proto);
            BoolExpr relevantPrefix = isRelevantFor(p, _symbolicPacket.getDstIp());
            BoolExpr relevant = mkAnd(ifaceUp, relevantPrefix);

            int adminDistance = defaultAdminDistance(conf, proto);
            int prefixLength = p.getPrefixLength();

            BoolExpr per = vars.getPermitted();
            BoolExpr lp = safeEq(vars.getLocalPref(), mkInt(0));
            BoolExpr ad = safeEq(vars.getAdminDist(), mkInt(adminDistance));
            BoolExpr met = safeEq(vars.getMetric(), mkInt(cost));
            BoolExpr med = safeEq(vars.getMed(), mkInt(100));
            BoolExpr len = safeEq(vars.getPrefixLength(), mkInt(prefixLength));
            BoolExpr type = safeEqEnum(vars.getOspfType(), OspfType.O);
            BoolExpr area = safeEqEnum(vars.getOspfArea(), iface.getOspfAreaName());
            BoolExpr internal = safeEq(vars.getBgpInternal(), mkFalse());
            BoolExpr igpMet = safeEq(vars.getIgpMetric(), mkInt(0));
            BoolExpr comms = mkTrue();
            for (Map.Entry<CommunityVar, BoolExpr> entry : vars.getCommunities().entrySet()) {
              comms = mkAnd(comms, mkNot(entry.getValue()));
            }
            BoolExpr values =
                mkAnd(per, lp, ad, met, med, len, type, area, internal, igpMet, comms);

            // Don't originate OSPF route when there is a better redistributed route
            if (ospfRedistribVars != null) {
              BoolExpr betterLen = mkGt(ospfRedistribVars.getPrefixLength(), mkInt(prefixLength));
              BoolExpr equalLen = mkEq(ospfRedistribVars.getPrefixLength(), mkInt(prefixLength));
              BoolExpr betterAd = mkLt(ospfRedistribVars.getAdminDist(), mkInt(110));
              BoolExpr better = mkOr(betterLen, mkAnd(equalLen, betterAd));
              BoolExpr betterRedistributed = mkAnd(ospfRedistribVars.getPermitted(), better);
              relevant = mkAnd(relevant, mkNot(betterRedistributed));
            }

            acc = mkIf(relevant, values, acc);
          }
        }

        add(acc);

        if (Encoder.ENABLE_DEBUGGING) {
          System.out.println("EXPORT: " + router + " " + varsOther.getName() + " " + ge);
          System.out.println(acc.simplify());
          System.out.println("\n\n");
        }
      }
    }
  }

  /*
   * Constraints that define relationships between various messages
   * in the network. The same transfer function abstraction is used
   * for both import and export constraints by relating different collections
   * of variables.
   */
  private void addTransferFunction() {
    for (Entry<String, Configuration> entry : getGraph().getConfigurations().entrySet()) {
      String router = entry.getKey();
      Configuration conf = entry.getValue();
      for (Protocol proto : getProtocols().get(router)) {
        Boolean usedExport = false;
        boolean hasEdge = false;

        List<ArrayList<LogicalEdge>> les = _logicalGraph.getLogicalEdges().get(router, proto);
        assert (les != null);
        for (ArrayList<LogicalEdge> eList : les) {
          for (LogicalEdge e : eList) {
            GraphEdge ge = e.getEdge();

            if (!getGraph().isEdgeUsed(conf, proto, ge)) {
              continue;
            }

            hasEdge = true;
            SymbolicRoute varsOther;

            switch (e.getEdgeType()) {
              case IMPORT:
                varsOther = _logicalGraph.findOtherVars(e);
                addImportConstraint(e, varsOther, conf, proto, ge, router);
                break;

              case EXPORT:
                // OSPF export is tricky because it does not depend on being
                // in the FIB. So it can come from either a redistributed route
                // or another OSPF route. We always take the direct OSPF
                SymbolicRoute ospfRedistribVars = null;
                SymbolicRoute overallBest = null;
                if (proto.isOspf()) {
                  varsOther = getBestNeighborPerProtocol(router, proto);
                  if (_ospfRedistributed.containsKey(router)) {
                    ospfRedistribVars = _ospfRedistributed.get(router);
                    overallBest = _symbolicDecisions.getBestNeighbor().get(router);
                  }
                } else {
                  varsOther = _symbolicDecisions.getBestNeighbor().get(router);
                }
                Set<Prefix> originations = _originatedNetworks.get(router, proto);
                assert varsOther != null;
                assert originations != null;

                addExportConstraint(
                    e,
                    varsOther,
                    ospfRedistribVars,
                    overallBest,
                    conf,
                    proto,
                    ge,
                    router,
                    usedExport,
                    originations);

                usedExport = true;
                break;

              default:
                break;
            }
          }
        }
        // If no edge used, then just set the best record to be false for that protocol
        if (!hasEdge) {
          SymbolicRoute protoBest;
          if (_optimizations.getSliceHasSingleProtocol().contains(router)) {
            protoBest = _symbolicDecisions.getBestNeighbor().get(router);
          } else {
            protoBest = _symbolicDecisions.getBestNeighborPerProtocol().get(router, proto);
          }
          assert protoBest != null;
          add(mkNot(protoBest.getPermitted()));
        }
      }
    }
  }

  /*
   * Constraints that ensure the protocol choosen by the best choice is accurate.
   * This is important because redistribution depends on the protocol used
   * in the actual FIB.
   */
  private void addHistoryConstraints() {
    for (Entry<String, SymbolicRoute> entry : _symbolicDecisions.getBestNeighbor().entrySet()) {
      String router = entry.getKey();
      SymbolicRoute vars = entry.getValue();
      if (_optimizations.getSliceHasSingleProtocol().contains(router)) {
        Protocol proto = getProtocols().get(router).get(0);
        add(mkImplies(vars.getPermitted(), vars.getProtocolHistory().checkIfValue(proto)));
      }
    }
  }

  /*
   * For performance reasons, we add constraints that if a message is not
   * valid, then the other variables will use default values. This speeds
   * up the solver significantly.
   */
  private void addUnusedDefaultValueConstraints() {
    for (SymbolicRoute vars : getAllSymbolicRecords()) {

      BoolExpr notPermitted = mkNot(vars.getPermitted());
      ArithExpr zero = mkInt(0);

      if (vars.getAdminDist() != null) {
        add(mkImplies(notPermitted, mkEq(vars.getAdminDist(), zero)));
      }
      if (vars.getMed() != null) {
        add(mkImplies(notPermitted, mkEq(vars.getMed(), zero)));
      }
      if (vars.getLocalPref() != null) {
        add(mkImplies(notPermitted, mkEq(vars.getLocalPref(), zero)));
      }
      if (vars.getPrefixLength() != null) {
        add(mkImplies(notPermitted, mkEq(vars.getPrefixLength(), zero)));
      }
      if (vars.getMetric() != null) {
        add(mkImplies(notPermitted, mkEq(vars.getMetric(), zero)));
      }
      if (vars.getOspfArea() != null) {
        add(mkImplies(notPermitted, vars.getOspfArea().isDefaultValue()));
      }
      if (vars.getOspfType() != null) {
        add(mkImplies(notPermitted, vars.getOspfType().isDefaultValue()));
      }
      if (vars.getProtocolHistory() != null) {
        add(mkImplies(notPermitted, vars.getProtocolHistory().isDefaultValue()));
      }
      if (vars.getBgpInternal() != null) {
        add(mkImplies(notPermitted, mkNot(vars.getBgpInternal())));
      }
      if (vars.getClientId() != null) {
        add(mkImplies(notPermitted, vars.getClientId().isDefaultValue()));
      }
      if (vars.getIgpMetric() != null) {
        add(mkImplies(notPermitted, mkEq(vars.getIgpMetric(), zero)));
      }
      if (vars.getRouterId() != null) {
        add(mkImplies(notPermitted, mkEq(vars.getRouterId(), zero)));
      }
      vars.getCommunities().forEach((cvar, e) -> add(mkImplies(notPermitted, mkNot(e))));
    }
  }

  /*
   * Create boolean expression for a variable being within a bound.
   */
  private BoolExpr boundConstraint(ArithExpr e, long lower, long upper) {
    if (lower > upper) {
      throw new BatfishException("Invalid range: " + lower + "-" + upper);
    } else if (lower == upper) {
      return mkEq(e, mkInt(lower));
    } else {
      BoolExpr x = mkGe(e, mkInt(lower));
      BoolExpr y = mkLe(e, mkInt(upper));
      return mkAnd(x, y);
    }
  }

  /*
   * Create a boolean expression for a variable being withing an IpWildCard bound
   */
  private BoolExpr ipWildCardBound(BitVecExpr field, IpWildcard wc) {
    BitVecExpr ip = getCtx().mkBV(wc.getIp().asLong(), 32);
    BitVecExpr mask = getCtx().mkBV(~wc.getWildcard().asLong(), 32);
    return mkEq(getCtx().mkBVAND(field, mask), getCtx().mkBVAND(ip, mask));
  }

  /*
   * Create a boolean expression for a variable being within a particular subrange.
   */
  private BoolExpr subRangeBound(ArithExpr e, SubRange r) {
    long lower = r.getStart();
    long upper = r.getEnd();
    return boundConstraint(e, lower, upper);
  }

  /*
   * Add constraints for the type of packets we will consider in the model.
   * This can include restrictions on any packet field such as dstIp, protocol etc.
   */
  private void addHeaderSpaceConstraint() {
<<<<<<< HEAD

    BoolExpr acc;

    if (_headerSpace.getDstIps() != null) {
      acc = mkFalse();
      for (IpWildcard ipWildcard :
          ((IpWildcardSetIpSpace) _headerSpace.getDstIps()).getWhitelist()) {
        BoolExpr bound = ipWildCardBound(_symbolicPacket.getDstIp(), ipWildcard);
        acc = mkOr(acc, bound);
      }
      add(acc);
    }

    if (_headerSpace.getNotDstIps() != null) {
      acc = mkTrue();
      for (IpWildcard ipWildcard :
          ((IpWildcardSetIpSpace) _headerSpace.getNotDstIps()).getWhitelist()) {
        BoolExpr bound = ipWildCardBound(_symbolicPacket.getDstIp(), ipWildcard);
        acc = mkAnd(acc, mkNot(bound));
      }
      add(acc);
    }

    if (_headerSpace.getSrcIps() != null) {
      acc = mkFalse();
      for (IpWildcard ipWildcard :
          ((IpWildcardSetIpSpace) _headerSpace.getSrcIps()).getWhitelist()) {
        BoolExpr bound = ipWildCardBound(_symbolicPacket.getSrcIp(), ipWildcard);
        acc = mkOr(acc, bound);
      }
      add(acc);
    }

    if (_headerSpace.getNotSrcIps() != null) {
      acc = mkTrue();
      for (IpWildcard ipWildcard :
          ((IpWildcardSetIpSpace) _headerSpace.getNotSrcIps()).getWhitelist()) {
        BoolExpr bound = ipWildCardBound(_symbolicPacket.getSrcIp(), ipWildcard);
        acc = mkAnd(acc, mkNot(bound));
      }
      add(acc);
    }

    if (_headerSpace.getSrcOrDstIps() != null) {
      acc = mkFalse();
      for (IpWildcard ipWildcard :
          ((IpWildcardSetIpSpace) _headerSpace.getSrcOrDstIps()).getWhitelist()) {
        BoolExpr bound1 = ipWildCardBound(_symbolicPacket.getDstIp(), ipWildcard);
        BoolExpr bound2 = ipWildCardBound(_symbolicPacket.getSrcIp(), ipWildcard);
        acc = mkOr(acc, bound1, bound2);
      }
      add(acc);
    }

    if (_headerSpace.getDstPorts().size() > 0) {
      acc = mkFalse();
      for (SubRange subRange : _headerSpace.getDstPorts()) {
        BoolExpr bound = subRangeBound(_symbolicPacket.getDstPort(), subRange);
        acc = mkOr(acc, bound);
      }
      add(acc);
    }

    if (_headerSpace.getNotDstPorts().size() > 0) {
      acc = mkTrue();
      for (SubRange subRange : _headerSpace.getNotDstPorts()) {
        BoolExpr bound = subRangeBound(_symbolicPacket.getDstPort(), subRange);
        acc = mkAnd(acc, mkNot(bound));
      }
      add(acc);
    }

    if (_headerSpace.getSrcPorts().size() > 0) {
      acc = mkFalse();
      for (SubRange subRange : _headerSpace.getSrcPorts()) {
        BoolExpr bound = subRangeBound(_symbolicPacket.getDstPort(), subRange);
        acc = mkOr(acc, bound);
      }
      add(acc);
    }

    if (_headerSpace.getNotSrcPorts().size() > 0) {
      acc = mkTrue();
      for (SubRange subRange : _headerSpace.getNotSrcPorts()) {
        BoolExpr bound = subRangeBound(_symbolicPacket.getDstPort(), subRange);
        acc = mkAnd(acc, mkNot(bound));
      }
      add(acc);
    }

    if (_headerSpace.getSrcOrDstPorts().size() > 0) {
      acc = mkFalse();
      for (SubRange subRange : _headerSpace.getSrcOrDstPorts()) {
        BoolExpr bound1 = subRangeBound(_symbolicPacket.getDstPort(), subRange);
        BoolExpr bound2 = subRangeBound(_symbolicPacket.getSrcPort(), subRange);
        acc = mkOr(acc, bound1, bound2);
      }
      add(acc);
    }

    if (_headerSpace.getIcmpTypes().size() > 0) {
      acc = mkFalse();
      for (SubRange subRange : _headerSpace.getIcmpTypes()) {
        BoolExpr bound = subRangeBound(_symbolicPacket.getIcmpType(), subRange);
        acc = mkOr(acc, bound);
      }
      add(acc);
    }

    if (_headerSpace.getNotIcmpTypes().size() > 0) {
      acc = mkTrue();
      for (SubRange subRange : _headerSpace.getNotIcmpTypes()) {
        BoolExpr bound = subRangeBound(_symbolicPacket.getIcmpType(), subRange);
        acc = mkAnd(acc, mkNot(bound));
      }
      add(acc);
    }

    if (_headerSpace.getIcmpCodes().size() > 0) {
      acc = mkFalse();
      for (SubRange subRange : _headerSpace.getIcmpCodes()) {
        BoolExpr bound = subRangeBound(_symbolicPacket.getIcmpCode(), subRange);
        acc = mkOr(acc, bound);
      }
      add(acc);
    }

    if (_headerSpace.getNotIcmpCodes().size() > 0) {
      acc = mkTrue();
      for (SubRange subRange : _headerSpace.getNotIcmpCodes()) {
        BoolExpr bound = subRangeBound(_symbolicPacket.getIcmpCode(), subRange);
        acc = mkAnd(acc, mkNot(bound));
      }
      add(acc);
    }

    if (_headerSpace.getIpProtocols().size() > 0) {
      acc = mkFalse();
      for (IpProtocol ipProtocol : _headerSpace.getIpProtocols()) {
        BoolExpr bound = mkEq(_symbolicPacket.getIpProtocol(), mkInt(ipProtocol.number()));
        acc = mkOr(acc, bound);
      }
      add(acc);
    }

    if (_headerSpace.getNotIpProtocols().size() > 0) {
      acc = mkTrue();
      for (IpProtocol ipProtocol : _headerSpace.getNotIpProtocols()) {
        BoolExpr bound = mkEq(_symbolicPacket.getIpProtocol(), mkInt(ipProtocol.number()));
        acc = mkAnd(acc, mkNot(bound));
      }
      add(acc);
    }

    // TODO: need to implement fragment offsets, Ecns, states, etc
=======
    Context ctx = _encoder.getCtx();
    add(
        new IpAccessListToBoolExpr(ctx, _symbolicPacket)
            .visitMatchHeaderSpace(new MatchHeaderSpace(_headerSpace)));
>>>>>>> c2874b05
  }

  /*
   * Add various constraints for well-formed environments
   */
  private void addEnvironmentConstraints() {
    for (SymbolicRoute vars : getLogicalGraph().getEnvironmentVars().values()) {
      // Environment messages are not internal
      if (vars.getBgpInternal() != null) {
        add(mkNot(vars.getBgpInternal()));
      }
      // Environment messages have 0 value for client id
      if (vars.getClientId() != null) {
        add(vars.getClientId().isNotFromClient());
      }
    }
  }

  /*
   * Compute the network encoding by adding all the
   * relevant constraints.
   */
  void computeEncoding() {
    addBoundConstraints();
    addCommunityConstraints();
    addTransferFunction();
    addHistoryConstraints();
    addBestPerProtocolConstraints();
    addChoicePerProtocolConstraints();
    addBestOverallConstraints();
    addControlForwardingConstraints();
    addDataForwardingConstraints();
    addUnusedDefaultValueConstraints();
    addHeaderSpaceConstraint();
    if (isMainSlice()) {
      addEnvironmentConstraints();
    }
  }

  /*
   * Getters and Setters
   */

  Graph getGraph() {
    return _logicalGraph.getGraph();
  }

  Encoder getEncoder() {
    return _encoder;
  }

  Map<String, List<Protocol>> getProtocols() {
    return _optimizations.getProtocols();
  }

  String getSliceName() {
    return _sliceName;
  }

  Context getCtx() {
    return _encoder.getCtx();
  }

  Solver getSolver() {
    return _encoder.getSolver();
  }

  Map<String, Expr> getAllVariables() {
    return _encoder.getAllVariables();
  }

  Optimizations getOptimizations() {
    return _optimizations;
  }

  LogicalGraph getLogicalGraph() {
    return _logicalGraph;
  }

  SymbolicDecisions getSymbolicDecisions() {
    return _symbolicDecisions;
  }

  SymbolicPacket getSymbolicPacket() {
    return _symbolicPacket;
  }

  Map<GraphEdge, BoolExpr> getIncomingAcls() {
    return _inboundAcls;
  }

  Table2<String, GraphEdge, BoolExpr> getForwardsAcross() {
    return _forwardsAcross;
  }

  Set<CommunityVar> getAllCommunities() {
    return getGraph().getAllCommunities();
  }

  Map<String, String> getNamedCommunities() {
    return getGraph().getNamedCommunities();
  }

  UnsatCore getUnsatCore() {
    return _encoder.getUnsatCore();
  }

  private List<SymbolicRoute> getAllSymbolicRecords() {
    return _allSymbolicRoutes;
  }

  private SymbolicFailures getSymbolicFailures() {
    return _encoder.getSymbolicFailures();
  }

  Map<CommunityVar, List<CommunityVar>> getCommunityDependencies() {
    return getGraph().getCommunityDependencies();
  }

  Table2<String, Protocol, Set<Prefix>> getOriginatedNetworks() {
    return _originatedNetworks;
  }
}<|MERGE_RESOLUTION|>--- conflicted
+++ resolved
@@ -23,13 +23,7 @@
 import org.batfish.datamodel.Interface;
 import org.batfish.datamodel.Ip;
 import org.batfish.datamodel.IpAccessList;
-<<<<<<< HEAD
-import org.batfish.datamodel.IpProtocol;
 import org.batfish.datamodel.IpWildcard;
-import org.batfish.datamodel.IpWildcardSetIpSpace;
-=======
-import org.batfish.datamodel.IpWildcard;
->>>>>>> c2874b05
 import org.batfish.datamodel.Prefix;
 import org.batfish.datamodel.PrefixRange;
 import org.batfish.datamodel.RoutingProtocol;
@@ -42,10 +36,7 @@
 import org.batfish.datamodel.routing_policy.statement.If;
 import org.batfish.datamodel.routing_policy.statement.Statement;
 import org.batfish.datamodel.routing_policy.statement.Statements;
-<<<<<<< HEAD
-=======
 import org.batfish.datamodel.visitors.IpSpaceMayIntersectWildcard;
->>>>>>> c2874b05
 import org.batfish.symbolic.CommunityVar;
 import org.batfish.symbolic.Graph;
 import org.batfish.symbolic.GraphEdge;
@@ -1644,41 +1635,6 @@
   }
 
   /*
-<<<<<<< HEAD
-   * Convert a Tcp flag to a boolean expression on the symbolic packet
-   */
-  private BoolExpr computeTcpFlags(TcpFlags flags) {
-    BoolExpr acc = mkTrue();
-    if (flags.getUseAck()) {
-      acc = mkAnd(acc, mkEq(_symbolicPacket.getTcpAck(), mkBool(flags.getAck())));
-    }
-    if (flags.getUseCwr()) {
-      acc = mkAnd(acc, mkEq(_symbolicPacket.getTcpCwr(), mkBool(flags.getCwr())));
-    }
-    if (flags.getUseEce()) {
-      acc = mkAnd(acc, mkEq(_symbolicPacket.getTcpEce(), mkBool(flags.getEce())));
-    }
-    if (flags.getUseFin()) {
-      acc = mkAnd(acc, mkEq(_symbolicPacket.getTcpFin(), mkBool(flags.getFin())));
-    }
-    if (flags.getUsePsh()) {
-      acc = mkAnd(acc, mkEq(_symbolicPacket.getTcpPsh(), mkBool(flags.getPsh())));
-    }
-    if (flags.getUseRst()) {
-      acc = mkAnd(acc, mkEq(_symbolicPacket.getTcpRst(), mkBool(flags.getRst())));
-    }
-    if (flags.getUseSyn()) {
-      acc = mkAnd(acc, mkEq(_symbolicPacket.getTcpSyn(), mkBool(flags.getSyn())));
-    }
-    if (flags.getUseUrg()) {
-      acc = mkAnd(acc, mkEq(_symbolicPacket.getTcpUrg(), mkBool(flags.getUrg())));
-    }
-    return (BoolExpr) acc.simplify();
-  }
-
-  /*
-=======
->>>>>>> c2874b05
    * Convert an Access Control List (ACL) to a symbolic boolean expression.
    * The default action in an ACL is to deny all traffic.
    */
@@ -1689,145 +1645,9 @@
       return mkTrue();
     }
 
-<<<<<<< HEAD
-    return new IpAccessListToBoolExpr(_encoder, _symbolicPacket).toBoolExpr(acl);
-  }
-
-  /*
-    BoolExpr acc = mkFalse();
-
-    List<IpAccessListLine> lines = new ArrayList<>(acl.getLines());
-    Collections.reverse(lines);
-
-    for (IpAccessListLine line : lines) {
-      BoolExpr local = null;
-      HeaderSpace h = HeaderSpaceConverter.convert(line.getMatchCondition());
-      if (h.getDstIps() != null) {
-        BoolExpr val = computeWildcardMatch(h.getDstIps(), _symbolicPacket.getDstIp());
-        val = h.getDstIps().isEmpty() ? mkTrue() : val;
-        local = val;
-      }
-
-      if (h.getSrcIps() != null) {
-        BoolExpr val = computeWildcardMatch(h.getSrcIps(), _symbolicPacket.getSrcIp());
-        val = h.getDstIps().isEmpty() ? mkTrue() : val;
-        local = (local == null ? val : mkAnd(local, val));
-      }
-
-      if (h.getDscps() != null && !h.getDscps().isEmpty()) {
-        throw new BatfishException("detected dscps");
-      }
-
-      if (h.getDstPorts() != null) {
-        BoolExpr val = computeValidRange(h.getDstPorts(), _symbolicPacket.getDstPort());
-        val = h.getDstPorts().isEmpty() ? mkTrue() : val;
-        local = (local == null ? val : mkAnd(local, val));
-      }
-
-      if (h.getSrcPorts() != null) {
-        BoolExpr val = computeValidRange(h.getSrcPorts(), _symbolicPacket.getSrcPort());
-        val = h.getSrcPorts().isEmpty() ? mkTrue() : val;
-        local = (local == null ? val : mkAnd(local, val));
-      }
-
-      if (h.getEcns() != null && !h.getEcns().isEmpty()) {
-        throw new BatfishException("detected ecns");
-      }
-
-      if (h.getTcpFlags() != null) {
-        BoolExpr val = computeTcpFlags(h.getTcpFlags());
-        val = h.getTcpFlags().isEmpty() ? mkTrue() : val;
-        local = (local == null ? val : mkAnd(local, val));
-      }
-
-      if (h.getFragmentOffsets() != null && !h.getFragmentOffsets().isEmpty()) {
-        throw new BatfishException("detected fragment offsets");
-      }
-
-      if (h.getIcmpCodes() != null) {
-        BoolExpr val = computeValidRange(h.getIcmpCodes(), _symbolicPacket.getIcmpCode());
-        val = h.getIcmpCodes().isEmpty() ? mkTrue() : val;
-        local = (local == null ? val : mkAnd(local, val));
-      }
-
-      if (h.getIcmpTypes() != null) {
-        BoolExpr val = computeValidRange(h.getIcmpTypes(), _symbolicPacket.getIcmpType());
-        val = h.getIcmpTypes().isEmpty() ? mkTrue() : val;
-        local = (local == null ? val : mkAnd(local, val));
-      }
-
-      if (h.getStates() != null && !h.getStates().isEmpty()) {
-        throw new BatfishException("detected states");
-      }
-
-      if (h.getIpProtocols() != null) {
-        BoolExpr val = computeIpProtocols(h.getIpProtocols());
-        val = h.getIpProtocols().isEmpty() ? mkTrue() : val;
-        local = (local == null ? val : mkAnd(local, val));
-      }
-
-      if (h.getNotDscps() != null && !h.getNotDscps().isEmpty()) {
-        throw new BatfishException("detected NOT dscps");
-      }
-
-      if (h.getNotDstIps() != null && !h.getNotDstIps().isEmpty()) {
-        throw new BatfishException("detected NOT dst ip");
-      }
-
-      if (h.getNotSrcIps() != null && !h.getNotSrcIps().isEmpty()) {
-        throw new BatfishException("detected NOT src ip");
-      }
-
-      if (h.getNotDstPorts() != null && !h.getNotDstPorts().isEmpty()) {
-        throw new BatfishException("detected NOT dst port");
-      }
-
-      if (h.getNotSrcPorts() != null && !h.getNotSrcPorts().isEmpty()) {
-        throw new BatfishException("detected NOT src port");
-      }
-
-      if (h.getNotEcns() != null && !h.getNotEcns().isEmpty()) {
-        throw new BatfishException("detected NOT ecns");
-      }
-
-      if (h.getNotIcmpCodes() != null && !h.getNotIcmpCodes().isEmpty()) {
-        throw new BatfishException("detected NOT icmp codes");
-      }
-
-      if (h.getNotIcmpTypes() != null && !h.getNotIcmpTypes().isEmpty()) {
-        throw new BatfishException("detected NOT icmp types");
-      }
-
-      if (h.getNotFragmentOffsets() != null && !h.getNotFragmentOffsets().isEmpty()) {
-        throw new BatfishException("detected NOT fragment offset");
-      }
-
-      if (h.getNotIpProtocols() != null && !h.getNotIpProtocols().isEmpty()) {
-        throw new BatfishException("detected NOT ip protocols");
-      }
-
-      if (local != null) {
-        BoolExpr ret;
-        if (line.getAction() == LineAction.ACCEPT) {
-          ret = mkTrue();
-        } else {
-          ret = mkFalse();
-        }
-
-        if (h.getNegate()) {
-          local = mkNot(local);
-        }
-
-        acc = mkIf(local, ret, acc);
-      }
-    }
-
-    return acc;
-=======
     return new IpAccessListToBoolExpr(_encoder.getCtx(), _symbolicPacket).toBoolExpr(acl);
->>>>>>> c2874b05
-  }
-  */
+  }
+
 
   private boolean otherSliceHasEdge(EncoderSlice slice, String r, GraphEdge ge) {
     Map<String, List<GraphEdge>> edgeMap = slice.getGraph().getEdgeMap();
@@ -2466,168 +2286,11 @@
    * This can include restrictions on any packet field such as dstIp, protocol etc.
    */
   private void addHeaderSpaceConstraint() {
-<<<<<<< HEAD
-
-    BoolExpr acc;
-
-    if (_headerSpace.getDstIps() != null) {
-      acc = mkFalse();
-      for (IpWildcard ipWildcard :
-          ((IpWildcardSetIpSpace) _headerSpace.getDstIps()).getWhitelist()) {
-        BoolExpr bound = ipWildCardBound(_symbolicPacket.getDstIp(), ipWildcard);
-        acc = mkOr(acc, bound);
-      }
-      add(acc);
-    }
-
-    if (_headerSpace.getNotDstIps() != null) {
-      acc = mkTrue();
-      for (IpWildcard ipWildcard :
-          ((IpWildcardSetIpSpace) _headerSpace.getNotDstIps()).getWhitelist()) {
-        BoolExpr bound = ipWildCardBound(_symbolicPacket.getDstIp(), ipWildcard);
-        acc = mkAnd(acc, mkNot(bound));
-      }
-      add(acc);
-    }
-
-    if (_headerSpace.getSrcIps() != null) {
-      acc = mkFalse();
-      for (IpWildcard ipWildcard :
-          ((IpWildcardSetIpSpace) _headerSpace.getSrcIps()).getWhitelist()) {
-        BoolExpr bound = ipWildCardBound(_symbolicPacket.getSrcIp(), ipWildcard);
-        acc = mkOr(acc, bound);
-      }
-      add(acc);
-    }
-
-    if (_headerSpace.getNotSrcIps() != null) {
-      acc = mkTrue();
-      for (IpWildcard ipWildcard :
-          ((IpWildcardSetIpSpace) _headerSpace.getNotSrcIps()).getWhitelist()) {
-        BoolExpr bound = ipWildCardBound(_symbolicPacket.getSrcIp(), ipWildcard);
-        acc = mkAnd(acc, mkNot(bound));
-      }
-      add(acc);
-    }
-
-    if (_headerSpace.getSrcOrDstIps() != null) {
-      acc = mkFalse();
-      for (IpWildcard ipWildcard :
-          ((IpWildcardSetIpSpace) _headerSpace.getSrcOrDstIps()).getWhitelist()) {
-        BoolExpr bound1 = ipWildCardBound(_symbolicPacket.getDstIp(), ipWildcard);
-        BoolExpr bound2 = ipWildCardBound(_symbolicPacket.getSrcIp(), ipWildcard);
-        acc = mkOr(acc, bound1, bound2);
-      }
-      add(acc);
-    }
-
-    if (_headerSpace.getDstPorts().size() > 0) {
-      acc = mkFalse();
-      for (SubRange subRange : _headerSpace.getDstPorts()) {
-        BoolExpr bound = subRangeBound(_symbolicPacket.getDstPort(), subRange);
-        acc = mkOr(acc, bound);
-      }
-      add(acc);
-    }
-
-    if (_headerSpace.getNotDstPorts().size() > 0) {
-      acc = mkTrue();
-      for (SubRange subRange : _headerSpace.getNotDstPorts()) {
-        BoolExpr bound = subRangeBound(_symbolicPacket.getDstPort(), subRange);
-        acc = mkAnd(acc, mkNot(bound));
-      }
-      add(acc);
-    }
-
-    if (_headerSpace.getSrcPorts().size() > 0) {
-      acc = mkFalse();
-      for (SubRange subRange : _headerSpace.getSrcPorts()) {
-        BoolExpr bound = subRangeBound(_symbolicPacket.getDstPort(), subRange);
-        acc = mkOr(acc, bound);
-      }
-      add(acc);
-    }
-
-    if (_headerSpace.getNotSrcPorts().size() > 0) {
-      acc = mkTrue();
-      for (SubRange subRange : _headerSpace.getNotSrcPorts()) {
-        BoolExpr bound = subRangeBound(_symbolicPacket.getDstPort(), subRange);
-        acc = mkAnd(acc, mkNot(bound));
-      }
-      add(acc);
-    }
-
-    if (_headerSpace.getSrcOrDstPorts().size() > 0) {
-      acc = mkFalse();
-      for (SubRange subRange : _headerSpace.getSrcOrDstPorts()) {
-        BoolExpr bound1 = subRangeBound(_symbolicPacket.getDstPort(), subRange);
-        BoolExpr bound2 = subRangeBound(_symbolicPacket.getSrcPort(), subRange);
-        acc = mkOr(acc, bound1, bound2);
-      }
-      add(acc);
-    }
-
-    if (_headerSpace.getIcmpTypes().size() > 0) {
-      acc = mkFalse();
-      for (SubRange subRange : _headerSpace.getIcmpTypes()) {
-        BoolExpr bound = subRangeBound(_symbolicPacket.getIcmpType(), subRange);
-        acc = mkOr(acc, bound);
-      }
-      add(acc);
-    }
-
-    if (_headerSpace.getNotIcmpTypes().size() > 0) {
-      acc = mkTrue();
-      for (SubRange subRange : _headerSpace.getNotIcmpTypes()) {
-        BoolExpr bound = subRangeBound(_symbolicPacket.getIcmpType(), subRange);
-        acc = mkAnd(acc, mkNot(bound));
-      }
-      add(acc);
-    }
-
-    if (_headerSpace.getIcmpCodes().size() > 0) {
-      acc = mkFalse();
-      for (SubRange subRange : _headerSpace.getIcmpCodes()) {
-        BoolExpr bound = subRangeBound(_symbolicPacket.getIcmpCode(), subRange);
-        acc = mkOr(acc, bound);
-      }
-      add(acc);
-    }
-
-    if (_headerSpace.getNotIcmpCodes().size() > 0) {
-      acc = mkTrue();
-      for (SubRange subRange : _headerSpace.getNotIcmpCodes()) {
-        BoolExpr bound = subRangeBound(_symbolicPacket.getIcmpCode(), subRange);
-        acc = mkAnd(acc, mkNot(bound));
-      }
-      add(acc);
-    }
-
-    if (_headerSpace.getIpProtocols().size() > 0) {
-      acc = mkFalse();
-      for (IpProtocol ipProtocol : _headerSpace.getIpProtocols()) {
-        BoolExpr bound = mkEq(_symbolicPacket.getIpProtocol(), mkInt(ipProtocol.number()));
-        acc = mkOr(acc, bound);
-      }
-      add(acc);
-    }
-
-    if (_headerSpace.getNotIpProtocols().size() > 0) {
-      acc = mkTrue();
-      for (IpProtocol ipProtocol : _headerSpace.getNotIpProtocols()) {
-        BoolExpr bound = mkEq(_symbolicPacket.getIpProtocol(), mkInt(ipProtocol.number()));
-        acc = mkAnd(acc, mkNot(bound));
-      }
-      add(acc);
-    }
-
-    // TODO: need to implement fragment offsets, Ecns, states, etc
-=======
+
     Context ctx = _encoder.getCtx();
     add(
         new IpAccessListToBoolExpr(ctx, _symbolicPacket)
             .visitMatchHeaderSpace(new MatchHeaderSpace(_headerSpace)));
->>>>>>> c2874b05
   }
 
   /*
