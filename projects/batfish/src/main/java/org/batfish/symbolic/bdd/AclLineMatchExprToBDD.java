--- conflicted
+++ resolved
@@ -47,63 +47,38 @@
       Map<String, Supplier<BDD>> aclEnv,
       Map<String, IpSpace> namedIpSpaces) {
     this(
-        factory,
-        aclEnv,
-        namedIpSpaces,
-        BDDSourceManager.forInterfaces(packet, ImmutableSet.of()),
+        bddFactory,
+        packet,
+        aclEnv, BDDSourceManager.forInterfaces(packet, ImmutableSet.of()),
         new HeaderSpaceToBDD(packet, namedIpSpaces));
   }
 
   public AclLineMatchExprToBDD(
-      BDDFactory factory,
+      BDDFactory bddFactory,
       BDDPacket packet,
       Map<String, Supplier<BDD>> aclEnv,
       Map<String, IpSpace> namedIpSpaces,
       BDDSourceManager bddSrcManager) {
     _aclEnv = ImmutableMap.copyOf(aclEnv);
-<<<<<<< HEAD
-    _bddSrcManager = bddSrcManager;
-    _factory = factory;
-    _bddOps = new BDDOps(factory);
-    _namedIpSpaces = ImmutableMap.copyOf(namedIpSpaces);
-    _headerSpaceToBDD = new HeaderSpaceToBDD(packet, _namedIpSpaces);
-  }
-
-  public AclLineMatchExprToBDD(
-      BDDFactory factory,
-=======
     _bddFactory = bddFactory;
     _bddOps = new BDDOps(bddFactory);
     _bddPacket = packet;
-    _bddSrcManager = BDDSourceManager.forInterfaces(packet, ImmutableSet.of());
+    _bddSrcManager = bddSrcManager;
     _headerSpaceToBDD = new HeaderSpaceToBDD(packet, namedIpSpaces);
   }
 
-  public AclLineMatchExprToBDD(
-      BDDFactory bddFactory,
-      BDDPacket packet,
->>>>>>> ddf35d9e
-      Map<String, Supplier<BDD>> aclEnv,
-      Map<String, IpSpace> namedIpSpaces,
-      BDDSourceManager bddSrcManager,
-      HeaderSpaceToBDD headerSpaceToBDD) {
+  public AclLineMatchExprToBDD(BDDFactory bddFactory, BDDPacket packet,
+      Map<String, Supplier<BDD>> aclEnv, BDDSourceManager bddSrcManager, HeaderSpaceToBDD headerSpaceToBDD) {
     _aclEnv = ImmutableMap.copyOf(aclEnv);
     _bddFactory = bddFactory;
     _bddOps = new BDDOps(bddFactory);
     _bddPacket = packet;
     _bddSrcManager = bddSrcManager;
-<<<<<<< HEAD
-    _factory = factory;
-    _bddOps = new BDDOps(factory);
-    _namedIpSpaces = ImmutableMap.copyOf(namedIpSpaces);
     _headerSpaceToBDD = headerSpaceToBDD;
-=======
-    _headerSpaceToBDD = new HeaderSpaceToBDD(packet, namedIpSpaces);
   }
 
   public BDDPacket getBDDPacket() {
     return _bddPacket;
->>>>>>> ddf35d9e
   }
 
   @Override
