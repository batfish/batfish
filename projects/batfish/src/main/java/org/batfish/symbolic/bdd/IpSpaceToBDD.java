package org.batfish.symbolic.bdd;

import net.sf.javabdd.BDD;
import net.sf.javabdd.BDDFactory;
import org.batfish.common.BatfishException;
import org.batfish.datamodel.AclIpSpace;
import org.batfish.datamodel.EmptyIpSpace;
import org.batfish.datamodel.Ip;
import org.batfish.datamodel.IpIpSpace;
import org.batfish.datamodel.IpSpaceReference;
import org.batfish.datamodel.IpWildcard;
import org.batfish.datamodel.IpWildcardIpSpace;
import org.batfish.datamodel.IpWildcardSetIpSpace;
import org.batfish.datamodel.Prefix;
import org.batfish.datamodel.PrefixIpSpace;
import org.batfish.datamodel.UniverseIpSpace;
import org.batfish.datamodel.visitors.GenericIpSpaceVisitor;

public class IpSpaceToBDD implements GenericIpSpaceVisitor<BDD> {

  private final BDDFactory _factory;

  private final BDD[] _bitBDDs;

  public IpSpaceToBDD(BDDFactory factory, BDDInteger var) {
    _factory = factory;
    _bitBDDs = var.getBitvec();
  }

  @Override
  public BDD castToGenericIpSpaceVisitorReturnType(Object o) {
    return (BDD) o;
  }

  /*
<<<<<<< HEAD
   * Does the 32 bit integer match the prefix using lpm?
   */
  private BDD isRelevantFor(Prefix p) {
    return BDDUtils.firstBitsEqual(_factory, _var.getBitvec(), p.getStartIp(), p.getPrefixLength());
=======
   * Check if the first length bits match the BDDInteger
   * representing the advertisement prefix.
   *
   * Note: We assume the prefix is never modified, so it will
   * be a bitvector containing only the underlying variables:
   * [var(0), ..., var(n)]
   */
  private BDD firstBitsEqual(Ip ip, int length) {
    long b = ip.asLong();
    BDD acc = _factory.one();
    for (int i = 0; i < length; i++) {
      boolean bitValue = Ip.getBitAtPosition(b, i);
      if (bitValue) {
        acc = acc.and(_bitBDDs[i]);
      } else {
        acc = acc.and(_bitBDDs[i].not());
      }
    }
    return acc;
  }

  /*
   * Does the 32 bit integer match the prefix using lpm?
   */
  private BDD isRelevantFor(Prefix p) {
    return firstBitsEqual(p.getStartIp(), p.getPrefixLength());
>>>>>>> 954d6bb9
  }

  public BDD toBDD(Ip ip) {
    return toBDD(new Prefix(ip, Prefix.MAX_PREFIX_LENGTH));
  }

  public BDD toBDD(IpWildcard ipWildcard) {
    long ip = ipWildcard.getIp().asLong();
    long wildcard = ipWildcard.getWildcard().asLong();
    BDD acc = _factory.one();
    for (int i = 0; i < Prefix.MAX_PREFIX_LENGTH; i++) {
      boolean significant = !Ip.getBitAtPosition(wildcard, i);
      if (significant) {
        boolean bitValue = Ip.getBitAtPosition(ip, i);
        if (bitValue) {
          acc = acc.and(_bitBDDs[i]);
        } else {
          acc = acc.and(_bitBDDs[i].not());
        }
      }
    }
    return acc;
  }

  @Override
  public BDD visitAclIpSpace(AclIpSpace aclIpSpace) {
    throw new BatfishException("AclIpSpace is unsupported");
  }

  @Override
  public BDD visitEmptyIpSpace(EmptyIpSpace emptyIpSpace) {
    throw new BatfishException("EmptyIpSpace is unsupported");
  }

  @Override
  public BDD visitIpIpSpace(IpIpSpace ipIpSpace) {
    return toBDD(ipIpSpace.getIp());
  }

  @Override
  public BDD visitIpWildcardIpSpace(IpWildcardIpSpace ipWildcardIpSpace) {
    return toBDD(ipWildcardIpSpace.getIpWildcard());
  }

  @Override
  public BDD visitIpSpaceReference(IpSpaceReference ipSpaceReference) {
    throw new BatfishException("IpSpaceReference is unsupported");
  }

  @Override
  public BDD visitIpWildcardSetIpSpace(IpWildcardSetIpSpace ipWildcardSetIpSpace) {
    BDD allow = _factory.zero();
    for (IpWildcard wc : ipWildcardSetIpSpace.getWhitelist()) {
      allow = allow.or(toBDD(wc));
    }
    BDD deny = _factory.zero();
    for (IpWildcard wc : ipWildcardSetIpSpace.getBlacklist()) {
      deny = deny.or(toBDD(wc));
    }
    return allow.and(deny.not());
  }

  @Override
  public BDD visitPrefixIpSpace(PrefixIpSpace prefixIpSpace) {
    return toBDD(prefixIpSpace.getPrefix());
  }

  public BDD toBDD(Prefix prefix) {
    return isRelevantFor(prefix);
  }

  @Override
  public BDD visitUniverseIpSpace(UniverseIpSpace universeIpSpace) {
    return _factory.one();
  }
}<|MERGE_RESOLUTION|>--- conflicted
+++ resolved
@@ -33,39 +33,10 @@
   }
 
   /*
-<<<<<<< HEAD
    * Does the 32 bit integer match the prefix using lpm?
    */
   private BDD isRelevantFor(Prefix p) {
-    return BDDUtils.firstBitsEqual(_factory, _var.getBitvec(), p.getStartIp(), p.getPrefixLength());
-=======
-   * Check if the first length bits match the BDDInteger
-   * representing the advertisement prefix.
-   *
-   * Note: We assume the prefix is never modified, so it will
-   * be a bitvector containing only the underlying variables:
-   * [var(0), ..., var(n)]
-   */
-  private BDD firstBitsEqual(Ip ip, int length) {
-    long b = ip.asLong();
-    BDD acc = _factory.one();
-    for (int i = 0; i < length; i++) {
-      boolean bitValue = Ip.getBitAtPosition(b, i);
-      if (bitValue) {
-        acc = acc.and(_bitBDDs[i]);
-      } else {
-        acc = acc.and(_bitBDDs[i].not());
-      }
-    }
-    return acc;
-  }
-
-  /*
-   * Does the 32 bit integer match the prefix using lpm?
-   */
-  private BDD isRelevantFor(Prefix p) {
-    return firstBitsEqual(p.getStartIp(), p.getPrefixLength());
->>>>>>> 954d6bb9
+    return BDDUtils.firstBitsEqual(_factory, _bitBDDs, p.getStartIp(), p.getPrefixLength());
   }
 
   public BDD toBDD(Ip ip) {
