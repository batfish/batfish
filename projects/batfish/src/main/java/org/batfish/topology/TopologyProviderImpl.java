--- conflicted
+++ resolved
@@ -6,16 +6,11 @@
 import com.google.common.cache.Cache;
 import com.google.common.cache.CacheBuilder;
 import com.google.common.collect.ImmutableSet;
-<<<<<<< HEAD
-import com.google.common.collect.Sets;
-=======
->>>>>>> 8071df5d
 import io.opentracing.ActiveSpan;
 import io.opentracing.util.GlobalTracer;
 import java.io.IOException;
 import java.util.Map;
 import java.util.Optional;
-import java.util.Set;
 import java.util.concurrent.ExecutionException;
 import javax.annotation.Nonnull;
 import javax.annotation.ParametersAreNonnullByDefault;
@@ -28,11 +23,9 @@
 import org.batfish.common.topology.TopologyProvider;
 import org.batfish.common.topology.TopologyUtil;
 import org.batfish.datamodel.Configuration;
-import org.batfish.datamodel.Edge;
 import org.batfish.datamodel.NetworkConfigurations;
 import org.batfish.datamodel.Topology;
 import org.batfish.datamodel.bgp.BgpTopology;
-import org.batfish.datamodel.collections.NodeInterfacePair;
 import org.batfish.datamodel.ospf.OspfTopology;
 import org.batfish.datamodel.vxlan.VxlanTopology;
 import org.batfish.datamodel.vxlan.VxlanTopologyUtils;
@@ -129,33 +122,16 @@
   private Topology computeLayer3Topology(NetworkSnapshot networkSnapshot) {
     try (ActiveSpan span =
         GlobalTracer.get().buildSpan("TopologyProviderImpl::computeLayer3Topology").startActive()) {
-      NetworkId network = networkSnapshot.getNetwork();
-      SnapshotId snapshot = networkSnapshot.getSnapshot();
       assert span != null; // avoid unused warning
       NetworkId network = networkSnapshot.getNetwork();
       SnapshotId snapshot = networkSnapshot.getSnapshot();
       Map<String, Configuration> configurations = _batfish.loadConfigurations(networkSnapshot);
-<<<<<<< HEAD
-      Topology topology = getInitialRawLayer3Topology(networkSnapshot);
-      Set<Edge> edgeBlacklist =
-          firstNonNull(_storage.loadEdgeBlacklist(network, snapshot), ImmutableSet.of());
-      Set<Edge> failedIpsecSessionEdges =
-          IpsecUtil.computeFailedIpsecSessionEdges(
-              topology.getEdges(), IpsecUtil.initIpsecTopology(configurations), configurations);
-      Set<String> nodeBlacklist =
-          firstNonNull(_storage.loadNodeBlacklist(network, snapshot), ImmutableSet.of());
-      Set<NodeInterfacePair> interfaceBlacklist =
-          firstNonNull(_storage.loadInterfaceBlacklist(network, snapshot), ImmutableSet.of());
-      return topology.prune(
-          Sets.union(failedIpsecSessionEdges, edgeBlacklist), nodeBlacklist, interfaceBlacklist);
-=======
       return TopologyUtil.computeLayer3Topology(
           getInitialRawLayer3Topology(networkSnapshot),
           firstNonNull(_storage.loadEdgeBlacklist(network, snapshot), ImmutableSet.of()),
           firstNonNull(_storage.loadNodeBlacklist(network, snapshot), ImmutableSet.of()),
           firstNonNull(_storage.loadInterfaceBlacklist(network, snapshot), ImmutableSet.of()),
           configurations);
->>>>>>> 8071df5d
     }
   }
 
