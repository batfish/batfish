package org.batfish.config;

import com.google.common.collect.ImmutableList;
import java.nio.file.Path;
import java.nio.file.Paths;
import java.util.Arrays;
import java.util.List;
import java.util.stream.Collectors;
import javax.annotation.Nullable;
import org.batfish.common.BaseSettings;
import org.batfish.common.BatfishLogger;
import org.batfish.common.BfConsts;
import org.batfish.common.CoordConsts;
import org.batfish.common.Version;
import org.batfish.common.util.CommonUtil;
import org.batfish.datamodel.Ip;
import org.batfish.grammar.GrammarSettings;
import org.batfish.identifiers.AnalysisId;
import org.batfish.identifiers.NetworkId;
import org.batfish.identifiers.QuestionId;
import org.batfish.identifiers.SnapshotId;
import org.batfish.main.Driver.RunMode;

public final class Settings extends BaseSettings implements GrammarSettings {

  public static final class EnvironmentSettings {

    private Path _compressedDataPlaneAnswerPath;

    private Path _compressedDataPlanePath;

    private Path _dataPlaneAnswerPath;

    private Path _dataPlanePath;

<<<<<<< HEAD
    private Path _deltaConfigurationsDir;

    private Path _deltaVendorConfigurationsDir;
=======
    private Path _edgeBlacklistPath;
>>>>>>> 3b7e7894

    private Path _environmentBgpTablesPath;

    private Path _environmentRoutingTablesPath;

    private Path _envPath;

    private Path _externalBgpAnnouncementsPath;

    private String _name;

    private Path _parseEnvironmentBgpTablesAnswerPath;

    private Path _parseEnvironmentRoutingTablesAnswerPath;

    private Path _serializedTopologyPath;

    private Path _serializeEnvironmentBgpTablesPath;

    private Path _serializeEnvironmentRoutingTablesPath;

    private Path _validateEnvironmentAnswerPath;

    public Path getCompressedDataPlaneAnswerPath() {
      return _compressedDataPlaneAnswerPath;
    }

    public Path getCompressedDataPlanePath() {
      return _compressedDataPlanePath;
    }

    public Path getDataPlaneAnswerPath() {
      return _dataPlaneAnswerPath;
    }

    public Path getDataPlanePath() {
      return _dataPlanePath;
    }

<<<<<<< HEAD
    public Path getDeltaConfigurationsDir() {
      return _deltaConfigurationsDir;
    }

    public Path getDeltaVendorConfigurationsDir() {
      return _deltaVendorConfigurationsDir;
=======
    public Path getEdgeBlacklistPath() {
      return _edgeBlacklistPath;
>>>>>>> 3b7e7894
    }

    public Path getEnvironmentBgpTablesPath() {
      return _environmentBgpTablesPath;
    }

    public Path getEnvironmentRoutingTablesPath() {
      return _environmentRoutingTablesPath;
    }

    public Path getEnvPath() {
      return _envPath;
    }

    public Path getExternalBgpAnnouncementsPath() {
      return _externalBgpAnnouncementsPath;
    }

    public String getName() {
      return _name;
    }

    public Path getParseEnvironmentBgpTablesAnswerPath() {
      return _parseEnvironmentBgpTablesAnswerPath;
    }

    public Path getParseEnvironmentRoutingTablesAnswerPath() {
      return _parseEnvironmentRoutingTablesAnswerPath;
    }

    public Path getSerializedTopologyPath() {
      return _serializedTopologyPath;
    }

    public Path getSerializeEnvironmentBgpTablesPath() {
      return _serializeEnvironmentBgpTablesPath;
    }

    public Path getSerializeEnvironmentRoutingTablesPath() {
      return _serializeEnvironmentRoutingTablesPath;
    }

    public Path getValidateEnvironmentAnswerPath() {
      return _validateEnvironmentAnswerPath;
    }

    public void setCompressedDataPlaneAnswerPath(Path compressedDataPlaneAnswerPath) {
      _compressedDataPlaneAnswerPath = compressedDataPlaneAnswerPath;
    }

    public void setCompressedDataPlanePath(Path compressedDataPlanePath) {
      _compressedDataPlanePath = compressedDataPlanePath;
    }

    public void setDataPlaneAnswerPath(Path dataPlaneAnswerPath) {
      _dataPlaneAnswerPath = dataPlaneAnswerPath;
    }

    public void setDataPlanePath(Path path) {
      _dataPlanePath = path;
    }

<<<<<<< HEAD
    public void setDeltaConfigurationsDir(Path deltaConfigurationsDir) {
      _deltaConfigurationsDir = deltaConfigurationsDir;
    }

    public void setDeltaVendorConfigurationsDir(Path deltaVendorConfigurationsDir) {
      _deltaVendorConfigurationsDir = deltaVendorConfigurationsDir;
=======
    public void setEdgeBlacklistPath(Path edgeBlacklistPath) {
      _edgeBlacklistPath = edgeBlacklistPath;
>>>>>>> 3b7e7894
    }

    public void setEnvironmentBgpTablesPath(Path environmentBgpTablesPath) {
      _environmentBgpTablesPath = environmentBgpTablesPath;
    }

    public void setEnvironmentRoutingTablesPath(Path environmentRoutingTablesPath) {
      _environmentRoutingTablesPath = environmentRoutingTablesPath;
    }

    public void setEnvPath(Path envPath) {
      _envPath = envPath;
    }

    public void setExternalBgpAnnouncementsPath(Path externalBgpAnnouncementsPath) {
      _externalBgpAnnouncementsPath = externalBgpAnnouncementsPath;
    }

    public void setName(String name) {
      _name = name;
    }

    public void setParseEnvironmentBgpTablesAnswerPath(Path parseEnvironmentBgpTablesAnswerPath) {
      _parseEnvironmentBgpTablesAnswerPath = parseEnvironmentBgpTablesAnswerPath;
    }

    public void setParseEnvironmentRoutingTablesAnswerPath(
        Path parseEnvironmentRoutingTablesAnswerPath) {
      _parseEnvironmentRoutingTablesAnswerPath = parseEnvironmentRoutingTablesAnswerPath;
    }

    public void setSerializedTopologyPath(Path serializedTopologyPath) {
      _serializedTopologyPath = serializedTopologyPath;
    }

    public void setSerializeEnvironmentBgpTablesPath(Path serializeEnvironmentBgpTablesPath) {
      _serializeEnvironmentBgpTablesPath = serializeEnvironmentBgpTablesPath;
    }

    public void setSerializeEnvironmentRoutingTablesPath(
        Path serializeEnvironmentRoutingTablesPath) {
      _serializeEnvironmentRoutingTablesPath = serializeEnvironmentRoutingTablesPath;
    }

    public void setValidateEnvironmentAnswerPath(Path validateEnvironmentAnswerPath) {
      _validateEnvironmentAnswerPath = validateEnvironmentAnswerPath;
    }
  }

  public static final class TestrigSettings {

    private Path _basePath;

    private EnvironmentSettings _environmentSettings;

    private Path _inferredNodeRolesPath;

    private SnapshotId _name;

    private Path _nodeRolesPath;

    private Path _parseAnswerPath;

    private Path _pojoTopologyPath;

    private Path _protocolDependencyGraphPath;

    private Path _protocolDependencyGraphZipPath;

    private Path _referenceLibraryPath;

    private Path _serializeVendorPath;

    private Path _testRigPath;

    private Path _topologyPath;

    public TestrigSettings() {
      _environmentSettings = new EnvironmentSettings();
    }

    @Override
    public boolean equals(Object obj) {
      if (this == obj) {
        return true;
      } else if (!(obj instanceof TestrigSettings)) {
        return false;
      }
      TestrigSettings other = (TestrigSettings) obj;
      return _name.equals(other._name)
          && _environmentSettings._name.equals(other._environmentSettings._name);
    }

    public Path getBasePath() {
      return _basePath;
    }

    public EnvironmentSettings getEnvironmentSettings() {
      return _environmentSettings;
    }

    public Path getInferredNodeRolesPath() {
      return _inferredNodeRolesPath;
    }

    public SnapshotId getName() {
      return _name;
    }

    public Path getNodeRolesPath() {
      return _nodeRolesPath;
    }

    public Path getParseAnswerPath() {
      return _parseAnswerPath;
    }

    public Path getPojoTopologyPath() {
      return _pojoTopologyPath;
    }

    public Path getProtocolDependencyGraphPath() {
      return _protocolDependencyGraphPath;
    }

    public Path getProtocolDependencyGraphZipPath() {
      return _protocolDependencyGraphZipPath;
    }

    public Path getReferenceLibraryPath() {
      return _referenceLibraryPath;
    }

    public Path getSerializeVendorPath() {
      return _serializeVendorPath;
    }

    public Path getTestRigPath() {
      return _testRigPath;
    }

    public Path getTopologyPath() {
      return _topologyPath;
    }

    @Override
    public int hashCode() {
      final int prime = 31;
      int result = 1;
      result = prime * result + ((_name == null) ? 0 : _name.hashCode());
      result =
          prime * result
              + ((_environmentSettings._name == null) ? 0 : _environmentSettings._name.hashCode());
      return result;
    }

    public void setBasePath(Path basePath) {
      _basePath = basePath;
    }

    public void setEnvironmentSettings(EnvironmentSettings environmentSettings) {
      _environmentSettings = environmentSettings;
    }

    public void setInferredNodeRolesPath(Path inferredNodeRolesPath) {
      _inferredNodeRolesPath = inferredNodeRolesPath;
    }

    public void setName(SnapshotId name) {
      _name = name;
    }

    public void setNodeRolesPath(Path nodeRolesPath) {
      _nodeRolesPath = nodeRolesPath;
    }

    public void setParseAnswerPath(Path parseAnswerPath) {
      _parseAnswerPath = parseAnswerPath;
    }

    public void setPojoTopologyPath(Path path) {
      _pojoTopologyPath = path;
    }

    public void setProtocolDependencyGraphPath(Path protocolDependencyGraphPath) {
      _protocolDependencyGraphPath = protocolDependencyGraphPath;
    }

    public void setProtocolDependencyGraphZipPath(Path protocolDependencyGraphZipPath) {
      _protocolDependencyGraphZipPath = protocolDependencyGraphZipPath;
    }

    public void setReferenceLibraryPath(Path path) {
      _referenceLibraryPath = path;
    }

    public void setSerializeVendorPath(Path path) {
      _serializeVendorPath = path;
    }

    public void setTestRigPath(Path path) {
      _testRigPath = path;
    }

    public void setTopologyPath(Path path) {
      _topologyPath = path;
    }
  }

  public static final String ARG_CHECK_BGP_REACHABILITY = "checkbgpsessionreachability";

  public static final String ARG_COORDINATOR_HOST = "coordinatorhost";

  public static final String ARG_COORDINATOR_POOL_PORT = "coordinatorpoolport";

  public static final String ARG_COORDINATOR_REGISTER = "register";

  private static final String ARG_DATAPLANE_ENGINE_NAME = "dataplaneengine";

  private static final String ARG_DEBUG_FLAGS = "debugflags";

  private static final String ARG_DISABLE_Z3_SIMPLIFICATION = "nosimplify";

  private static final String ARG_EXIT_ON_FIRST_ERROR = "ee";

  private static final String ARG_FLATTEN = "flatten";

  private static final String ARG_FLATTEN_DESTINATION = "flattendst";

  private static final String ARG_FLATTEN_ON_THE_FLY = "flattenonthefly";

  private static final String ARG_GENERATE_STUBS = "gs";

  private static final String ARG_GENERATE_STUBS_INPUT_ROLE = "gsinputrole";

  private static final String ARG_GENERATE_STUBS_INTERFACE_DESCRIPTION_REGEX = "gsidregex";

  private static final String ARG_GENERATE_STUBS_REMOTE_AS = "gsremoteas";

  private static final String ARG_HELP = "help";

  private static final String ARG_HISTOGRAM = "histogram";

  private static final String ARG_IGNORE_UNKNOWN = "ignoreunknown";

  private static final String ARG_IGNORE_UNSUPPORTED = "ignoreunsupported";

  private static final String ARG_JOBS = "jobs";

  private static final String ARG_LOG_TEE = "logtee";

  private static final String ARG_MAX_PARSER_CONTEXT_LINES = "maxparsercontextlines";

  private static final String ARG_MAX_PARSER_CONTEXT_TOKENS = "maxparsercontexttokens";

  private static final String ARG_MAX_PARSE_TREE_PRINT_LENGTH = "maxparsetreeprintlength";

  private static final String ARG_MAX_RUNTIME_MS = "maxruntime";

  private static final String ARG_NO_SHUFFLE = "noshuffle";

  public static final String ARG_PARENT_PID = "parentpid";

  private static final String ARG_PRINT_PARSE_TREES = "ppt";

  private static final String ARG_PRINT_PARSE_TREE_LINE_NUMS = "printparsetreelinenums";

  private static final String ARG_PRINT_SYMMETRIC_EDGES = "printsymmetricedges";

  public static final String ARG_RUN_MODE = "runmode";

  private static final String ARG_SEQUENTIAL = "sequential";

  private static final String ARG_SERIALIZE_TO_TEXT = "stext";

  private static final String ARG_SERVICE_BIND_HOST = "servicebindhost";

  public static final String ARG_SERVICE_HOST = "servicehost";

  public static final String ARG_SERVICE_NAME = "servicename";

  public static final String ARG_SERVICE_PORT = "serviceport";

  private static final String ARG_TRACING_AGENT_HOST = "tracingagenthost";

  private static final String ARG_TRACING_AGENT_PORT = "tracingagentport";

  public static final String ARG_TRACING_ENABLE = "tracingenable";

  private static final String ARG_THROW_ON_LEXER_ERROR = "throwlexer";

  private static final String ARG_THROW_ON_PARSER_ERROR = "throwparser";

  private static final String ARG_TIMESTAMP = "timestamp";

  private static final String ARG_VERSION = "version";

  private static final String ARG_Z3_TIMEOUT = "z3timeout";

  private static final String ARGNAME_AS = "as";

  private static final String ARGNAME_HOSTNAME = "hostname";

  private static final String ARGNAME_JAVA_REGEX = "java-regex";

  private static final String ARGNAME_LOG_LEVEL = "level-name";

  private static final String ARGNAME_NAME = "name";

  private static final String ARGNAME_NUMBER = "number";

  private static final String ARGNAME_PATH = "path";

  private static final String ARGNAME_PORT = "port";

  private static final String ARGNAME_ROLE = "role";

  private static final String ARGNAME_STRINGS = "string..";

  private static final String EXECUTABLE_NAME = "batfish";

  private static final String CAN_EXECUTE = "canexecute";

  private static final String DIFFERENTIAL_QUESTION = "diffquestion";

  public static final String TASK_ID = "taskid";

  private TestrigSettings _activeTestrigSettings;

  private TestrigSettings _baseTestrigSettings;

  private final TestrigSettings _deltaTestrigSettings;

  private BatfishLogger _logger;

  public Settings() {
    this(new String[] {});
  }

  public Settings(String[] args) {
    super(
        CommonUtil.getConfig(
            BfConsts.PROP_BATFISH_PROPERTIES_PATH,
            BfConsts.ABSPATH_CONFIG_FILE_NAME_BATFISH,
            ConfigurationLocator.class));
    _baseTestrigSettings = new TestrigSettings();
    _deltaTestrigSettings = new TestrigSettings();
    initConfigDefaults();
    initOptions();
    parseCommandLine(args);
  }

  /**
   * Create a copy of some existing settings.
   *
   * @param other the {@link Settings to copy}
   */
  public Settings(Settings other) {
    super(other._config);
    _baseTestrigSettings = new TestrigSettings();
    _deltaTestrigSettings = new TestrigSettings();
    _activeTestrigSettings = new TestrigSettings();
    _logger = other._logger;
    initOptions();
  }

  /**
   * Remove certain setting values
   *
   * @param keys a list of keys to clear
   */
  public void clearValues(String... keys) {
    for (String s : keys) {
      _config.clearProperty(s);
    }
  }

  public boolean canExecute() {
    return _config.getBoolean(CAN_EXECUTE);
  }

  public boolean debugFlagEnabled(String flag) {
    return getDebugFlags().contains(flag);
  }

  public boolean flattenOnTheFly() {
    return _config.getBoolean(ARG_FLATTEN_ON_THE_FLY);
  }

  public TestrigSettings getActiveTestrigSettings() {
    return _activeTestrigSettings;
  }

  public @Nullable AnalysisId getAnalysisName() {
    String id = _config.getString(BfConsts.ARG_ANALYSIS_NAME);
    return id != null ? new AnalysisId(id) : null;
  }

  public boolean getAnalyze() {
    return _config.getBoolean(BfConsts.COMMAND_ANALYZE);
  }

  public boolean getAnswer() {
    return _config.getBoolean(BfConsts.COMMAND_ANSWER);
  }

  public int getAvailableThreads() {
    return Math.min(Runtime.getRuntime().availableProcessors(), getJobs());
  }

  public TestrigSettings getBaseTestrigSettings() {
    return _baseTestrigSettings;
  }

  public NetworkId getContainer() {
    String id = _config.getString(BfConsts.ARG_CONTAINER);
    return id != null ? new NetworkId(id) : null;
  }

  public String getCoordinatorHost() {
    return _config.getString(ARG_COORDINATOR_HOST);
  }

  public int getCoordinatorPoolPort() {
    return _config.getInt(ARG_COORDINATOR_POOL_PORT);
  }

  public boolean getCoordinatorRegister() {
    return _config.getBoolean(ARG_COORDINATOR_REGISTER);
  }

  public boolean getDataPlane() {
    return _config.getBoolean(BfConsts.COMMAND_DUMP_DP);
  }

  public List<String> getDebugFlags() {
    return Arrays.asList(_config.getStringArray(ARG_DEBUG_FLAGS));
  }

  public String getDeltaEnvironmentName() {
    return _config.getString(BfConsts.ARG_DELTA_ENVIRONMENT_NAME);
  }

  public SnapshotId getDeltaTestrig() {
    String name = _config.getString(BfConsts.ARG_DELTA_TESTRIG);
    return name != null ? new SnapshotId(name) : null;
  }

  public TestrigSettings getDeltaTestrigSettings() {
    return _deltaTestrigSettings;
  }

  public boolean getDiffActive() {
    return _config.getBoolean(BfConsts.ARG_DIFF_ACTIVE);
  }

  public boolean getDifferential() {
    return _config.getBoolean(BfConsts.ARG_DIFFERENTIAL);
  }

  public boolean getDiffQuestion() {
    return _config.getBoolean(DIFFERENTIAL_QUESTION);
  }

  @Override
  public boolean getDisableUnrecognized() {
    return _config.getBoolean(BfConsts.ARG_DISABLE_UNRECOGNIZED);
  }

  public boolean getEnableCiscoNxParser() {
    return _config.getBoolean(BfConsts.ARG_ENABLE_CISCO_NX_PARSER);
  }

  public String getEnvironmentName() {
    return _config.getString(BfConsts.ARG_ENVIRONMENT_NAME);
  }

  public boolean getExitOnFirstError() {
    return _config.getBoolean(ARG_EXIT_ON_FIRST_ERROR);
  }

  public boolean getFlatten() {
    return _config.getBoolean(ARG_FLATTEN);
  }

  public Path getFlattenDestination() {
    return Paths.get(_config.getString(ARG_FLATTEN_DESTINATION));
  }

  public boolean getGenerateStubs() {
    return _config.getBoolean(ARG_GENERATE_STUBS);
  }

  public String getGenerateStubsInputRole() {
    return _config.getString(ARG_GENERATE_STUBS_INPUT_ROLE);
  }

  public String getGenerateStubsInterfaceDescriptionRegex() {
    return _config.getString(ARG_GENERATE_STUBS_INTERFACE_DESCRIPTION_REGEX);
  }

  public int getGenerateStubsRemoteAs() {
    return _config.getInt(ARG_GENERATE_STUBS_REMOTE_AS);
  }

  public boolean getHaltOnConvertError() {
    return _config.getBoolean(BfConsts.ARG_HALT_ON_CONVERT_ERROR);
  }

  public boolean getHaltOnParseError() {
    return _config.getBoolean(BfConsts.ARG_HALT_ON_PARSE_ERROR);
  }

  public boolean getHistogram() {
    return _config.getBoolean(ARG_HISTOGRAM);
  }

  public boolean getInitInfo() {
    return _config.getBoolean(BfConsts.COMMAND_INIT_INFO);
  }

  public int getJobs() {
    return _config.getInt(ARG_JOBS);
  }

  @Nullable
  public String getLogFile() {
    if (getTaskId() == null) {
      return null;
    }
    String tr = getTestrig().getId();
    if (getDeltaTestrig() != null && !getDifferential()) {
      tr = getDeltaTestrig().getId();
    }
    return getStorageBase()
        .resolve(getContainer().getId())
        .resolve(BfConsts.RELPATH_SNAPSHOTS_DIR)
        .resolve(tr)
        .resolve(BfConsts.RELPATH_OUTPUT)
        .resolve(getTaskId() + BfConsts.SUFFIX_LOG_FILE)
        .toString();
  }

  public BatfishLogger getLogger() {
    return _logger;
  }

  public String getLogLevel() {
    return _config.getString(BfConsts.ARG_LOG_LEVEL);
  }

  public boolean getLogTee() {
    return _config.getBoolean(ARG_LOG_TEE);
  }

  public int getParentPid() {
    return _config.getInt(ARG_PARENT_PID);
  }

  @Override
  public int getMaxParserContextLines() {
    return _config.getInt(ARG_MAX_PARSER_CONTEXT_LINES);
  }

  @Override
  public int getMaxParserContextTokens() {
    return _config.getInt(ARG_MAX_PARSER_CONTEXT_TOKENS);
  }

  @Override
  public int getMaxParseTreePrintLength() {
    return _config.getInt(ARG_MAX_PARSE_TREE_PRINT_LENGTH);
  }

  public int getMaxRuntimeMs() {
    return _config.getInt(ARG_MAX_RUNTIME_MS);
  }

  public String getOutputEnvironmentName() {
    return _config.getString(BfConsts.ARG_OUTPUT_ENV);
  }

  public boolean getPedanticRecord() {
    return !_config.getBoolean(BfConsts.ARG_PEDANTIC_SUPPRESS);
  }

  public boolean getPrettyPrintAnswer() {
    return _config.getBoolean(BfConsts.ARG_PRETTY_PRINT_ANSWER);
  }

  @Override
  public boolean getPrintParseTree() {
    return _config.getBoolean(ARG_PRINT_PARSE_TREES);
  }

  @Override
  public boolean getPrintParseTreeLineNums() {
    return _config.getBoolean(ARG_PRINT_PARSE_TREE_LINE_NUMS);
  }

  public boolean getPrintSymmetricEdgePairs() {
    return _config.getBoolean(ARG_PRINT_SYMMETRIC_EDGES);
  }

  public @Nullable QuestionId getQuestionName() {
    String name = _config.getString(BfConsts.ARG_QUESTION_NAME);
    return name != null ? new QuestionId(name) : null;
  }

  public boolean getRedFlagRecord() {
    return !_config.getBoolean(BfConsts.ARG_RED_FLAG_SUPPRESS);
  }

  public RunMode getRunMode() {
    return RunMode.valueOf(_config.getString(ARG_RUN_MODE).toUpperCase());
  }

  public boolean getSequential() {
    return _config.getBoolean(ARG_SEQUENTIAL);
  }

  public boolean getSerializeIndependent() {
    return _config.getBoolean(BfConsts.COMMAND_PARSE_VENDOR_INDEPENDENT);
  }

  public boolean getSerializeToText() {
    return _config.getBoolean(ARG_SERIALIZE_TO_TEXT);
  }

  public boolean getSerializeVendor() {
    return _config.getBoolean(BfConsts.COMMAND_PARSE_VENDOR_SPECIFIC);
  }

  public String getServiceBindHost() {
    return _config.getString(ARG_SERVICE_BIND_HOST);
  }

  public String getServiceHost() {
    return _config.getString(ARG_SERVICE_HOST);
  }

  public String getServiceName() {
    return _config.getString(ARG_SERVICE_NAME);
  }

  public int getServicePort() {
    return _config.getInt(ARG_SERVICE_PORT);
  }

  public boolean getShuffleJobs() {
    return !_config.getBoolean(ARG_NO_SHUFFLE);
  }

  public boolean getSimplify() {
    return !_config.getBoolean(ARG_DISABLE_Z3_SIMPLIFICATION);
  }

  public boolean getSslDisable() {
    return _config.getBoolean(BfConsts.ARG_SSL_DISABLE);
  }

  @Nullable
  public Path getSslKeystoreFile() {
    return nullablePath(_config.getString(BfConsts.ARG_SSL_KEYSTORE_FILE));
  }

  public String getSslKeystorePassword() {
    return _config.getString(BfConsts.ARG_SSL_KEYSTORE_PASSWORD);
  }

  public boolean getSslTrustAllCerts() {
    return _config.getBoolean(BfConsts.ARG_SSL_TRUST_ALL_CERTS);
  }

  public Path getSslTruststoreFile() {
    return _config.get(Path.class, BfConsts.ARG_SSL_TRUSTSTORE_FILE);
  }

  public String getSslTruststorePassword() {
    return _config.getString(BfConsts.ARG_SSL_TRUSTSTORE_PASSWORD);
  }

  public Path getStorageBase() {
    return Paths.get(_config.getString(BfConsts.ARG_STORAGE_BASE));
  }

  public boolean getSynthesizeJsonTopology() {
    return _config.getBoolean(BfConsts.ARG_SYNTHESIZE_JSON_TOPOLOGY);
  }

  @Nullable
  public String getTaskId() {
    return _config.getString(TASK_ID);
  }

  public String getTaskPlugin() {
    return _config.getString(BfConsts.ARG_TASK_PLUGIN);
  }

  public SnapshotId getTestrig() {
    String name = _config.getString(BfConsts.ARG_TESTRIG);
    return name != null ? new SnapshotId(name) : null;
  }

  @Override
  public boolean getThrowOnLexerError() {
    return _config.getBoolean(ARG_THROW_ON_LEXER_ERROR);
  }

  @Override
  public boolean getThrowOnParserError() {
    return _config.getBoolean(ARG_THROW_ON_PARSER_ERROR);
  }

  public boolean getTimestamp() {
    return _config.getBoolean(ARG_TIMESTAMP);
  }

  public String getTracingAgentHost() {
    return _config.getString(ARG_TRACING_AGENT_HOST);
  }

  public Integer getTracingAgentPort() {
    return _config.getInt(ARG_TRACING_AGENT_PORT);
  }

  public boolean getTracingEnable() {
    return _config.getBoolean(ARG_TRACING_ENABLE);
  }

  public boolean getUnimplementedRecord() {
    return !_config.getBoolean(BfConsts.ARG_UNIMPLEMENTED_SUPPRESS);
  }

  public boolean getValidateEnvironment() {
    return _config.getBoolean(BfConsts.COMMAND_VALIDATE_ENVIRONMENT);
  }

  public boolean getVerboseParse() {
    return _config.getBoolean(BfConsts.ARG_VERBOSE_PARSE);
  }

  public List<String> ignoreFilesWithStrings() {
    List<String> l = _config.getList(String.class, BfConsts.ARG_IGNORE_FILES_WITH_STRINGS);
    return l == null ? ImmutableList.of() : l;
  }

  public boolean ignoreUnknown() {
    return _config.getBoolean(ARG_IGNORE_UNKNOWN);
  }

  public boolean ignoreUnsupported() {
    return _config.getBoolean(ARG_IGNORE_UNSUPPORTED);
  }

  public int getZ3timeout() {
    return _config.getInt(ARG_Z3_TIMEOUT);
  }

  public String getDataPlaneEngineName() {
    return _config.getString(ARG_DATAPLANE_ENGINE_NAME);
  }

  private void initConfigDefaults() {
    setDefaultProperty(BfConsts.ARG_ANALYSIS_NAME, null);
    setDefaultProperty(BfConsts.ARG_BDP_DETAIL, false);
    setDefaultProperty(BfConsts.ARG_BDP_MAX_OSCILLATION_RECOVERY_ATTEMPTS, 0);
    setDefaultProperty(BfConsts.ARG_BDP_MAX_RECORDED_ITERATIONS, 5);
    setDefaultProperty(BfConsts.ARG_BDP_PRINT_ALL_ITERATIONS, false);
    setDefaultProperty(BfConsts.ARG_BDP_PRINT_OSCILLATING_ITERATIONS, false);
    setDefaultProperty(BfConsts.ARG_BDP_RECORD_ALL_ITERATIONS, false);
    setDefaultProperty(CAN_EXECUTE, true);
    setDefaultProperty(BfConsts.ARG_CONTAINER, null);
    setDefaultProperty(ARG_COORDINATOR_REGISTER, false);
    setDefaultProperty(ARG_COORDINATOR_HOST, "localhost");
    setDefaultProperty(ARG_COORDINATOR_POOL_PORT, CoordConsts.SVC_CFG_POOL_PORT);
    setDefaultProperty(ARG_DEBUG_FLAGS, ImmutableList.of());
    setDefaultProperty(BfConsts.ARG_DIFF_ACTIVE, false);
    setDefaultProperty(DIFFERENTIAL_QUESTION, false);
    setDefaultProperty(ARG_DEBUG_FLAGS, ImmutableList.of());
    setDefaultProperty(BfConsts.ARG_DELTA_ENVIRONMENT_NAME, null);
    setDefaultProperty(BfConsts.ARG_DIFFERENTIAL, false);
    setDefaultProperty(BfConsts.ARG_DISABLE_UNRECOGNIZED, false);
    setDefaultProperty(
        BfConsts.ARG_ENABLE_CISCO_NX_PARSER,
        true); // TODO: enable CiscoNxParser by default and remove this flag.
    setDefaultProperty(ARG_DISABLE_Z3_SIMPLIFICATION, false);
    setDefaultProperty(BfConsts.ARG_ENVIRONMENT_NAME, BfConsts.RELPATH_DEFAULT_ENVIRONMENT_NAME);
    setDefaultProperty(ARG_EXIT_ON_FIRST_ERROR, false);
    setDefaultProperty(ARG_FLATTEN, false);
    setDefaultProperty(ARG_FLATTEN_DESTINATION, null);
    setDefaultProperty(ARG_FLATTEN_ON_THE_FLY, true);
    setDefaultProperty(ARG_GENERATE_STUBS, false);
    setDefaultProperty(ARG_GENERATE_STUBS_INPUT_ROLE, null);
    setDefaultProperty(ARG_GENERATE_STUBS_INTERFACE_DESCRIPTION_REGEX, null);
    setDefaultProperty(ARG_GENERATE_STUBS_REMOTE_AS, null);
    setDefaultProperty(BfConsts.ARG_HALT_ON_CONVERT_ERROR, false);
    setDefaultProperty(BfConsts.ARG_HALT_ON_PARSE_ERROR, false);
    setDefaultProperty(ARG_HELP, false);
    setDefaultProperty(ARG_HISTOGRAM, false);
    setDefaultProperty(BfConsts.ARG_IGNORE_FILES_WITH_STRINGS, ImmutableList.of());
    setDefaultProperty(ARG_IGNORE_UNSUPPORTED, true);
    setDefaultProperty(ARG_IGNORE_UNKNOWN, true);
    setDefaultProperty(ARG_JOBS, Integer.MAX_VALUE);
    setDefaultProperty(ARG_LOG_TEE, false);
    setDefaultProperty(BfConsts.ARG_LOG_LEVEL, "debug");
    setDefaultProperty(ARG_MAX_PARSER_CONTEXT_LINES, 10);
    setDefaultProperty(ARG_MAX_PARSER_CONTEXT_TOKENS, 10);
    setDefaultProperty(ARG_MAX_PARSE_TREE_PRINT_LENGTH, 0);
    setDefaultProperty(ARG_MAX_RUNTIME_MS, 0);
    setDefaultProperty(ARG_CHECK_BGP_REACHABILITY, true);
    setDefaultProperty(ARG_NO_SHUFFLE, false);
    setDefaultProperty(BfConsts.ARG_OUTPUT_ENV, null);
    setDefaultProperty(BfConsts.ARG_PEDANTIC_SUPPRESS, false);
    setDefaultProperty(BfConsts.ARG_PRETTY_PRINT_ANSWER, false);
    setDefaultProperty(ARG_PARENT_PID, -1);
    setDefaultProperty(ARG_PRINT_PARSE_TREES, false);
    setDefaultProperty(ARG_PRINT_PARSE_TREE_LINE_NUMS, false);
    setDefaultProperty(ARG_PRINT_SYMMETRIC_EDGES, false);
    setDefaultProperty(BfConsts.ARG_QUESTION_NAME, null);
    setDefaultProperty(BfConsts.ARG_RED_FLAG_SUPPRESS, false);
    setDefaultProperty(ARG_RUN_MODE, RunMode.WORKER.toString());
    setDefaultProperty(ARG_SEQUENTIAL, false);
    setDefaultProperty(ARG_SERIALIZE_TO_TEXT, false);
    setDefaultProperty(ARG_SERVICE_BIND_HOST, Ip.ZERO.toString());
    setDefaultProperty(ARG_SERVICE_HOST, "localhost");
    setDefaultProperty(ARG_SERVICE_NAME, "worker-service");
    setDefaultProperty(ARG_SERVICE_PORT, BfConsts.SVC_PORT);
    setDefaultProperty(BfConsts.ARG_SSL_DISABLE, CoordConsts.SVC_CFG_POOL_SSL_DISABLE);
    setDefaultProperty(BfConsts.ARG_SSL_KEYSTORE_FILE, null);
    setDefaultProperty(BfConsts.ARG_SSL_KEYSTORE_PASSWORD, null);
    setDefaultProperty(BfConsts.ARG_SSL_TRUST_ALL_CERTS, false);
    setDefaultProperty(BfConsts.ARG_SSL_TRUSTSTORE_FILE, null);
    setDefaultProperty(BfConsts.ARG_SSL_TRUSTSTORE_PASSWORD, null);
    setDefaultProperty(BfConsts.ARG_STORAGE_BASE, null);
    setDefaultProperty(BfConsts.ARG_SYNTHESIZE_JSON_TOPOLOGY, false);
    setDefaultProperty(BfConsts.ARG_TASK_PLUGIN, null);
    setDefaultProperty(ARG_THROW_ON_LEXER_ERROR, true);
    setDefaultProperty(ARG_THROW_ON_PARSER_ERROR, true);
    setDefaultProperty(ARG_TIMESTAMP, false);
    setDefaultProperty(ARG_TRACING_AGENT_HOST, "localhost");
    setDefaultProperty(ARG_TRACING_AGENT_PORT, 5775);
    setDefaultProperty(ARG_TRACING_ENABLE, false);
    setDefaultProperty(BfConsts.ARG_UNIMPLEMENTED_SUPPRESS, false);
    setDefaultProperty(BfConsts.ARG_VERBOSE_PARSE, false);
    setDefaultProperty(ARG_VERSION, false);
    setDefaultProperty(BfConsts.COMMAND_ANALYZE, false);
    setDefaultProperty(BfConsts.COMMAND_ANSWER, false);
    setDefaultProperty(BfConsts.COMMAND_DUMP_DP, false);
    setDefaultProperty(BfConsts.COMMAND_INIT_INFO, false);
    setDefaultProperty(BfConsts.COMMAND_PARSE_VENDOR_INDEPENDENT, false);
    setDefaultProperty(BfConsts.COMMAND_PARSE_VENDOR_SPECIFIC, false);
    setDefaultProperty(BfConsts.COMMAND_VALIDATE_ENVIRONMENT, false);
    setDefaultProperty(ARG_Z3_TIMEOUT, 0);
    setDefaultProperty(ARG_DATAPLANE_ENGINE_NAME, "ibdp");
  }

  private void initOptions() {

    addOption(BfConsts.ARG_ANALYSIS_NAME, "name of analysis", ARGNAME_NAME);

    addBooleanOption(
        BfConsts.ARG_BDP_DETAIL,
        "Set to true to print/record detailed protocol-specific information about routes in each"
            + "iteration rather than only protocol-independent information.");

    addOption(
        BfConsts.ARG_BDP_MAX_OSCILLATION_RECOVERY_ATTEMPTS,
        "Max number of recovery attempts when oscillation occurs during data plane computations",
        ARGNAME_NUMBER);

    addOption(
        BfConsts.ARG_BDP_MAX_RECORDED_ITERATIONS,
        "Max number of iterations to record when debugging BDP. To avoid extra fixed-point"
            + "computation when oscillations occur, set this at least as high as the length of the"
            + "cycle.",
        ARGNAME_NUMBER);

    addBooleanOption(
        BfConsts.ARG_BDP_PRINT_ALL_ITERATIONS,
        "Set to true to print all iterations when oscillation occurs. Make sure to either set max"
            + "recorded iterations to minimum necessary value, or simply record all iterations");

    addBooleanOption(
        BfConsts.ARG_BDP_PRINT_OSCILLATING_ITERATIONS,
        "Set to true to print only oscillating iterations when oscillation occurs. Make sure to"
            + "set max recorded iterations to minimum necessary value.");

    addBooleanOption(
        BfConsts.ARG_BDP_RECORD_ALL_ITERATIONS,
        "Set to true to record all iterations, including during oscillation. Ignores max recorded "
            + "iterations value.");

    addBooleanOption(
        ARG_CHECK_BGP_REACHABILITY,
        "whether to check BGP session reachability during data plane computation");

    addOption(BfConsts.ARG_CONTAINER, "name of container", ARGNAME_NAME);

    addOption(
        ARG_COORDINATOR_HOST,
        "hostname of coordinator for registration when running as service",
        ARGNAME_HOSTNAME);

    addOption(ARG_COORDINATOR_POOL_PORT, "coordinator pool manager listening port", ARGNAME_PORT);

    addBooleanOption(ARG_COORDINATOR_REGISTER, "register service with coordinator on startup");

    addListOption(ARG_DEBUG_FLAGS, "a list of flags to enable debugging code", "debug flags");

    addOption(BfConsts.ARG_DELTA_ENVIRONMENT_NAME, "name of delta environment to use", "name");

    addOption(BfConsts.ARG_DELTA_TESTRIG, "name of delta testrig", ARGNAME_NAME);

    addBooleanOption(
        BfConsts.ARG_DIFF_ACTIVE,
        "make differential environment the active one for questions about a single environment");

    addBooleanOption(
        BfConsts.ARG_DIFFERENTIAL,
        "force treatment of question as differential (to be used when not answering question)");

    addBooleanOption(
        BfConsts.ARG_DISABLE_UNRECOGNIZED, "disable parser recognition of unrecognized stanzas");

    addBooleanOption(ARG_DISABLE_Z3_SIMPLIFICATION, "disable z3 simplification");

    addBooleanOption(
        BfConsts.ARG_ENABLE_CISCO_NX_PARSER,
        "use the rewritten BGP parser for Cisco NX-OS devices");

    addOption(BfConsts.ARG_ENVIRONMENT_NAME, "name of environment to use", "name");

    addBooleanOption(
        ARG_EXIT_ON_FIRST_ERROR,
        "exit on first parse error (otherwise will exit on last parse error)");

    addBooleanOption(ARG_FLATTEN, "flatten hierarchical juniper configuration files");

    addOption(
        ARG_FLATTEN_DESTINATION,
        "output path to test rig in which flat juniper (and all other) configurations will be "
            + "placed",
        ARGNAME_PATH);

    addBooleanOption(
        ARG_FLATTEN_ON_THE_FLY,
        "flatten hierarchical juniper configuration files on-the-fly (line number references will "
            + "be spurious)");

    addBooleanOption(
        BfConsts.COMMAND_INIT_INFO, "include parse/convert initialization info in answer");

    addBooleanOption(ARG_GENERATE_STUBS, "generate stubs");

    addOption(
        ARG_GENERATE_STUBS_INPUT_ROLE, "input role for which to generate stubs", ARGNAME_ROLE);

    addOption(
        ARG_GENERATE_STUBS_INTERFACE_DESCRIPTION_REGEX,
        "java regex to extract hostname of generated stub from description of adjacent interface",
        ARGNAME_JAVA_REGEX);

    addOption(
        ARG_GENERATE_STUBS_REMOTE_AS,
        "autonomous system number of stubs to be generated",
        ARGNAME_AS);

    addBooleanOption(
        BfConsts.ARG_HALT_ON_CONVERT_ERROR,
        "Halt on conversion error instead of proceeding with successfully converted configs");

    addBooleanOption(
        BfConsts.ARG_HALT_ON_PARSE_ERROR,
        "Halt on parse error instead of proceeding with successfully parsed configs");

    addBooleanOption(ARG_HELP, "print this message");

    addOption(
        BfConsts.ARG_IGNORE_FILES_WITH_STRINGS,
        "ignore configuration files containing these strings",
        ARGNAME_STRINGS);

    addBooleanOption(
        ARG_IGNORE_UNKNOWN, "ignore configuration files with unknown format instead of crashing");

    addBooleanOption(
        ARG_IGNORE_UNSUPPORTED,
        "ignore configuration files with unsupported format instead of crashing");

    addOption(ARG_JOBS, "number of threads used by parallel jobs executor", ARGNAME_NUMBER);

    addOption(BfConsts.ARG_LOG_LEVEL, "log level", ARGNAME_LOG_LEVEL);

    addBooleanOption(ARG_HISTOGRAM, "build histogram of unimplemented features");

    addBooleanOption(ARG_LOG_TEE, "print output to both logfile and standard out");

    addOption(
        ARG_MAX_PARSER_CONTEXT_LINES,
        "max number of surrounding lines to print on parser error",
        ARGNAME_NUMBER);

    addOption(
        ARG_MAX_PARSER_CONTEXT_TOKENS,
        "max number of context tokens to print on parser error",
        ARGNAME_NUMBER);

    addOption(
        ARG_MAX_PARSE_TREE_PRINT_LENGTH,
        "max number of characters to print for parsetree pretty print "
            + "(<= 0 is treated as no limit)",
        ARGNAME_NUMBER);

    addOption(ARG_MAX_RUNTIME_MS, "maximum time (in ms) to allow a task to run", ARGNAME_NUMBER);

    addBooleanOption(ARG_NO_SHUFFLE, "do not shuffle parallel jobs");

    addOption(BfConsts.ARG_OUTPUT_ENV, "name of output environment", ARGNAME_NAME);

    addOption(ARG_PARENT_PID, "name of parent PID", ARGNAME_NUMBER);

    addBooleanOption(BfConsts.ARG_PEDANTIC_SUPPRESS, "suppresses pedantic warnings");

    addBooleanOption(BfConsts.ARG_PRETTY_PRINT_ANSWER, "pretty print answer");

    addBooleanOption(ARG_PRINT_PARSE_TREES, "print parse trees");

    addBooleanOption(
        ARG_PRINT_PARSE_TREE_LINE_NUMS, "print line numbers when printing parse trees");

    addBooleanOption(
        ARG_PRINT_SYMMETRIC_EDGES, "print topology with symmetric edges adjacent in listing");

    addOption(BfConsts.ARG_QUESTION_NAME, "name of question", ARGNAME_NAME);

    addBooleanOption(BfConsts.ARG_RED_FLAG_SUPPRESS, "suppresses red-flag warnings");

    addOption(
        ARG_RUN_MODE,
        "mode to run in",
        Arrays.stream(RunMode.values()).map(Object::toString).collect(Collectors.joining("|")));

    addBooleanOption(ARG_SEQUENTIAL, "force sequential operation");

    addBooleanOption(ARG_SERIALIZE_TO_TEXT, "serialize to text");

    addOption(
        ARG_SERVICE_BIND_HOST,
        "local hostname used bind service (default is 0.0.0.0 which listens on all interfaces)",
        ARGNAME_HOSTNAME);

    addOption(ARG_SERVICE_HOST, "local hostname to report to coordinator", ARGNAME_HOSTNAME);

    addOption(ARG_SERVICE_NAME, "service name", "service_name");

    addOption(ARG_SERVICE_PORT, "port for batfish service", ARGNAME_PORT);

    addBooleanOption(
        BfConsts.ARG_SSL_DISABLE, "whether to disable SSL during communication with coordinator");

    addBooleanOption(
        BfConsts.ARG_SSL_TRUST_ALL_CERTS,
        "whether to trust all SSL certificates during communication with coordinator");

    addOption(BfConsts.ARG_STORAGE_BASE, "path to the storage base", ARGNAME_PATH);

    addBooleanOption(
        BfConsts.ARG_SYNTHESIZE_JSON_TOPOLOGY,
        "synthesize json topology from interface ip subnet information");

    addBooleanOption(
        BfConsts.ARG_SYNTHESIZE_TOPOLOGY,
        "synthesize topology from interface ip subnet information");

    addOption(BfConsts.ARG_TASK_PLUGIN, "fully-qualified name of task plugin class", ARGNAME_NAME);

    addOption(BfConsts.ARG_TESTRIG, "name of testrig", ARGNAME_NAME);

    addBooleanOption(ARG_THROW_ON_LEXER_ERROR, "throw exception immediately on lexer error");

    addBooleanOption(ARG_THROW_ON_PARSER_ERROR, "throw exception immediately on parser error");

    addBooleanOption(ARG_TIMESTAMP, "print timestamps in log messages");

    addOption(ARG_TRACING_AGENT_HOST, "jaeger agent host", "jaeger_agent_host");

    addOption(ARG_TRACING_AGENT_PORT, "jaeger agent port", "jaeger_agent_port");

    addBooleanOption(ARG_TRACING_ENABLE, "enable tracing");

    addBooleanOption(
        BfConsts.ARG_UNIMPLEMENTED_SUPPRESS,
        "suppresses warnings about unimplemented configuration directives");

    addBooleanOption(
        BfConsts.ARG_VERBOSE_PARSE,
        "(developer option) include parse/convert data in init-testrig answer");

    addBooleanOption(BfConsts.COMMAND_ANALYZE, "run provided analysis");

    addBooleanOption(BfConsts.COMMAND_ANSWER, "answer provided question");

    addBooleanOption(BfConsts.COMMAND_DUMP_DP, "compute and serialize data plane");

    addBooleanOption(
        BfConsts.COMMAND_PARSE_VENDOR_INDEPENDENT, "serialize vendor-independent configs");

    addBooleanOption(BfConsts.COMMAND_PARSE_VENDOR_SPECIFIC, "serialize vendor configs");

    addBooleanOption(
        BfConsts.COMMAND_VALIDATE_ENVIRONMENT, "validate an environment that has been initialized");

    addBooleanOption(ARG_VERSION, "print the version number of the code and exit");

    addOption(ARG_Z3_TIMEOUT, "set a timeout (in milliseconds) for Z3 queries", "z3timeout");

    addOption(
        ARG_DATAPLANE_ENGINE_NAME,
        "name of the dataplane generation engine to use.",
        "dataplane engine name");
  }

  public void parseCommandLine(String[] args) {
    initCommandLine(args);
    _config.setProperty(CAN_EXECUTE, true);

    // SPECIAL OPTIONS
    getStringOptionValue(BfConsts.ARG_LOG_LEVEL);
    if (getBooleanOptionValue(ARG_HELP)) {
      _config.setProperty(CAN_EXECUTE, false);
      printHelp(EXECUTABLE_NAME);
      return;
    }

    if (getBooleanOptionValue(ARG_VERSION)) {
      _config.setProperty(CAN_EXECUTE, false);
      System.out.print(Version.getCompleteVersionString());
      return;
    }

    // REGULAR OPTIONS
    getStringOptionValue(BfConsts.ARG_ANALYSIS_NAME);
    getBooleanOptionValue(BfConsts.COMMAND_ANALYZE);
    getBooleanOptionValue(BfConsts.COMMAND_ANSWER);
    getBooleanOptionValue(BfConsts.ARG_BDP_RECORD_ALL_ITERATIONS);
    getBooleanOptionValue(BfConsts.ARG_BDP_DETAIL);
    getIntOptionValue(BfConsts.ARG_BDP_MAX_OSCILLATION_RECOVERY_ATTEMPTS);
    getIntOptionValue(BfConsts.ARG_BDP_MAX_RECORDED_ITERATIONS);
    getBooleanOptionValue(BfConsts.ARG_BDP_PRINT_ALL_ITERATIONS);
    getBooleanOptionValue(BfConsts.ARG_BDP_PRINT_OSCILLATING_ITERATIONS);
    getBooleanOptionValue(ARG_CHECK_BGP_REACHABILITY);
    getStringOptionValue(BfConsts.ARG_CONTAINER);
    getStringOptionValue(ARG_COORDINATOR_HOST);
    getIntOptionValue(ARG_COORDINATOR_POOL_PORT);
    getBooleanOptionValue(ARG_COORDINATOR_REGISTER);
    getBooleanOptionValue(BfConsts.COMMAND_DUMP_DP);
    getStringListOptionValue(ARG_DEBUG_FLAGS);
    getStringOptionValue(BfConsts.ARG_DELTA_ENVIRONMENT_NAME);
    getStringOptionValue(BfConsts.ARG_DELTA_TESTRIG);
    getBooleanOptionValue(BfConsts.ARG_DIFF_ACTIVE);
    getBooleanOptionValue(BfConsts.ARG_DIFFERENTIAL);
    getBooleanOptionValue(BfConsts.ARG_DISABLE_UNRECOGNIZED);
    getBooleanOptionValue(BfConsts.ARG_ENABLE_CISCO_NX_PARSER);
    getStringOptionValue(BfConsts.ARG_ENVIRONMENT_NAME);
    getBooleanOptionValue(ARG_EXIT_ON_FIRST_ERROR);
    getBooleanOptionValue(ARG_FLATTEN);
    getPathOptionValue(ARG_FLATTEN_DESTINATION);
    getBooleanOptionValue(ARG_FLATTEN_ON_THE_FLY);
    getBooleanOptionValue(ARG_GENERATE_STUBS);
    getStringOptionValue(ARG_GENERATE_STUBS_INPUT_ROLE);
    getStringOptionValue(ARG_GENERATE_STUBS_INTERFACE_DESCRIPTION_REGEX);
    getIntegerOptionValue(ARG_GENERATE_STUBS_REMOTE_AS);
    getBooleanOptionValue(BfConsts.ARG_HALT_ON_CONVERT_ERROR);
    getBooleanOptionValue(BfConsts.ARG_HALT_ON_PARSE_ERROR);
    getBooleanOptionValue(ARG_HISTOGRAM);
    getStringListOptionValue(BfConsts.ARG_IGNORE_FILES_WITH_STRINGS);
    getBooleanOptionValue(ARG_IGNORE_UNKNOWN);
    getBooleanOptionValue(ARG_IGNORE_UNSUPPORTED);
    getBooleanOptionValue(BfConsts.COMMAND_INIT_INFO);
    getIntOptionValue(ARG_JOBS);
    getBooleanOptionValue(ARG_LOG_TEE);
    getIntOptionValue(ARG_MAX_PARSER_CONTEXT_LINES);
    getIntOptionValue(ARG_MAX_PARSER_CONTEXT_TOKENS);
    getIntOptionValue(ARG_MAX_PARSE_TREE_PRINT_LENGTH);
    getIntOptionValue(ARG_MAX_RUNTIME_MS);
    getStringOptionValue(BfConsts.ARG_OUTPUT_ENV);
    getIntOptionValue(ARG_PARENT_PID);
    getBooleanOptionValue(BfConsts.ARG_PEDANTIC_SUPPRESS);
    getBooleanOptionValue(BfConsts.ARG_PRETTY_PRINT_ANSWER);
    getBooleanOptionValue(ARG_PRINT_PARSE_TREES);
    getBooleanOptionValue(ARG_PRINT_PARSE_TREE_LINE_NUMS);
    getBooleanOptionValue(ARG_PRINT_SYMMETRIC_EDGES);
    getStringOptionValue(BfConsts.ARG_QUESTION_NAME);
    getBooleanOptionValue(BfConsts.ARG_RED_FLAG_SUPPRESS);
    getStringOptionValue(ARG_RUN_MODE);
    getBooleanOptionValue(ARG_SEQUENTIAL);
    getBooleanOptionValue(BfConsts.COMMAND_PARSE_VENDOR_INDEPENDENT);
    getBooleanOptionValue(ARG_SERIALIZE_TO_TEXT);
    getBooleanOptionValue(BfConsts.COMMAND_PARSE_VENDOR_SPECIFIC);
    getStringOptionValue(ARG_SERVICE_BIND_HOST);
    getStringOptionValue(ARG_SERVICE_HOST);
    getStringOptionValue(ARG_SERVICE_NAME);
    getIntOptionValue(ARG_SERVICE_PORT);
    getBooleanOptionValue(ARG_NO_SHUFFLE);
    getBooleanOptionValue(ARG_DISABLE_Z3_SIMPLIFICATION);
    getBooleanOptionValue(BfConsts.ARG_SSL_DISABLE);
    getPathOptionValue(BfConsts.ARG_SSL_KEYSTORE_FILE);
    getStringOptionValue(BfConsts.ARG_SSL_KEYSTORE_PASSWORD);
    getBooleanOptionValue(BfConsts.ARG_SSL_TRUST_ALL_CERTS);
    getPathOptionValue(BfConsts.ARG_SSL_TRUSTSTORE_FILE);
    getStringOptionValue(BfConsts.ARG_SSL_TRUSTSTORE_PASSWORD);
    getPathOptionValue(BfConsts.ARG_STORAGE_BASE);
    getBooleanOptionValue(BfConsts.ARG_SYNTHESIZE_JSON_TOPOLOGY);
    getStringOptionValue(BfConsts.ARG_TASK_PLUGIN);
    getStringOptionValue(BfConsts.ARG_TESTRIG);
    getBooleanOptionValue(ARG_THROW_ON_LEXER_ERROR);
    getBooleanOptionValue(ARG_THROW_ON_PARSER_ERROR);
    getBooleanOptionValue(ARG_TIMESTAMP);
    getStringOptionValue(ARG_TRACING_AGENT_HOST);
    getIntegerOptionValue(ARG_TRACING_AGENT_PORT);
    getBooleanOptionValue(ARG_TRACING_ENABLE);
    getBooleanOptionValue(BfConsts.ARG_UNIMPLEMENTED_SUPPRESS);
    getBooleanOptionValue(BfConsts.COMMAND_VALIDATE_ENVIRONMENT);
    getBooleanOptionValue(BfConsts.ARG_VERBOSE_PARSE);
    getIntegerOptionValue(ARG_Z3_TIMEOUT);
    getStringOptionValue(ARG_DATAPLANE_ENGINE_NAME);
  }

  public void setActiveTestrigSettings(TestrigSettings activeTestrigSettings) {
    _activeTestrigSettings = activeTestrigSettings;
  }

  public void setCanExecute(boolean canExecute) {
    _config.setProperty(CAN_EXECUTE, canExecute);
  }

  public void setContainer(String container) {
    _config.setProperty(BfConsts.ARG_CONTAINER, container);
  }

  public void setDebugFlags(List<String> debugFlags) {
    _config.setProperty(ARG_DEBUG_FLAGS, debugFlags);
  }

  public void setDeltaEnvironmentName(String diffEnvironmentName) {
    _config.setProperty(BfConsts.ARG_DELTA_ENVIRONMENT_NAME, diffEnvironmentName);
  }

  public void setDeltaTestrig(SnapshotId testrig) {
    _config.setProperty(BfConsts.ARG_DELTA_TESTRIG, testrig != null ? testrig.getId() : null);
  }

  public void setDiffActive(boolean diffActive) {
    _config.setProperty(BfConsts.ARG_DIFF_ACTIVE, diffActive);
  }

  public void setDiffQuestion(boolean diffQuestion) {
    _config.setProperty(DIFFERENTIAL_QUESTION, diffQuestion);
  }

  @Override
  public void setDisableUnrecognized(boolean b) {
    _config.setProperty(BfConsts.ARG_DISABLE_UNRECOGNIZED, b);
  }

  public void setEnableCiscoNxParser(boolean b) {
    _config.setProperty(BfConsts.ARG_ENABLE_CISCO_NX_PARSER, b);
  }

  public void setEnvironmentName(String envName) {
    _config.setProperty(BfConsts.ARG_ENVIRONMENT_NAME, envName);
  }

  public void setHaltOnConvertError(boolean haltOnConvertError) {
    _config.setProperty(BfConsts.ARG_HALT_ON_CONVERT_ERROR, haltOnConvertError);
  }

  public void setHaltOnParseError(boolean haltOnParseError) {
    _config.setProperty(BfConsts.ARG_HALT_ON_PARSE_ERROR, haltOnParseError);
  }

  public void setInitInfo(boolean initInfo) {
    _config.setProperty(BfConsts.COMMAND_INIT_INFO, initInfo);
  }

  public void setLogger(BatfishLogger logger) {
    _logger = logger;
  }

  public void setMaxParserContextLines(int maxParserContextLines) {
    _config.setProperty(ARG_MAX_PARSER_CONTEXT_LINES, maxParserContextLines);
  }

  public void setMaxParserContextTokens(int maxParserContextTokens) {
    _config.setProperty(ARG_MAX_PARSER_CONTEXT_TOKENS, maxParserContextTokens);
  }

  public void setMaxParseTreePrintLength(int maxParseTreePrintLength) {
    _config.setProperty(ARG_MAX_PARSE_TREE_PRINT_LENGTH, maxParseTreePrintLength);
  }

  public void setMaxRuntimeMs(int runtimeMs) {
    _config.setProperty(ARG_MAX_RUNTIME_MS, runtimeMs);
  }

  @Override
  public void setPrintParseTree(boolean printParseTree) {
    _config.setProperty(ARG_PRINT_PARSE_TREES, printParseTree);
  }

  @Override
  public void setPrintParseTreeLineNums(boolean printParseTreeLineNums) {
    _config.setProperty(ARG_PRINT_PARSE_TREE_LINE_NUMS, printParseTreeLineNums);
  }

  public void setRunMode(RunMode runMode) {
    _config.setProperty(ARG_RUN_MODE, runMode.toString());
  }

  public void setSequential(boolean sequential) {
    _config.setProperty(ARG_SEQUENTIAL, sequential);
  }

  public void setSslDisable(boolean sslDisable) {
    _config.setProperty(BfConsts.ARG_SSL_DISABLE, sslDisable);
  }

  public void setSslKeystoreFile(Path sslKeystoreFile) {
    _config.setProperty(BfConsts.ARG_SSL_KEYSTORE_FILE, sslKeystoreFile.toString());
  }

  public void setSslKeystorePassword(String sslKeystorePassword) {
    _config.setProperty(BfConsts.ARG_SSL_KEYSTORE_PASSWORD, sslKeystorePassword);
  }

  public void setSslTrustAllCerts(boolean sslTrustAllCerts) {
    _config.setProperty(BfConsts.ARG_SSL_TRUST_ALL_CERTS, sslTrustAllCerts);
  }

  public void setSslTruststoreFile(Path sslTruststoreFile) {
    _config.setProperty(BfConsts.ARG_SSL_TRUSTSTORE_FILE, sslTruststoreFile.toString());
  }

  public void setSslTruststorePassword(String sslTruststorePassword) {
    _config.setProperty(BfConsts.ARG_SSL_TRUSTSTORE_PASSWORD, sslTruststorePassword);
  }

  public void setStorageBase(Path storageBase) {
    _config.setProperty(BfConsts.ARG_STORAGE_BASE, storageBase.toString());
  }

  public void setTaskId(String taskId) {
    _config.setProperty(TASK_ID, taskId);
  }

  public void setTestrig(String testrig) {
    _config.setProperty(BfConsts.ARG_TESTRIG, testrig);
  }

  @Override
  public void setThrowOnLexerError(boolean throwOnLexerError) {
    _config.setProperty(ARG_THROW_ON_LEXER_ERROR, throwOnLexerError);
  }

  @Override
  public void setThrowOnParserError(boolean throwOnParserError) {
    _config.setProperty(ARG_THROW_ON_PARSER_ERROR, throwOnParserError);
  }

  public void setValidateEnvironment(boolean validateEnvironment) {
    _config.setProperty(BfConsts.COMMAND_VALIDATE_ENVIRONMENT, validateEnvironment);
  }

  public void setVerboseParse(boolean verboseParse) {
    _config.setProperty(BfConsts.ARG_VERBOSE_PARSE, verboseParse);
  }

  public void setZ3Timeout(int z3Timeout) {
    _config.setProperty(ARG_Z3_TIMEOUT, z3Timeout);
  }

  public void setDataplaneEngineName(String name) {
    _config.setProperty(ARG_DATAPLANE_ENGINE_NAME, name);
  }

  public void setQuestionName(QuestionId questionName) {
    _config.setProperty(
        BfConsts.ARG_QUESTION_NAME, questionName != null ? questionName.getId() : null);
  }
}<|MERGE_RESOLUTION|>--- conflicted
+++ resolved
@@ -33,14 +33,6 @@
 
     private Path _dataPlanePath;
 
-<<<<<<< HEAD
-    private Path _deltaConfigurationsDir;
-
-    private Path _deltaVendorConfigurationsDir;
-=======
-    private Path _edgeBlacklistPath;
->>>>>>> 3b7e7894
-
     private Path _environmentBgpTablesPath;
 
     private Path _environmentRoutingTablesPath;
@@ -79,19 +71,6 @@
       return _dataPlanePath;
     }
 
-<<<<<<< HEAD
-    public Path getDeltaConfigurationsDir() {
-      return _deltaConfigurationsDir;
-    }
-
-    public Path getDeltaVendorConfigurationsDir() {
-      return _deltaVendorConfigurationsDir;
-=======
-    public Path getEdgeBlacklistPath() {
-      return _edgeBlacklistPath;
->>>>>>> 3b7e7894
-    }
-
     public Path getEnvironmentBgpTablesPath() {
       return _environmentBgpTablesPath;
     }
@@ -150,19 +129,6 @@
 
     public void setDataPlanePath(Path path) {
       _dataPlanePath = path;
-    }
-
-<<<<<<< HEAD
-    public void setDeltaConfigurationsDir(Path deltaConfigurationsDir) {
-      _deltaConfigurationsDir = deltaConfigurationsDir;
-    }
-
-    public void setDeltaVendorConfigurationsDir(Path deltaVendorConfigurationsDir) {
-      _deltaVendorConfigurationsDir = deltaVendorConfigurationsDir;
-=======
-    public void setEdgeBlacklistPath(Path edgeBlacklistPath) {
-      _edgeBlacklistPath = edgeBlacklistPath;
->>>>>>> 3b7e7894
     }
 
     public void setEnvironmentBgpTablesPath(Path environmentBgpTablesPath) {
