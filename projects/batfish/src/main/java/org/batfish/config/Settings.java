package org.batfish.config;

import com.google.common.collect.ImmutableList;
import java.nio.file.Path;
import java.nio.file.Paths;
import java.util.Arrays;
import java.util.List;
import java.util.stream.Collectors;
import javax.annotation.Nullable;
import org.batfish.bdp.BdpSettings;
import org.batfish.common.BaseSettings;
import org.batfish.common.BatfishLogger;
import org.batfish.common.BfConsts;
import org.batfish.common.CoordConsts;
import org.batfish.common.PedanticBatfishException;
import org.batfish.common.RedFlagBatfishException;
import org.batfish.common.UnimplementedBatfishException;
import org.batfish.common.util.CommonUtil;
import org.batfish.datamodel.Ip;
import org.batfish.grammar.GrammarSettings;
import org.batfish.main.Driver.RunMode;

public final class Settings extends BaseSettings implements BdpSettings, GrammarSettings {

  public static final class EnvironmentSettings {

    private Path _compressedDataPlaneAnswerPath;

    private Path _compressedDataPlanePath;

    private Path _dataPlaneAnswerPath;

    private Path _dataPlanePath;

    private Path _deltaCompiledConfigurationsDir;

    private Path _deltaConfigurationsDir;

    private Path _deltaVendorConfigurationsDir;

    private Path _edgeBlacklistPath;

    private Path _environmentBasePath;

    private Path _environmentBgpTablesPath;

    private Path _environmentRoutingTablesPath;

    private Path _envPath;

    private Path _externalBgpAnnouncementsPath;

    private Path _interfaceBlacklistPath;

    private String _name;

    private Path _nodeBlacklistPath;

    private Path _parseEnvironmentBgpTablesAnswerPath;

    private Path _parseEnvironmentRoutingTablesAnswerPath;

    private Path _precomputedRoutesPath;

    private Path _serializedTopologyPath;

    private Path _serializeEnvironmentBgpTablesPath;

    private Path _serializeEnvironmentRoutingTablesPath;

    private Path _validateEnvironmentAnswerPath;

    public Path getCompressedDataPlaneAnswerPath() {
      return _compressedDataPlaneAnswerPath;
    }

    public Path getCompressedDataPlanePath() {
      return _compressedDataPlanePath;
    }

    public Path getDataPlaneAnswerPath() {
      return _dataPlaneAnswerPath;
    }

    public Path getDataPlanePath() {
      return _dataPlanePath;
    }

    public Path getDeltaCompiledConfigurationsDir() {
      return _deltaCompiledConfigurationsDir;
    }

    public Path getDeltaConfigurationsDir() {
      return _deltaConfigurationsDir;
    }

    public Path getDeltaVendorConfigurationsDir() {
      return _deltaVendorConfigurationsDir;
    }

    public Path getEdgeBlacklistPath() {
      return _edgeBlacklistPath;
    }

    public Path getEnvironmentBasePath() {
      return _environmentBasePath;
    }

    public Path getEnvironmentBgpTablesPath() {
      return _environmentBgpTablesPath;
    }

    public Path getEnvironmentRoutingTablesPath() {
      return _environmentRoutingTablesPath;
    }

    public Path getEnvPath() {
      return _envPath;
    }

    public Path getExternalBgpAnnouncementsPath() {
      return _externalBgpAnnouncementsPath;
    }

    public Path getInterfaceBlacklistPath() {
      return _interfaceBlacklistPath;
    }

    public String getName() {
      return _name;
    }

    public Path getNodeBlacklistPath() {
      return _nodeBlacklistPath;
    }

    public Path getParseEnvironmentBgpTablesAnswerPath() {
      return _parseEnvironmentBgpTablesAnswerPath;
    }

    public Path getParseEnvironmentRoutingTablesAnswerPath() {
      return _parseEnvironmentRoutingTablesAnswerPath;
    }

    public Path getPrecomputedRoutesPath() {
      return _precomputedRoutesPath;
    }

    public Path getSerializedTopologyPath() {
      return _serializedTopologyPath;
    }

    public Path getSerializeEnvironmentBgpTablesPath() {
      return _serializeEnvironmentBgpTablesPath;
    }

    public Path getSerializeEnvironmentRoutingTablesPath() {
      return _serializeEnvironmentRoutingTablesPath;
    }

    public Path getValidateEnvironmentAnswerPath() {
      return _validateEnvironmentAnswerPath;
    }

    public void setCompressedDataPlaneAnswerPath(Path compressedDataPlaneAnswerPath) {
      _compressedDataPlaneAnswerPath = compressedDataPlaneAnswerPath;
    }

    public void setCompressedDataPlanePath(Path compressedDataPlanePath) {
      _compressedDataPlanePath = compressedDataPlanePath;
    }

    public void setDataPlaneAnswerPath(Path dataPlaneAnswerPath) {
      _dataPlaneAnswerPath = dataPlaneAnswerPath;
    }

    public void setDataPlanePath(Path path) {
      _dataPlanePath = path;
    }

    public void setDeltaCompiledConfigurationsDir(Path deltaCompiledConfigurationsDir) {
      _deltaCompiledConfigurationsDir = deltaCompiledConfigurationsDir;
    }

    public void setDeltaConfigurationsDir(Path deltaConfigurationsDir) {
      _deltaConfigurationsDir = deltaConfigurationsDir;
    }

    public void setDeltaVendorConfigurationsDir(Path deltaVendorConfigurationsDir) {
      _deltaVendorConfigurationsDir = deltaVendorConfigurationsDir;
    }

    public void setEdgeBlacklistPath(Path edgeBlacklistPath) {
      _edgeBlacklistPath = edgeBlacklistPath;
    }

    public void setEnvironmentBasePath(Path environmentBasePath) {
      _environmentBasePath = environmentBasePath;
    }

    public void setEnvironmentBgpTablesPath(Path environmentBgpTablesPath) {
      _environmentBgpTablesPath = environmentBgpTablesPath;
    }

    public void setEnvironmentRoutingTablesPath(Path environmentRoutingTablesPath) {
      _environmentRoutingTablesPath = environmentRoutingTablesPath;
    }

    public void setEnvPath(Path envPath) {
      _envPath = envPath;
    }

    public void setExternalBgpAnnouncementsPath(Path externalBgpAnnouncementsPath) {
      _externalBgpAnnouncementsPath = externalBgpAnnouncementsPath;
    }

    public void setInterfaceBlacklistPath(Path interfaceBlacklistPath) {
      _interfaceBlacklistPath = interfaceBlacklistPath;
    }

    public void setName(String name) {
      _name = name;
    }

    public void setNodeBlacklistPath(Path nodeBlacklistPath) {
      _nodeBlacklistPath = nodeBlacklistPath;
    }

    public void setParseEnvironmentBgpTablesAnswerPath(Path parseEnvironmentBgpTablesAnswerPath) {
      _parseEnvironmentBgpTablesAnswerPath = parseEnvironmentBgpTablesAnswerPath;
    }

    public void setParseEnvironmentRoutingTablesAnswerPath(
        Path parseEnvironmentRoutingTablesAnswerPath) {
      _parseEnvironmentRoutingTablesAnswerPath = parseEnvironmentRoutingTablesAnswerPath;
    }

    public void setPrecomputedRoutesPath(Path writeRoutesPath) {
      _precomputedRoutesPath = writeRoutesPath;
    }

    public void setSerializedTopologyPath(Path serializedTopologyPath) {
      _serializedTopologyPath = serializedTopologyPath;
    }

    public void setSerializeEnvironmentBgpTablesPath(Path serializeEnvironmentBgpTablesPath) {
      _serializeEnvironmentBgpTablesPath = serializeEnvironmentBgpTablesPath;
    }

    public void setSerializeEnvironmentRoutingTablesPath(
        Path serializeEnvironmentRoutingTablesPath) {
      _serializeEnvironmentRoutingTablesPath = serializeEnvironmentRoutingTablesPath;
    }

    public void setValidateEnvironmentAnswerPath(Path validateEnvironmentAnswerPath) {
      _validateEnvironmentAnswerPath = validateEnvironmentAnswerPath;
    }
  }

  public static final class TestrigSettings {

    private Path _basePath;

    private Path _convertAnswerPath;

    private EnvironmentSettings _environmentSettings;

    private Path _inferredNodeRolesPath;

    private String _name;

    private Path _nodeRolesPath;

    private Path _parseAnswerPath;

    private Path _pojoTopologyPath;

    private Path _protocolDependencyGraphPath;

    private Path _protocolDependencyGraphZipPath;

    private Path _serializeIndependentPath;

    private Path _serializeVendorPath;

    private Path _testRigPath;

    private Path _topologyPath;

    public TestrigSettings() {
      _environmentSettings = new EnvironmentSettings();
    }

    @Override
    public boolean equals(Object obj) {
      if (this == obj) {
        return true;
      } else if (!(obj instanceof TestrigSettings)) {
        return false;
      }
      TestrigSettings other = (TestrigSettings) obj;
      return _name.equals(other._name)
          && _environmentSettings._name.equals(other._environmentSettings._name);
    }

    public Path getBasePath() {
      return _basePath;
    }

    public Path getConvertAnswerPath() {
      return _convertAnswerPath;
    }

    public EnvironmentSettings getEnvironmentSettings() {
      return _environmentSettings;
    }

    public Path getInferredNodeRolesPath() {
      return _inferredNodeRolesPath;
    }

    public String getName() {
      return _name;
    }

    public Path getNodeRolesPath() {
      return _nodeRolesPath;
    }

    public Path getParseAnswerPath() {
      return _parseAnswerPath;
    }

    public Path getPojoTopologyPath() {
      return _pojoTopologyPath;
    }

    public Path getProtocolDependencyGraphPath() {
      return _protocolDependencyGraphPath;
    }

    public Path getProtocolDependencyGraphZipPath() {
      return _protocolDependencyGraphZipPath;
    }

    public Path getSerializeIndependentPath() {
      return _serializeIndependentPath;
    }

    public Path getSerializeVendorPath() {
      return _serializeVendorPath;
    }

    public Path getTestRigPath() {
      return _testRigPath;
    }

    public Path getTopologyPath() {
      return _topologyPath;
    }

    @Override
    public int hashCode() {
      final int prime = 31;
      int result = 1;
      result = prime * result + ((_name == null) ? 0 : _name.hashCode());
      result =
          prime * result
              + ((_environmentSettings._name == null) ? 0 : _environmentSettings._name.hashCode());
      return result;
    }

    public void setBasePath(Path basePath) {
      _basePath = basePath;
    }

    public void setConvertAnswerPath(Path convertAnswerPath) {
      _convertAnswerPath = convertAnswerPath;
    }

    public void setEnvironmentSettings(EnvironmentSettings environmentSettings) {
      _environmentSettings = environmentSettings;
    }

    public void setInferredNodeRolesPath(Path inferredNodeRolesPath) {
      _inferredNodeRolesPath = inferredNodeRolesPath;
    }

    public void setName(String name) {
      _name = name;
    }

    public void setNodeRolesPath(Path nodeRolesPath) {
      _nodeRolesPath = nodeRolesPath;
    }

    public void setParseAnswerPath(Path parseAnswerPath) {
      _parseAnswerPath = parseAnswerPath;
    }

    public void setPojoTopologyPath(Path path) {
      _pojoTopologyPath = path;
    }

    public void setProtocolDependencyGraphPath(Path protocolDependencyGraphPath) {
      _protocolDependencyGraphPath = protocolDependencyGraphPath;
    }

    public void setProtocolDependencyGraphZipPath(Path protocolDependencyGraphZipPath) {
      _protocolDependencyGraphZipPath = protocolDependencyGraphZipPath;
    }

    public void setSerializeIndependentPath(Path path) {
      _serializeIndependentPath = path;
    }

    public void setSerializeVendorPath(Path path) {
      _serializeVendorPath = path;
    }

    public void setTestRigPath(Path path) {
      _testRigPath = path;
    }

    public void setTopologyPath(Path path) {
      _topologyPath = path;
    }
  }

  public static final String ARG_COORDINATOR_HOST = "coordinatorhost";

  private static final String ARG_COORDINATOR_POOL_PORT = "coordinatorpoolport";

  public static final String ARG_COORDINATOR_REGISTER = "register";

  private static final String ARG_COORDINATOR_WORK_PORT = "coordinatorworkport";

  private static final String ARG_DATAPLANE_ENGINE_NAME = "dataplaneengine";

  private static final String ARG_DISABLE_Z3_SIMPLIFICATION = "nosimplify";

  private static final String ARG_EXIT_ON_FIRST_ERROR = "ee";

  private static final String ARG_FLATTEN = "flatten";

  private static final String ARG_FLATTEN_DESTINATION = "flattendst";

  private static final String ARG_FLATTEN_ON_THE_FLY = "flattenonthefly";

  private static final String ARG_GEN_OSPF_TOPLOGY_PATH = "genospf";

  private static final String ARG_GENERATE_STUBS = "gs";

  private static final String ARG_GENERATE_STUBS_INPUT_ROLE = "gsinputrole";

  private static final String ARG_GENERATE_STUBS_INTERFACE_DESCRIPTION_REGEX = "gsidregex";

  private static final String ARG_GENERATE_STUBS_REMOTE_AS = "gsremoteas";

  private static final String ARG_HELP = "help";

  private static final String ARG_HISTOGRAM = "histogram";

  private static final String ARG_IGNORE_UNKNOWN = "ignoreunknown";

  private static final String ARG_IGNORE_UNSUPPORTED = "ignoreunsupported";

  private static final String ARG_JOBS = "jobs";

  private static final String ARG_LOG_TEE = "logtee";

  private static final String ARG_MAX_PARSER_CONTEXT_LINES = "maxparsercontextlines";

  private static final String ARG_MAX_PARSER_CONTEXT_TOKENS = "maxparsercontexttokens";

  private static final String ARG_MAX_PARSE_TREE_PRINT_LENGTH = "maxparsetreeprintlength";

  private static final String ARG_MAX_RUNTIME_MS = "maxruntime";

  private static final String ARG_NO_SHUFFLE = "noshuffle";

  public static final String ARG_PARENT_PID = "parentpid";

  private static final String ARG_PRINT_PARSE_TREES = "ppt";

  private static final String ARG_PRINT_SYMMETRIC_EDGES = "printsymmetricedges";

  public static final String ARG_RUN_MODE = "runmode";

  private static final String ARG_SEQUENTIAL = "sequential";

  private static final String ARG_SERIALIZE_TO_TEXT = "stext";

  private static final String ARG_SERVICE_BIND_HOST = "servicebindhost";

  public static final String ARG_SERVICE_HOST = "servicehost";

  public static final String ARG_SERVICE_NAME = "servicename";

  private static final String ARG_SERVICE_PORT = "serviceport";

  private static final String ARG_TRACING_AGENT_HOST = "tracingagenthost";

  private static final String ARG_TRACING_AGENT_PORT = "tracingagentport";

  public static final String ARG_TRACING_ENABLE = "tracingenable";

  private static final String ARG_THROW_ON_LEXER_ERROR = "throwlexer";

  private static final String ARG_THROW_ON_PARSER_ERROR = "throwparser";

  private static final String ARG_TIMESTAMP = "timestamp";

  private static final String ARG_Z3_TIMEOUT = "z3timeout";

  private static final String ARGNAME_AS = "as";

  private static final String ARGNAME_HOSTNAME = "hostname";

  private static final String ARGNAME_JAVA_REGEX = "java-regex";

  private static final String ARGNAME_LOG_LEVEL = "level-name";

  private static final String ARGNAME_NAME = "name";

  private static final String ARGNAME_NUMBER = "number";

  private static final String ARGNAME_PATH = "path";

  private static final String ARGNAME_PORT = "port";

  private static final String ARGNAME_ROLE = "role";

  private static final String ARGNAME_STRINGS = "string..";

  private static final String EXECUTABLE_NAME = "batfish";

  private static final String CAN_EXECUTE = "canexecute";

  private static final String DIFFERENTIAL_QUESTION = "diffquestion";

  public static final String TASK_ID = "taskid";

  private static final String QUESTION_PATH = "questionpath";

  private TestrigSettings _activeTestrigSettings;

  private TestrigSettings _baseTestrigSettings;

  private final TestrigSettings _deltaTestrigSettings;

  private BatfishLogger _logger;

<<<<<<< HEAD
  private String _logLevel;

  private boolean _logTee;

  private int _maxParserContextLines;

  private int _maxParserContextTokens;

  private int _maxParseTreePrintLength;

  private int _maxRuntimeMs;

  private String _outputEnvironmentName;

  private int _parentPid;

  private boolean _pedanticAsError;

  private boolean _pedanticRecord;

  private List<String> _predicates;

  private boolean _prettyPrintAnswer;

  private boolean _printParseTree;

  private boolean _printSymmetricEdges;

  private String _questionName;

  private Path _questionPath;

  private boolean _redFlagAsError;

  private boolean _redFlagRecord;

  private boolean _report;

  private RunMode _runMode;

  private boolean _sequential;

  private boolean _serializeIndependent;

  private boolean _serializeToText;

  private boolean _serializeVendor;

  private String _serviceBindHost;

  private String _serviceHost;

  private String _serviceName;

  private int _servicePort;

  private boolean _shuffleJobs;

  private boolean _simplify;

  private boolean _sslDisable;

  private Path _sslKeystoreFile;

  private String _sslKeystorePassword;

  private boolean _sslTrustAllCerts;

  private Path _sslTruststoreFile;

  private String _sslTruststorePassword;

  private boolean _synthesizeJsonTopology;

  private String _taskId;

  private String _taskPlugin;

  private String _testrig;

  private boolean _throwOnLexerError;

  private boolean _throwOnParserError;

  private boolean _timestamp;

  private String _tracingAgentHost;

  private Integer _tracingAgentPort;

  private boolean _tracingEnable;

  private boolean _unimplementedAsError;

  private boolean _unimplementedRecord;

  private boolean _unrecognizedAsRedFlag;

  private boolean _validateEnvironment;

  private boolean _verboseParse;

  private int _z3timeout;

  private String _dataPlaneEngineName;

=======
>>>>>>> 1c6ca7a9
  public Settings() {
    this(new String[] {});
  }

  public Settings(String[] args) {
    super(
        CommonUtil.getConfig(
            BfConsts.PROP_BATFISH_PROPERTIES_PATH,
            BfConsts.ABSPATH_CONFIG_FILE_NAME_BATFISH,
            ConfigurationLocator.class));
    _baseTestrigSettings = new TestrigSettings();
    _deltaTestrigSettings = new TestrigSettings();
    initConfigDefaults();
    initOptions();
    parseCommandLine(args);
  }

  /**
   * Create a copy of some existing settings.
   *
   * @param other the {@link Settings to copy}
   */
  public Settings(Settings other) {
    super(other._config);
    _baseTestrigSettings = new TestrigSettings();
    _deltaTestrigSettings = new TestrigSettings();
    _activeTestrigSettings = new TestrigSettings();
    _logger = other._logger;
    initOptions();
  }

  /**
   * Remove certain setting values
   *
   * @param keys a list of keys to clear
   */
  public void clearValues(String... keys) {
    for (String s : keys) {
      _config.clearProperty(s);
    }
  }

  public boolean canExecute() {
    return _config.getBoolean(CAN_EXECUTE);
  }

  public boolean flattenOnTheFly() {
    return _config.getBoolean(ARG_FLATTEN_ON_THE_FLY);
  }

  public TestrigSettings getActiveTestrigSettings() {
    return _activeTestrigSettings;
  }

  public String getAnalysisName() {
    return _config.getString(BfConsts.ARG_ANALYSIS_NAME);
  }

  public boolean getAnalyze() {
    return _config.getBoolean(BfConsts.COMMAND_ANALYZE);
  }

  public boolean getAnswer() {
    return _config.getBoolean(BfConsts.COMMAND_ANSWER);
  }

  @Nullable
  public Path getAnswerJsonPath() {
    return nullablePath(_config.getString(BfConsts.ARG_ANSWER_JSON_PATH));
  }

  public TestrigSettings getBaseTestrigSettings() {
    return _baseTestrigSettings;
  }

  @Override
  public boolean getBdpDetail() {
    return _config.getBoolean(BfConsts.ARG_BDP_DETAIL);
  }

  @Override
  public int getBdpMaxOscillationRecoveryAttempts() {
    return _config.getInt(BfConsts.ARG_BDP_MAX_OSCILLATION_RECOVERY_ATTEMPTS);
  }

  @Override
  public int getBdpMaxRecordedIterations() {
    return _config.getInt(BfConsts.ARG_BDP_MAX_RECORDED_ITERATIONS);
  }

  @Override
  public boolean getBdpPrintAllIterations() {
    return _config.getBoolean(BfConsts.ARG_BDP_PRINT_ALL_ITERATIONS);
  }

  @Override
  public boolean getBdpPrintOscillatingIterations() {
    return _config.getBoolean(BfConsts.ARG_BDP_PRINT_OSCILLATING_ITERATIONS);
  }

  @Override
  public boolean getBdpRecordAllIterations() {
    return _config.getBoolean(BfConsts.ARG_BDP_RECORD_ALL_ITERATIONS);
  }

  public boolean getCompileEnvironment() {
    return _config.getBoolean(BfConsts.COMMAND_COMPILE_DIFF_ENVIRONMENT);
  }

  public Path getContainerDir() {
    return Paths.get(_config.getString(BfConsts.ARG_CONTAINER_DIR));
  }

  public String getCoordinatorHost() {
    return _config.getString(ARG_COORDINATOR_HOST);
  }

  public int getCoordinatorPoolPort() {
    return _config.getInt(ARG_COORDINATOR_POOL_PORT);
  }

  public boolean getCoordinatorRegister() {
    return _config.getBoolean(ARG_COORDINATOR_REGISTER);
  }

  public int getCoordinatorWorkPort() {
    return _config.getInt(ARG_COORDINATOR_WORK_PORT);
  }

  public boolean getDataPlane() {
    return _config.getBoolean(BfConsts.COMMAND_DUMP_DP);
  }

  public String getDeltaEnvironmentName() {
    return _config.getString(BfConsts.ARG_DELTA_ENVIRONMENT_NAME);
  }

  public String getDeltaTestrig() {
    return _config.getString(BfConsts.ARG_DELTA_TESTRIG);
  }

  public TestrigSettings getDeltaTestrigSettings() {
    return _deltaTestrigSettings;
  }

  public boolean getDiffActive() {
    return _config.getBoolean(BfConsts.ARG_DIFF_ACTIVE);
  }

  public boolean getDifferential() {
    return _config.getBoolean(BfConsts.ARG_DIFFERENTIAL);
  }

  public boolean getDiffQuestion() {
    return _config.getBoolean(DIFFERENTIAL_QUESTION);
  }

  @Override
  public boolean getDisableUnrecognized() {
    return _config.getBoolean(BfConsts.ARG_DISABLE_UNRECOGNIZED);
  }

  public String getEnvironmentName() {
    return _config.getString(BfConsts.ARG_ENVIRONMENT_NAME);
  }

  public boolean getExitOnFirstError() {
    return _config.getBoolean(ARG_EXIT_ON_FIRST_ERROR);
  }

  public boolean getFlatten() {
    return _config.getBoolean(ARG_FLATTEN);
  }

  public Path getFlattenDestination() {
    return Paths.get(_config.getString(ARG_FLATTEN_DESTINATION));
  }

  @Nullable
  public Path getGenerateOspfTopologyPath() {
    return nullablePath(_config.getString(ARG_GEN_OSPF_TOPLOGY_PATH));
  }

  public boolean getGenerateStubs() {
    return _config.getBoolean(ARG_GENERATE_STUBS);
  }

  public String getGenerateStubsInputRole() {
    return _config.getString(ARG_GENERATE_STUBS_INPUT_ROLE);
  }

  public String getGenerateStubsInterfaceDescriptionRegex() {
    return _config.getString(ARG_GENERATE_STUBS_INTERFACE_DESCRIPTION_REGEX);
  }

  public int getGenerateStubsRemoteAs() {
    return _config.getInt(ARG_GENERATE_STUBS_REMOTE_AS);
  }

  public boolean getHaltOnConvertError() {
    return _config.getBoolean(BfConsts.ARG_HALT_ON_CONVERT_ERROR);
  }

  public boolean getHaltOnParseError() {
    return _config.getBoolean(BfConsts.ARG_HALT_ON_PARSE_ERROR);
  }

  public boolean getHistogram() {
    return _config.getBoolean(ARG_HISTOGRAM);
  }

  public boolean getInitInfo() {
    return _config.getBoolean(BfConsts.COMMAND_INIT_INFO);
  }

  public int getJobs() {
    return _config.getInt(ARG_JOBS);
  }

  public String getLogFile() {
    return _config.getString(BfConsts.ARG_LOG_FILE);
  }

  public BatfishLogger getLogger() {
    return _logger;
  }

  public String getLogLevel() {
    return _config.getString(BfConsts.ARG_LOG_LEVEL);
  }

  public boolean getLogTee() {
    return _config.getBoolean(ARG_LOG_TEE);
  }

  public int getParentPid() {
    return _config.getInt(ARG_PARENT_PID);
  }

  @Override
  public int getMaxParserContextLines() {
    return _config.getInt(ARG_MAX_PARSER_CONTEXT_LINES);
  }

  @Override
  public int getMaxParserContextTokens() {
    return _config.getInt(ARG_MAX_PARSER_CONTEXT_TOKENS);
  }

  @Override
  public int getMaxParseTreePrintLength() {
    return _config.getInt(ARG_MAX_PARSE_TREE_PRINT_LENGTH);
  }

  public int getMaxRuntimeMs() {
    return _config.getInt(ARG_MAX_RUNTIME_MS);
  }

  public String getOutputEnvironmentName() {
    return _config.getString(BfConsts.ARG_OUTPUT_ENV);
  }

  public boolean getPedanticAsError() {
    return _config.getBoolean(BfConsts.ARG_PEDANTIC_AS_ERROR);
  }

  public boolean getPedanticRecord() {
    return !_config.getBoolean(BfConsts.ARG_PEDANTIC_SUPPRESS);
  }

  public boolean getPrettyPrintAnswer() {
    return _config.getBoolean(BfConsts.ARG_PRETTY_PRINT_ANSWER);
  }

  @Override
  public boolean getPrintParseTree() {
    return _config.getBoolean(ARG_PRINT_PARSE_TREES);
  }

  public boolean getPrintSymmetricEdgePairs() {
    return _config.getBoolean(ARG_PRINT_SYMMETRIC_EDGES);
  }

  public String getQuestionName() {
    return _config.getString(BfConsts.ARG_QUESTION_NAME);
  }

  @Nullable
  public Path getQuestionPath() {
    return nullablePath(_config.getString(QUESTION_PATH));
  }

  public boolean getRedFlagAsError() {
    return _config.getBoolean(BfConsts.ARG_RED_FLAG_AS_ERROR);
  }

  public boolean getRedFlagRecord() {
    return !_config.getBoolean(BfConsts.ARG_RED_FLAG_SUPPRESS);
  }

  public boolean getReport() {
    return _config.getBoolean(BfConsts.COMMAND_REPORT);
  }

  public RunMode getRunMode() {
    return RunMode.valueOf(_config.getString(ARG_RUN_MODE).toUpperCase());
  }

  public boolean getSequential() {
    return _config.getBoolean(ARG_SEQUENTIAL);
  }

  public boolean getSerializeIndependent() {
    return _config.getBoolean(BfConsts.COMMAND_PARSE_VENDOR_INDEPENDENT);
  }

  public boolean getSerializeToText() {
    return _config.getBoolean(ARG_SERIALIZE_TO_TEXT);
  }

  public boolean getSerializeVendor() {
    return _config.getBoolean(BfConsts.COMMAND_PARSE_VENDOR_SPECIFIC);
  }

  public String getServiceBindHost() {
    return _config.getString(ARG_SERVICE_BIND_HOST);
  }

  public String getServiceHost() {
    return _config.getString(ARG_SERVICE_HOST);
  }

  public String getServiceName() {
    return _serviceName;
  }

  public int getServicePort() {
    return _config.getInt(ARG_SERVICE_PORT);
  }

  public boolean getShuffleJobs() {
    return !_config.getBoolean(ARG_NO_SHUFFLE);
  }

  public boolean getSimplify() {
    return !_config.getBoolean(ARG_DISABLE_Z3_SIMPLIFICATION);
  }

  public boolean getSslDisable() {
    return _config.getBoolean(BfConsts.ARG_SSL_DISABLE);
  }

  @Nullable
  public Path getSslKeystoreFile() {
    return nullablePath(_config.getString(BfConsts.ARG_SSL_KEYSTORE_FILE));
  }

  public String getSslKeystorePassword() {
    return _config.getString(BfConsts.ARG_SSL_KEYSTORE_PASSWORD);
  }

  public boolean getSslTrustAllCerts() {
    return _config.getBoolean(BfConsts.ARG_SSL_TRUST_ALL_CERTS);
  }

  public Path getSslTruststoreFile() {
    return _config.get(Path.class, BfConsts.ARG_SSL_TRUSTSTORE_FILE);
  }

  public String getSslTruststorePassword() {
    return _config.getString(BfConsts.ARG_SSL_TRUSTSTORE_PASSWORD);
  }

  public boolean getSynthesizeJsonTopology() {
    return _config.getBoolean(BfConsts.ARG_SYNTHESIZE_JSON_TOPOLOGY);
  }

  public String getTaskId() {
    return _config.getString(TASK_ID);
  }

  public String getTaskPlugin() {
    return _config.getString(BfConsts.ARG_TASK_PLUGIN);
  }

  public String getTestrig() {
    return _config.getString(BfConsts.ARG_TESTRIG);
  }

  @Override
  public boolean getThrowOnLexerError() {
    return _config.getBoolean(ARG_THROW_ON_LEXER_ERROR);
  }

  @Override
  public boolean getThrowOnParserError() {
    return _config.getBoolean(ARG_THROW_ON_PARSER_ERROR);
  }

  public boolean getTimestamp() {
    return _config.getBoolean(ARG_TIMESTAMP);
  }

  public String getTracingAgentHost() {
    return _config.getString(ARG_TRACING_AGENT_HOST);
  }

  public Integer getTracingAgentPort() {
    return _config.getInt(ARG_TRACING_AGENT_PORT);
  }

  public boolean getTracingEnable() {
    return _config.getBoolean(ARG_TRACING_ENABLE);
  }

  public boolean getUnimplementedAsError() {
    return _config.getBoolean(BfConsts.ARG_UNIMPLEMENTED_AS_ERROR);
  }

  public boolean getUnimplementedRecord() {
    return !_config.getBoolean(BfConsts.ARG_UNIMPLEMENTED_SUPPRESS);
  }

  public boolean getUnrecognizedAsRedFlag() {
    return _config.getBoolean(BfConsts.ARG_UNRECOGNIZED_AS_RED_FLAG);
  }

  public boolean getValidateEnvironment() {
    return _config.getBoolean(BfConsts.COMMAND_VALIDATE_ENVIRONMENT);
  }

  public boolean getVerboseParse() {
    return _config.getBoolean(BfConsts.ARG_VERBOSE_PARSE);
  }

  public List<String> ignoreFilesWithStrings() {
    List<String> l = _config.getList(String.class, BfConsts.ARG_IGNORE_FILES_WITH_STRINGS);
    return l == null ? ImmutableList.of() : l;
  }

  public boolean ignoreUnknown() {
    return _config.getBoolean(ARG_IGNORE_UNKNOWN);
  }

  public boolean ignoreUnsupported() {
    return _config.getBoolean(ARG_IGNORE_UNSUPPORTED);
  }

  public int getZ3timeout() {
    return _config.getInt(ARG_Z3_TIMEOUT);
  }

  public String getDataPlaneEngineName() {
    return _config.getString(ARG_DATAPLANE_ENGINE_NAME);
  }

  private void initConfigDefaults() {
    setDefaultProperty(BfConsts.ARG_ANALYSIS_NAME, null);
    setDefaultProperty(BfConsts.ARG_ANSWER_JSON_PATH, null);
    setDefaultProperty(BfConsts.ARG_BDP_DETAIL, false);
    setDefaultProperty(BfConsts.ARG_BDP_MAX_OSCILLATION_RECOVERY_ATTEMPTS, 0);
    setDefaultProperty(BfConsts.ARG_BDP_MAX_RECORDED_ITERATIONS, 5);
    setDefaultProperty(BfConsts.ARG_BDP_PRINT_ALL_ITERATIONS, false);
    setDefaultProperty(BfConsts.ARG_BDP_PRINT_OSCILLATING_ITERATIONS, false);
    setDefaultProperty(BfConsts.ARG_BDP_RECORD_ALL_ITERATIONS, false);
    setDefaultProperty(CAN_EXECUTE, true);
    setDefaultProperty(BfConsts.ARG_CONTAINER_DIR, null);
    setDefaultProperty(ARG_COORDINATOR_REGISTER, false);
    setDefaultProperty(ARG_COORDINATOR_HOST, "localhost");
    setDefaultProperty(ARG_COORDINATOR_POOL_PORT, CoordConsts.SVC_CFG_POOL_PORT);
    setDefaultProperty(ARG_COORDINATOR_WORK_PORT, CoordConsts.SVC_CFG_WORK_PORT);
    setDefaultProperty(BfConsts.ARG_DIFF_ACTIVE, false);
    setDefaultProperty(DIFFERENTIAL_QUESTION, false);
    setDefaultProperty(BfConsts.ARG_DELTA_ENVIRONMENT_NAME, null);
    setDefaultProperty(BfConsts.ARG_DIFFERENTIAL, false);
    setDefaultProperty(BfConsts.ARG_DISABLE_UNRECOGNIZED, false);
    setDefaultProperty(ARG_DISABLE_Z3_SIMPLIFICATION, false);
    setDefaultProperty(BfConsts.ARG_ENVIRONMENT_NAME, BfConsts.RELPATH_DEFAULT_ENVIRONMENT_NAME);
    setDefaultProperty(ARG_EXIT_ON_FIRST_ERROR, false);
    setDefaultProperty(ARG_FLATTEN, false);
    setDefaultProperty(ARG_FLATTEN_DESTINATION, null);
    setDefaultProperty(ARG_FLATTEN_ON_THE_FLY, true);
    setDefaultProperty(ARG_GEN_OSPF_TOPLOGY_PATH, null);
    setDefaultProperty(ARG_GENERATE_STUBS, false);
    setDefaultProperty(ARG_GENERATE_STUBS_INPUT_ROLE, null);
    setDefaultProperty(ARG_GENERATE_STUBS_INTERFACE_DESCRIPTION_REGEX, null);
    setDefaultProperty(ARG_GENERATE_STUBS_REMOTE_AS, null);
    setDefaultProperty(BfConsts.ARG_HALT_ON_CONVERT_ERROR, false);
    setDefaultProperty(BfConsts.ARG_HALT_ON_PARSE_ERROR, false);
    setDefaultProperty(ARG_HELP, false);
    setDefaultProperty(ARG_HISTOGRAM, false);
    setDefaultProperty(BfConsts.ARG_IGNORE_FILES_WITH_STRINGS, ImmutableList.of());
    setDefaultProperty(ARG_IGNORE_UNSUPPORTED, true);
    setDefaultProperty(ARG_IGNORE_UNKNOWN, true);
    setDefaultProperty(ARG_JOBS, Integer.MAX_VALUE);
    setDefaultProperty(BfConsts.ARG_LOG_FILE, null);
    setDefaultProperty(ARG_LOG_TEE, false);
    setDefaultProperty(BfConsts.ARG_LOG_LEVEL, "debug");
    setDefaultProperty(ARG_MAX_PARSER_CONTEXT_LINES, 10);
    setDefaultProperty(ARG_MAX_PARSER_CONTEXT_TOKENS, 10);
    setDefaultProperty(ARG_MAX_PARSE_TREE_PRINT_LENGTH, 0);
    setDefaultProperty(ARG_MAX_RUNTIME_MS, 0);
    setDefaultProperty(ARG_NO_SHUFFLE, false);
    setDefaultProperty(BfConsts.ARG_OUTPUT_ENV, null);
    setDefaultProperty(BfConsts.ARG_PEDANTIC_AS_ERROR, false);
    setDefaultProperty(BfConsts.ARG_PEDANTIC_SUPPRESS, false);
    setDefaultProperty(BfConsts.ARG_PRETTY_PRINT_ANSWER, false);
    setDefaultProperty(ARG_PARENT_PID, -1);
    setDefaultProperty(ARG_PRINT_PARSE_TREES, false);
    setDefaultProperty(ARG_PRINT_SYMMETRIC_EDGES, false);
    setDefaultProperty(BfConsts.ARG_QUESTION_NAME, null);
    setDefaultProperty(BfConsts.ARG_RED_FLAG_AS_ERROR, false);
    setDefaultProperty(BfConsts.ARG_RED_FLAG_SUPPRESS, false);
    setDefaultProperty(ARG_RUN_MODE, RunMode.WORKER.toString());
    setDefaultProperty(ARG_SEQUENTIAL, false);
    setDefaultProperty(ARG_SERIALIZE_TO_TEXT, false);
    setDefaultProperty(ARG_SERVICE_BIND_HOST, Ip.ZERO.toString());
    setDefaultProperty(ARG_SERVICE_HOST, "localhost");
    setDefaultProperty(ARG_SERVICE_NAME, "worker-service");
    setDefaultProperty(ARG_SERVICE_PORT, BfConsts.SVC_PORT);
    setDefaultProperty(BfConsts.ARG_SSL_DISABLE, CoordConsts.SVC_CFG_POOL_SSL_DISABLE);
    setDefaultProperty(BfConsts.ARG_SSL_KEYSTORE_FILE, null);
    setDefaultProperty(BfConsts.ARG_SSL_KEYSTORE_PASSWORD, null);
    setDefaultProperty(BfConsts.ARG_SSL_TRUST_ALL_CERTS, false);
    setDefaultProperty(BfConsts.ARG_SSL_TRUSTSTORE_FILE, null);
    setDefaultProperty(BfConsts.ARG_SSL_TRUSTSTORE_PASSWORD, null);
    setDefaultProperty(BfConsts.ARG_SYNTHESIZE_JSON_TOPOLOGY, false);
    setDefaultProperty(BfConsts.ARG_TASK_PLUGIN, null);
    setDefaultProperty(ARG_THROW_ON_LEXER_ERROR, true);
    setDefaultProperty(ARG_THROW_ON_PARSER_ERROR, true);
    setDefaultProperty(ARG_TIMESTAMP, false);
    setDefaultProperty(ARG_TRACING_AGENT_HOST, "localhost");
    setDefaultProperty(ARG_TRACING_AGENT_PORT, 5775);
    setDefaultProperty(ARG_TRACING_ENABLE, false);
    setDefaultProperty(BfConsts.ARG_UNRECOGNIZED_AS_RED_FLAG, true);
    setDefaultProperty(BfConsts.ARG_UNIMPLEMENTED_AS_ERROR, false);
    setDefaultProperty(BfConsts.ARG_UNIMPLEMENTED_SUPPRESS, true);
    setDefaultProperty(BfConsts.ARG_VERBOSE_PARSE, false);
    setDefaultProperty(BfConsts.COMMAND_ANALYZE, false);
    setDefaultProperty(BfConsts.COMMAND_ANSWER, false);
    setDefaultProperty(BfConsts.COMMAND_COMPILE_DIFF_ENVIRONMENT, false);
    setDefaultProperty(BfConsts.COMMAND_DUMP_DP, false);
    setDefaultProperty(BfConsts.COMMAND_INIT_INFO, false);
    setDefaultProperty(BfConsts.COMMAND_PARSE_VENDOR_INDEPENDENT, false);
    setDefaultProperty(BfConsts.COMMAND_PARSE_VENDOR_SPECIFIC, false);
    setDefaultProperty(BfConsts.COMMAND_REPORT, false);
    setDefaultProperty(BfConsts.COMMAND_VALIDATE_ENVIRONMENT, false);
    setDefaultProperty(ARG_Z3_TIMEOUT, 0);
    setDefaultProperty(ARG_DATAPLANE_ENGINE_NAME, "bdp");
  }

  private void initOptions() {

    addOption(BfConsts.ARG_ANALYSIS_NAME, "name of analysis", ARGNAME_NAME);

    addOption(
        BfConsts.ARG_ANSWER_JSON_PATH, "save query json output to specified file", ARGNAME_PATH);

    addBooleanOption(
        BfConsts.ARG_BDP_DETAIL,
        "Set to true to print/record detailed protocol-specific information about routes in each"
            + "iteration rather than only protocol-independent information.");

    addOption(
        BfConsts.ARG_BDP_MAX_OSCILLATION_RECOVERY_ATTEMPTS,
        "Max number of recovery attempts when oscillation occurs during data plane computations",
        ARGNAME_NUMBER);

    addOption(
        BfConsts.ARG_BDP_MAX_RECORDED_ITERATIONS,
        "Max number of iterations to record when debugging BDP. To avoid extra fixed-point"
            + "computation when oscillations occur, set this at least as high as the length of the"
            + "cycle.",
        ARGNAME_NUMBER);

    addBooleanOption(
        BfConsts.ARG_BDP_PRINT_ALL_ITERATIONS,
        "Set to true to print all iterations when oscillation occurs. Make sure to either set max"
            + "recorded iterations to minimum necessary value, or simply record all iterations");

    addBooleanOption(
        BfConsts.ARG_BDP_PRINT_OSCILLATING_ITERATIONS,
        "Set to true to print only oscillating iterations when oscillation occurs. Make sure to"
            + "set max recorded iterations to minimum necessary value.");

    addBooleanOption(
        BfConsts.ARG_BDP_RECORD_ALL_ITERATIONS,
        "Set to true to record all iterations, including during oscillation. Ignores max recorded "
            + "iterations value.");

    addOption(BfConsts.ARG_CONTAINER_DIR, "path to container directory", ARGNAME_PATH);

    addOption(
        ARG_COORDINATOR_HOST,
        "hostname of coordinator for registration when running as service",
        ARGNAME_HOSTNAME);

    addOption(ARG_COORDINATOR_POOL_PORT, "coordinator pool manager listening port", ARGNAME_PORT);

    addBooleanOption(ARG_COORDINATOR_REGISTER, "register service with coordinator on startup");

    addOption(ARG_COORDINATOR_WORK_PORT, "coordinator work manager listening port", "port_number");

    addOption(BfConsts.ARG_DELTA_ENVIRONMENT_NAME, "name of delta environment to use", "name");

    addOption(BfConsts.ARG_DELTA_TESTRIG, "name of delta testrig", ARGNAME_NAME);

    addBooleanOption(
        BfConsts.ARG_DIFF_ACTIVE,
        "make differential environment the active one for questions about a single environment");

    addBooleanOption(
        BfConsts.ARG_DIFFERENTIAL,
        "force treatment of question as differential (to be used when not answering question)");

    addBooleanOption(
        BfConsts.ARG_DISABLE_UNRECOGNIZED, "disable parser recognition of unrecognized stanzas");

    addBooleanOption(ARG_DISABLE_Z3_SIMPLIFICATION, "disable z3 simplification");

    addOption(BfConsts.ARG_ENVIRONMENT_NAME, "name of environment to use", "name");

    addBooleanOption(
        ARG_EXIT_ON_FIRST_ERROR,
        "exit on first parse error (otherwise will exit on last parse error)");

    addBooleanOption(ARG_FLATTEN, "flatten hierarchical juniper configuration files");

    addOption(
        ARG_FLATTEN_DESTINATION,
        "output path to test rig in which flat juniper (and all other) configurations will be "
            + "placed",
        ARGNAME_PATH);

    addBooleanOption(
        ARG_FLATTEN_ON_THE_FLY,
        "flatten hierarchical juniper configuration files on-the-fly (line number references will "
            + "be spurious)");

    addBooleanOption(
        BfConsts.COMMAND_INIT_INFO, "include parse/convert initialization info in answer");

    addOption(
        ARG_GEN_OSPF_TOPLOGY_PATH, "generate ospf configs from specified topology", ARGNAME_PATH);

    addBooleanOption(ARG_GENERATE_STUBS, "generate stubs");

    addOption(
        ARG_GENERATE_STUBS_INPUT_ROLE, "input role for which to generate stubs", ARGNAME_ROLE);

    addOption(
        ARG_GENERATE_STUBS_INTERFACE_DESCRIPTION_REGEX,
        "java regex to extract hostname of generated stub from description of adjacent interface",
        ARGNAME_JAVA_REGEX);

    addOption(
        ARG_GENERATE_STUBS_REMOTE_AS,
        "autonomous system number of stubs to be generated",
        ARGNAME_AS);

    addBooleanOption(
        BfConsts.ARG_HALT_ON_CONVERT_ERROR,
        "Halt on conversion error instead of proceeding with successfully converted configs");

    addBooleanOption(
        BfConsts.ARG_HALT_ON_PARSE_ERROR,
        "Halt on parse error instead of proceeding with successfully parsed configs");

    addBooleanOption(ARG_HELP, "print this message");

    addOption(
        BfConsts.ARG_IGNORE_FILES_WITH_STRINGS,
        "ignore configuration files containing these strings",
        ARGNAME_STRINGS);

    addBooleanOption(
        ARG_IGNORE_UNKNOWN, "ignore configuration files with unknown format instead of crashing");

    addBooleanOption(
        ARG_IGNORE_UNSUPPORTED,
        "ignore configuration files with unsupported format instead of crashing");

    addOption(ARG_JOBS, "number of threads used by parallel jobs executor", ARGNAME_NUMBER);

    addOption(BfConsts.ARG_LOG_LEVEL, "log level", ARGNAME_LOG_LEVEL);

    addBooleanOption(ARG_HISTOGRAM, "build histogram of unimplemented features");

    addOption(BfConsts.ARG_LOG_FILE, "path to main log file", ARGNAME_PATH);

    addBooleanOption(ARG_LOG_TEE, "print output to both logfile and standard out");

    addOption(
        ARG_MAX_PARSER_CONTEXT_LINES,
        "max number of surrounding lines to print on parser error",
        ARGNAME_NUMBER);

    addOption(
        ARG_MAX_PARSER_CONTEXT_TOKENS,
        "max number of context tokens to print on parser error",
        ARGNAME_NUMBER);

    addOption(
        ARG_MAX_PARSE_TREE_PRINT_LENGTH,
        "max number of characters to print for parsetree pretty print "
            + "(<= 0 is treated as no limit)",
        ARGNAME_NUMBER);

    addOption(ARG_MAX_RUNTIME_MS, "maximum time (in ms) to allow a task to run", ARGNAME_NUMBER);

    addBooleanOption(ARG_NO_SHUFFLE, "do not shuffle parallel jobs");

    addOption(BfConsts.ARG_OUTPUT_ENV, "name of output environment", ARGNAME_NAME);

    addOption(ARG_PARENT_PID, "name of parent PID", ARGNAME_NUMBER);

    addBooleanOption(
        BfConsts.ARG_PEDANTIC_AS_ERROR,
        "throws "
            + PedanticBatfishException.class.getSimpleName()
            + " for likely harmless warnings (e.g. deviation from good configuration style), "
            + "instead of emitting warning and continuing");

    addBooleanOption(BfConsts.ARG_PEDANTIC_SUPPRESS, "suppresses pedantic warnings");

    addBooleanOption(BfConsts.ARG_PRETTY_PRINT_ANSWER, "pretty print answer");

    addBooleanOption(ARG_PRINT_PARSE_TREES, "print parse trees");

    addBooleanOption(
        ARG_PRINT_SYMMETRIC_EDGES, "print topology with symmetric edges adjacent in listing");

    addOption(BfConsts.ARG_QUESTION_NAME, "name of question", ARGNAME_NAME);

    addBooleanOption(
        BfConsts.ARG_RED_FLAG_AS_ERROR,
        "throws "
            + RedFlagBatfishException.class.getSimpleName()
            + " on some recoverable errors (e.g. bad config lines), instead of emitting warning "
            + "and attempting to recover");

    addBooleanOption(BfConsts.ARG_RED_FLAG_SUPPRESS, "suppresses red-flag warnings");

    addOption(
        ARG_RUN_MODE,
        "mode to run in",
        Arrays.stream(RunMode.values()).map(v -> v.toString()).collect(Collectors.joining("|")));

    addBooleanOption(ARG_SEQUENTIAL, "force sequential operation");

    addBooleanOption(ARG_SERIALIZE_TO_TEXT, "serialize to text");

    addOption(
        ARG_SERVICE_BIND_HOST,
        "local hostname used bind service (default is 0.0.0.0 which listens on all interfaces)",
        ARGNAME_HOSTNAME);

    addOption(ARG_SERVICE_HOST, "local hostname to report to coordinator", ARGNAME_HOSTNAME);

    addOption(ARG_SERVICE_NAME, "service name", "service_name");

    addOption(ARG_SERVICE_PORT, "port for batfish service", ARGNAME_PORT);

    addBooleanOption(
        BfConsts.ARG_SSL_DISABLE, "whether to disable SSL during communication with coordinator");

    addBooleanOption(
        BfConsts.ARG_SSL_TRUST_ALL_CERTS,
        "whether to trust all SSL certificates during communication with coordinator");

    addBooleanOption(
        BfConsts.ARG_SYNTHESIZE_JSON_TOPOLOGY,
        "synthesize json topology from interface ip subnet information");

    addBooleanOption(
        BfConsts.ARG_SYNTHESIZE_TOPOLOGY,
        "synthesize topology from interface ip subnet information");

    addOption(BfConsts.ARG_TASK_PLUGIN, "fully-qualified name of task plugin class", ARGNAME_NAME);

    addOption(BfConsts.ARG_TESTRIG, "name of testrig", ARGNAME_NAME);

    addBooleanOption(ARG_THROW_ON_LEXER_ERROR, "throw exception immediately on lexer error");

    addBooleanOption(ARG_THROW_ON_PARSER_ERROR, "throw exception immediately on parser error");

    addBooleanOption(ARG_TIMESTAMP, "print timestamps in log messages");

    addOption(ARG_TRACING_AGENT_HOST, "jaeger agent host", "jaeger_agent_host");

    addOption(ARG_TRACING_AGENT_PORT, "jaeger agent port", "jaeger_agent_port");

    addBooleanOption(ARG_TRACING_ENABLE, "enable tracing");

    addBooleanOption(
        BfConsts.ARG_UNIMPLEMENTED_AS_ERROR,
        "throws "
            + UnimplementedBatfishException.class.getSimpleName()
            + " when encountering unimplemented configuration directives, instead of emitting "
            + "warning and ignoring");

    addBooleanOption(
        BfConsts.ARG_UNIMPLEMENTED_SUPPRESS,
        "suppresses warnings about unimplemented configuration directives");

    addBooleanOption(
        BfConsts.ARG_UNRECOGNIZED_AS_RED_FLAG,
        "treat unrecognized configuration directives as red flags instead of force-crashing");

    addBooleanOption(
        BfConsts.ARG_VERBOSE_PARSE,
        "(developer option) include parse/convert data in init-testrig answer");

    addBooleanOption(BfConsts.COMMAND_ANALYZE, "run provided analysis");

    addBooleanOption(BfConsts.COMMAND_ANSWER, "answer provided question");

    addBooleanOption(
        BfConsts.COMMAND_COMPILE_DIFF_ENVIRONMENT,
        "compile configurations for differential environment");

    addBooleanOption(BfConsts.COMMAND_DUMP_DP, "compute and serialize data plane");

    addBooleanOption(
        BfConsts.COMMAND_PARSE_VENDOR_INDEPENDENT, "serialize vendor-independent configs");

    addBooleanOption(BfConsts.COMMAND_PARSE_VENDOR_SPECIFIC, "serialize vendor configs");

    addBooleanOption(BfConsts.COMMAND_REPORT, "generate report based on answered questions");

    addBooleanOption(
        BfConsts.COMMAND_VALIDATE_ENVIRONMENT, "validate an environment that has been initialized");

    addOption(ARG_Z3_TIMEOUT, "set a timeout (in milliseconds) for Z3 queries", "z3timeout");

    addOption(
        ARG_DATAPLANE_ENGINE_NAME,
        "name of the dataplane generation engine to use.",
        "dataplane engine name");
  }

  public void parseCommandLine(String[] args) {
    initCommandLine(args);
    _config.setProperty(CAN_EXECUTE, true);

    // SPECIAL OPTIONS
    getStringOptionValue(BfConsts.ARG_LOG_FILE);
    getStringOptionValue(BfConsts.ARG_LOG_LEVEL);
    if (getBooleanOptionValue(ARG_HELP)) {
      _config.setProperty(CAN_EXECUTE, false);
      printHelp(EXECUTABLE_NAME);
      return;
    }

    // REGULAR OPTIONS
<<<<<<< HEAD
    _analysisName = getStringOptionValue(BfConsts.ARG_ANALYSIS_NAME);
    _analyze = getBooleanOptionValue(BfConsts.COMMAND_ANALYZE);
    _answer = getBooleanOptionValue(BfConsts.COMMAND_ANSWER);
    _answerJsonPath = getPathOptionValue(BfConsts.ARG_ANSWER_JSON_PATH);
    _bdpRecordAllIterations = getBooleanOptionValue(BfConsts.ARG_BDP_RECORD_ALL_ITERATIONS);
    _bdpDetail = getBooleanOptionValue(BfConsts.ARG_BDP_DETAIL);
    _bdpMaxOscillationRecoveryAttempts =
        getIntOptionValue(BfConsts.ARG_BDP_MAX_OSCILLATION_RECOVERY_ATTEMPTS);
    _bdpMaxRecordedIterations = getIntOptionValue(BfConsts.ARG_BDP_MAX_RECORDED_ITERATIONS);
    _bdpPrintAllIterations = getBooleanOptionValue(BfConsts.ARG_BDP_PRINT_ALL_ITERATIONS);
    _bdpPrintOscillatingIterations =
        getBooleanOptionValue(BfConsts.ARG_BDP_PRINT_OSCILLATING_ITERATIONS);
    _blockNames = getStringListOptionValue(BfConsts.ARG_BLOCK_NAMES);
    _compileDiffEnvironment = getBooleanOptionValue(BfConsts.COMMAND_COMPILE_DIFF_ENVIRONMENT);
    _containerDir = getPathOptionValue(BfConsts.ARG_CONTAINER_DIR);
    _coordinatorHost = getStringOptionValue(ARG_COORDINATOR_HOST);
    _coordinatorPoolPort = getIntOptionValue(ARG_COORDINATOR_POOL_PORT);
    _coordinatorRegister = getBooleanOptionValue(ARG_COORDINATOR_REGISTER);
    _coordinatorWorkPort = getIntOptionValue(ARG_COORDINATOR_WORK_PORT);
    _dataPlane = getBooleanOptionValue(BfConsts.COMMAND_DUMP_DP);
    _deltaEnvironmentName = getStringOptionValue(BfConsts.ARG_DELTA_ENVIRONMENT_NAME);
    _deltaTestrig = getStringOptionValue(BfConsts.ARG_DELTA_TESTRIG);
    _diffActive = getBooleanOptionValue(BfConsts.ARG_DIFF_ACTIVE);
    _differential = getBooleanOptionValue(BfConsts.ARG_DIFFERENTIAL);
    _disableUnrecognized = getBooleanOptionValue(BfConsts.ARG_DISABLE_UNRECOGNIZED);
    _environmentName = getStringOptionValue(BfConsts.ARG_ENVIRONMENT_NAME);
    _exitOnFirstError = getBooleanOptionValue(ARG_EXIT_ON_FIRST_ERROR);
    _flatten = getBooleanOptionValue(ARG_FLATTEN);
    _flattenDestination = getPathOptionValue(ARG_FLATTEN_DESTINATION);
    _flattenOnTheFly = getBooleanOptionValue(ARG_FLATTEN_ON_THE_FLY);
    _generateStubs = getBooleanOptionValue(ARG_GENERATE_STUBS);
    _generateStubsInputRole = getStringOptionValue(ARG_GENERATE_STUBS_INPUT_ROLE);
    _generateStubsInterfaceDescriptionRegex =
        getStringOptionValue(ARG_GENERATE_STUBS_INTERFACE_DESCRIPTION_REGEX);
    _generateStubsRemoteAs = getIntegerOptionValue(ARG_GENERATE_STUBS_REMOTE_AS);
    _genOspfTopologyPath = getPathOptionValue(ARG_GEN_OSPF_TOPLOGY_PATH);
    _haltOnConvertError = getBooleanOptionValue(BfConsts.ARG_HALT_ON_CONVERT_ERROR);
    _haltOnParseError = getBooleanOptionValue(BfConsts.ARG_HALT_ON_PARSE_ERROR);
    _histogram = getBooleanOptionValue(ARG_HISTOGRAM);
    _ignoreFilesWithStrings = getStringListOptionValue(BfConsts.ARG_IGNORE_FILES_WITH_STRINGS);
    _ignoreUnknown = getBooleanOptionValue(ARG_IGNORE_UNKNOWN);
    _ignoreUnsupported = getBooleanOptionValue(ARG_IGNORE_UNSUPPORTED);
    _initInfo = getBooleanOptionValue(BfConsts.COMMAND_INIT_INFO);
    _jobs = getIntOptionValue(ARG_JOBS);
    _logTee = getBooleanOptionValue(ARG_LOG_TEE);
    _maxParserContextLines = getIntOptionValue(ARG_MAX_PARSER_CONTEXT_LINES);
    _maxParserContextTokens = getIntOptionValue(ARG_MAX_PARSER_CONTEXT_TOKENS);
    _maxParseTreePrintLength = getIntOptionValue(ARG_MAX_PARSE_TREE_PRINT_LENGTH);
    _maxRuntimeMs = getIntOptionValue(ARG_MAX_RUNTIME_MS);
    _outputEnvironmentName = getStringOptionValue(BfConsts.ARG_OUTPUT_ENV);
    _parentPid = getIntOptionValue(ARG_PARENT_PID);
    _pedanticAsError = getBooleanOptionValue(BfConsts.ARG_PEDANTIC_AS_ERROR);
    _pedanticRecord = !getBooleanOptionValue(BfConsts.ARG_PEDANTIC_SUPPRESS);
    _prettyPrintAnswer = getBooleanOptionValue(BfConsts.ARG_PRETTY_PRINT_ANSWER);
    _printParseTree = getBooleanOptionValue(ARG_PRINT_PARSE_TREES);
    _printSymmetricEdges = getBooleanOptionValue(ARG_PRINT_SYMMETRIC_EDGES);
    _questionName = getStringOptionValue(BfConsts.ARG_QUESTION_NAME);
    _redFlagAsError = getBooleanOptionValue(BfConsts.ARG_RED_FLAG_AS_ERROR);
    _redFlagRecord = !getBooleanOptionValue(BfConsts.ARG_RED_FLAG_SUPPRESS);
    _report = getBooleanOptionValue(BfConsts.COMMAND_REPORT);
    _runMode = RunMode.valueOf(getStringOptionValue(ARG_RUN_MODE).toUpperCase());
    _sequential = getBooleanOptionValue(ARG_SEQUENTIAL);
    _serializeIndependent = getBooleanOptionValue(BfConsts.COMMAND_PARSE_VENDOR_INDEPENDENT);
    _serializeToText = getBooleanOptionValue(ARG_SERIALIZE_TO_TEXT);
    _serializeVendor = getBooleanOptionValue(BfConsts.COMMAND_PARSE_VENDOR_SPECIFIC);
    _serviceBindHost = getStringOptionValue(ARG_SERVICE_BIND_HOST);
    _serviceHost = getStringOptionValue(ARG_SERVICE_HOST);
    _serviceName = getStringOptionValue(ARG_SERVICE_NAME);
    _servicePort = getIntOptionValue(ARG_SERVICE_PORT);
    _shuffleJobs = !getBooleanOptionValue(ARG_NO_SHUFFLE);
    _simplify = !getBooleanOptionValue(ARG_DISABLE_Z3_SIMPLIFICATION);
    _sslDisable = getBooleanOptionValue(BfConsts.ARG_SSL_DISABLE);
    _sslKeystoreFile = getPathOptionValue(BfConsts.ARG_SSL_KEYSTORE_FILE);
    _sslKeystorePassword = getStringOptionValue(BfConsts.ARG_SSL_KEYSTORE_PASSWORD);
    _sslTrustAllCerts = getBooleanOptionValue(BfConsts.ARG_SSL_TRUST_ALL_CERTS);
    _sslTruststoreFile = getPathOptionValue(BfConsts.ARG_SSL_TRUSTSTORE_FILE);
    _sslTruststorePassword = getStringOptionValue(BfConsts.ARG_SSL_TRUSTSTORE_PASSWORD);
    _synthesizeJsonTopology = getBooleanOptionValue(BfConsts.ARG_SYNTHESIZE_JSON_TOPOLOGY);
    _taskPlugin = getStringOptionValue(BfConsts.ARG_TASK_PLUGIN);
    _testrig = getStringOptionValue(BfConsts.ARG_TESTRIG);
    _throwOnLexerError = getBooleanOptionValue(ARG_THROW_ON_LEXER_ERROR);
    _throwOnParserError = getBooleanOptionValue(ARG_THROW_ON_PARSER_ERROR);
    _timestamp = getBooleanOptionValue(ARG_TIMESTAMP);
    _tracingAgentHost = getStringOptionValue(ARG_TRACING_AGENT_HOST);
    _tracingAgentPort = getIntegerOptionValue(ARG_TRACING_AGENT_PORT);
    _tracingEnable = getBooleanOptionValue(ARG_TRACING_ENABLE);
    _unimplementedAsError = getBooleanOptionValue(BfConsts.ARG_UNIMPLEMENTED_AS_ERROR);
    _unimplementedRecord = !getBooleanOptionValue(BfConsts.ARG_UNIMPLEMENTED_SUPPRESS);
    _unrecognizedAsRedFlag = getBooleanOptionValue(BfConsts.ARG_UNRECOGNIZED_AS_RED_FLAG);
    _validateEnvironment = getBooleanOptionValue(BfConsts.COMMAND_VALIDATE_ENVIRONMENT);
    _verboseParse = getBooleanOptionValue(BfConsts.ARG_VERBOSE_PARSE);
    _z3timeout = getIntegerOptionValue(ARG_Z3_TIMEOUT);
    _dataPlaneEngineName = getStringOptionValue(ARG_DATAPLANE_ENGINE_NAME);
  }

  public boolean prettyPrintAnswer() {
    return _prettyPrintAnswer;
=======
    getStringOptionValue(BfConsts.ARG_ANALYSIS_NAME);
    getBooleanOptionValue(BfConsts.COMMAND_ANALYZE);
    getBooleanOptionValue(BfConsts.COMMAND_ANSWER);
    getPathOptionValue(BfConsts.ARG_ANSWER_JSON_PATH);
    getBooleanOptionValue(BfConsts.ARG_BDP_RECORD_ALL_ITERATIONS);
    getBooleanOptionValue(BfConsts.ARG_BDP_DETAIL);
    getIntOptionValue(BfConsts.ARG_BDP_MAX_OSCILLATION_RECOVERY_ATTEMPTS);
    getIntOptionValue(BfConsts.ARG_BDP_MAX_RECORDED_ITERATIONS);
    getBooleanOptionValue(BfConsts.ARG_BDP_PRINT_ALL_ITERATIONS);
    getBooleanOptionValue(BfConsts.ARG_BDP_PRINT_OSCILLATING_ITERATIONS);
    getBooleanOptionValue(BfConsts.COMMAND_COMPILE_DIFF_ENVIRONMENT);
    getPathOptionValue(BfConsts.ARG_CONTAINER_DIR);
    getStringOptionValue(ARG_COORDINATOR_HOST);
    getIntOptionValue(ARG_COORDINATOR_POOL_PORT);
    getBooleanOptionValue(ARG_COORDINATOR_REGISTER);
    getIntOptionValue(ARG_COORDINATOR_WORK_PORT);
    getBooleanOptionValue(BfConsts.COMMAND_DUMP_DP);
    getStringOptionValue(BfConsts.ARG_DELTA_ENVIRONMENT_NAME);
    getStringOptionValue(BfConsts.ARG_DELTA_TESTRIG);
    getBooleanOptionValue(BfConsts.ARG_DIFF_ACTIVE);
    getBooleanOptionValue(BfConsts.ARG_DIFFERENTIAL);
    getBooleanOptionValue(BfConsts.ARG_DISABLE_UNRECOGNIZED);
    getStringOptionValue(BfConsts.ARG_ENVIRONMENT_NAME);
    getBooleanOptionValue(ARG_EXIT_ON_FIRST_ERROR);
    getBooleanOptionValue(ARG_FLATTEN);
    getPathOptionValue(ARG_FLATTEN_DESTINATION);
    getBooleanOptionValue(ARG_FLATTEN_ON_THE_FLY);
    getBooleanOptionValue(ARG_GENERATE_STUBS);
    getStringOptionValue(ARG_GENERATE_STUBS_INPUT_ROLE);
    getStringOptionValue(ARG_GENERATE_STUBS_INTERFACE_DESCRIPTION_REGEX);
    getIntegerOptionValue(ARG_GENERATE_STUBS_REMOTE_AS);
    getPathOptionValue(ARG_GEN_OSPF_TOPLOGY_PATH);
    getBooleanOptionValue(BfConsts.ARG_HALT_ON_CONVERT_ERROR);
    getBooleanOptionValue(BfConsts.ARG_HALT_ON_PARSE_ERROR);
    getBooleanOptionValue(ARG_HISTOGRAM);
    getStringListOptionValue(BfConsts.ARG_IGNORE_FILES_WITH_STRINGS);
    getBooleanOptionValue(ARG_IGNORE_UNKNOWN);
    getBooleanOptionValue(ARG_IGNORE_UNSUPPORTED);
    getBooleanOptionValue(BfConsts.COMMAND_INIT_INFO);
    getIntOptionValue(ARG_JOBS);
    getBooleanOptionValue(ARG_LOG_TEE);
    getIntOptionValue(ARG_MAX_PARSER_CONTEXT_LINES);
    getIntOptionValue(ARG_MAX_PARSER_CONTEXT_TOKENS);
    getIntOptionValue(ARG_MAX_PARSE_TREE_PRINT_LENGTH);
    getIntOptionValue(ARG_MAX_RUNTIME_MS);
    getStringOptionValue(BfConsts.ARG_OUTPUT_ENV);
    getIntOptionValue(ARG_PARENT_PID);
    getBooleanOptionValue(BfConsts.ARG_PEDANTIC_AS_ERROR);
    getBooleanOptionValue(BfConsts.ARG_PEDANTIC_SUPPRESS);
    getBooleanOptionValue(BfConsts.ARG_PRETTY_PRINT_ANSWER);
    getBooleanOptionValue(ARG_PRINT_PARSE_TREES);
    getBooleanOptionValue(ARG_PRINT_SYMMETRIC_EDGES);
    getStringOptionValue(BfConsts.ARG_QUESTION_NAME);
    getBooleanOptionValue(BfConsts.ARG_RED_FLAG_AS_ERROR);
    getBooleanOptionValue(BfConsts.ARG_RED_FLAG_SUPPRESS);
    getBooleanOptionValue(BfConsts.COMMAND_REPORT);
    getStringOptionValue(ARG_RUN_MODE);
    getBooleanOptionValue(ARG_SEQUENTIAL);
    getBooleanOptionValue(BfConsts.COMMAND_PARSE_VENDOR_INDEPENDENT);
    getBooleanOptionValue(ARG_SERIALIZE_TO_TEXT);
    getBooleanOptionValue(BfConsts.COMMAND_PARSE_VENDOR_SPECIFIC);
    getStringOptionValue(ARG_SERVICE_BIND_HOST);
    getStringOptionValue(ARG_SERVICE_HOST);
    getIntOptionValue(ARG_SERVICE_PORT);
    getBooleanOptionValue(ARG_NO_SHUFFLE);
    getBooleanOptionValue(ARG_DISABLE_Z3_SIMPLIFICATION);
    getBooleanOptionValue(BfConsts.ARG_SSL_DISABLE);
    getPathOptionValue(BfConsts.ARG_SSL_KEYSTORE_FILE);
    getStringOptionValue(BfConsts.ARG_SSL_KEYSTORE_PASSWORD);
    getBooleanOptionValue(BfConsts.ARG_SSL_TRUST_ALL_CERTS);
    getPathOptionValue(BfConsts.ARG_SSL_TRUSTSTORE_FILE);
    getStringOptionValue(BfConsts.ARG_SSL_TRUSTSTORE_PASSWORD);
    getBooleanOptionValue(BfConsts.ARG_SYNTHESIZE_JSON_TOPOLOGY);
    getStringOptionValue(BfConsts.ARG_TASK_PLUGIN);
    getStringOptionValue(BfConsts.ARG_TESTRIG);
    getBooleanOptionValue(ARG_THROW_ON_LEXER_ERROR);
    getBooleanOptionValue(ARG_THROW_ON_PARSER_ERROR);
    getBooleanOptionValue(ARG_TIMESTAMP);
    getStringOptionValue(ARG_TRACING_AGENT_HOST);
    getIntegerOptionValue(ARG_TRACING_AGENT_PORT);
    getBooleanOptionValue(ARG_TRACING_ENABLE);
    getBooleanOptionValue(BfConsts.ARG_UNIMPLEMENTED_AS_ERROR);
    getBooleanOptionValue(BfConsts.ARG_UNIMPLEMENTED_SUPPRESS);
    getBooleanOptionValue(BfConsts.ARG_UNRECOGNIZED_AS_RED_FLAG);
    getBooleanOptionValue(BfConsts.COMMAND_VALIDATE_ENVIRONMENT);
    getBooleanOptionValue(BfConsts.ARG_VERBOSE_PARSE);
    getIntegerOptionValue(ARG_Z3_TIMEOUT);
    getStringOptionValue(ARG_DATAPLANE_ENGINE_NAME);
>>>>>>> 1c6ca7a9
  }

  public void setActiveTestrigSettings(TestrigSettings activeTestrigSettings) {
    _activeTestrigSettings = activeTestrigSettings;
  }

  @Override
  public void setBdpDetail(boolean bdpDetail) {
    _config.setProperty(BfConsts.ARG_BDP_DETAIL, bdpDetail);
  }

  @Override
  public void setBdpMaxOscillationRecoveryAttempts(int bdpMaxOscillationRecoveryAttempts) {
    _config.setProperty(
        BfConsts.ARG_BDP_MAX_OSCILLATION_RECOVERY_ATTEMPTS, bdpMaxOscillationRecoveryAttempts);
  }

  @Override
  public void setBdpMaxRecordedIterations(int bdpMaxRecordedIterations) {
    _config.setProperty(BfConsts.ARG_BDP_MAX_RECORDED_ITERATIONS, bdpMaxRecordedIterations);
  }

  @Override
  public void setBdpPrintAllIterations(boolean bdpPrintAllIterations) {
    _config.setProperty(BfConsts.ARG_BDP_PRINT_ALL_ITERATIONS, bdpPrintAllIterations);
  }

  @Override
  public void setBdpPrintOscillatingIterations(boolean bdpPrintOscillatingIterations) {
    _config.setProperty(
        BfConsts.ARG_BDP_PRINT_OSCILLATING_ITERATIONS, bdpPrintOscillatingIterations);
  }

  @Override
  public void setBdpRecordAllIterations(boolean bdpRecordAllIterations) {
    _config.setProperty(BfConsts.ARG_BDP_RECORD_ALL_ITERATIONS, bdpRecordAllIterations);
  }

  public void setCanExecute(boolean canExecute) {
    _config.setProperty(CAN_EXECUTE, canExecute);
  }

  public void setContainerDir(Path containerDir) {
    _config.setProperty(BfConsts.ARG_CONTAINER_DIR, containerDir.toString());
  }

  public void setDeltaEnvironmentName(String diffEnvironmentName) {
    _config.setProperty(BfConsts.ARG_DELTA_ENVIRONMENT_NAME, diffEnvironmentName);
  }

  public void setDeltaTestrig(String deltaTestrig) {
    _config.setProperty(BfConsts.ARG_DELTA_TESTRIG, deltaTestrig);
  }

  public void setDiffActive(boolean diffActive) {
    _config.setProperty(BfConsts.ARG_DIFF_ACTIVE, diffActive);
  }

  public void setDiffQuestion(boolean diffQuestion) {
    _config.setProperty(DIFFERENTIAL_QUESTION, diffQuestion);
  }

  @Override
  public void setDisableUnrecognized(boolean b) {
    _config.setProperty(BfConsts.ARG_DISABLE_UNRECOGNIZED, b);
  }

  public void setEnvironmentName(String envName) {
    _config.setProperty(BfConsts.ARG_ENVIRONMENT_NAME, envName);
  }

  public void setHaltOnConvertError(boolean haltOnConvertError) {
    _config.setProperty(BfConsts.ARG_HALT_ON_CONVERT_ERROR, haltOnConvertError);
  }

  public void setHaltOnParseError(boolean haltOnParseError) {
    _config.setProperty(BfConsts.ARG_HALT_ON_PARSE_ERROR, haltOnParseError);
  }

  public void setInitInfo(boolean initInfo) {
    _config.setProperty(BfConsts.COMMAND_INIT_INFO, initInfo);
  }

  public void setLogger(BatfishLogger logger) {
    _logger = logger;
  }

  public void setMaxParserContextLines(int maxParserContextLines) {
    _config.setProperty(ARG_MAX_PARSER_CONTEXT_LINES, maxParserContextLines);
  }

  public void setMaxParserContextTokens(int maxParserContextTokens) {
    _config.setProperty(ARG_MAX_PARSER_CONTEXT_TOKENS, maxParserContextTokens);
  }

  public void setMaxParseTreePrintLength(int maxParseTreePrintLength) {
    _config.setProperty(ARG_MAX_PARSE_TREE_PRINT_LENGTH, maxParseTreePrintLength);
  }

  public void setMaxRuntimeMs(int runtimeMs) {
    _config.setProperty(ARG_MAX_RUNTIME_MS, runtimeMs);
  }

  @Override
  public void setPrintParseTree(boolean printParseTree) {
    _config.setProperty(ARG_PRINT_PARSE_TREES, printParseTree);
  }

  public void setQuestionPath(@Nullable Path questionPath) {
    if (questionPath != null) {
      _config.setProperty(QUESTION_PATH, questionPath.toString());
    } else {
      _config.clearProperty(QUESTION_PATH);
    }
  }

  public void setReport(boolean report) {
    _config.setProperty(BfConsts.COMMAND_REPORT, report);
  }

  public void setRunMode(RunMode runMode) {
    _config.setProperty(ARG_RUN_MODE, runMode.toString());
  }

  public void setSequential(boolean sequential) {
    _config.setProperty(ARG_SEQUENTIAL, sequential);
  }

  public void setSslDisable(boolean sslDisable) {
    _config.setProperty(BfConsts.ARG_SSL_DISABLE, sslDisable);
  }

  public void setSslKeystoreFile(Path sslKeystoreFile) {
    _config.setProperty(BfConsts.ARG_SSL_KEYSTORE_FILE, sslKeystoreFile.toString());
  }

  public void setSslKeystorePassword(String sslKeystorePassword) {
    _config.setProperty(BfConsts.ARG_SSL_KEYSTORE_PASSWORD, sslKeystorePassword);
  }

  public void setSslTrustAllCerts(boolean sslTrustAllCerts) {
    _config.setProperty(BfConsts.ARG_SSL_TRUST_ALL_CERTS, sslTrustAllCerts);
  }

  public void setSslTruststoreFile(Path sslTruststoreFile) {
    _config.setProperty(BfConsts.ARG_SSL_TRUSTSTORE_FILE, sslTruststoreFile.toString());
  }

  public void setSslTruststorePassword(String sslTruststorePassword) {
    _config.setProperty(BfConsts.ARG_SSL_TRUSTSTORE_PASSWORD, sslTruststorePassword);
  }

  public void setTaskId(String taskId) {
    _config.setProperty(TASK_ID, taskId);
  }

  public void setTestrig(String testrig) {
    _config.setProperty(BfConsts.ARG_TESTRIG, testrig);
  }

  @Override
  public void setThrowOnLexerError(boolean throwOnLexerError) {
    _config.setProperty(ARG_THROW_ON_LEXER_ERROR, throwOnLexerError);
  }

  @Override
  public void setThrowOnParserError(boolean throwOnParserError) {
    _config.setProperty(ARG_THROW_ON_PARSER_ERROR, throwOnParserError);
  }

  public void setUnrecognizedAsRedFlag(boolean unrecognizedAsRedFlag) {
    _config.setProperty(BfConsts.ARG_UNRECOGNIZED_AS_RED_FLAG, unrecognizedAsRedFlag);
  }

  public void setValidateEnvironment(boolean validateEnvironment) {
    _config.setProperty(BfConsts.COMMAND_VALIDATE_ENVIRONMENT, validateEnvironment);
  }

  public void setVerboseParse(boolean verboseParse) {
    _config.setProperty(BfConsts.ARG_VERBOSE_PARSE, verboseParse);
  }

  public void setZ3Timeout(int z3Timeout) {
    _config.setProperty(ARG_Z3_TIMEOUT, z3Timeout);
  }

  public void setDataplaneEngineName(String name) {
    _config.setProperty(ARG_DATAPLANE_ENGINE_NAME, name);
  }
}<|MERGE_RESOLUTION|>--- conflicted
+++ resolved
@@ -551,115 +551,6 @@
 
   private BatfishLogger _logger;
 
-<<<<<<< HEAD
-  private String _logLevel;
-
-  private boolean _logTee;
-
-  private int _maxParserContextLines;
-
-  private int _maxParserContextTokens;
-
-  private int _maxParseTreePrintLength;
-
-  private int _maxRuntimeMs;
-
-  private String _outputEnvironmentName;
-
-  private int _parentPid;
-
-  private boolean _pedanticAsError;
-
-  private boolean _pedanticRecord;
-
-  private List<String> _predicates;
-
-  private boolean _prettyPrintAnswer;
-
-  private boolean _printParseTree;
-
-  private boolean _printSymmetricEdges;
-
-  private String _questionName;
-
-  private Path _questionPath;
-
-  private boolean _redFlagAsError;
-
-  private boolean _redFlagRecord;
-
-  private boolean _report;
-
-  private RunMode _runMode;
-
-  private boolean _sequential;
-
-  private boolean _serializeIndependent;
-
-  private boolean _serializeToText;
-
-  private boolean _serializeVendor;
-
-  private String _serviceBindHost;
-
-  private String _serviceHost;
-
-  private String _serviceName;
-
-  private int _servicePort;
-
-  private boolean _shuffleJobs;
-
-  private boolean _simplify;
-
-  private boolean _sslDisable;
-
-  private Path _sslKeystoreFile;
-
-  private String _sslKeystorePassword;
-
-  private boolean _sslTrustAllCerts;
-
-  private Path _sslTruststoreFile;
-
-  private String _sslTruststorePassword;
-
-  private boolean _synthesizeJsonTopology;
-
-  private String _taskId;
-
-  private String _taskPlugin;
-
-  private String _testrig;
-
-  private boolean _throwOnLexerError;
-
-  private boolean _throwOnParserError;
-
-  private boolean _timestamp;
-
-  private String _tracingAgentHost;
-
-  private Integer _tracingAgentPort;
-
-  private boolean _tracingEnable;
-
-  private boolean _unimplementedAsError;
-
-  private boolean _unimplementedRecord;
-
-  private boolean _unrecognizedAsRedFlag;
-
-  private boolean _validateEnvironment;
-
-  private boolean _verboseParse;
-
-  private int _z3timeout;
-
-  private String _dataPlaneEngineName;
-
-=======
->>>>>>> 1c6ca7a9
   public Settings() {
     this(new String[] {});
   }
@@ -993,7 +884,7 @@
   }
 
   public String getServiceName() {
-    return _serviceName;
+    return _config.getString(ARG_SERVICE_NAME);
   }
 
   public int getServicePort() {
@@ -1515,105 +1406,6 @@
     }
 
     // REGULAR OPTIONS
-<<<<<<< HEAD
-    _analysisName = getStringOptionValue(BfConsts.ARG_ANALYSIS_NAME);
-    _analyze = getBooleanOptionValue(BfConsts.COMMAND_ANALYZE);
-    _answer = getBooleanOptionValue(BfConsts.COMMAND_ANSWER);
-    _answerJsonPath = getPathOptionValue(BfConsts.ARG_ANSWER_JSON_PATH);
-    _bdpRecordAllIterations = getBooleanOptionValue(BfConsts.ARG_BDP_RECORD_ALL_ITERATIONS);
-    _bdpDetail = getBooleanOptionValue(BfConsts.ARG_BDP_DETAIL);
-    _bdpMaxOscillationRecoveryAttempts =
-        getIntOptionValue(BfConsts.ARG_BDP_MAX_OSCILLATION_RECOVERY_ATTEMPTS);
-    _bdpMaxRecordedIterations = getIntOptionValue(BfConsts.ARG_BDP_MAX_RECORDED_ITERATIONS);
-    _bdpPrintAllIterations = getBooleanOptionValue(BfConsts.ARG_BDP_PRINT_ALL_ITERATIONS);
-    _bdpPrintOscillatingIterations =
-        getBooleanOptionValue(BfConsts.ARG_BDP_PRINT_OSCILLATING_ITERATIONS);
-    _blockNames = getStringListOptionValue(BfConsts.ARG_BLOCK_NAMES);
-    _compileDiffEnvironment = getBooleanOptionValue(BfConsts.COMMAND_COMPILE_DIFF_ENVIRONMENT);
-    _containerDir = getPathOptionValue(BfConsts.ARG_CONTAINER_DIR);
-    _coordinatorHost = getStringOptionValue(ARG_COORDINATOR_HOST);
-    _coordinatorPoolPort = getIntOptionValue(ARG_COORDINATOR_POOL_PORT);
-    _coordinatorRegister = getBooleanOptionValue(ARG_COORDINATOR_REGISTER);
-    _coordinatorWorkPort = getIntOptionValue(ARG_COORDINATOR_WORK_PORT);
-    _dataPlane = getBooleanOptionValue(BfConsts.COMMAND_DUMP_DP);
-    _deltaEnvironmentName = getStringOptionValue(BfConsts.ARG_DELTA_ENVIRONMENT_NAME);
-    _deltaTestrig = getStringOptionValue(BfConsts.ARG_DELTA_TESTRIG);
-    _diffActive = getBooleanOptionValue(BfConsts.ARG_DIFF_ACTIVE);
-    _differential = getBooleanOptionValue(BfConsts.ARG_DIFFERENTIAL);
-    _disableUnrecognized = getBooleanOptionValue(BfConsts.ARG_DISABLE_UNRECOGNIZED);
-    _environmentName = getStringOptionValue(BfConsts.ARG_ENVIRONMENT_NAME);
-    _exitOnFirstError = getBooleanOptionValue(ARG_EXIT_ON_FIRST_ERROR);
-    _flatten = getBooleanOptionValue(ARG_FLATTEN);
-    _flattenDestination = getPathOptionValue(ARG_FLATTEN_DESTINATION);
-    _flattenOnTheFly = getBooleanOptionValue(ARG_FLATTEN_ON_THE_FLY);
-    _generateStubs = getBooleanOptionValue(ARG_GENERATE_STUBS);
-    _generateStubsInputRole = getStringOptionValue(ARG_GENERATE_STUBS_INPUT_ROLE);
-    _generateStubsInterfaceDescriptionRegex =
-        getStringOptionValue(ARG_GENERATE_STUBS_INTERFACE_DESCRIPTION_REGEX);
-    _generateStubsRemoteAs = getIntegerOptionValue(ARG_GENERATE_STUBS_REMOTE_AS);
-    _genOspfTopologyPath = getPathOptionValue(ARG_GEN_OSPF_TOPLOGY_PATH);
-    _haltOnConvertError = getBooleanOptionValue(BfConsts.ARG_HALT_ON_CONVERT_ERROR);
-    _haltOnParseError = getBooleanOptionValue(BfConsts.ARG_HALT_ON_PARSE_ERROR);
-    _histogram = getBooleanOptionValue(ARG_HISTOGRAM);
-    _ignoreFilesWithStrings = getStringListOptionValue(BfConsts.ARG_IGNORE_FILES_WITH_STRINGS);
-    _ignoreUnknown = getBooleanOptionValue(ARG_IGNORE_UNKNOWN);
-    _ignoreUnsupported = getBooleanOptionValue(ARG_IGNORE_UNSUPPORTED);
-    _initInfo = getBooleanOptionValue(BfConsts.COMMAND_INIT_INFO);
-    _jobs = getIntOptionValue(ARG_JOBS);
-    _logTee = getBooleanOptionValue(ARG_LOG_TEE);
-    _maxParserContextLines = getIntOptionValue(ARG_MAX_PARSER_CONTEXT_LINES);
-    _maxParserContextTokens = getIntOptionValue(ARG_MAX_PARSER_CONTEXT_TOKENS);
-    _maxParseTreePrintLength = getIntOptionValue(ARG_MAX_PARSE_TREE_PRINT_LENGTH);
-    _maxRuntimeMs = getIntOptionValue(ARG_MAX_RUNTIME_MS);
-    _outputEnvironmentName = getStringOptionValue(BfConsts.ARG_OUTPUT_ENV);
-    _parentPid = getIntOptionValue(ARG_PARENT_PID);
-    _pedanticAsError = getBooleanOptionValue(BfConsts.ARG_PEDANTIC_AS_ERROR);
-    _pedanticRecord = !getBooleanOptionValue(BfConsts.ARG_PEDANTIC_SUPPRESS);
-    _prettyPrintAnswer = getBooleanOptionValue(BfConsts.ARG_PRETTY_PRINT_ANSWER);
-    _printParseTree = getBooleanOptionValue(ARG_PRINT_PARSE_TREES);
-    _printSymmetricEdges = getBooleanOptionValue(ARG_PRINT_SYMMETRIC_EDGES);
-    _questionName = getStringOptionValue(BfConsts.ARG_QUESTION_NAME);
-    _redFlagAsError = getBooleanOptionValue(BfConsts.ARG_RED_FLAG_AS_ERROR);
-    _redFlagRecord = !getBooleanOptionValue(BfConsts.ARG_RED_FLAG_SUPPRESS);
-    _report = getBooleanOptionValue(BfConsts.COMMAND_REPORT);
-    _runMode = RunMode.valueOf(getStringOptionValue(ARG_RUN_MODE).toUpperCase());
-    _sequential = getBooleanOptionValue(ARG_SEQUENTIAL);
-    _serializeIndependent = getBooleanOptionValue(BfConsts.COMMAND_PARSE_VENDOR_INDEPENDENT);
-    _serializeToText = getBooleanOptionValue(ARG_SERIALIZE_TO_TEXT);
-    _serializeVendor = getBooleanOptionValue(BfConsts.COMMAND_PARSE_VENDOR_SPECIFIC);
-    _serviceBindHost = getStringOptionValue(ARG_SERVICE_BIND_HOST);
-    _serviceHost = getStringOptionValue(ARG_SERVICE_HOST);
-    _serviceName = getStringOptionValue(ARG_SERVICE_NAME);
-    _servicePort = getIntOptionValue(ARG_SERVICE_PORT);
-    _shuffleJobs = !getBooleanOptionValue(ARG_NO_SHUFFLE);
-    _simplify = !getBooleanOptionValue(ARG_DISABLE_Z3_SIMPLIFICATION);
-    _sslDisable = getBooleanOptionValue(BfConsts.ARG_SSL_DISABLE);
-    _sslKeystoreFile = getPathOptionValue(BfConsts.ARG_SSL_KEYSTORE_FILE);
-    _sslKeystorePassword = getStringOptionValue(BfConsts.ARG_SSL_KEYSTORE_PASSWORD);
-    _sslTrustAllCerts = getBooleanOptionValue(BfConsts.ARG_SSL_TRUST_ALL_CERTS);
-    _sslTruststoreFile = getPathOptionValue(BfConsts.ARG_SSL_TRUSTSTORE_FILE);
-    _sslTruststorePassword = getStringOptionValue(BfConsts.ARG_SSL_TRUSTSTORE_PASSWORD);
-    _synthesizeJsonTopology = getBooleanOptionValue(BfConsts.ARG_SYNTHESIZE_JSON_TOPOLOGY);
-    _taskPlugin = getStringOptionValue(BfConsts.ARG_TASK_PLUGIN);
-    _testrig = getStringOptionValue(BfConsts.ARG_TESTRIG);
-    _throwOnLexerError = getBooleanOptionValue(ARG_THROW_ON_LEXER_ERROR);
-    _throwOnParserError = getBooleanOptionValue(ARG_THROW_ON_PARSER_ERROR);
-    _timestamp = getBooleanOptionValue(ARG_TIMESTAMP);
-    _tracingAgentHost = getStringOptionValue(ARG_TRACING_AGENT_HOST);
-    _tracingAgentPort = getIntegerOptionValue(ARG_TRACING_AGENT_PORT);
-    _tracingEnable = getBooleanOptionValue(ARG_TRACING_ENABLE);
-    _unimplementedAsError = getBooleanOptionValue(BfConsts.ARG_UNIMPLEMENTED_AS_ERROR);
-    _unimplementedRecord = !getBooleanOptionValue(BfConsts.ARG_UNIMPLEMENTED_SUPPRESS);
-    _unrecognizedAsRedFlag = getBooleanOptionValue(BfConsts.ARG_UNRECOGNIZED_AS_RED_FLAG);
-    _validateEnvironment = getBooleanOptionValue(BfConsts.COMMAND_VALIDATE_ENVIRONMENT);
-    _verboseParse = getBooleanOptionValue(BfConsts.ARG_VERBOSE_PARSE);
-    _z3timeout = getIntegerOptionValue(ARG_Z3_TIMEOUT);
-    _dataPlaneEngineName = getStringOptionValue(ARG_DATAPLANE_ENGINE_NAME);
-  }
-
-  public boolean prettyPrintAnswer() {
-    return _prettyPrintAnswer;
-=======
     getStringOptionValue(BfConsts.ARG_ANALYSIS_NAME);
     getBooleanOptionValue(BfConsts.COMMAND_ANALYZE);
     getBooleanOptionValue(BfConsts.COMMAND_ANSWER);
@@ -1677,6 +1469,7 @@
     getBooleanOptionValue(BfConsts.COMMAND_PARSE_VENDOR_SPECIFIC);
     getStringOptionValue(ARG_SERVICE_BIND_HOST);
     getStringOptionValue(ARG_SERVICE_HOST);
+    getStringOptionValue(ARG_SERVICE_NAME);
     getIntOptionValue(ARG_SERVICE_PORT);
     getBooleanOptionValue(ARG_NO_SHUFFLE);
     getBooleanOptionValue(ARG_DISABLE_Z3_SIMPLIFICATION);
@@ -1702,7 +1495,6 @@
     getBooleanOptionValue(BfConsts.ARG_VERBOSE_PARSE);
     getIntegerOptionValue(ARG_Z3_TIMEOUT);
     getStringOptionValue(ARG_DATAPLANE_ENGINE_NAME);
->>>>>>> 1c6ca7a9
   }
 
   public void setActiveTestrigSettings(TestrigSettings activeTestrigSettings) {
