--- conflicted
+++ resolved
@@ -89,55 +89,17 @@
               NodeDropNullRoute.State.INSTANCE,
               NodeInterfaceNeighborUnreachable.State.INSTANCE,
               NodeNeighborUnreachable.State.INSTANCE,
-              Originate.State.INSTANCE,
               OriginateVrf.State.INSTANCE,
-              PostIn.State.INSTANCE,
               PostInInterface.State.INSTANCE,
               PostInVrf.State.INSTANCE,
               PostOutEdge.State.INSTANCE,
               PreInInterface.State.INSTANCE,
-              PreOut.State.INSTANCE,
               PreOutEdge.State.INSTANCE,
               PreOutEdgePostNat.State.INSTANCE));
     }
     return synthesizeNodProgram(
         ImmutableList.copyOf(
-<<<<<<< HEAD
-            DefaultTransitionGenerator.generateTransitions(
-                _input,
-                ImmutableSet.of(
-                    Accept.State.INSTANCE,
-                    AclDeny.State.INSTANCE,
-                    AclLineMatch.State.INSTANCE,
-                    AclLineNoMatch.State.INSTANCE,
-                    AclPermit.State.INSTANCE,
-                    Drop.State.INSTANCE,
-                    DropAcl.State.INSTANCE,
-                    DropAclIn.State.INSTANCE,
-                    DropAclOut.State.INSTANCE,
-                    DropNoRoute.State.INSTANCE,
-                    DropNullRoute.State.INSTANCE,
-                    NeighborUnreachable.State.INSTANCE,
-                    NodeAccept.State.INSTANCE,
-                    NodeDrop.State.INSTANCE,
-                    NodeDropAcl.State.INSTANCE,
-                    NodeDropAclIn.State.INSTANCE,
-                    NodeDropAclOut.State.INSTANCE,
-                    NodeDropNoRoute.State.INSTANCE,
-                    NodeDropNullRoute.State.INSTANCE,
-                    NodeInterfaceNeighborUnreachable.State.INSTANCE,
-                    NodeNeighborUnreachable.State.INSTANCE,
-                    OriginateVrf.State.INSTANCE,
-                    PostInInterface.State.INSTANCE,
-                    PostInVrf.State.INSTANCE,
-                    PostOutEdge.State.INSTANCE,
-                    PreInInterface.State.INSTANCE,
-                    PreOutVrf.State.INSTANCE,
-                    PreOutEdge.State.INSTANCE,
-                    PreOutEdgePostNat.State.INSTANCE))));
-=======
             DefaultTransitionGenerator.generateTransitions(_input, builder.build())));
->>>>>>> fdd47718
   }
 
   private ReachabilityProgram synthesizeNodProgram(List<RuleStatement> ruleStatements) {
