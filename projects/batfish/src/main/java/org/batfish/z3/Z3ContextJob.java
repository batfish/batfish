package org.batfish.z3;

import com.google.common.collect.ImmutableMap;
import com.google.common.collect.Lists;
import com.microsoft.z3.BitVecExpr;
import com.microsoft.z3.BoolExpr;
import com.microsoft.z3.Context;
import com.microsoft.z3.Expr;
import com.microsoft.z3.Fixedpoint;
import com.microsoft.z3.FuncDecl;
import com.microsoft.z3.Params;
import com.microsoft.z3.Status;
import java.util.List;
import java.util.Map;
import java.util.function.BiConsumer;
import java.util.stream.Collectors;
import org.batfish.common.BatfishException;
import org.batfish.config.Settings;
import org.batfish.datamodel.Flow;
import org.batfish.datamodel.Flow.Builder;
import org.batfish.datamodel.Ip;
import org.batfish.datamodel.IpProtocol;
import org.batfish.datamodel.State;
import org.batfish.job.BatfishJob;
import org.batfish.job.BatfishJobResult;

public abstract class Z3ContextJob<R extends BatfishJobResult<?, ?>> extends BatfishJob<R> {

  private static Map<String, BiConsumer<Builder, Long>> flowBuilders =
      ImmutableMap.<String, BiConsumer<Builder, Long>>builder()
          .put(Field.DST_IP.getName(), (flowBuilder, value) -> flowBuilder.setDstIp(new Ip(value)))
          .put(
              Field.SRC_PORT.getName(),
              (flowBuilder, value) -> flowBuilder.setSrcPort(value.intValue()))
          .put(
              Field.DST_PORT.getName(),
              (flowBuilder, value) -> flowBuilder.setDstPort(value.intValue()))
          .put(
              Field.FRAGMENT_OFFSET.getName(),
              (flowBuilder, value) -> flowBuilder.setFragmentOffset(value.intValue()))
          .put(
              Field.IP_PROTOCOL.getName(),
              (flowBuilder, value) ->
                  flowBuilder.setIpProtocol(IpProtocol.fromNumber(value.intValue())))
          .put(Field.DSCP.getName(), (flowBuilder, value) -> flowBuilder.setDscp(value.intValue()))
          .put(Field.ECN.getName(), (flowBuilder, value) -> flowBuilder.setEcn(value.intValue()))
          .put(
              Field.STATE.getName(),
              (flowBuilder, value) -> flowBuilder.setState(State.fromNum(value.intValue())))
          .put(
              Field.ICMP_TYPE.getName(),
              (flowBuilder, value) -> flowBuilder.setIcmpType(value.intValue()))
          .put(
              Field.ICMP_CODE.getName(),
              (flowBuilder, value) -> flowBuilder.setIcmpCode(value.intValue()))
          .put(
              Field.ORIG_SRC_IP.getName(),
              (flowBuilder, value) -> flowBuilder.setSrcIp(new Ip(value)))
          .put(
              Field.PACKET_LENGTH.getName(),
              (flowBuilder, value) -> flowBuilder.setPacketLength(value.intValue()))
          .put(
              Field.TCP_FLAGS_CWR.getName(),
              (flowBuilder, value) -> flowBuilder.setTcpFlagsCwr(value.intValue()))
          .put(
              Field.TCP_FLAGS_ECE.getName(),
              (flowBuilder, value) -> flowBuilder.setTcpFlagsEce(value.intValue()))
          .put(
              Field.TCP_FLAGS_URG.getName(),
              (flowBuilder, value) -> flowBuilder.setTcpFlagsUrg(value.intValue()))
          .put(
              Field.TCP_FLAGS_ACK.getName(),
              (flowBuilder, value) -> flowBuilder.setTcpFlagsAck(value.intValue()))
          .put(
              Field.TCP_FLAGS_PSH.getName(),
              (flowBuilder, value) -> flowBuilder.setTcpFlagsPsh(value.intValue()))
          .put(
              Field.TCP_FLAGS_RST.getName(),
              (flowBuilder, value) -> flowBuilder.setTcpFlagsRst(value.intValue()))
          .put(
              Field.TCP_FLAGS_SYN.getName(),
              (flowBuilder, value) -> flowBuilder.setTcpFlagsSyn(value.intValue()))
          .put(
              Field.TCP_FLAGS_FIN.getName(),
              (flowBuilder, value) -> flowBuilder.setTcpFlagsFin(value.intValue()))
          .build();

  protected static Flow createFlow(
      String node, String vrf, Map<String, Long> constraints, String tag) {
    Flow.Builder flowBuilder = new Flow.Builder();
    flowBuilder.setIngressNode(node);
    flowBuilder.setIngressVrf(vrf);
    flowBuilder.setTag(tag);
    constraints.forEach(
        (name, value) -> {
          if (!flowBuilders.containsKey(name)) {
            return;
          }
          flowBuilders.get(name).accept(flowBuilder, value);
        });
    return flowBuilder.build();
  }

  public Z3ContextJob(Settings settings) {
    super(settings);
  }

  protected Expr answerFixedPoint(Fixedpoint fix, NodProgram program) {
    for (BoolExpr query : program.getQueries()) {
      Status status = fix.query(query);
      switch (status) {
        case SATISFIABLE:
          break;
        case UNKNOWN:
          throw new BatfishException("Query satisfiability unknown");
        case UNSATISFIABLE:
          break;
        default:
          throw new BatfishException("invalid status");
      }
    }
    return fix.getAnswer();
  }

  protected BoolExpr computeSmtConstraintsViaNod(NodProgram program, boolean negate) {
    Fixedpoint fix = mkFixedpoint(program, true);
    Expr answer = answerFixedPoint(fix, program);
    return getSolverInput(answer, program, negate);
  }

  protected BoolExpr getSolverInput(Expr answer, NodProgram program, boolean negate) {
    BoolExpr solverInput;
    if (answer.getArgs().length > 0) {

      Map<String, BitVecExpr> variablesAsConsts = program.getNodContext().getVariablesAsConsts();
<<<<<<< HEAD
      List<BitVecExpr> reversedVars =
          Lists.reverse(
              program
                  .getNodContext()
                  .getVariableNames()
                  .stream()
                  .map(variablesAsConsts::get)
                  .collect(Collectors.toList()));

=======
      List<BitVecExpr> vars =
          program
              .getNodContext()
              .getVariableNames()
              .stream()
              .filter(
                  name -> !TransformationHeaderField.transformationHeaderFieldNames.contains(name))
              .map(variablesAsConsts::get)
              .collect(Collectors.toList());
      List<BitVecExpr> reversedVars = Lists.reverse(vars);

      Expr substitutedSmtConstraint =
          program.getSmtConstraint().substituteVars(vars.toArray(new Expr[] {}));
>>>>>>> ca75eecf
      Expr substitutedAnswer = answer.substituteVars(reversedVars.toArray(new Expr[] {}));
      solverInput =
          program
              .getNodContext()
              .getContext()
              .mkAnd((BoolExpr) substitutedAnswer, (BoolExpr) substitutedSmtConstraint);
    } else {
      solverInput = (BoolExpr) answer;
    }
    if (negate) {
      solverInput = program.getNodContext().getContext().mkNot(solverInput);
    }
    return solverInput;
  }

  protected Fixedpoint mkFixedpoint(NodProgram program, boolean printAnswer) {
    Context ctx = program.getNodContext().getContext();
    Params p = ctx.mkParams();
    p.add("timeout", _settings.getZ3timeout());
    p.add("fixedpoint.engine", "datalog");
    p.add("fixedpoint.datalog.default_relation", "doc");
    p.add("fixedpoint.print_answer", printAnswer);
    Fixedpoint fix = ctx.mkFixedpoint();
    fix.setParameters(p);
    for (FuncDecl relationDeclaration :
        program.getNodContext().getRelationDeclarations().values()) {
      fix.registerRelation(relationDeclaration);
    }
    for (BoolExpr rule : program.getRules()) {
      fix.addRule(rule, null);
    }
    return fix;
  }
}<|MERGE_RESOLUTION|>--- conflicted
+++ resolved
@@ -133,31 +133,17 @@
     if (answer.getArgs().length > 0) {
 
       Map<String, BitVecExpr> variablesAsConsts = program.getNodContext().getVariablesAsConsts();
-<<<<<<< HEAD
-      List<BitVecExpr> reversedVars =
-          Lists.reverse(
+      List<BitVecExpr> vars =
               program
                   .getNodContext()
                   .getVariableNames()
                   .stream()
                   .map(variablesAsConsts::get)
-                  .collect(Collectors.toList()));
-
-=======
-      List<BitVecExpr> vars =
-          program
-              .getNodContext()
-              .getVariableNames()
-              .stream()
-              .filter(
-                  name -> !TransformationHeaderField.transformationHeaderFieldNames.contains(name))
-              .map(variablesAsConsts::get)
-              .collect(Collectors.toList());
+                  .collect(Collectors.toList());
       List<BitVecExpr> reversedVars = Lists.reverse(vars);
 
       Expr substitutedSmtConstraint =
           program.getSmtConstraint().substituteVars(vars.toArray(new Expr[] {}));
->>>>>>> ca75eecf
       Expr substitutedAnswer = answer.substituteVars(reversedVars.toArray(new Expr[] {}));
       solverInput =
           program
