package org.batfish.z3;

import com.google.common.collect.ImmutableList;
import com.google.common.collect.ImmutableSet;
import java.util.List;
import java.util.Map;
import java.util.Set;
import javax.annotation.Nonnull;
import org.batfish.common.BatfishException;
import org.batfish.datamodel.ForwardingAction;
import org.batfish.datamodel.HeaderSpace;
import org.batfish.z3.expr.AndExpr;
import org.batfish.z3.expr.BasicRuleStatement;
import org.batfish.z3.expr.HeaderSpaceMatchExpr;
import org.batfish.z3.expr.QueryStatement;
import org.batfish.z3.expr.RuleStatement;
import org.batfish.z3.expr.SaneExpr;
import org.batfish.z3.expr.StateExpr;
import org.batfish.z3.state.Accept;
import org.batfish.z3.state.Debug;
import org.batfish.z3.state.Drop;
import org.batfish.z3.state.DropAcl;
import org.batfish.z3.state.DropAclIn;
import org.batfish.z3.state.DropAclOut;
import org.batfish.z3.state.DropNoRoute;
import org.batfish.z3.state.DropNullRoute;
import org.batfish.z3.state.NeighborUnreachable;
import org.batfish.z3.state.NodeAccept;
import org.batfish.z3.state.NodeDrop;
import org.batfish.z3.state.NodeDropAcl;
import org.batfish.z3.state.NodeDropAclIn;
import org.batfish.z3.state.NodeDropAclOut;
import org.batfish.z3.state.NodeDropNoRoute;
import org.batfish.z3.state.NodeDropNullRoute;
import org.batfish.z3.state.NodeNeighborUnreachable;
import org.batfish.z3.state.Query;

public class StandardReachabilityQuerySynthesizer extends ReachabilityQuerySynthesizer {

  public static class Builder
      extends ReachabilityQuerySynthesizer.Builder<
          StandardReachabilityQuerySynthesizer, StandardReachabilityQuerySynthesizer.Builder> {

    protected Set<ForwardingAction> _actions;

    protected Set<String> _finalNodes;
<<<<<<< HEAD
=======

    private Builder() {
      _actions = ImmutableSet.of();
      _finalNodes = ImmutableSet.of();
    }
>>>>>>> 85ca65d1

    @Override
    public StandardReachabilityQuerySynthesizer build() {
      return new StandardReachabilityQuerySynthesizer(
          _actions,
          _headerSpace,
          _finalNodes,
          _ingressNodeVrfs,
          _srcNatted,
          _transitNodes,
          _nonTransitNodes);
    }

    @Override
    public Builder getThis() {
      return this;
    }

    @Override
    public Builder setActions(Set<ForwardingAction> actions) {
      _actions = actions;
      return this;
    }

    @Override
    public Builder setFinalNodes(Set<String> finalNodes) {
      _finalNodes = finalNodes;
      return this;
    }
  }

  public static Builder builder() {
    return new Builder();
  }

  protected final Set<ForwardingAction> _actions;

  protected final Set<String> _finalNodes;

  protected StandardReachabilityQuerySynthesizer(
      @Nonnull Set<ForwardingAction> actions,
      @Nonnull HeaderSpace headerSpace,
      @Nonnull Set<String> finalNodes,
      @Nonnull Map<String, Set<String>> ingressNodeVrfs,
      Boolean srcNatted,
      @Nonnull Set<String> transitNodes,
      @Nonnull Set<String> nonTransitNodes) {
    super(headerSpace, ingressNodeVrfs, srcNatted, transitNodes, nonTransitNodes);
    _actions = actions;
    _finalNodes = finalNodes;
  }

  /** Create query condition for action at final node(s) */
  protected List<StateExpr> computeFinalActions() {
    ImmutableList.Builder<StateExpr> finalActionsBuilder = ImmutableList.builder();
    for (ForwardingAction action : _actions) {
      switch (action) {
        case ACCEPT:
          if (_finalNodes.size() > 0) {
            for (String finalNode : _finalNodes) {
              StateExpr accept = new NodeAccept(finalNode);
              finalActionsBuilder.add(accept);
            }
          } else {
            finalActionsBuilder.add(Accept.INSTANCE);
          }
          break;

        case DEBUG:
          finalActionsBuilder.add(Debug.INSTANCE);
          break;

        case DROP:
          if (_finalNodes.size() > 0) {
            for (String finalNode : _finalNodes) {
              StateExpr drop = new NodeDrop(finalNode);
              finalActionsBuilder.add(drop);
            }
          } else {
            finalActionsBuilder.add(Drop.INSTANCE);
          }
          break;

        case DROP_ACL:
          if (_finalNodes.size() > 0) {
            for (String finalNode : _finalNodes) {
              StateExpr drop = new NodeDropAcl(finalNode);
              finalActionsBuilder.add(drop);
            }
          } else {
            finalActionsBuilder.add(DropAcl.INSTANCE);
          }
          break;

        case DROP_ACL_IN:
          if (_finalNodes.size() > 0) {
            for (String finalNode : _finalNodes) {
              StateExpr drop = new NodeDropAclIn(finalNode);
              finalActionsBuilder.add(drop);
            }
          } else {
            finalActionsBuilder.add(DropAclIn.INSTANCE);
          }
          break;

        case DROP_ACL_OUT:
          if (_finalNodes.size() > 0) {
            for (String finalNode : _finalNodes) {
              StateExpr drop = new NodeDropAclOut(finalNode);
              finalActionsBuilder.add(drop);
            }
          } else {
            finalActionsBuilder.add(DropAclOut.INSTANCE);
          }
          break;

        case DROP_NO_ROUTE:
          if (_finalNodes.size() > 0) {
            for (String finalNode : _finalNodes) {
              StateExpr drop = new NodeDropNoRoute(finalNode);
              finalActionsBuilder.add(drop);
            }
          } else {
            finalActionsBuilder.add(DropNoRoute.INSTANCE);
          }
          break;

        case DROP_NULL_ROUTE:
          if (_finalNodes.size() > 0) {
            for (String finalNode : _finalNodes) {
              StateExpr drop = new NodeDropNullRoute(finalNode);
              finalActionsBuilder.add(drop);
            }
          } else {
            finalActionsBuilder.add(DropNullRoute.INSTANCE);
          }
          break;

        case NEIGHBOR_UNREACHABLE_OR_EXITS_NETWORK:
          if (_finalNodes.size() > 0) {
            for (String finalNode : _finalNodes) {
              StateExpr drop = new NodeNeighborUnreachable(finalNode);
              finalActionsBuilder.add(drop);
            }
          } else {
            finalActionsBuilder.add(NeighborUnreachable.INSTANCE);
          }
          break;

        case FORWARD:
        default:
          throw new BatfishException("unsupported action");
      }
    }
    return finalActionsBuilder.build();
  }

  @Override
  public ReachabilityProgram getReachabilityProgram(SynthesizerInput input) {
    ImmutableList.Builder<RuleStatement> rules = ImmutableList.builder();
    List<StateExpr> finalActions = computeFinalActions();
    finalActions
        .stream()
        .map(finalAction -> new BasicRuleStatement(ImmutableSet.of(finalAction), Query.INSTANCE))
        .forEach(rules::add);
    addOriginateRules(rules);
    return ReachabilityProgram.builder()
        .setInput(input)
        .setQueries(ImmutableList.of(new QueryStatement(Query.INSTANCE)))
        .setRules(rules.build())
        .setSmtConstraint(
            new AndExpr(
                ImmutableList.of(
                    new HeaderSpaceMatchExpr(_headerSpace, true),
                    getSrcNattedConstraint(),
                    SaneExpr.INSTANCE)))
        .build();
  }
}<|MERGE_RESOLUTION|>--- conflicted
+++ resolved
@@ -44,14 +44,11 @@
     protected Set<ForwardingAction> _actions;
 
     protected Set<String> _finalNodes;
-<<<<<<< HEAD
-=======
 
     private Builder() {
       _actions = ImmutableSet.of();
       _finalNodes = ImmutableSet.of();
     }
->>>>>>> 85ca65d1
 
     @Override
     public StandardReachabilityQuerySynthesizer build() {
