package org.batfish.z3.expr;

import com.google.common.collect.ImmutableList;
import com.google.common.collect.ImmutableList.Builder;
import java.util.Collection;
import java.util.List;
import java.util.Objects;
import java.util.Set;
import java.util.function.Function;
import java.util.stream.Collectors;
import org.batfish.common.BatfishException;
import org.batfish.datamodel.HeaderSpace;
import org.batfish.datamodel.IpProtocol;
import org.batfish.datamodel.IpWildcard;
import org.batfish.datamodel.Prefix;
import org.batfish.datamodel.Protocol;
import org.batfish.datamodel.State;
import org.batfish.datamodel.SubRange;
import org.batfish.datamodel.TcpFlags;
<<<<<<< HEAD
import org.batfish.z3.Field;
=======
import org.batfish.z3.BasicHeaderField;
import org.batfish.z3.HeaderField;
>>>>>>> ca75eecf
import org.batfish.z3.expr.visitors.ExprVisitor;
import org.batfish.z3.expr.visitors.GenericBooleanExprVisitor;

public final class HeaderSpaceMatchExpr extends BooleanExpr {

  public static BooleanExpr matchDscp(Set<Integer> dscps) {
    return new OrExpr(
        dscps
            .stream()
            .map(
                dscp ->
                    new EqExpr(
                        new VarIntExpr(Field.DSCP), new LitIntExpr(dscp, Field.DSCP.getSize())))
            .collect(ImmutableList.toImmutableList()));
  }

  public static BooleanExpr matchDstIp(Set<IpWildcard> dstIpWildcards) {
    return matchIp(dstIpWildcards, BasicHeaderField.DST_IP);
  }

  public static BooleanExpr matchDstPort(Set<SubRange> dstPortRanges) {
    return RangeMatchExpr.fromSubRanges(Field.DST_PORT, Field.DST_PORT.getSize(), dstPortRanges);
  }

  public static BooleanExpr matchDstProtocol(Set<Protocol> dstProtocols) {
    return matchProtocol(dstProtocols, false, true);
  }

  public static BooleanExpr matchEcn(Set<Integer> dscps) {
    return new OrExpr(
        dscps
            .stream()
            .map(
                dscp ->
                    new EqExpr(
                        new VarIntExpr(Field.ECN), new LitIntExpr(dscp, Field.ECN.getSize())))
            .collect(ImmutableList.toImmutableList()));
  }

  public static BooleanExpr matchFragmentOffset(Set<SubRange> fragmentOffsetRanges) {
    return RangeMatchExpr.fromSubRanges(
        Field.FRAGMENT_OFFSET, Field.FRAGMENT_OFFSET.getSize(), fragmentOffsetRanges);
  }

  public static BooleanExpr matchIcmpCode(Set<SubRange> icmpCodes) {
    return RangeMatchExpr.fromSubRanges(Field.ICMP_CODE, Field.ICMP_CODE.getSize(), icmpCodes);
  }

  public static BooleanExpr matchIcmpType(Set<SubRange> icmpTypes) {
    return RangeMatchExpr.fromSubRanges(Field.ICMP_TYPE, Field.ICMP_TYPE.getSize(), icmpTypes);
  }

  public static BooleanExpr matchIp(Set<IpWildcard> ipWildcards, boolean useSrc, boolean useDst) {
<<<<<<< HEAD
    ImmutableList.Builder<BooleanExpr> matchSomeIpRange = ImmutableList.builder();
    for (IpWildcard ipWildcard : ipWildcards) {
      if (ipWildcard.isPrefix()) {
        Prefix prefix = ipWildcard.toPrefix();
        long ip = prefix.getStartIp().asLong();
        int ipWildcardBits = Prefix.MAX_PREFIX_LENGTH - prefix.getPrefixLength();
        int ipStart = ipWildcardBits;
        int ipEnd = Prefix.MAX_PREFIX_LENGTH - 1;
        if (ipStart < Prefix.MAX_PREFIX_LENGTH) {
          IntExpr extractSrcIp = ExtractExpr.newExtractExpr(Field.SRC_IP, ipStart, ipEnd);
          IntExpr extractDstIp = ExtractExpr.newExtractExpr(Field.DST_IP, ipStart, ipEnd);
          LitIntExpr ipMatchLit = new LitIntExpr(ip, ipStart, ipEnd);
          EqExpr matchSrcIp = new EqExpr(extractSrcIp, ipMatchLit);
          EqExpr matchDstIp = new EqExpr(extractDstIp, ipMatchLit);
          BooleanExpr matchSpecifiedIp;
          if (useSrc) {
            if (useDst) {
              matchSpecifiedIp = new OrExpr(ImmutableList.of(matchSrcIp, matchDstIp));
            } else {
              matchSpecifiedIp = matchSrcIp;
            }
          } else if (useDst) {
            matchSpecifiedIp = matchDstIp;
          } else {
            throw new BatfishException("useSrc and useDst cannot both be false");
          }
          matchSomeIpRange.add(matchSpecifiedIp);
        } else {
          return TrueExpr.INSTANCE;
        }
      } else {
        long ip = ipWildcard.getIp().asLong();
        long wildcard = ipWildcard.getWildcard().asLong();
        ImmutableList.Builder<BooleanExpr> matchSrcIp = ImmutableList.builder();
        if (useSrc) {
          for (int currentBitIndex = 0;
              currentBitIndex < Prefix.MAX_PREFIX_LENGTH;
              currentBitIndex++) {
            long mask = 1L << currentBitIndex;
            long currentWildcardBit = mask & wildcard;
            boolean useBit = currentWildcardBit == 0;
            if (useBit) {
              IntExpr extractSrcIp =
                  ExtractExpr.newExtractExpr(Field.SRC_IP, currentBitIndex, currentBitIndex);
              LitIntExpr srcIpMatchLit = new LitIntExpr(ip, currentBitIndex, currentBitIndex);
              EqExpr matchSrcIpBit = new EqExpr(extractSrcIp, srcIpMatchLit);
              matchSrcIp.add(matchSrcIpBit);
            }
          }
        }
        ImmutableList.Builder<BooleanExpr> matchDstIp = ImmutableList.builder();
        if (useDst) {
          for (int currentBitIndex = 0;
              currentBitIndex < Prefix.MAX_PREFIX_LENGTH;
              currentBitIndex++) {
            long mask = 1L << currentBitIndex;
            long currentWildcardBit = mask & wildcard;
            boolean useBit = currentWildcardBit == 0;
            if (useBit) {
              IntExpr extractDstIp =
                  ExtractExpr.newExtractExpr(Field.DST_IP, currentBitIndex, currentBitIndex);
              LitIntExpr dstIpMatchLit = new LitIntExpr(ip, currentBitIndex, currentBitIndex);
              EqExpr matchDstIpBit = new EqExpr(extractDstIp, dstIpMatchLit);
              matchDstIp.add(matchDstIpBit);
            }
          }
        }
        BooleanExpr matchSpecifiedIp;
        if (useSrc) {
          if (useDst) {
            matchSpecifiedIp =
                new OrExpr(
                    ImmutableList.of(
                        new AndExpr(matchSrcIp.build()), new AndExpr(matchDstIp.build())));
          } else {
            matchSpecifiedIp = new AndExpr(matchSrcIp.build());
          }
        } else if (useDst) {
          matchSpecifiedIp = new AndExpr(matchDstIp.build());
        } else {
          throw new BatfishException("useSrc and useDst cannot both be false");
        }
        matchSomeIpRange.add(matchSpecifiedIp);
=======
    if (useSrc && useDst) {
      return matchSrcOrDstIp(ipWildcards);
    } else if (useSrc) {
      return matchSrcIp(ipWildcards);
    } else if (useDst) {
      return matchDstIp(ipWildcards);
    } else {
      throw new BatfishException("either useSrc or usrDst must be true");
    }
  }

  public static BooleanExpr matchIp(Set<IpWildcard> ipWildcards, HeaderField ipHeaderField) {
    return new OrExpr(
        ipWildcards
            .stream()
            .map(
                ipWildcard ->
                    ipWildcard.isPrefix()
                        ? matchIpPrefix(ipWildcard.toPrefix(), ipHeaderField)
                        : matchIpWildcard(ipWildcard, ipHeaderField))
            .collect(Collectors.toList()));
  }

  public static BooleanExpr matchIpPrefix(Prefix prefix, HeaderField ipHeaderField) {
    long ip = prefix.getStartIp().asLong();
    int ipWildcardBits = Prefix.MAX_PREFIX_LENGTH - prefix.getPrefixLength();
    int ipStart = ipWildcardBits;
    int ipEnd = Prefix.MAX_PREFIX_LENGTH - 1;
    if (ipStart < Prefix.MAX_PREFIX_LENGTH) {
      IntExpr extractIp = ExtractExpr.newExtractExpr(ipHeaderField, ipStart, ipEnd);
      LitIntExpr ipMatchLit = new LitIntExpr(ip, ipStart, ipEnd);
      return new EqExpr(extractIp, ipMatchLit);
    } else {
      return TrueExpr.INSTANCE;
    }
  }

  public static BooleanExpr matchIpWildcard(IpWildcard ipWildcard, HeaderField ipHeaderField) {
    long ip = ipWildcard.getIp().asLong();
    long wildcard = ipWildcard.getWildcard().asLong();
    ImmutableList.Builder<BooleanExpr> matchIp = ImmutableList.builder();
    for (int currentBitIndex = 0; currentBitIndex < Prefix.MAX_PREFIX_LENGTH; currentBitIndex++) {
      long mask = 1L << currentBitIndex;
      long currentWildcardBit = mask & wildcard;
      boolean useBit = currentWildcardBit == 0;
      if (useBit) {
        IntExpr extractIp =
            ExtractExpr.newExtractExpr(ipHeaderField, currentBitIndex, currentBitIndex);
        LitIntExpr srcIpMatchLit = new LitIntExpr(ip, currentBitIndex, currentBitIndex);
        EqExpr matchIpBit = new EqExpr(extractIp, srcIpMatchLit);
        matchIp.add(matchIpBit);
>>>>>>> ca75eecf
      }
    }
    return new AndExpr(matchIp.build());
  }

  public static BooleanExpr matchIpProtocol(Set<IpProtocol> ipProtocols) {
    return new OrExpr(
        ipProtocols
            .stream()
            .map(IpProtocol::number)
            .map(
                num ->
                    new EqExpr(
                        new VarIntExpr(Field.IP_PROTOCOL),
                        new LitIntExpr(num, Field.IP_PROTOCOL.getSize())))
            .collect(ImmutableList.toImmutableList()));
  }

  public static BooleanExpr matchOrigSrcIp(Set<IpWildcard> ipWildcards) {
    return matchIp(ipWildcards, BasicHeaderField.ORIG_SRC_IP);
  }

  public static BooleanExpr matchPacketLength(Set<SubRange> packetLengths) {
    return RangeMatchExpr.fromSubRanges(
        Field.PACKET_LENGTH, Field.PACKET_LENGTH.getSize(), packetLengths);
  }

  public static BooleanExpr matchProtocol(Set<Protocol> protocols, boolean useSrc, boolean useDst) {
    OrExpr matchesSomeProtocol =
        new OrExpr(
            protocols
                .stream()
                .map(
                    protocol -> {
                      int protocolNumber = protocol.getIpProtocol().number();
                      Integer port = protocol.getPort();
                      VarIntExpr protocolVar = new VarIntExpr(Field.IP_PROTOCOL);
                      LitIntExpr protocolLit =
                          new LitIntExpr(protocolNumber, Field.IP_PROTOCOL.getSize());
                      EqExpr matchProtocol = new EqExpr(protocolVar, protocolLit);
                      ImmutableList.Builder<BooleanExpr> matchProtocolAndPort =
                          ImmutableList.builder();
                      matchProtocolAndPort.add(matchProtocol);
                      if (port != null) {

                        VarIntExpr dstPortVar = new VarIntExpr(Field.DST_PORT);
                        VarIntExpr srcPortVar = new VarIntExpr(Field.SRC_PORT);
                        LitIntExpr portLit = new LitIntExpr(port, Field.SRC_PORT.getSize());
                        EqExpr matchDstPort = new EqExpr(dstPortVar, portLit);
                        EqExpr matchSrcPort = new EqExpr(srcPortVar, portLit);
                        BooleanExpr matchSpecifiedPorts;
                        if (useSrc) {
                          if (useDst) {
                            matchSpecifiedPorts =
                                new OrExpr(ImmutableList.of(matchDstPort, matchSrcPort));
                          } else {
                            matchSpecifiedPorts = matchSrcPort;
                          }
                        } else if (useDst) {
                          matchSpecifiedPorts = matchDstPort;
                        } else {
                          throw new BatfishException("useSrc or useDst cannot both be false");
                        }
                        matchProtocolAndPort.add(matchSpecifiedPorts);
                      }
                      return new AndExpr(matchProtocolAndPort.build());
                    })
                .collect(ImmutableList.toImmutableList()));
    return matchesSomeProtocol;
  }

  public static BooleanExpr matchSrcIp(Set<IpWildcard> srcIpWildcards) {
    return matchIp(srcIpWildcards, BasicHeaderField.SRC_IP);
  }

  public static BooleanExpr matchSrcOrDstIp(Set<IpWildcard> srcOrDstIppWildcards) {
    return new OrExpr(
        ImmutableList.of(
            matchIp(srcOrDstIppWildcards, BasicHeaderField.SRC_IP),
            matchIp(srcOrDstIppWildcards, BasicHeaderField.DST_IP)));
  }

  public static BooleanExpr matchSrcOrDstPort(Set<SubRange> srcOrDstPorts) {
    return new OrExpr(ImmutableList.of(matchSrcPort(srcOrDstPorts), matchDstPort(srcOrDstPorts)));
  }

  public static BooleanExpr matchSrcOrDstProtocol(Set<Protocol> srcOrDstProtocols) {
    return matchProtocol(srcOrDstProtocols, true, true);
  }

  public static BooleanExpr matchSrcPort(Set<SubRange> srcPortRanges) {
    return RangeMatchExpr.fromSubRanges(Field.SRC_PORT, Field.SRC_PORT.getSize(), srcPortRanges);
  }

  public static BooleanExpr matchSrcProtocol(Set<Protocol> srcProtocols) {
    return matchProtocol(srcProtocols, true, false);
  }

  public static BooleanExpr matchState(Set<State> states) {
    return new OrExpr(
        states
            .stream()
            .map(
                state ->
                    new EqExpr(
                        new VarIntExpr(Field.STATE),
                        new LitIntExpr(state.number(), Field.STATE.getSize())))
            .collect(ImmutableList.toImmutableList()));
  }

  public static BooleanExpr matchTcpFlags(List<TcpFlags> tcpFlags) {
    LitIntExpr one = new LitIntExpr(1, 1);
    LitIntExpr zero = new LitIntExpr(0, 1);
    return new OrExpr(
        tcpFlags
            .stream()
            .map(
                currentTcpFlags -> {
                  ImmutableList.Builder<BooleanExpr> matchCurrentTcpFlags = ImmutableList.builder();
                  if (currentTcpFlags.getUseCwr()) {
                    LitIntExpr bit = currentTcpFlags.getCwr() ? one : zero;
                    EqExpr matchFlag = new EqExpr(new VarIntExpr(Field.TCP_FLAGS_CWR), bit);
                    matchCurrentTcpFlags.add(matchFlag);
                  }
                  if (currentTcpFlags.getUseEce()) {
                    LitIntExpr bit = currentTcpFlags.getEce() ? one : zero;
                    EqExpr matchFlag = new EqExpr(new VarIntExpr(Field.TCP_FLAGS_ECE), bit);
                    matchCurrentTcpFlags.add(matchFlag);
                  }
                  if (currentTcpFlags.getUseUrg()) {
                    LitIntExpr bit = currentTcpFlags.getUrg() ? one : zero;
                    EqExpr matchFlag = new EqExpr(new VarIntExpr(Field.TCP_FLAGS_URG), bit);
                    matchCurrentTcpFlags.add(matchFlag);
                  }
                  if (currentTcpFlags.getUseAck()) {
                    LitIntExpr bit = currentTcpFlags.getAck() ? one : zero;
                    EqExpr matchFlag = new EqExpr(new VarIntExpr(Field.TCP_FLAGS_ACK), bit);
                    matchCurrentTcpFlags.add(matchFlag);
                  }
                  if (currentTcpFlags.getUsePsh()) {
                    LitIntExpr bit = currentTcpFlags.getPsh() ? one : zero;
                    EqExpr matchFlag = new EqExpr(new VarIntExpr(Field.TCP_FLAGS_PSH), bit);
                    matchCurrentTcpFlags.add(matchFlag);
                  }
                  if (currentTcpFlags.getUseRst()) {
                    LitIntExpr bit = currentTcpFlags.getRst() ? one : zero;
                    EqExpr matchFlag = new EqExpr(new VarIntExpr(Field.TCP_FLAGS_RST), bit);
                    matchCurrentTcpFlags.add(matchFlag);
                  }
                  if (currentTcpFlags.getUseSyn()) {
                    LitIntExpr bit = currentTcpFlags.getSyn() ? one : zero;
                    EqExpr matchFlag = new EqExpr(new VarIntExpr(Field.TCP_FLAGS_SYN), bit);
                    matchCurrentTcpFlags.add(matchFlag);
                  }
                  if (currentTcpFlags.getUseFin()) {
                    LitIntExpr bit = currentTcpFlags.getFin() ? one : zero;
                    EqExpr matchFlag = new EqExpr(new VarIntExpr(Field.TCP_FLAGS_FIN), bit);
                    matchCurrentTcpFlags.add(matchFlag);
                  }
                  return new AndExpr(matchCurrentTcpFlags.build());
                })
            .collect(ImmutableList.toImmutableList()));
  }

  private final BooleanExpr _expr;

  public HeaderSpaceMatchExpr(HeaderSpace headerSpace) {
    this(headerSpace, false);
  }

  public HeaderSpaceMatchExpr(HeaderSpace headerSpace, boolean orig) {
    ImmutableList.Builder<BooleanExpr> matchBuilder = ImmutableList.builder();

    // ipProtocol
    requireMatch(matchBuilder, headerSpace.getIpProtocols(), HeaderSpaceMatchExpr::matchIpProtocol);
    requireNoMatch(
        matchBuilder, headerSpace.getNotIpProtocols(), HeaderSpaceMatchExpr::matchIpProtocol);

    // protocol
    requireMatch(
        matchBuilder, headerSpace.getDstProtocols(), HeaderSpaceMatchExpr::matchDstProtocol);
    requireNoMatch(
        matchBuilder, headerSpace.getNotDstProtocols(), HeaderSpaceMatchExpr::matchDstProtocol);
    requireMatch(
        matchBuilder, headerSpace.getSrcProtocols(), HeaderSpaceMatchExpr::matchSrcProtocol);
    requireNoMatch(
        matchBuilder, headerSpace.getNotSrcProtocols(), HeaderSpaceMatchExpr::matchSrcProtocol);
    requireMatch(
        matchBuilder,
        headerSpace.getSrcOrDstProtocols(),
        HeaderSpaceMatchExpr::matchSrcOrDstProtocol);

    // ip
    requireMatch(
        matchBuilder,
        headerSpace.getSrcIps(),
        orig ? HeaderSpaceMatchExpr::matchOrigSrcIp : HeaderSpaceMatchExpr::matchSrcIp);
    requireNoMatch(
        matchBuilder,
        headerSpace.getNotSrcIps(),
        orig ? HeaderSpaceMatchExpr::matchOrigSrcIp : HeaderSpaceMatchExpr::matchSrcIp);
    requireMatch(
        matchBuilder,
        headerSpace.getSrcOrDstIps(),
        orig ? HeaderSpaceMatchExpr::matchOrigSrcOrDstIp : HeaderSpaceMatchExpr::matchSrcOrDstIp);
    requireMatch(matchBuilder, headerSpace.getDstIps(), HeaderSpaceMatchExpr::matchDstIp);
    requireNoMatch(matchBuilder, headerSpace.getNotDstIps(), HeaderSpaceMatchExpr::matchDstIp);

    // port
    requireMatch(matchBuilder, headerSpace.getSrcPorts(), HeaderSpaceMatchExpr::matchSrcPort);
    requireNoMatch(matchBuilder, headerSpace.getNotSrcPorts(), HeaderSpaceMatchExpr::matchSrcPort);
    requireMatch(
        matchBuilder, headerSpace.getSrcOrDstPorts(), HeaderSpaceMatchExpr::matchSrcOrDstPort);
    requireMatch(matchBuilder, headerSpace.getDstPorts(), HeaderSpaceMatchExpr::matchDstPort);
    requireNoMatch(matchBuilder, headerSpace.getNotDstPorts(), HeaderSpaceMatchExpr::matchDstPort);

    // dscp
    requireMatch(matchBuilder, headerSpace.getDscps(), HeaderSpaceMatchExpr::matchDscp);
    requireNoMatch(matchBuilder, headerSpace.getNotDscps(), HeaderSpaceMatchExpr::matchDscp);

    // ecn
    requireMatch(matchBuilder, headerSpace.getEcns(), HeaderSpaceMatchExpr::matchEcn);
    requireNoMatch(matchBuilder, headerSpace.getNotEcns(), HeaderSpaceMatchExpr::matchEcn);

    // fragmentOffset
    requireMatch(
        matchBuilder, headerSpace.getFragmentOffsets(), HeaderSpaceMatchExpr::matchFragmentOffset);
    requireNoMatch(
        matchBuilder,
        headerSpace.getNotFragmentOffsets(),
        HeaderSpaceMatchExpr::matchFragmentOffset);

    // connection-tracking state
    requireMatch(matchBuilder, headerSpace.getStates(), HeaderSpaceMatchExpr::matchState);

    // icmpTypes
    requireMatch(matchBuilder, headerSpace.getIcmpTypes(), HeaderSpaceMatchExpr::matchIcmpType);
    requireNoMatch(
        matchBuilder, headerSpace.getNotIcmpTypes(), HeaderSpaceMatchExpr::matchIcmpType);

    // icmpCodes
    requireMatch(matchBuilder, headerSpace.getIcmpCodes(), HeaderSpaceMatchExpr::matchIcmpCode);
    requireNoMatch(
        matchBuilder, headerSpace.getNotIcmpCodes(), HeaderSpaceMatchExpr::matchIcmpCode);

    // packetLengths
    requireMatch(
        matchBuilder, headerSpace.getPacketLengths(), HeaderSpaceMatchExpr::matchPacketLength);
    requireNoMatch(
        matchBuilder, headerSpace.getNotPacketLengths(), HeaderSpaceMatchExpr::matchPacketLength);

    // tcp-flags
    requireMatch(matchBuilder, headerSpace.getTcpFlags(), HeaderSpaceMatchExpr::matchTcpFlags);

    BooleanExpr match = new AndExpr(matchBuilder.build());
    if (headerSpace.getNegate()) {
      _expr = new NotExpr(match);
    } else {
      _expr = match;
    }
  }

  /**
   * Require that either ORIG_SRC_IP or DST_IP matches one of the input {@link IpWildcard}s. If the
   * query specifies a srcIp or dstIp constraint, we interpret that as meaning the srcIp before any
   * natting. If that constraint is imposed after src natting has been applied, use this method to
   * constrain ORIG_SRC_IP.
   */
  public static BooleanExpr matchOrigSrcOrDstIp(Set<IpWildcard> ipWildcards) {
    return new OrExpr(
        ImmutableList.of(
            matchIp(ipWildcards, BasicHeaderField.ORIG_SRC_IP),
            matchIp(ipWildcards, BasicHeaderField.DST_IP)));
  }

  @Override
  public void accept(ExprVisitor visitor) {
    visitor.visitHeaderSpaceMatchExpr(this);
  }

  @Override
  public <R> R accept(GenericBooleanExprVisitor<R> visitor) {
    return visitor.visitHeaderSpaceMatchExpr(this);
  }

  @Override
  protected boolean exprEquals(Expr e) {
    return Objects.equals(_expr, ((HeaderSpaceMatchExpr) e)._expr);
  }

  public BooleanExpr getExpr() {
    return _expr;
  }

  @Override
  public int hashCode() {
    return Objects.hash(_expr);
  }

  private <T, C extends Collection<T>> void requireMatch(
      Builder<BooleanExpr> match, C collection, Function<C, BooleanExpr> generator) {
    if (!collection.isEmpty()) {
      match.add(generator.apply(collection));
    }
  }

  private <T, C extends Collection<T>> void requireNoMatch(
      Builder<BooleanExpr> match, C collection, Function<C, BooleanExpr> generator) {
    if (!collection.isEmpty()) {
      match.add(new NotExpr(generator.apply(collection)));
    }
  }
}<|MERGE_RESOLUTION|>--- conflicted
+++ resolved
@@ -17,12 +17,7 @@
 import org.batfish.datamodel.State;
 import org.batfish.datamodel.SubRange;
 import org.batfish.datamodel.TcpFlags;
-<<<<<<< HEAD
 import org.batfish.z3.Field;
-=======
-import org.batfish.z3.BasicHeaderField;
-import org.batfish.z3.HeaderField;
->>>>>>> ca75eecf
 import org.batfish.z3.expr.visitors.ExprVisitor;
 import org.batfish.z3.expr.visitors.GenericBooleanExprVisitor;
 
@@ -40,7 +35,7 @@
   }
 
   public static BooleanExpr matchDstIp(Set<IpWildcard> dstIpWildcards) {
-    return matchIp(dstIpWildcards, BasicHeaderField.DST_IP);
+    return matchIp(dstIpWildcards, Field.DST_IP);
   }
 
   public static BooleanExpr matchDstPort(Set<SubRange> dstPortRanges) {
@@ -76,91 +71,6 @@
   }
 
   public static BooleanExpr matchIp(Set<IpWildcard> ipWildcards, boolean useSrc, boolean useDst) {
-<<<<<<< HEAD
-    ImmutableList.Builder<BooleanExpr> matchSomeIpRange = ImmutableList.builder();
-    for (IpWildcard ipWildcard : ipWildcards) {
-      if (ipWildcard.isPrefix()) {
-        Prefix prefix = ipWildcard.toPrefix();
-        long ip = prefix.getStartIp().asLong();
-        int ipWildcardBits = Prefix.MAX_PREFIX_LENGTH - prefix.getPrefixLength();
-        int ipStart = ipWildcardBits;
-        int ipEnd = Prefix.MAX_PREFIX_LENGTH - 1;
-        if (ipStart < Prefix.MAX_PREFIX_LENGTH) {
-          IntExpr extractSrcIp = ExtractExpr.newExtractExpr(Field.SRC_IP, ipStart, ipEnd);
-          IntExpr extractDstIp = ExtractExpr.newExtractExpr(Field.DST_IP, ipStart, ipEnd);
-          LitIntExpr ipMatchLit = new LitIntExpr(ip, ipStart, ipEnd);
-          EqExpr matchSrcIp = new EqExpr(extractSrcIp, ipMatchLit);
-          EqExpr matchDstIp = new EqExpr(extractDstIp, ipMatchLit);
-          BooleanExpr matchSpecifiedIp;
-          if (useSrc) {
-            if (useDst) {
-              matchSpecifiedIp = new OrExpr(ImmutableList.of(matchSrcIp, matchDstIp));
-            } else {
-              matchSpecifiedIp = matchSrcIp;
-            }
-          } else if (useDst) {
-            matchSpecifiedIp = matchDstIp;
-          } else {
-            throw new BatfishException("useSrc and useDst cannot both be false");
-          }
-          matchSomeIpRange.add(matchSpecifiedIp);
-        } else {
-          return TrueExpr.INSTANCE;
-        }
-      } else {
-        long ip = ipWildcard.getIp().asLong();
-        long wildcard = ipWildcard.getWildcard().asLong();
-        ImmutableList.Builder<BooleanExpr> matchSrcIp = ImmutableList.builder();
-        if (useSrc) {
-          for (int currentBitIndex = 0;
-              currentBitIndex < Prefix.MAX_PREFIX_LENGTH;
-              currentBitIndex++) {
-            long mask = 1L << currentBitIndex;
-            long currentWildcardBit = mask & wildcard;
-            boolean useBit = currentWildcardBit == 0;
-            if (useBit) {
-              IntExpr extractSrcIp =
-                  ExtractExpr.newExtractExpr(Field.SRC_IP, currentBitIndex, currentBitIndex);
-              LitIntExpr srcIpMatchLit = new LitIntExpr(ip, currentBitIndex, currentBitIndex);
-              EqExpr matchSrcIpBit = new EqExpr(extractSrcIp, srcIpMatchLit);
-              matchSrcIp.add(matchSrcIpBit);
-            }
-          }
-        }
-        ImmutableList.Builder<BooleanExpr> matchDstIp = ImmutableList.builder();
-        if (useDst) {
-          for (int currentBitIndex = 0;
-              currentBitIndex < Prefix.MAX_PREFIX_LENGTH;
-              currentBitIndex++) {
-            long mask = 1L << currentBitIndex;
-            long currentWildcardBit = mask & wildcard;
-            boolean useBit = currentWildcardBit == 0;
-            if (useBit) {
-              IntExpr extractDstIp =
-                  ExtractExpr.newExtractExpr(Field.DST_IP, currentBitIndex, currentBitIndex);
-              LitIntExpr dstIpMatchLit = new LitIntExpr(ip, currentBitIndex, currentBitIndex);
-              EqExpr matchDstIpBit = new EqExpr(extractDstIp, dstIpMatchLit);
-              matchDstIp.add(matchDstIpBit);
-            }
-          }
-        }
-        BooleanExpr matchSpecifiedIp;
-        if (useSrc) {
-          if (useDst) {
-            matchSpecifiedIp =
-                new OrExpr(
-                    ImmutableList.of(
-                        new AndExpr(matchSrcIp.build()), new AndExpr(matchDstIp.build())));
-          } else {
-            matchSpecifiedIp = new AndExpr(matchSrcIp.build());
-          }
-        } else if (useDst) {
-          matchSpecifiedIp = new AndExpr(matchDstIp.build());
-        } else {
-          throw new BatfishException("useSrc and useDst cannot both be false");
-        }
-        matchSomeIpRange.add(matchSpecifiedIp);
-=======
     if (useSrc && useDst) {
       return matchSrcOrDstIp(ipWildcards);
     } else if (useSrc) {
@@ -172,25 +82,25 @@
     }
   }
 
-  public static BooleanExpr matchIp(Set<IpWildcard> ipWildcards, HeaderField ipHeaderField) {
+  public static BooleanExpr matchIp(Set<IpWildcard> ipWildcards, Field ipField) {
     return new OrExpr(
         ipWildcards
             .stream()
             .map(
                 ipWildcard ->
                     ipWildcard.isPrefix()
-                        ? matchIpPrefix(ipWildcard.toPrefix(), ipHeaderField)
-                        : matchIpWildcard(ipWildcard, ipHeaderField))
+                        ? matchIpPrefix(ipWildcard.toPrefix(), ipField)
+                        : matchIpWildcard(ipWildcard, ipField))
             .collect(Collectors.toList()));
   }
 
-  public static BooleanExpr matchIpPrefix(Prefix prefix, HeaderField ipHeaderField) {
+  public static BooleanExpr matchIpPrefix(Prefix prefix, Field ipField) {
     long ip = prefix.getStartIp().asLong();
     int ipWildcardBits = Prefix.MAX_PREFIX_LENGTH - prefix.getPrefixLength();
     int ipStart = ipWildcardBits;
     int ipEnd = Prefix.MAX_PREFIX_LENGTH - 1;
     if (ipStart < Prefix.MAX_PREFIX_LENGTH) {
-      IntExpr extractIp = ExtractExpr.newExtractExpr(ipHeaderField, ipStart, ipEnd);
+      IntExpr extractIp = ExtractExpr.newExtractExpr(ipField, ipStart, ipEnd);
       LitIntExpr ipMatchLit = new LitIntExpr(ip, ipStart, ipEnd);
       return new EqExpr(extractIp, ipMatchLit);
     } else {
@@ -198,7 +108,7 @@
     }
   }
 
-  public static BooleanExpr matchIpWildcard(IpWildcard ipWildcard, HeaderField ipHeaderField) {
+  public static BooleanExpr matchIpWildcard(IpWildcard ipWildcard, Field ipField) {
     long ip = ipWildcard.getIp().asLong();
     long wildcard = ipWildcard.getWildcard().asLong();
     ImmutableList.Builder<BooleanExpr> matchIp = ImmutableList.builder();
@@ -208,11 +118,10 @@
       boolean useBit = currentWildcardBit == 0;
       if (useBit) {
         IntExpr extractIp =
-            ExtractExpr.newExtractExpr(ipHeaderField, currentBitIndex, currentBitIndex);
+            ExtractExpr.newExtractExpr(ipField, currentBitIndex, currentBitIndex);
         LitIntExpr srcIpMatchLit = new LitIntExpr(ip, currentBitIndex, currentBitIndex);
         EqExpr matchIpBit = new EqExpr(extractIp, srcIpMatchLit);
         matchIp.add(matchIpBit);
->>>>>>> ca75eecf
       }
     }
     return new AndExpr(matchIp.build());
@@ -232,7 +141,7 @@
   }
 
   public static BooleanExpr matchOrigSrcIp(Set<IpWildcard> ipWildcards) {
-    return matchIp(ipWildcards, BasicHeaderField.ORIG_SRC_IP);
+    return matchIp(ipWildcards, Field.ORIG_SRC_IP);
   }
 
   public static BooleanExpr matchPacketLength(Set<SubRange> packetLengths) {
@@ -285,14 +194,14 @@
   }
 
   public static BooleanExpr matchSrcIp(Set<IpWildcard> srcIpWildcards) {
-    return matchIp(srcIpWildcards, BasicHeaderField.SRC_IP);
+    return matchIp(srcIpWildcards, Field.SRC_IP);
   }
 
   public static BooleanExpr matchSrcOrDstIp(Set<IpWildcard> srcOrDstIppWildcards) {
     return new OrExpr(
         ImmutableList.of(
-            matchIp(srcOrDstIppWildcards, BasicHeaderField.SRC_IP),
-            matchIp(srcOrDstIppWildcards, BasicHeaderField.DST_IP)));
+            matchIp(srcOrDstIppWildcards, Field.SRC_IP),
+            matchIp(srcOrDstIppWildcards, Field.DST_IP)));
   }
 
   public static BooleanExpr matchSrcOrDstPort(Set<SubRange> srcOrDstPorts) {
@@ -484,8 +393,8 @@
   public static BooleanExpr matchOrigSrcOrDstIp(Set<IpWildcard> ipWildcards) {
     return new OrExpr(
         ImmutableList.of(
-            matchIp(ipWildcards, BasicHeaderField.ORIG_SRC_IP),
-            matchIp(ipWildcards, BasicHeaderField.DST_IP)));
+            matchIp(ipWildcards, Field.ORIG_SRC_IP),
+            matchIp(ipWildcards, Field.DST_IP)));
   }
 
   @Override
