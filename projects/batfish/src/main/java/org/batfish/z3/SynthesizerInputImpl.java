package org.batfish.z3;

import static com.google.common.base.MoreObjects.firstNonNull;
<<<<<<< HEAD
import static org.batfish.common.util.CommonUtil.computeIpOwners;
import static org.batfish.common.util.CommonUtil.computeIpVrfOwners;
=======
import static org.batfish.common.util.CommonUtil.computeIpInterfaceOwners;
>>>>>>> fdd47718
import static org.batfish.common.util.CommonUtil.toImmutableMap;

import com.google.common.collect.ImmutableList;
import com.google.common.collect.ImmutableMap;
import com.google.common.collect.ImmutableSet;
import com.google.common.collect.ImmutableSortedSet;
import com.google.common.collect.Maps;
import com.google.common.collect.Range;
import com.google.common.collect.Sets;
import com.google.common.math.LongMath;
import java.math.RoundingMode;
import java.util.HashMap;
import java.util.HashSet;
import java.util.List;
import java.util.Map;
import java.util.Map.Entry;
import java.util.Set;
import java.util.function.Function;
import javax.annotation.Nonnull;
import javax.annotation.Nullable;
import org.batfish.common.BatfishException;
import org.batfish.common.util.CommonUtil;
import org.batfish.datamodel.AclIpSpace;
import org.batfish.datamodel.Configuration;
import org.batfish.datamodel.Edge;
import org.batfish.datamodel.EmptyIpSpace;
import org.batfish.datamodel.ForwardingAnalysis;
import org.batfish.datamodel.HeaderSpace;
import org.batfish.datamodel.Interface;
import org.batfish.datamodel.Ip;
import org.batfish.datamodel.IpAccessList;
import org.batfish.datamodel.IpAccessListLine;
import org.batfish.datamodel.IpSpace;
import org.batfish.datamodel.LineAction;
import org.batfish.datamodel.Topology;
import org.batfish.datamodel.UniverseIpSpace;
import org.batfish.z3.expr.BooleanExpr;
import org.batfish.z3.expr.IntExpr;
import org.batfish.z3.expr.IpSpaceMatchExpr;
import org.batfish.z3.expr.LitIntExpr;
import org.batfish.z3.expr.RangeMatchExpr;
import org.batfish.z3.expr.TransformedVarIntExpr;
import org.batfish.z3.expr.visitors.IpSpaceBooleanExprTransformer;
import org.batfish.z3.state.AclPermit;
import org.batfish.z3.state.StateParameter.Type;

public final class SynthesizerInputImpl implements SynthesizerInput {

  static final String SRC_INTERFACE_FIELD_NAME = "SRC_INTERFACE";

  public static class Builder {
    private ForwardingAnalysis _forwardingAnalysis;

    private Map<String, Configuration> _configurations;

    private Map<String, Set<String>> _disabledAcls;

    private Map<String, Set<String>> _disabledInterfaces;

    private Set<String> _disabledNodes;

    private Map<String, Set<String>> _disabledVrfs;

    @Nullable private HeaderSpace _headerSpace;

    private Set<String> _nonTransitNodes;

    private boolean _simplify;

    private boolean _specialize;

    private Topology _topology;

    private Set<String> _transitNodes;

    private Set<Type> _vectorizedParameters;

    private Builder() {
      _disabledAcls = ImmutableMap.of();
      _disabledInterfaces = ImmutableMap.of();
      _disabledNodes = ImmutableSet.of();
      _disabledVrfs = ImmutableMap.of();
      _headerSpace = null;
      _nonTransitNodes = ImmutableSortedSet.of();
      _simplify = false;
      _specialize = false;
      _transitNodes = ImmutableSortedSet.of();
      _vectorizedParameters = ImmutableSet.of();
    }

    public SynthesizerInputImpl build() {
      return new SynthesizerInputImpl(
          _forwardingAnalysis,
          _configurations,
          _disabledAcls,
          _disabledInterfaces,
          _disabledNodes,
          _disabledVrfs,
          _headerSpace != null ? _headerSpace : new HeaderSpace(),
          _nonTransitNodes,
          _simplify,
          _specialize,
          _topology,
          _transitNodes,
          _vectorizedParameters);
    }

    public Builder setForwardingAnalysis(ForwardingAnalysis forwardingAnalysis) {
      _forwardingAnalysis = forwardingAnalysis;
      return this;
    }

    public Builder setConfigurations(Map<String, Configuration> configurations) {
      _configurations = configurations;
      return this;
    }

    public Builder setDisabledAcls(Map<String, Set<String>> disabledAcls) {
      _disabledAcls = disabledAcls;
      return this;
    }

    public Builder setDisabledInterfaces(Map<String, Set<String>> disabledInterfaces) {
      _disabledInterfaces = disabledInterfaces;
      return this;
    }

    public Builder setDisabledNodes(Set<String> disabledNodes) {
      _disabledNodes = disabledNodes;
      return this;
    }

    public Builder setDisabledVrfs(Map<String, Set<String>> disabledVrfs) {
      _disabledVrfs = disabledVrfs;
      return this;
    }

    public Builder setHeaderSpace(HeaderSpace headerSpace) {
      _headerSpace = headerSpace;
      return this;
    }

    public Builder setSimplify(boolean simplify) {
      _simplify = simplify;
      return this;
    }

    public Builder setSpecialize(boolean specialize) {
      _specialize = specialize;
      return this;
    }

    public Builder setTopology(Topology topology) {
      _topology = topology;
      return this;
    }

    public Builder setTransitNodes(Set<String> transitNodes) {
      _transitNodes = ImmutableSortedSet.copyOf(transitNodes);
      return this;
    }

    public Builder setVectorizedParameters(Set<Type> vectorizedParameters) {
      _vectorizedParameters = vectorizedParameters;
      return this;
    }

    public Builder setNonTransitNodes(Set<String> nonTransitNodes) {
      _nonTransitNodes = ImmutableSet.copyOf(nonTransitNodes);
      return this;
    }
  }

  public static Builder builder() {
    return new Builder();
  }

  private final @Nonnull Map<String, Map<String, List<LineAction>>> _aclActions;

  private final @Nonnull Map<String, Map<String, List<BooleanExpr>>> _aclConditions;

  private final @Nullable Map<
          String, Map<String, Map<String, Map<String, Map<String, BooleanExpr>>>>>
      _arpTrueEdge;

  private final @Nonnull Map<String, Configuration> _configurations;

  private final @Nonnull Map<String, Set<String>> _disabledAcls;

  private final @Nonnull Map<String, Set<String>> _disabledInterfaces;

  private final @Nonnull Set<String> _disabledNodes;

  private final @Nonnull Map<String, Set<String>> _disabledVrfs;

  private final @Nullable Set<Edge> _edges;

  private final @Nonnull Map<String, Map<String, IpAccessList>> _enabledAcls;

  private final @Nullable Set<Edge> _enabledEdges;

  private final @Nonnull Map<String, Set<String>> _enabledInterfaces;

  private final @Nonnull Map<String, Map<String, Set<String>>> _enabledInterfacesByNodeVrf;

  private final @Nonnull Set<String> _enabledNodes;

  private final @Nonnull Map<String, Set<String>> _enabledVrfs;

  private final @Nonnull Map<String, Map<String, String>> _incomingAcls;

  private final @Nonnull Map<String, IpAccessListSpecializer> _ipAccessListSpecializers;

  private final @Nullable Map<String, Set<Ip>> _ipsByHostname;

  private final @Nullable Map<String, Map<String, Set<Ip>>> _ipsByNodeVrf;

  private final @Nonnull Map<String, IpSpaceSpecializer> _ipSpaceSpecializers;

  private final boolean _dataPlane;

  private final @Nonnull Map<String, Map<String, IpSpace>> _namedIpSpaces;

  private final @Nullable Map<String, Map<String, Map<String, BooleanExpr>>> _neighborUnreachable;

  private final @Nonnull Map<String, List<String>> _nodeInterfaces;

  private final @Nonnull Set<String> _nodesWithSrcInterfaceConstraints;

  private final @Nonnull Set<String> _nonTransitNodes;

  private final @Nullable Map<String, Map<String, BooleanExpr>> _nullRoutedIps;

  private final @Nonnull Map<String, Map<String, String>> _outgoingAcls;

  private final @Nullable Map<String, Map<String, BooleanExpr>> _routableIps;

  private final boolean _simplify;

  private final @Nonnull IpSpace _specializationIpSpace;

  private final @Nonnull Field _sourceInterfaceField;

  private final @Nonnull Map<String, Map<String, IntExpr>> _sourceInterfaceFieldValues;

  private final @Nullable Map<String, Map<String, List<Entry<AclPermit, BooleanExpr>>>> _sourceNats;

  private final @Nullable Map<String, Set<String>> _topologyInterfaces;

  private final @Nonnull Set<String> _transitNodes;

  private final @Nonnull Set<Type> _vectorizedParameters;

  public SynthesizerInputImpl(
      ForwardingAnalysis forwardingAnalysis,
      Map<String, Configuration> configurations,
      Map<String, Set<String>> disabledAcls,
      Map<String, Set<String>> disabledInterfaces,
      Set<String> disabledNodes,
      Map<String, Set<String>> disabledVrfs,
      HeaderSpace headerSpace,
      Set<String> nonTransitNodes,
      boolean simplify,
      boolean specialize,
      Topology topology,
      Set<String> transitNodes,
      Set<Type> vectorizedParameters) {
    if (configurations == null) {
      throw new BatfishException("Must supply configurations");
    }
    _namedIpSpaces =
        toImmutableMap(configurations, Entry::getKey, entry -> entry.getValue().getIpSpaces());
    _specializationIpSpace =
        specialize
            ? firstNonNull(
                AclIpSpace.difference(headerSpace.getDstIps(), headerSpace.getNotDstIps()),
                UniverseIpSpace.INSTANCE)
            : UniverseIpSpace.INSTANCE;
    _ipSpaceSpecializers =
        toImmutableMap(
            _namedIpSpaces,
            Entry::getKey,
            namedIpSpacesEntry ->
                new IpSpaceSpecializer(_specializationIpSpace, namedIpSpacesEntry.getValue()));
    _ipAccessListSpecializers =
        specialize
            ? toImmutableMap(
                _namedIpSpaces,
                Entry::getKey,
                namedIpSpacesEntry ->
                    new IpAccessListSpecializer(headerSpace, namedIpSpacesEntry.getValue()))
            : ImmutableMap.of();
    _configurations = ImmutableMap.copyOf(configurations);
    _disabledAcls = ImmutableMap.copyOf(disabledAcls);
    _disabledInterfaces = ImmutableMap.copyOf(disabledInterfaces);
    _disabledNodes = ImmutableSet.copyOf(disabledNodes);
    _disabledVrfs = ImmutableMap.copyOf(disabledVrfs);
    _enabledNodes = computeEnabledNodes();
    _enabledVrfs = computeEnabledVrfs();
    _enabledInterfacesByNodeVrf = computeEnabledInterfacesByNodeVrf();
    _enabledInterfaces = computeEnabledInterfaces();
    _incomingAcls = computeIncomingAcls();
    _outgoingAcls = computeOutgoingAcls();
    _simplify = simplify;
    _vectorizedParameters = vectorizedParameters;

    _dataPlane = forwardingAnalysis != null;
    if (_dataPlane) {
      _arpTrueEdge = computeArpTrueEdge(forwardingAnalysis.getArpTrueEdge());
      _neighborUnreachable =
          computeNeighborUnreachable(forwardingAnalysis.getNeighborUnreachable());
      _nullRoutedIps = computeNullRoutedIps(forwardingAnalysis.getNullRoutedIps());
      _routableIps = computeRoutableIps(forwardingAnalysis.getRoutableIps());
      _ipsByHostname = computeIpsByHostname();
      _ipsByNodeVrf = computeIpsByNodeVrf();
      _edges = topology.getEdges();
      _enabledEdges = computeEnabledEdges();
      _topologyInterfaces = computeTopologyInterfaces();
      _sourceNats = computeSourceNats();
    } else {
      _arpTrueEdge = null;
      _neighborUnreachable = null;
      _nullRoutedIps = null;
      _routableIps = null;
      _ipsByHostname = null;
      _ipsByNodeVrf = null;
      _edges = null;
      _enabledEdges = null;
      _topologyInterfaces = null;
      _sourceNats = null;
    }
    _enabledAcls = computeEnabledAcls();
    _aclActions = computeAclActions();
    _nodeInterfaces = computeNodeInterfaces();
    _nodesWithSrcInterfaceConstraints = computeNodesWithSrcInterfaceConstraints();
    _sourceInterfaceField = computeSourceInterfaceField();
    _sourceInterfaceFieldValues = computeSourceInterfaceFieldValues();
    _nonTransitNodes = ImmutableSortedSet.copyOf(nonTransitNodes);
    _transitNodes = ImmutableSortedSet.copyOf(transitNodes);
    _aclConditions = computeAclConditions();
  }

  private Set<String> computeNodesWithSrcInterfaceConstraints() {
    return _configurations
        .entrySet()
        .stream()
        .filter(
            entry -> {
              DependsOnSourceInterface dependsOnSourceInterface =
                  new DependsOnSourceInterface(entry.getValue().getIpAccessLists());
              return entry
                  .getValue()
                  .getIpAccessLists()
                  .values()
                  .stream()
                  .anyMatch(dependsOnSourceInterface::dependsOnSourceInterface);
            })
        .map(Entry::getKey)
        .collect(ImmutableSet.toImmutableSet());
  }

  private Field computeSourceInterfaceField() {
    /* The number of values the field needs to be able to have, equal to the maximum number of
     * interfaces on a single node, plus 1 (for the "no source interface" case that can arise
     * if we originate at a Vrf for example).
     */
    int numValues =
        _nodesWithSrcInterfaceConstraints
                .stream()
                .mapToInt(node -> _nodeInterfaces.get(node).size())
                .max()
                .orElse(0)
            + 1;
    int fieldBits = Math.max(LongMath.log2(numValues, RoundingMode.CEILING), 1);
    return new Field(SRC_INTERFACE_FIELD_NAME, fieldBits);
  }

  private Map<String, List<String>> computeNodeInterfaces() {
    return _enabledNodes
        .stream()
        .collect(
            ImmutableMap.toImmutableMap(
                Function.identity(),
                node ->
                    ImmutableList.sortedCopyOf(
                        _configurations.get(node).getInterfaces().keySet())));
  }

  private Map<String, Map<String, IntExpr>> computeSourceInterfaceFieldValues() {
    Field sourceInterfaceField = _sourceInterfaceField;
    return toImmutableMap(
        _nodeInterfaces,
        Entry::getKey,
        entry -> {
          ImmutableMap.Builder<String, IntExpr> values = ImmutableMap.builder();
          CommonUtil.forEachWithIndex(
              entry.getValue(),
              (index, iface) ->
                  values.put(iface, new LitIntExpr(index + 1, sourceInterfaceField.getSize())));
          return values.build();
        });
  }

  private Map<String, Map<String, List<LineAction>>> computeAclActions() {
    return toImmutableMap(
        _enabledAcls,
        Entry::getKey,
        enabledAclsByHostnameEntry ->
            toImmutableMap(
                enabledAclsByHostnameEntry.getValue(),
                Entry::getKey,
                enabledAclsByAclNameEntry ->
                    enabledAclsByAclNameEntry
                        .getValue()
                        .getLines()
                        .stream()
                        .map(IpAccessListLine::getAction)
                        .collect(ImmutableList.toImmutableList())));
  }

  private Map<String, Map<String, List<BooleanExpr>>> computeAclConditions() {
    return toImmutableMap(
        _enabledAcls,
        Entry::getKey, /* Node name */
        e -> {
          String node = e.getKey();
          Map<String, IpAccessList> nodeAcls = e.getValue();
          AclLineMatchExprToBooleanExpr aclLineMatchExprToBooleanExpr =
              new AclLineMatchExprToBooleanExpr(
                  nodeAcls,
                  _namedIpSpaces.get(node),
                  _sourceInterfaceField,
                  _sourceInterfaceFieldValues.get(node));
          return toImmutableMap(
              e.getValue(),
              Entry::getKey, /* Acl name */
              e2 ->
                  e2.getValue()
                      .getLines()
                      .stream()
                      .map(IpAccessListLine::getMatchCondition)
                      .map(aclLineMatchExprToBooleanExpr::toBooleanExpr)
                      .collect(ImmutableList.toImmutableList()));
        });
  }

  private Map<String, Map<String, Map<String, Map<String, Map<String, BooleanExpr>>>>>
      computeArpTrueEdge(Map<Edge, IpSpace> arpTrueEdge) {
    Map<String, Map<String, Map<String, Map<String, Map<String, BooleanExpr>>>>> output =
        new HashMap<>();
    arpTrueEdge.forEach(
        (edge, ipSpace) -> {
          String hostname = edge.getNode1();
          ipSpace = _ipSpaceSpecializers.get(hostname).specialize(ipSpace);
          if (ipSpace instanceof EmptyIpSpace) {
            return;
          }
          String outInterface = edge.getInt1();
          String vrf = _configurations.get(hostname).getInterfaces().get(outInterface).getVrfName();
          String recvNode = edge.getNode2();
          String recvInterface = edge.getInt2();
          output
              .computeIfAbsent(hostname, n -> new HashMap<>())
              .computeIfAbsent(vrf, n -> new HashMap<>())
              .computeIfAbsent(outInterface, n -> new HashMap<>())
              .computeIfAbsent(recvNode, n -> new HashMap<>())
              .put(
                  recvInterface,
                  ipSpace.accept(
                      new IpSpaceBooleanExprTransformer(
                          _namedIpSpaces.get(hostname), Field.DST_IP)));
        });

    // freeze
    return toImmutableMap(
        output,
        Entry::getKey, /* node */
        outputByHostnameEntry ->
            toImmutableMap(
                outputByHostnameEntry.getValue(),
                Entry::getKey, /* vrf */
                outputByVrfEntry ->
                    toImmutableMap(
                        outputByVrfEntry.getValue(),
                        Entry::getKey /* outInterface */,
                        outputByOutInterfaceEntry ->
                            toImmutableMap(
                                outputByOutInterfaceEntry.getValue(),
                                Entry::getKey /* recvNode */,
                                outputByRecvNodeEntry ->
                                    toImmutableMap(
                                        outputByRecvNodeEntry.getValue(),
                                        Entry::getKey /* recvInterface */,
                                        Entry::getValue)))));
  }

  private Map<String, Map<String, IpAccessList>> computeEnabledAcls() {
    return _configurations
        .entrySet()
        .stream()
        .filter(e -> !_disabledNodes.contains(e.getKey()))
        .collect(
            ImmutableMap.toImmutableMap(
                Entry::getKey,
                e -> {
                  String hostname = e.getKey();
                  IpAccessListSpecializer ipAccessListSpecializer =
                      _ipAccessListSpecializers.get(hostname);
                  Set<String> disabledAcls =
                      _disabledAcls.getOrDefault(hostname, ImmutableSet.of());
                  return e.getValue()
                      .getIpAccessLists()
                      .entrySet()
                      .stream()
                      .filter(e2 -> !disabledAcls.contains(e2.getKey()))
                      .collect(
                          ImmutableMap.toImmutableMap(
                              Entry::getKey,
                              entry ->
                                  ipAccessListSpecializer == null
                                      ? entry.getValue()
                                      : ipAccessListSpecializer.specialize(entry.getValue())));
                }));
  }

  private Set<Edge> computeEnabledEdges() {
    return _edges
        .stream()
        .filter(
            e -> {
              Set<String> enabledInterfaces1 = _enabledInterfaces.get(e.getNode1());
              Set<String> enabledInterfaces2 = _enabledInterfaces.get(e.getNode2());
              return enabledInterfaces1 != null
                  && enabledInterfaces1.contains(e.getInt1())
                  && enabledInterfaces2 != null
                  && enabledInterfaces2.contains(e.getInt2());
            })
        .collect(ImmutableSet.toImmutableSet());
  }

  private Map<String, Set<String>> computeEnabledInterfaces() {
    return toImmutableMap(
        _enabledInterfacesByNodeVrf,
        Entry::getKey,
        enabledInterfacesByNodeVrfEntry ->
            enabledInterfacesByNodeVrfEntry
                .getValue()
                .entrySet()
                .stream()
                .flatMap(
                    enabledInterfacesByVrfEntry -> enabledInterfacesByVrfEntry.getValue().stream())
                .collect(ImmutableSet.toImmutableSet()));
  }

  private Map<String, Map<String, Set<String>>> computeEnabledInterfacesByNodeVrf() {
    return toImmutableMap(
        _enabledVrfs,
        Entry::getKey,
        enabledVrfsEntry -> {
          String hostname = enabledVrfsEntry.getKey();
          Set<String> disabledInterfaces = _disabledInterfaces.get(hostname);
          Configuration c = _configurations.get(hostname);
          return toImmutableMap(
              enabledVrfsEntry.getValue(),
              Function.identity(),
              vrfName ->
                  c.getVrfs()
                      .get(vrfName)
                      .getInterfaces()
                      .entrySet()
                      .stream()
                      .filter(
                          interfaceEntry ->
                              disabledInterfaces == null
                                  || !disabledInterfaces.contains(interfaceEntry.getKey()))
                      .filter(interfaceEntry -> interfaceEntry.getValue().getActive())
                      .filter(interfaceEntry -> !interfaceEntry.getValue().getBlacklisted())
                      .map(Entry::getKey)
                      .collect(ImmutableSet.toImmutableSet()));
        });
  }

  private Set<String> computeEnabledNodes() {
    return ImmutableSet.copyOf(Sets.difference(_configurations.keySet(), _disabledNodes));
  }

  private Map<String, Set<String>> computeEnabledVrfs() {
    return toImmutableMap(
        _enabledNodes,
        Function.identity(),
        hostname -> {
          Set<String> disabledVrfs = _disabledVrfs.get(hostname);
          return _configurations
              .get(hostname)
              .getVrfs()
              .keySet()
              .stream()
              .filter(vrfName -> disabledVrfs == null || !disabledVrfs.contains(vrfName))
              .collect(ImmutableSet.toImmutableSet());
        });
  }

  private Map<String, Map<String, String>> computeIncomingAcls() {
    return toImmutableMap(
        _enabledInterfaces,
        Entry::getKey,
        enabledInterfacesEntry -> {
          Configuration c = _configurations.get(enabledInterfacesEntry.getKey());
          return enabledInterfacesEntry
              .getValue()
              .stream()
              .filter(ifaceName -> c.getInterfaces().get(ifaceName).getIncomingFilterName() != null)
              .collect(
                  ImmutableMap.toImmutableMap(
                      Function.identity(),
                      ifaceName -> c.getInterfaces().get(ifaceName).getIncomingFilterName()));
        });
  }

  private Map<String, Set<Ip>> computeIpsByHostname() {
    Map<String, Set<Interface>> enabledInterfaces =
        toImmutableMap(
            _enabledInterfaces,
            Entry::getKey,
            entry -> {
              String hostname = entry.getKey();
              Set<String> enabledInterfaceNames = entry.getValue();
              Map<String, Interface> nodeInterfaces = _configurations.get(hostname).getInterfaces();
              return enabledInterfaceNames
                  .stream()
                  .map(nodeInterfaces::get)
                  .collect(ImmutableSet.toImmutableSet());
            });

    Map<Ip, Map<String, Set<String>>> ipInterfaceOwners =
        computeIpInterfaceOwners(enabledInterfaces, true);

    Map<String, Set<Ip>> map = new HashMap<>();
    /*
     * ipOwners may not contain all nodes (i.e. a node may not own any IPs),
     * so first initialize to make sure there is an entry for each node.
     */
    _enabledInterfaces.keySet().forEach(node -> map.put(node, new HashSet<>()));
    ipInterfaceOwners.forEach(
        (ip, owners) -> {
          for (String owner : owners.keySet()) {
            if (_specializationIpSpace.containsIp(ip, _namedIpSpaces.get(owner))) {
              map.get(owner).add(ip);
            }
          }
        });
    // freeze
    return toImmutableMap(map, Entry::getKey, e -> ImmutableSet.copyOf(e.getValue()));
  }

  private Map<String, Map<String, Set<Ip>>> computeIpsByNodeVrf() {
    Map<String, Map<String, Interface>> enabledInterfaces =
        toImmutableMap(
            _enabledInterfaces,
            Entry::getKey,
            enabledInterfacesEntry -> {
              Configuration c = _configurations.get(enabledInterfacesEntry.getKey());
              return toImmutableMap(
                  enabledInterfacesEntry.getValue(), Function.identity(), c.getInterfaces()::get);
            });
    Map<Ip, Map<String, String>> ipOwners = computeIpVrfOwners(true, enabledInterfaces);
    Map<String, Map<String, Set<Ip>>> ipsByNodeByVrf = new HashMap<>();
    /*
     * ipOwners may not contain all nodes (i.e. a node may not own any IPs),
     * so first initialize to make sure there is an entry for each node and vrf
     */
    _enabledInterfacesByNodeVrf.forEach(
        (node, ifacesByVrf) -> {
          Map<String, Set<Ip>> ipsByVrf =
              ipsByNodeByVrf.computeIfAbsent(node, k -> new HashMap<>());
          ifacesByVrf.keySet().forEach(vrf -> ipsByVrf.put(vrf, new HashSet<>()));
        });

    ipOwners.forEach(
        (ip, nodeVrfOwners) ->
            nodeVrfOwners.forEach(
                (node, vrf) -> {
                  if (_specializationIpSpace.containsIp(ip, _namedIpSpaces.get(node))) {
                    ipsByNodeByVrf.get(node).get(vrf).add(ip);
                  }
                }));
    // freeze
    return toImmutableMap(
        ipsByNodeByVrf,
        Entry::getKey,
        e1 ->
            toImmutableMap(e1.getValue(), Entry::getKey, e2 -> ImmutableSet.copyOf(e2.getValue())));
  }

  private Map<String, Map<String, Map<String, BooleanExpr>>> computeNeighborUnreachable(
      Map<String, Map<String, Map<String, IpSpace>>> neighborUnreachable) {
    return toImmutableMap(
        neighborUnreachable,
        Entry::getKey /* hostname */,
        neighborUnreachableByHostnameEntry -> {
          String hostname = neighborUnreachableByHostnameEntry.getKey();
          IpSpaceSpecializer specializer = _ipSpaceSpecializers.get(hostname);
          return toImmutableMap(
              neighborUnreachableByHostnameEntry.getValue(),
              Entry::getKey /* vrf */,
              neighborUnreachableByVrfEntry ->
                  toImmutableMap(
                      neighborUnreachableByVrfEntry.getValue(),
                      Entry::getKey /* interface */,
                      neighborUnreachableByOutInterfaceEntry ->
                          new IpSpaceMatchExpr(
                                  specializer.specialize(
                                      neighborUnreachableByOutInterfaceEntry.getValue()),
                                  _namedIpSpaces.get(hostname),
                                  Field.DST_IP)
                              .getExpr()));
        });
  }

  private Map<String, Map<String, BooleanExpr>> computeNullRoutedIps(
      Map<String, Map<String, IpSpace>> nullRoutedIps) {
    return toImmutableMap(
        nullRoutedIps,
        Entry::getKey /* hostname */,
        nullRoutedIpsByHostnameEntry -> {
          String hostname = nullRoutedIpsByHostnameEntry.getKey();
          IpSpaceSpecializer specializer = _ipSpaceSpecializers.get(hostname);
          return toImmutableMap(
              nullRoutedIpsByHostnameEntry.getValue(),
              Entry::getKey /* vrf */,
              nullRoutedIpsByVrfEntry ->
                  new IpSpaceMatchExpr(
                      specializer.specialize(nullRoutedIpsByVrfEntry.getValue()),
                      _namedIpSpaces.get(hostname),
                      Field.DST_IP));
        });
  }

  private Map<String, Map<String, String>> computeOutgoingAcls() {
    return toImmutableMap(
        _enabledInterfaces,
        Entry::getKey,
        enabledInterfacesEntry -> {
          Configuration c = _configurations.get(enabledInterfacesEntry.getKey());
          return enabledInterfacesEntry
              .getValue()
              .stream()
              .filter(ifaceName -> c.getInterfaces().get(ifaceName).getOutgoingFilterName() != null)
              .collect(
                  ImmutableMap.toImmutableMap(
                      Function.identity(),
                      ifaceName -> c.getInterfaces().get(ifaceName).getOutgoingFilterName()));
        });
  }

  private Map<String, Map<String, BooleanExpr>> computeRoutableIps(
      Map<String, Map<String, IpSpace>> routableIps) {
    return toImmutableMap(
        routableIps,
        Entry::getKey /* hostname */,
        routableIpsByHostnameEntry -> {
          String hostname = routableIpsByHostnameEntry.getKey();
          IpSpaceSpecializer specializer = _ipSpaceSpecializers.get(hostname);
          return toImmutableMap(
              routableIpsByHostnameEntry.getValue(),
              Entry::getKey /* vrf */,
              routableIpsByVrfEntry ->
                  new IpSpaceMatchExpr(
                      specializer.specialize(routableIpsByVrfEntry.getValue()),
                      _namedIpSpaces.get(hostname),
                      Field.DST_IP));
        });
  }

  private Map<String, Map<String, List<Entry<AclPermit, BooleanExpr>>>> computeSourceNats() {
    return toImmutableMap(
        _topologyInterfaces,
        Entry::getKey,
        topologyInterfacesEntryByHostname -> {
          String hostname = topologyInterfacesEntryByHostname.getKey();
          Set<String> ifaces = topologyInterfacesEntryByHostname.getValue();
          Configuration c = _configurations.get(hostname);
          return toImmutableMap(
              ifaces,
              Function.identity(),
              ifaceName ->
                  c.getInterfaces()
                      .get(ifaceName)
                      .getSourceNats()
                      .stream()
                      .map(
                          sourceNat -> {
                            IpAccessList acl = sourceNat.getAcl();
                            AclPermit preconditionPreTransformationState =
                                acl == null ? null : new AclPermit(hostname, acl.getName());
                            BooleanExpr transformationConstraint =
                                new RangeMatchExpr(
                                    new TransformedVarIntExpr(Field.SRC_IP),
                                    Field.SRC_IP.getSize(),
                                    ImmutableSet.of(
                                        Range.closed(
                                            sourceNat.getPoolIpFirst().asLong(),
                                            sourceNat.getPoolIpLast().asLong())));
                            return Maps.immutableEntry(
                                preconditionPreTransformationState, transformationConstraint);
                          })
                      .collect(ImmutableList.toImmutableList()));
        });
  }

  private Map<String, Set<String>> computeTopologyInterfaces() {
    Map<String, Set<String>> topologyEdges = new HashMap<>();
    _enabledEdges.forEach(
        enabledEdge ->
            topologyEdges
                .computeIfAbsent(enabledEdge.getNode1(), n -> new HashSet<>())
                .add(enabledEdge.getInt1()));
    // freeze
    return toImmutableMap(topologyEdges, Entry::getKey, e -> ImmutableSet.copyOf(e.getValue()));
  }

  @Override
  public Map<String, Map<String, List<LineAction>>> getAclActions() {
    return _aclActions;
  }

  /**
   * Mapping: hostname -> aclName -> lineNumber -> lineConditions <br>
   * lineConditions is a boolean expression representing the constraints on a header necessary for
   * that line to be matched.
   */
  @Override
  public Map<String, Map<String, List<BooleanExpr>>> getAclConditions() {
    return _aclConditions;
  }

  @Override
  public Map<String, Map<String, Map<String, Map<String, Map<String, BooleanExpr>>>>>
      getArpTrueEdge() {
    return _arpTrueEdge;
  }

  @Override
  public Set<Edge> getEnabledEdges() {
    return _enabledEdges;
  }

  @Override
  public Map<String, Set<String>> getEnabledInterfaces() {
    return _enabledInterfaces;
  }

  @Override
  public Map<String, Map<String, Set<String>>> getEnabledInterfacesByNodeVrf() {
    return _enabledInterfacesByNodeVrf;
  }

  @Override
  public Set<String> getEnabledNodes() {
    return _enabledNodes;
  }

  @Override
  public Map<String, Set<String>> getEnabledVrfs() {
    return _enabledVrfs;
  }

  @Override
  public Map<String, Map<String, String>> getIncomingAcls() {
    return _incomingAcls;
  }

  @Override
  public Map<String, Set<Ip>> getIpsByHostname() {
    return _ipsByHostname;
  }

  @Override
<<<<<<< HEAD
  public Map<String, Map<String, Set<Ip>>> getIpsByNodeVrf() {
    return _ipsByNodeVrf;
=======
  public boolean isDataPlane() {
    return _dataPlane;
>>>>>>> fdd47718
  }

  @Override
  public Map<String, Map<String, IpSpace>> getNamedIpSpaces() {
    return _namedIpSpaces;
  }

  @Override
  public Map<String, Map<String, Map<String, BooleanExpr>>> getNeighborUnreachable() {
    return _neighborUnreachable;
  }

  @Override
  public int getNodeInterfaceId(String node, String iface) {
    return _nodeInterfaces.get(node).indexOf(iface) + 1;
  }

  @Override
  public Map<String, Map<String, BooleanExpr>> getNullRoutedIps() {
    return _nullRoutedIps;
  }

  @Override
  public Map<String, Map<String, String>> getOutgoingAcls() {
    return _outgoingAcls;
  }

  @Override
  public Map<String, Map<String, BooleanExpr>> getRoutableIps() {
    return _routableIps;
  }

  @Override
  public boolean getSimplify() {
    return _simplify;
  }

  @Override
  public Map<String, Map<String, List<Entry<AclPermit, BooleanExpr>>>> getSourceNats() {
    return _sourceNats;
  }

  @Override
  public Set<String> getTransitNodes() {
    return _transitNodes;
  }

  @Override
  public Map<String, Set<String>> getTraversableInterfaces() {
    return _topologyInterfaces;
  }

  @Override
  public Set<Type> getVectorizedParameters() {
    return _vectorizedParameters;
  }

  @Override
  public Map<String, List<String>> getNodeInterfaces() {
    return _nodeInterfaces;
  }

  @Override
  public Field getSourceInterfaceField() {
    return _sourceInterfaceField;
  }

  @Override
  public Map<String, Map<String, IntExpr>> getSourceInterfaceFieldValues() {
    return _sourceInterfaceFieldValues;
  }

  @Override
  public Set<String> getNodesWithSrcInterfaceConstraints() {
    return _nodesWithSrcInterfaceConstraints;
  }

  @Override
  public Set<String> getNonTransitNodes() {
    return _nonTransitNodes;
  }
}<|MERGE_RESOLUTION|>--- conflicted
+++ resolved
@@ -1,12 +1,6 @@
 package org.batfish.z3;
 
 import static com.google.common.base.MoreObjects.firstNonNull;
-<<<<<<< HEAD
-import static org.batfish.common.util.CommonUtil.computeIpOwners;
-import static org.batfish.common.util.CommonUtil.computeIpVrfOwners;
-=======
-import static org.batfish.common.util.CommonUtil.computeIpInterfaceOwners;
->>>>>>> fdd47718
 import static org.batfish.common.util.CommonUtil.toImmutableMap;
 
 import com.google.common.collect.ImmutableList;
@@ -885,92 +879,92 @@
   }
 
   @Override
-<<<<<<< HEAD
   public Map<String, Map<String, Set<Ip>>> getIpsByNodeVrf() {
     return _ipsByNodeVrf;
-=======
+  }
+
+  @Override
+  public Map<String, Map<String, IpSpace>> getNamedIpSpaces() {
+    return _namedIpSpaces;
+  }
+
+  @Override
+  public Map<String, Map<String, Map<String, BooleanExpr>>> getNeighborUnreachable() {
+    return _neighborUnreachable;
+  }
+
+  @Override
+  public int getNodeInterfaceId(String node, String iface) {
+    return _nodeInterfaces.get(node).indexOf(iface) + 1;
+  }
+
+  @Override
+  public Map<String, Map<String, BooleanExpr>> getNullRoutedIps() {
+    return _nullRoutedIps;
+  }
+
+  @Override
+  public Map<String, Map<String, String>> getOutgoingAcls() {
+    return _outgoingAcls;
+  }
+
+  @Override
+  public Map<String, Map<String, BooleanExpr>> getRoutableIps() {
+    return _routableIps;
+  }
+
+  @Override
+  public boolean getSimplify() {
+    return _simplify;
+  }
+
+  @Override
+  public Map<String, Map<String, List<Entry<AclPermit, BooleanExpr>>>> getSourceNats() {
+    return _sourceNats;
+  }
+
+  @Override
+  public Set<String> getTransitNodes() {
+    return _transitNodes;
+  }
+
+  @Override
+  public Map<String, Set<String>> getTraversableInterfaces() {
+    return _topologyInterfaces;
+  }
+
+  @Override
+  public Set<Type> getVectorizedParameters() {
+    return _vectorizedParameters;
+  }
+
+  @Override
+  public Map<String, List<String>> getNodeInterfaces() {
+    return _nodeInterfaces;
+  }
+
+  @Override
+  public Field getSourceInterfaceField() {
+    return _sourceInterfaceField;
+  }
+
+  @Override
+  public Map<String, Map<String, IntExpr>> getSourceInterfaceFieldValues() {
+    return _sourceInterfaceFieldValues;
+  }
+
+  @Override
+  public Set<String> getNodesWithSrcInterfaceConstraints() {
+    return _nodesWithSrcInterfaceConstraints;
+  }
+
+  @Override
+  public Set<String> getNonTransitNodes() {
+    return _nonTransitNodes;
+  }
+
+  @Override
   public boolean isDataPlane() {
     return _dataPlane;
->>>>>>> fdd47718
-  }
-
-  @Override
-  public Map<String, Map<String, IpSpace>> getNamedIpSpaces() {
-    return _namedIpSpaces;
-  }
-
-  @Override
-  public Map<String, Map<String, Map<String, BooleanExpr>>> getNeighborUnreachable() {
-    return _neighborUnreachable;
-  }
-
-  @Override
-  public int getNodeInterfaceId(String node, String iface) {
-    return _nodeInterfaces.get(node).indexOf(iface) + 1;
-  }
-
-  @Override
-  public Map<String, Map<String, BooleanExpr>> getNullRoutedIps() {
-    return _nullRoutedIps;
-  }
-
-  @Override
-  public Map<String, Map<String, String>> getOutgoingAcls() {
-    return _outgoingAcls;
-  }
-
-  @Override
-  public Map<String, Map<String, BooleanExpr>> getRoutableIps() {
-    return _routableIps;
-  }
-
-  @Override
-  public boolean getSimplify() {
-    return _simplify;
-  }
-
-  @Override
-  public Map<String, Map<String, List<Entry<AclPermit, BooleanExpr>>>> getSourceNats() {
-    return _sourceNats;
-  }
-
-  @Override
-  public Set<String> getTransitNodes() {
-    return _transitNodes;
-  }
-
-  @Override
-  public Map<String, Set<String>> getTraversableInterfaces() {
-    return _topologyInterfaces;
-  }
-
-  @Override
-  public Set<Type> getVectorizedParameters() {
-    return _vectorizedParameters;
-  }
-
-  @Override
-  public Map<String, List<String>> getNodeInterfaces() {
-    return _nodeInterfaces;
-  }
-
-  @Override
-  public Field getSourceInterfaceField() {
-    return _sourceInterfaceField;
-  }
-
-  @Override
-  public Map<String, Map<String, IntExpr>> getSourceInterfaceFieldValues() {
-    return _sourceInterfaceFieldValues;
-  }
-
-  @Override
-  public Set<String> getNodesWithSrcInterfaceConstraints() {
-    return _nodesWithSrcInterfaceConstraints;
-  }
-
-  @Override
-  public Set<String> getNonTransitNodes() {
-    return _nonTransitNodes;
   }
 }