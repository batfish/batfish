--- conflicted
+++ resolved
@@ -20,11 +20,8 @@
 import java.util.function.Function;
 import javax.annotation.Nullable;
 import org.batfish.common.BatfishException;
-<<<<<<< HEAD
 import org.batfish.common.Pair;
 import org.batfish.common.util.CommonUtil;
-=======
->>>>>>> 103562cf
 import org.batfish.datamodel.Configuration;
 import org.batfish.datamodel.Edge;
 import org.batfish.datamodel.EmptyIpSpace;
@@ -434,73 +431,6 @@
   }
 
   private Map<String, Map<String, IpAccessList>> computeEnabledAcls() {
-<<<<<<< HEAD
-    if (_topologyInterfaces != null) {
-      return toImmutableMap(
-          _enabledInterfaces,
-          Entry::getKey, /* node */
-          topologyInterfacesEntry -> {
-            String hostname = topologyInterfacesEntry.getKey();
-            Configuration c = _configurations.get(hostname);
-            return topologyInterfacesEntry
-                .getValue()
-                .stream()
-                .flatMap(
-                    ifaceName -> {
-                      Interface i = c.getInterfaces().get(ifaceName);
-                      ImmutableList.Builder<Pair<String, IpAccessList>> interfaceAcls =
-                          ImmutableList.builder();
-                      IpAccessList aclIn = i.getIncomingFilter();
-                      IpAccessList aclOut = i.getOutgoingFilter();
-                      if (aclIn != null) {
-                        aclIn = _ipAclListSpecializer.specialize(aclIn);
-                        interfaceAcls.add(new Pair<>(aclIn.getName(), aclIn));
-                      }
-                      if (aclOut != null) {
-                        aclOut = _ipAclListSpecializer.specialize(aclOut);
-                        interfaceAcls.add(new Pair<>(aclOut.getName(), aclOut));
-                      }
-                      i.getSourceNats()
-                          .forEach(
-                              sourceNat -> {
-                                IpAccessList sourceNatAcl = sourceNat.getAcl();
-                                if (sourceNatAcl != null) {
-                                  interfaceAcls.add(
-                                      new Pair<>(sourceNatAcl.getName(), sourceNatAcl));
-                                } else {
-                                  interfaceAcls.add(
-                                      new Pair<>(
-                                          DEFAULT_SOURCE_NAT_ACL.getName(),
-                                          DEFAULT_SOURCE_NAT_ACL));
-                                }
-                              });
-
-                      return interfaceAcls.build().stream();
-                    })
-                .collect(ImmutableSet.toImmutableSet())
-                .stream()
-                .collect(ImmutableMap.toImmutableMap(Pair::getFirst, Pair::getSecond));
-          });
-    } else {
-      return _configurations
-          .entrySet()
-          .stream()
-          .filter(e -> !_disabledNodes.contains(e.getKey()))
-          .collect(
-              ImmutableMap.toImmutableMap(
-                  Entry::getKey,
-                  e -> {
-                    String hostname = e.getKey();
-                    Set<String> disabledAcls = _disabledAcls.get(hostname);
-                    return e.getValue()
-                        .getIpAccessLists()
-                        .entrySet()
-                        .stream()
-                        .filter(e2 -> disabledAcls == null || !disabledAcls.contains(e2.getKey()))
-                        .collect(ImmutableMap.toImmutableMap(Entry::getKey, Entry::getValue));
-                  }));
-    }
-=======
     return _configurations
         .entrySet()
         .stream()
@@ -519,7 +449,6 @@
                       .filter(e2 -> !disabledAcls.contains(e2.getKey()))
                       .collect(ImmutableMap.toImmutableMap(Entry::getKey, Entry::getValue));
                 }));
->>>>>>> 103562cf
   }
 
   private Set<Edge> computeEnabledEdges() {
