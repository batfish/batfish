package org.batfish.z3;

import static org.batfish.common.util.CommonUtil.computeIpOwners;
import static org.batfish.common.util.CommonUtil.toImmutableMap;

import com.google.common.collect.ImmutableList;
import com.google.common.collect.ImmutableMap;
import com.google.common.collect.ImmutableSet;
import com.google.common.collect.Maps;
import com.google.common.collect.Range;
import com.google.common.collect.Sets;
import com.google.common.math.LongMath;
import java.math.RoundingMode;
import java.util.HashMap;
import java.util.HashSet;
import java.util.List;
import java.util.Map;
import java.util.Map.Entry;
import java.util.Set;
import java.util.function.Function;
import javax.annotation.Nullable;
import org.batfish.common.BatfishException;
import org.batfish.common.util.CommonUtil;
import org.batfish.datamodel.AclIpSpace;
import org.batfish.datamodel.Configuration;
import org.batfish.datamodel.Edge;
import org.batfish.datamodel.EmptyIpSpace;
import org.batfish.datamodel.ForwardingAnalysis;
import org.batfish.datamodel.HeaderSpace;
import org.batfish.datamodel.Interface;
import org.batfish.datamodel.Ip;
import org.batfish.datamodel.IpAccessList;
import org.batfish.datamodel.IpAccessListLine;
import org.batfish.datamodel.IpSpace;
import org.batfish.datamodel.LineAction;
import org.batfish.datamodel.Topology;
import org.batfish.datamodel.UniverseIpSpace;
import org.batfish.z3.expr.BooleanExpr;
import org.batfish.z3.expr.IntExpr;
import org.batfish.z3.expr.IpSpaceMatchExpr;
import org.batfish.z3.expr.LitIntExpr;
import org.batfish.z3.expr.RangeMatchExpr;
import org.batfish.z3.expr.TransformedVarIntExpr;
import org.batfish.z3.expr.visitors.IpSpaceBooleanExprTransformer;
import org.batfish.z3.state.AclPermit;
import org.batfish.z3.state.StateParameter.Type;

public final class SynthesizerInputImpl implements SynthesizerInput {

  private static final String SRC_INTERFACE_FIELD_NAME = "SRC_INTERFACE";

  public static class Builder {
    private ForwardingAnalysis _forwardingAnalysis;

    private Map<String, Configuration> _configurations;

    private Map<String, Set<String>> _disabledAcls;

    private Map<String, Set<String>> _disabledInterfaces;

    private Set<String> _disabledNodes;

    private Map<String, Set<String>> _disabledVrfs;

    @Nullable private HeaderSpace _headerSpace;

    private boolean _simplify;

    private boolean _specialize;

    private Topology _topology;

    private Set<Type> _vectorizedParameters;

    private Builder() {
      _disabledAcls = ImmutableMap.of();
      _disabledInterfaces = ImmutableMap.of();
      _disabledNodes = ImmutableSet.of();
      _disabledVrfs = ImmutableMap.of();
      _headerSpace = null;
      _simplify = false;
      _specialize = false;
      _vectorizedParameters = ImmutableSet.of();
    }

    public SynthesizerInputImpl build() {
      return new SynthesizerInputImpl(
          _forwardingAnalysis,
          _configurations,
          _disabledAcls,
          _disabledInterfaces,
          _disabledNodes,
          _disabledVrfs,
          _headerSpace != null ? _headerSpace : new HeaderSpace(),
          _simplify,
          _specialize,
          _topology,
          _vectorizedParameters);
    }

    public Builder setForwardingAnalysis(ForwardingAnalysis forwardingAnalysis) {
      _forwardingAnalysis = forwardingAnalysis;
      return this;
    }

    public Builder setConfigurations(Map<String, Configuration> configurations) {
      _configurations = configurations;
      return this;
    }

    public Builder setDisabledAcls(Map<String, Set<String>> disabledAcls) {
      _disabledAcls = disabledAcls;
      return this;
    }

    public Builder setDisabledInterfaces(Map<String, Set<String>> disabledInterfaces) {
      _disabledInterfaces = disabledInterfaces;
      return this;
    }

    public Builder setDisabledNodes(Set<String> disabledNodes) {
      _disabledNodes = disabledNodes;
      return this;
    }

    public Builder setDisabledVrfs(Map<String, Set<String>> disabledVrfs) {
      _disabledVrfs = disabledVrfs;
      return this;
    }

    public Builder setHeaderSpace(HeaderSpace headerSpace) {
      _headerSpace = headerSpace;
      return this;
    }

    public Builder setSimplify(boolean simplify) {
      _simplify = simplify;
      return this;
    }

    public Builder setSpecialize(boolean specialize) {
      _specialize = specialize;
      return this;
    }

    public Builder setTopology(Topology topology) {
      _topology = topology;
      return this;
    }

    public Builder setVectorizedParameters(Set<Type> vectorizedParameters) {
      _vectorizedParameters = vectorizedParameters;
      return this;
    }
  }

  public static Builder builder() {
    return new Builder();
  }

  private final Map<String, Map<String, List<LineAction>>> _aclActions;

  private final Map<String, Map<String, List<BooleanExpr>>> _aclConditions;

  private final Map<String, Map<String, Map<String, Map<String, Map<String, BooleanExpr>>>>>
      _arpTrueEdge;

  private final Map<String, Configuration> _configurations;

  private final Map<String, Set<String>> _disabledAcls;

  private final Map<String, Set<String>> _disabledInterfaces;

  private final Set<String> _disabledNodes;

  private final Map<String, Set<String>> _disabledVrfs;

  private final Set<Edge> _edges;

  private final Map<String, Map<String, IpAccessList>> _enabledAcls;

  private final Set<Edge> _enabledEdges;

  private final Map<String, Set<String>> _enabledInterfaces;

  private final Map<String, Map<String, Set<String>>> _enabledInterfacesByNodeVrf;

  private final Set<String> _enabledNodes;

  private final Map<String, Set<String>> _enabledVrfs;

  private final Map<String, Map<String, String>> _incomingAcls;

  private final Map<String, IpAccessListSpecializer> _ipAccessListSpecializers;

  private final Map<String, Set<Ip>> _ipsByHostname;

  private final Map<String, IpSpaceSpecializer> _ipSpaceSpecializers;

  private final Map<String, Map<String, IpSpace>> _namedIpSpaces;

  private final Map<String, Map<String, Map<String, BooleanExpr>>> _neighborUnreachable;

  private final Map<String, List<String>> _nodeInterfaces;

  private final Set<String> _nodesWithSrcInterfaceConstraints;

  private final Map<String, Map<String, BooleanExpr>> _nullRoutedIps;

  private final Map<String, Map<String, String>> _outgoingAcls;

  private final Map<String, Map<String, BooleanExpr>> _routableIps;

  private final boolean _simplify;

  private final IpSpace _specializationIpSpace;

  private final Field _sourceInterfaceField;

  private final Map<String, Map<String, IntExpr>> _sourceInterfaceFieldValues;

  private final Map<String, Map<String, List<Entry<AclPermit, BooleanExpr>>>> _sourceNats;

  private final Map<String, Set<String>> _topologyInterfaces;

  private final Set<Type> _vectorizedParameters;

  public SynthesizerInputImpl(
      ForwardingAnalysis forwardingAnalysis,
      Map<String, Configuration> configurations,
      Map<String, Set<String>> disabledAcls,
      Map<String, Set<String>> disabledInterfaces,
      Set<String> disabledNodes,
      Map<String, Set<String>> disabledVrfs,
      HeaderSpace headerSpace,
      boolean simplify,
      boolean specialize,
      Topology topology,
      Set<Type> vectorizedParameters) {
    if (configurations == null) {
      throw new BatfishException("Must supply configurations");
    }
    _namedIpSpaces =
<<<<<<< HEAD
        CommonUtil.toImmutableMap(
            configurations, Entry::getKey, entry -> entry.getValue().getIpSpaces());
    _specializationIpSpace =
        specialize
            ? AclIpSpace.difference(headerSpace.getDstIps(), headerSpace.getNotDstIps())
            : UniverseIpSpace.INSTANCE;
    _ipSpaceSpecializers =
        CommonUtil.toImmutableMap(
            _namedIpSpaces,
            Entry::getKey,
            namedIpSpacesEntry ->
                new IpSpaceSpecializer(_specializationIpSpace, namedIpSpacesEntry.getValue()));
    _ipAccessListSpecializers =
        specialize
            ? CommonUtil.toImmutableMap(
=======
        toImmutableMap(configurations, Entry::getKey, entry -> entry.getValue().getIpSpaces());
    _specializationIpSpace =
        specialize
            ? AclIpSpace.difference(headerSpace.getDstIps(), headerSpace.getNotDstIps())
            : UniverseIpSpace.INSTANCE;
    _ipSpaceSpecializers =
        toImmutableMap(
            _namedIpSpaces,
            Entry::getKey,
            namedIpSpacesEntry ->
                new IpSpaceSpecializer(_specializationIpSpace, namedIpSpacesEntry.getValue()));
    _ipAccessListSpecializers =
        specialize
            ? toImmutableMap(
>>>>>>> c2874b05
                _namedIpSpaces,
                Entry::getKey,
                namedIpSpacesEntry ->
                    new IpAccessListSpecializer(headerSpace, namedIpSpacesEntry.getValue()))
            : ImmutableMap.of();
    _configurations = ImmutableMap.copyOf(configurations);
    _disabledAcls = ImmutableMap.copyOf(disabledAcls);
    _disabledInterfaces = ImmutableMap.copyOf(disabledInterfaces);
    _disabledNodes = ImmutableSet.copyOf(disabledNodes);
    _disabledVrfs = ImmutableMap.copyOf(disabledVrfs);
    _enabledNodes = computeEnabledNodes();
    _enabledVrfs = computeEnabledVrfs();
    _enabledInterfacesByNodeVrf = computeEnabledInterfacesByNodeVrf();
    _enabledInterfaces = computeEnabledInterfaces();
    _incomingAcls = computeIncomingAcls();
    _outgoingAcls = computeOutgoingAcls();
    _simplify = simplify;
    _vectorizedParameters = vectorizedParameters;
    if (forwardingAnalysis != null) {
      _arpTrueEdge = computeArpTrueEdge(forwardingAnalysis.getArpTrueEdge());
      _neighborUnreachable =
          computeNeighborUnreachable(forwardingAnalysis.getNeighborUnreachable());
      _nullRoutedIps = computeNullRoutedIps(forwardingAnalysis.getNullRoutedIps());
      _routableIps = computeRoutableIps(forwardingAnalysis.getRoutableIps());
      _ipsByHostname = computeIpsByHostname();
      _edges = topology.getEdges();
      _enabledEdges = computeEnabledEdges();
      _topologyInterfaces = computeTopologyInterfaces();
      _sourceNats = computeSourceNats();
    } else {
      _arpTrueEdge = null;
      _neighborUnreachable = null;
      _nullRoutedIps = null;
      _routableIps = null;
      _ipsByHostname = null;
      _edges = null;
      _enabledEdges = null;
      _topologyInterfaces = null;
      _sourceNats = null;
    }
    _enabledAcls = computeEnabledAcls();
    _aclActions = computeAclActions();
    _nodeInterfaces = computeNodeInterfaces();
    _nodesWithSrcInterfaceConstraints = computeNodesWithSrcInterfaceConstraints();
    _sourceInterfaceField = computeSourceInterfaceField();
    _sourceInterfaceFieldValues = computeSourceInterfaceFieldValues();
    _aclConditions = computeAclConditions();
  }

  private Set<String> computeNodesWithSrcInterfaceConstraints() {
    return _configurations
        .entrySet()
        .stream()
        .filter(
            entry -> {
              ContainsMatchSrcInterfaceExprVisitor containsMatchSrcInterfaceExprVisitor =
                  new ContainsMatchSrcInterfaceExprVisitor(entry.getValue().getIpAccessLists());
              return entry
                  .getValue()
                  .getIpAccessLists()
                  .values()
                  .stream()
                  .anyMatch(containsMatchSrcInterfaceExprVisitor::containsMatchSrcInterfaceExpr);
            })
        .map(Entry::getKey)
        .collect(ImmutableSet.toImmutableSet());
  }

  private Field computeSourceInterfaceField() {
    /* The number of values the field needs to be able to have, equal to the maximum number of
     * interfaces on a single node, plus 1 (for the "no source interface" case that can arise
     * if we originate at a Vrf for example).
     */
    int numValues =
        _nodesWithSrcInterfaceConstraints
                .stream()
                .mapToInt(node -> _nodeInterfaces.get(node).size())
                .max()
                .orElse(0)
            + 1;
    int fieldBits = Math.max(LongMath.log2(numValues, RoundingMode.CEILING), 1);
    return new Field(SRC_INTERFACE_FIELD_NAME, fieldBits);
  }

  private Map<String, List<String>> computeNodeInterfaces() {
    return _enabledNodes
        .stream()
        .collect(
            ImmutableMap.toImmutableMap(
                Function.identity(),
                node ->
                    ImmutableList.sortedCopyOf(
                        _configurations.get(node).getInterfaces().keySet())));
  }

  private Map<String, Map<String, IntExpr>> computeSourceInterfaceFieldValues() {
    Field sourceInterfaceField = _sourceInterfaceField;
    return toImmutableMap(
        _nodeInterfaces,
        Entry::getKey,
        entry -> {
          ImmutableMap.Builder<String, IntExpr> values = ImmutableMap.builder();
          CommonUtil.forEachWithIndex(
              entry.getValue(),
              (index, iface) ->
                  values.put(iface, new LitIntExpr(index + 1, sourceInterfaceField.getSize())));
          return values.build();
        });
  }

  private Map<String, Map<String, List<LineAction>>> computeAclActions() {
    return toImmutableMap(
        _enabledAcls,
        Entry::getKey,
        enabledAclsByHostnameEntry ->
            toImmutableMap(
                enabledAclsByHostnameEntry.getValue(),
                Entry::getKey,
                enabledAclsByAclNameEntry ->
                    enabledAclsByAclNameEntry
                        .getValue()
                        .getLines()
                        .stream()
                        .map(IpAccessListLine::getAction)
                        .collect(ImmutableList.toImmutableList())));
  }

  private Map<String, Map<String, List<BooleanExpr>>> computeAclConditions() {
    return toImmutableMap(
        _enabledAcls,
        Entry::getKey, /* Node name */
        e -> {
          String node = e.getKey();
          Map<String, IpAccessList> nodeAcls = e.getValue();
          AclLineMatchExprToBooleanExpr aclLineMatchExprToBooleanExpr =
              new AclLineMatchExprToBooleanExpr(
                  nodeAcls,
                  _namedIpSpaces.get(node),
                  _sourceInterfaceField,
                  _sourceInterfaceFieldValues.get(node));
          return toImmutableMap(
              e.getValue(),
              Entry::getKey, /* Acl name */
              e2 ->
                  e2.getValue()
                      .getLines()
                      .stream()
                      .map(IpAccessListLine::getMatchCondition)
                      .map(aclLineMatchExprToBooleanExpr::toBooleanExpr)
                      .collect(ImmutableList.toImmutableList()));
        });
  }

  private Map<String, Map<String, Map<String, Map<String, Map<String, BooleanExpr>>>>>
      computeArpTrueEdge(Map<Edge, IpSpace> arpTrueEdge) {
    Map<String, Map<String, Map<String, Map<String, Map<String, BooleanExpr>>>>> output =
        new HashMap<>();
    arpTrueEdge.forEach(
        (edge, ipSpace) -> {
          String hostname = edge.getNode1();
          ipSpace = _ipSpaceSpecializers.get(hostname).specialize(ipSpace);
          if (ipSpace instanceof EmptyIpSpace) {
            return;
          }
          String outInterface = edge.getInt1();
          String vrf = _configurations.get(hostname).getInterfaces().get(outInterface).getVrfName();
          String recvNode = edge.getNode2();
          String recvInterface = edge.getInt2();
          output
              .computeIfAbsent(hostname, n -> new HashMap<>())
              .computeIfAbsent(vrf, n -> new HashMap<>())
              .computeIfAbsent(outInterface, n -> new HashMap<>())
              .computeIfAbsent(recvNode, n -> new HashMap<>())
              .put(
                  recvInterface,
                  ipSpace.accept(
                      new IpSpaceBooleanExprTransformer(
                          _namedIpSpaces.get(hostname), Field.DST_IP)));
        });

    // freeze
    return toImmutableMap(
        output,
        Entry::getKey, /* node */
        outputByHostnameEntry ->
            toImmutableMap(
                outputByHostnameEntry.getValue(),
                Entry::getKey, /* vrf */
                outputByVrfEntry ->
                    toImmutableMap(
                        outputByVrfEntry.getValue(),
                        Entry::getKey /* outInterface */,
                        outputByOutInterfaceEntry ->
                            toImmutableMap(
                                outputByOutInterfaceEntry.getValue(),
                                Entry::getKey /* recvNode */,
                                outputByRecvNodeEntry ->
                                    toImmutableMap(
                                        outputByRecvNodeEntry.getValue(),
                                        Entry::getKey /* recvInterface */,
                                        Entry::getValue)))));
  }

  private Map<String, Map<String, IpAccessList>> computeEnabledAcls() {
    return _configurations
        .entrySet()
        .stream()
        .filter(e -> !_disabledNodes.contains(e.getKey()))
        .collect(
            ImmutableMap.toImmutableMap(
                Entry::getKey,
                e -> {
                  String hostname = e.getKey();
                  IpAccessListSpecializer ipAccessListSpecializer =
                      _ipAccessListSpecializers.get(hostname);
                  Set<String> disabledAcls =
                      _disabledAcls.getOrDefault(hostname, ImmutableSet.of());
                  return e.getValue()
                      .getIpAccessLists()
                      .entrySet()
                      .stream()
                      .filter(e2 -> !disabledAcls.contains(e2.getKey()))
                      .collect(
                          ImmutableMap.toImmutableMap(
                              Entry::getKey,
                              entry ->
                                  ipAccessListSpecializer == null
                                      ? entry.getValue()
                                      : ipAccessListSpecializer.specialize(entry.getValue())));
                }));
  }

  private Set<Edge> computeEnabledEdges() {
    return _edges
        .stream()
        .filter(
            e -> {
              Set<String> enabledInterfaces1 = _enabledInterfaces.get(e.getNode1());
              Set<String> enabledInterfaces2 = _enabledInterfaces.get(e.getNode2());
              return enabledInterfaces1 != null
                  && enabledInterfaces1.contains(e.getInt1())
                  && enabledInterfaces2 != null
                  && enabledInterfaces2.contains(e.getInt2());
            })
        .collect(ImmutableSet.toImmutableSet());
  }

  private Map<String, Set<String>> computeEnabledInterfaces() {
    return toImmutableMap(
        _enabledInterfacesByNodeVrf,
        Entry::getKey,
        enabledInterfacesByNodeVrfEntry ->
            enabledInterfacesByNodeVrfEntry
                .getValue()
                .entrySet()
                .stream()
                .flatMap(
                    enabledInterfacesByVrfEntry -> enabledInterfacesByVrfEntry.getValue().stream())
                .collect(ImmutableSet.toImmutableSet()));
  }

  private Map<String, Map<String, Set<String>>> computeEnabledInterfacesByNodeVrf() {
    return toImmutableMap(
        _enabledVrfs,
        Entry::getKey,
        enabledVrfsEntry -> {
          String hostname = enabledVrfsEntry.getKey();
          Set<String> disabledInterfaces = _disabledInterfaces.get(hostname);
          Configuration c = _configurations.get(hostname);
          return toImmutableMap(
              enabledVrfsEntry.getValue(),
              Function.identity(),
              vrfName ->
                  c.getVrfs()
                      .get(vrfName)
                      .getInterfaces()
                      .entrySet()
                      .stream()
                      .filter(
                          interfaceEntry ->
                              disabledInterfaces == null
                                  || !disabledInterfaces.contains(interfaceEntry.getKey()))
                      .filter(interfaceEntry -> interfaceEntry.getValue().getActive())
                      .filter(interfaceEntry -> !interfaceEntry.getValue().getBlacklisted())
                      .map(Entry::getKey)
                      .collect(ImmutableSet.toImmutableSet()));
        });
  }

  private Set<String> computeEnabledNodes() {
    return ImmutableSet.copyOf(Sets.difference(_configurations.keySet(), _disabledNodes));
  }

  private Map<String, Set<String>> computeEnabledVrfs() {
    return toImmutableMap(
        _enabledNodes,
        Function.identity(),
        hostname -> {
          Set<String> disabledVrfs = _disabledVrfs.get(hostname);
          return _configurations
              .get(hostname)
              .getVrfs()
              .keySet()
              .stream()
              .filter(vrfName -> disabledVrfs == null || !disabledVrfs.contains(vrfName))
              .collect(ImmutableSet.toImmutableSet());
        });
  }

  private Map<String, Map<String, String>> computeIncomingAcls() {
    return toImmutableMap(
        _enabledInterfaces,
        Entry::getKey,
        enabledInterfacesEntry -> {
          Configuration c = _configurations.get(enabledInterfacesEntry.getKey());
          return enabledInterfacesEntry
              .getValue()
              .stream()
              .filter(ifaceName -> c.getInterfaces().get(ifaceName).getIncomingFilterName() != null)
              .collect(
                  ImmutableMap.toImmutableMap(
                      Function.identity(),
                      ifaceName -> c.getInterfaces().get(ifaceName).getIncomingFilterName()));
        });
  }

  private Map<String, Set<Ip>> computeIpsByHostname() {
    Map<String, Map<String, Interface>> enabledInterfaces =
        toImmutableMap(
            _enabledInterfaces,
            Entry::getKey,
            enabledInterfacesEntry -> {
              Configuration c = _configurations.get(enabledInterfacesEntry.getKey());
              return toImmutableMap(
                  enabledInterfacesEntry.getValue(), Function.identity(), c.getInterfaces()::get);
            });
    Map<Ip, Set<String>> ipOwners = computeIpOwners(true, enabledInterfaces);
    Map<String, Set<Ip>> map = new HashMap<>();
    /*
     * ipOwners may not contain all nodes (i.e. a node may not own any IPs),
     * so first initialize to make sure there is an entry for each node.
     */
    _enabledInterfaces.keySet().forEach(node -> map.put(node, new HashSet<>()));
    ipOwners.forEach(
        (ip, owners) -> {
          for (String owner : owners) {
            if (_specializationIpSpace.containsIp(ip, _namedIpSpaces.get(owner))) {
              map.get(owner).add(ip);
            }
          }
        });
    // freeze
    return toImmutableMap(map, Entry::getKey, e -> ImmutableSet.copyOf(e.getValue()));
  }

  private Map<String, Map<String, Map<String, BooleanExpr>>> computeNeighborUnreachable(
      Map<String, Map<String, Map<String, IpSpace>>> neighborUnreachable) {
    return toImmutableMap(
        neighborUnreachable,
        Entry::getKey /* hostname */,
        neighborUnreachableByHostnameEntry -> {
          String hostname = neighborUnreachableByHostnameEntry.getKey();
          IpSpaceSpecializer specializer = _ipSpaceSpecializers.get(hostname);
          return toImmutableMap(
              neighborUnreachableByHostnameEntry.getValue(),
              Entry::getKey /* vrf */,
              neighborUnreachableByVrfEntry ->
                  toImmutableMap(
                      neighborUnreachableByVrfEntry.getValue(),
                      Entry::getKey /* interface */,
                      neighborUnreachableByOutInterfaceEntry ->
                          new IpSpaceMatchExpr(
                                  specializer.specialize(
                                      neighborUnreachableByOutInterfaceEntry.getValue()),
                                  _namedIpSpaces.get(hostname),
                                  Field.DST_IP)
                              .getExpr()));
        });
  }

  private Map<String, Map<String, BooleanExpr>> computeNullRoutedIps(
      Map<String, Map<String, IpSpace>> nullRoutedIps) {
    return toImmutableMap(
        nullRoutedIps,
        Entry::getKey /* hostname */,
        nullRoutedIpsByHostnameEntry -> {
          String hostname = nullRoutedIpsByHostnameEntry.getKey();
          IpSpaceSpecializer specializer = _ipSpaceSpecializers.get(hostname);
          return toImmutableMap(
              nullRoutedIpsByHostnameEntry.getValue(),
              Entry::getKey /* vrf */,
              nullRoutedIpsByVrfEntry ->
                  new IpSpaceMatchExpr(
                      specializer.specialize(nullRoutedIpsByVrfEntry.getValue()),
                      _namedIpSpaces.get(hostname),
                      Field.DST_IP));
        });
  }

  private Map<String, Map<String, String>> computeOutgoingAcls() {
    return toImmutableMap(
        _enabledInterfaces,
        Entry::getKey,
        enabledInterfacesEntry -> {
          Configuration c = _configurations.get(enabledInterfacesEntry.getKey());
          return enabledInterfacesEntry
              .getValue()
              .stream()
              .filter(ifaceName -> c.getInterfaces().get(ifaceName).getOutgoingFilterName() != null)
              .collect(
                  ImmutableMap.toImmutableMap(
                      Function.identity(),
                      ifaceName -> c.getInterfaces().get(ifaceName).getOutgoingFilterName()));
        });
  }

  private Map<String, Map<String, BooleanExpr>> computeRoutableIps(
      Map<String, Map<String, IpSpace>> routableIps) {
    return toImmutableMap(
        routableIps,
        Entry::getKey /* hostname */,
        routableIpsByHostnameEntry -> {
          String hostname = routableIpsByHostnameEntry.getKey();
          IpSpaceSpecializer specializer = _ipSpaceSpecializers.get(hostname);
          return toImmutableMap(
              routableIpsByHostnameEntry.getValue(),
              Entry::getKey /* vrf */,
              routableIpsByVrfEntry ->
                  new IpSpaceMatchExpr(
                      specializer.specialize(routableIpsByVrfEntry.getValue()),
                      _namedIpSpaces.get(hostname),
                      Field.DST_IP));
        });
  }

  private Map<String, Map<String, List<Entry<AclPermit, BooleanExpr>>>> computeSourceNats() {
    return toImmutableMap(
        _topologyInterfaces,
        Entry::getKey,
        topologyInterfacesEntryByHostname -> {
          String hostname = topologyInterfacesEntryByHostname.getKey();
          Set<String> ifaces = topologyInterfacesEntryByHostname.getValue();
          Configuration c = _configurations.get(hostname);
          return toImmutableMap(
              ifaces,
              Function.identity(),
              ifaceName ->
                  c.getInterfaces()
                      .get(ifaceName)
                      .getSourceNats()
                      .stream()
                      .map(
                          sourceNat -> {
                            IpAccessList acl = sourceNat.getAcl();
                            AclPermit preconditionPreTransformationState =
                                acl == null ? null : new AclPermit(hostname, acl.getName());
                            BooleanExpr transformationConstraint =
                                new RangeMatchExpr(
                                    new TransformedVarIntExpr(Field.SRC_IP),
                                    Field.SRC_IP.getSize(),
                                    ImmutableSet.of(
                                        Range.closed(
                                            sourceNat.getPoolIpFirst().asLong(),
                                            sourceNat.getPoolIpLast().asLong())));
                            return Maps.immutableEntry(
                                preconditionPreTransformationState, transformationConstraint);
                          })
                      .collect(ImmutableList.toImmutableList()));
        });
  }

  private Map<String, Set<String>> computeTopologyInterfaces() {
    Map<String, Set<String>> topologyEdges = new HashMap<>();
    _enabledEdges.forEach(
        enabledEdge ->
            topologyEdges
                .computeIfAbsent(enabledEdge.getNode1(), n -> new HashSet<>())
                .add(enabledEdge.getInt1()));
    // freeze
    return toImmutableMap(topologyEdges, Entry::getKey, e -> ImmutableSet.copyOf(e.getValue()));
  }

  @Override
  public Map<String, Map<String, List<LineAction>>> getAclActions() {
    return _aclActions;
  }

  /**
   * Mapping: hostname -> aclName -> lineNumber -> lineConditions <br>
   * lineConditions is a boolean expression representing the constraints on a header necessary for
   * that line to be matched.
   */
  @Override
  public Map<String, Map<String, List<BooleanExpr>>> getAclConditions() {
    return _aclConditions;
  }

  public Map<String, Map<String, Map<String, Map<String, Map<String, BooleanExpr>>>>>
      getArpTrueEdge() {
    return _arpTrueEdge;
  }

  @Override
  public Set<Edge> getEnabledEdges() {
    return _enabledEdges;
  }

  @Override
  public Map<String, Set<String>> getEnabledInterfaces() {
    return _enabledInterfaces;
  }

  @Override
  public Map<String, Map<String, Set<String>>> getEnabledInterfacesByNodeVrf() {
    return _enabledInterfacesByNodeVrf;
  }

  @Override
  public Set<String> getEnabledNodes() {
    return _enabledNodes;
  }

  @Override
  public Map<String, Set<String>> getEnabledVrfs() {
    return _enabledVrfs;
  }

  @Override
  public Map<String, Map<String, String>> getIncomingAcls() {
    return _incomingAcls;
  }

  @Override
  public Map<String, Set<Ip>> getIpsByHostname() {
    return _ipsByHostname;
  }

  @Override
  public Map<String, Map<String, IpSpace>> getNamedIpSpaces() {
    return _namedIpSpaces;
  }

  public Map<String, Map<String, Map<String, BooleanExpr>>> getNeighborUnreachable() {
    return _neighborUnreachable;
  }

  @Override
  public int getNodeInterfaceId(String node, String iface) {
    return _nodeInterfaces.get(node).indexOf(iface) + 1;
  }

  @Override
  public Map<String, Map<String, BooleanExpr>> getNullRoutedIps() {
    return _nullRoutedIps;
  }

  @Override
  public Map<String, Map<String, String>> getOutgoingAcls() {
    return _outgoingAcls;
  }

  @Override
  public Map<String, Map<String, BooleanExpr>> getRoutableIps() {
    return _routableIps;
  }

  @Override
  public boolean getSimplify() {
    return _simplify;
  }

  @Override
  public Map<String, Map<String, List<Entry<AclPermit, BooleanExpr>>>> getSourceNats() {
    return _sourceNats;
  }

  @Override
  public Map<String, Set<String>> getTraversableInterfaces() {
    return _topologyInterfaces;
  }

  @Override
  public Set<Type> getVectorizedParameters() {
    return _vectorizedParameters;
  }

  @Override
  public Map<String, List<String>> getNodeInterfaces() {
    return _nodeInterfaces;
  }

  @Override
  public Field getSourceInterfaceField() {
    return _sourceInterfaceField;
  }

  @Override
  public Map<String, Map<String, IntExpr>> getSourceInterfaceFieldValues() {
    return _sourceInterfaceFieldValues;
  }

  @Override
  public Set<String> getNodesWithSrcInterfaceConstraints() {
    return _nodesWithSrcInterfaceConstraints;
  }
}<|MERGE_RESOLUTION|>--- conflicted
+++ resolved
@@ -241,23 +241,6 @@
       throw new BatfishException("Must supply configurations");
     }
     _namedIpSpaces =
-<<<<<<< HEAD
-        CommonUtil.toImmutableMap(
-            configurations, Entry::getKey, entry -> entry.getValue().getIpSpaces());
-    _specializationIpSpace =
-        specialize
-            ? AclIpSpace.difference(headerSpace.getDstIps(), headerSpace.getNotDstIps())
-            : UniverseIpSpace.INSTANCE;
-    _ipSpaceSpecializers =
-        CommonUtil.toImmutableMap(
-            _namedIpSpaces,
-            Entry::getKey,
-            namedIpSpacesEntry ->
-                new IpSpaceSpecializer(_specializationIpSpace, namedIpSpacesEntry.getValue()));
-    _ipAccessListSpecializers =
-        specialize
-            ? CommonUtil.toImmutableMap(
-=======
         toImmutableMap(configurations, Entry::getKey, entry -> entry.getValue().getIpSpaces());
     _specializationIpSpace =
         specialize
@@ -272,7 +255,6 @@
     _ipAccessListSpecializers =
         specialize
             ? toImmutableMap(
->>>>>>> c2874b05
                 _namedIpSpaces,
                 Entry::getKey,
                 namedIpSpacesEntry ->
