--- conflicted
+++ resolved
@@ -92,15 +92,11 @@
       for (String ingressVrf : _ingressNodeVrfs.get(ingressNode)) {
         rules.add(
             new BasicRuleStatement(
-<<<<<<< HEAD
                 new AndExpr(
                     ImmutableList.of(
                         new EqExpr(new VarIntExpr(Field.SRC_IP), new VarIntExpr(Field.ORIG_SRC_IP)),
                         new HeaderSpaceMatchExpr(_headerSpace))),
                 new OriginateVrf(ingressNode, ingressVrf)));
-=======
-                CurrentIsOriginalExpr.INSTANCE, new OriginateVrf(ingressNode, ingressVrf)));
->>>>>>> ca75eecf
       }
     }
   }
