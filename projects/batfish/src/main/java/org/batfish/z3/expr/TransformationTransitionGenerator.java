--- conflicted
+++ resolved
@@ -117,11 +117,7 @@
     @Override
     public BasicRuleStatement visitAssignPortFromPool(AssignPortFromPool assignPortFromPool) {
       // TODO
-<<<<<<< HEAD
-      return null;
-=======
       throw new BatfishException("PAT is not supported");
->>>>>>> 9c3949f6
     }
   }
 
