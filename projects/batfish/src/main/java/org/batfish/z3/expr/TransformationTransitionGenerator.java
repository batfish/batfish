--- conflicted
+++ resolved
@@ -18,11 +18,7 @@
 import org.batfish.datamodel.Prefix;
 import org.batfish.datamodel.acl.AclLineMatchExpr;
 import org.batfish.datamodel.transformation.ApplyAll;
-<<<<<<< HEAD
-import org.batfish.datamodel.transformation.ApplyOne;
-=======
 import org.batfish.datamodel.transformation.ApplyAny;
->>>>>>> 531985e3
 import org.batfish.datamodel.transformation.AssignIpAddressFromPool;
 import org.batfish.datamodel.transformation.AssignPortFromPool;
 import org.batfish.datamodel.transformation.IpField;
@@ -140,15 +136,9 @@
     }
 
     @Override
-<<<<<<< HEAD
-    public BasicRuleStatement visitApplyOne(ApplyOne applyOne) {
-      ImmutableList<BooleanExpr> disjuncts =
-          applyOne.getSteps().stream()
-=======
     public BasicRuleStatement visitApplyAny(ApplyAny applyAny) {
       ImmutableList<BooleanExpr> disjuncts =
           applyAny.getSteps().stream()
->>>>>>> 531985e3
               .map(step -> step.accept(this))
               .map(BasicRuleStatement::getPreconditionStateIndependentConstraints)
               .collect(ImmutableList.toImmutableList());
