--- conflicted
+++ resolved
@@ -869,19 +869,11 @@
         .forEach(_rules::add);
   }
 
-<<<<<<< HEAD
-=======
-  private BooleanExpr noSrcInterfaceConstraint() {
-    Field srcInterface = _input.getSourceInterfaceField();
-    return new EqExpr(new VarIntExpr(srcInterface), new LitIntExpr(0, srcInterface.getSize()));
-  }
-
   private BooleanExpr transitNodesNotTransitedConstraint() {
     return new EqExpr(
         new VarIntExpr(DefaultTransitionGenerator.TRANSITED_TRANSIT_NODES_FIELD), NOT_TRANSITED);
   }
 
->>>>>>> 1cd5f195
   @Override
   public void visitPreOut(PreOut.State preOut) {
     // PostInNotMine
