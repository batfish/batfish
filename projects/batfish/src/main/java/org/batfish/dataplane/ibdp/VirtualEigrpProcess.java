--- conflicted
+++ resolved
@@ -285,25 +285,17 @@
    * Propagate EIGRP internal routes from every valid EIGRP neighbors
    *
    * @param nodes mapping of node names to instances.
-   * @param topology network topology
+   * @param eigrpTopology EIGRP session topology
    * @param nc All network configurations
    * @return true if new routes have been added to the staging RIB
    */
   boolean propagateInternalRoutes(
-<<<<<<< HEAD
-      Map<String, Node> nodes, TopologyContext topologyContext, NetworkConfigurations nc) {
-    Network<EigrpInterface, EigrpEdge> eigrpTopology =
-        topologyContext.getEigrpTopology().getNetwork();
-    Set<EigrpInterface> eigrpNodes = eigrpTopology.nodes();
-=======
-      Map<String, Node> nodes,
-      Network<EigrpInterface, EigrpEdge> topology,
-      NetworkConfigurations nc) {
-
->>>>>>> 09343cf9
+      Map<String, Node> nodes, EigrpTopology eigrpTopology, NetworkConfigurations nc) {
+    Network<EigrpInterface, EigrpEdge> network = eigrpTopology.getNetwork();
+    Set<EigrpInterface> eigrpNodes = network.nodes();
     return _interfaces.stream()
-        .filter(topology.nodes()::contains)
-        .flatMap(n -> topology.inEdges(n).stream())
+        .filter(eigrpNodes::contains)
+        .flatMap(n -> network.inEdges(n).stream())
         .map(
             edge ->
                 propagateInternalRoutesFromNeighbor(
