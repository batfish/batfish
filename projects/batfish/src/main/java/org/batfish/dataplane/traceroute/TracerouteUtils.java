package org.batfish.dataplane.traceroute;

import static com.google.common.base.Preconditions.checkArgument;
import static java.util.Comparator.comparing;
import static org.batfish.datamodel.flow.StepAction.DELIVERED_TO_SUBNET;
import static org.batfish.datamodel.flow.StepAction.EXITS_NETWORK;
import static org.batfish.datamodel.flow.StepAction.INSUFFICIENT_INFO;
import static org.batfish.datamodel.flow.StepAction.NEIGHBOR_UNREACHABLE;
import static org.batfish.datamodel.flow.StepAction.RECEIVED;
import static org.batfish.datamodel.transformation.Transformation.always;
import static org.batfish.datamodel.transformation.TransformationStep.assignSourceIp;
import static org.batfish.datamodel.transformation.TransformationStep.assignSourcePort;

import com.google.common.annotations.VisibleForTesting;
import com.google.common.collect.ImmutableList;
import com.google.common.collect.ImmutableMap;
import com.google.common.collect.ImmutableMultimap;
import com.google.common.collect.Multimap;
import java.util.HashMap;
import java.util.List;
import java.util.Map;
import java.util.Map.Entry;
import java.util.Set;
import java.util.SortedSet;
import javax.annotation.Nonnull;
import javax.annotation.Nullable;
import javax.annotation.ParametersAreNonnullByDefault;
<<<<<<< HEAD
=======
import org.batfish.common.util.NextHopComparator;
>>>>>>> a538a8c2
import org.batfish.datamodel.Configuration;
import org.batfish.datamodel.FibEntry;
import org.batfish.datamodel.FilterResult;
import org.batfish.datamodel.Flow;
import org.batfish.datamodel.FlowDiff;
import org.batfish.datamodel.FlowDisposition;
import org.batfish.datamodel.Interface;
import org.batfish.datamodel.Ip;
import org.batfish.datamodel.IpAccessList;
import org.batfish.datamodel.IpSpace;
import org.batfish.datamodel.LineAction;
import org.batfish.datamodel.TcpFlags;
import org.batfish.datamodel.collections.NodeInterfacePair;
import org.batfish.datamodel.flow.EnterInputIfaceStep;
import org.batfish.datamodel.flow.EnterInputIfaceStep.EnterInputIfaceStepDetail;
import org.batfish.datamodel.flow.FilterStep;
import org.batfish.datamodel.flow.FilterStep.FilterStepDetail;
import org.batfish.datamodel.flow.FilterStep.FilterType;
import org.batfish.datamodel.flow.FirewallSessionTraceInfo;
import org.batfish.datamodel.flow.Hop;
import org.batfish.datamodel.flow.IncomingSessionScope;
import org.batfish.datamodel.flow.OriginatingSessionScope;
import org.batfish.datamodel.flow.RouteInfo;
import org.batfish.datamodel.flow.SessionScopeVisitor;
import org.batfish.datamodel.flow.Step;
import org.batfish.datamodel.flow.StepAction;
import org.batfish.datamodel.flow.TransformationStep;
import org.batfish.datamodel.flow.TransformationStep.TransformationStepDetail;
import org.batfish.datamodel.flow.TransformationStep.TransformationType;
import org.batfish.datamodel.route.nh.LegacyNextHops;
import org.batfish.datamodel.transformation.Transformation;

@ParametersAreNonnullByDefault
public final class TracerouteUtils {

  /**
   * Does a basic validation of input to {@link TracerouteEngineImplContext#buildTraceDags()}
   *
   * @param configurations {@link Map} of {@link Configuration}s
   * @param flow {@link Flow} for which input validation is to be done
   */
  static void validateInputs(Map<String, Configuration> configurations, Flow flow) {
    String ingressNodeName = flow.getIngressNode();
    Configuration ingressNode = configurations.get(ingressNodeName);
    checkArgument(
        ingressNode != null,
        "Node %s is not in the network, cannot perform traceroute",
        ingressNodeName);

    String ingressIfaceName = flow.getIngressInterface();
    if (ingressIfaceName != null) {
      checkArgument(
          ingressNode.getAllInterfaces().get(ingressIfaceName) != null,
          "%s interface does not exist on the node %s",
          ingressIfaceName,
          ingressNodeName);
    }
  }

  static List<RouteInfo> fibEntriesToRouteInfos(Set<FibEntry> fibEntries) {
    return fibEntries.stream()
        .map(FibEntry::getTopLevelRoute)
        .map(
            route ->
                new RouteInfo(
                    route.getProtocol(),
                    route.getNetwork(),
<<<<<<< HEAD
                    route.getNextHopIp(),
                    LegacyNextHops.getNextVrf(route.getNextHop()).orElse(null),
=======
                    route.getNextHop(),
>>>>>>> a538a8c2
                    route.getAdministrativeCost(),
                    route.getMetric()))
        .distinct()
        .sorted(
            comparing(RouteInfo::getNetwork)
                .thenComparing(RouteInfo::getNextHop, NextHopComparator.instance())
                .thenComparing(RouteInfo::getProtocol))
        .collect(ImmutableList.toImmutableList());
  }

  /**
   * Returns the {@link Step} representing the entering of a packet on an input interface in a
   * {@link Hop}
   *
   * @param node Name of the {@link Hop}
   * @param inputIfaceName Name of the source interface
   * @return {@link EnterInputIfaceStep} containing {@link EnterInputIfaceStepDetail} and action for
   *     the step; null if {@link EnterInputIfaceStep} can't be created
   */
  @Nonnull
  static EnterInputIfaceStep buildEnterSrcIfaceStep(Configuration node, String inputIfaceName) {
    Interface inputInterface = node.getAllInterfaces().get(inputIfaceName);
    checkArgument(
        inputInterface != null, "Node %s has no interface %s", node.getHostname(), inputIfaceName);

    EnterInputIfaceStep.Builder enterSrcIfaceStepBuilder = EnterInputIfaceStep.builder();
    EnterInputIfaceStepDetail.Builder enterSrcStepDetailBuilder =
        EnterInputIfaceStepDetail.builder();
    enterSrcStepDetailBuilder
        .setInputInterface(NodeInterfacePair.of(node.getHostname(), inputIfaceName))
        .setInputVrf(inputInterface.getVrfName());

    // Send in the flow to the next steps
    return enterSrcIfaceStepBuilder
        .setDetail(enterSrcStepDetailBuilder.build())
        .setAction(RECEIVED)
        .build();
  }

  @VisibleForTesting
  static FilterStep createFilterStep(
      Flow currentFlow,
      @Nullable String inInterfaceName,
      IpAccessList filter,
      FilterType filterType,
      Map<String, IpAccessList> aclDefinitions,
      Map<String, IpSpace> namedIpSpaces,
      boolean ignoreFilters) {
    StepAction action = StepAction.PERMITTED;
    // check filter
    if (!ignoreFilters) {
      FilterResult filterResult =
          filter.filter(currentFlow, inInterfaceName, aclDefinitions, namedIpSpaces);
      if (filterResult.getAction() == LineAction.DENY) {
        action = StepAction.DENIED;
      }
    }

    return new FilterStep(
        new FilterStepDetail(filter.getName(), filterType, inInterfaceName, currentFlow), action);
  }

  /**
   * Gets the final actions for dispositions returned by {@link
   * TracerouteEngineImplContext#computeDisposition(String, String, Ip)}
   */
  static StepAction getFinalActionForDisposition(FlowDisposition disposition) {
    StepAction finalAction;
    switch (disposition) {
      case DELIVERED_TO_SUBNET:
        finalAction = DELIVERED_TO_SUBNET;
        break;
      case EXITS_NETWORK:
        finalAction = EXITS_NETWORK;
        break;
      case NEIGHBOR_UNREACHABLE:
        finalAction = NEIGHBOR_UNREACHABLE;
        break;
      case INSUFFICIENT_INFO:
      default:
        finalAction = INSUFFICIENT_INFO;
    }
    return finalAction;
  }

  public static TransformationStep transformationStep(
      TransformationType type, Flow inputFlow, Flow transformedFlow) {
    SortedSet<FlowDiff> flowDiffs = FlowDiff.flowDiffs(inputFlow, transformedFlow);
    TransformationStepDetail detail = new TransformationStepDetail(type, flowDiffs);
    return flowDiffs.isEmpty()
        ? new TransformationStep(detail, StepAction.PERMITTED)
        : new TransformationStep(detail, StepAction.TRANSFORMED);
  }

  /**
   * Creates a return {@link Flow} for the input {@param forwardFlow}. Swaps the source/destination
   * IPs/ports, and sets the ingress node/vrf/interface.
   */
  static Flow returnFlow(
      Flow forwardFlow,
      String returnIngressNode,
      @Nullable String returnIngressVrf,
      @Nullable String returnIngressIface) {
    checkArgument(
        returnIngressVrf == null ^ returnIngressIface == null,
        "Either returnIngressVrf or returnIngressIface required, but not both");
    return forwardFlow.toBuilder()
        .setDstIp(forwardFlow.getSrcIp())
        .setDstPort(forwardFlow.getSrcPort())
        .setSrcIp(forwardFlow.getDstIp())
        .setSrcPort(forwardFlow.getDstPort())
        .setIngressNode(returnIngressNode)
        .setIngressVrf(returnIngressVrf)
        .setIngressInterface(returnIngressIface)
        .setTcpFlags(getTcpFlagsForReverse(forwardFlow.getTcpFlags()))
        .build();
  }

  /**
   * Find the TCP flags for the reverse flow. Inferring only the SYN and ACK flags for the reverse
   * flow from the forward TCP flags and copying rest of the flags unmodified.
   */
  @VisibleForTesting
  static TcpFlags getTcpFlagsForReverse(TcpFlags tcpFlags) {
    return TcpFlags.builder()
        .setAck(tcpFlags.getSyn() || tcpFlags.getAck())
        .setSyn(tcpFlags.getSyn() && !tcpFlags.getAck())
        .setRst(tcpFlags.getRst())
        .setFin(tcpFlags.getFin())
        .setUrg(tcpFlags.getUrg())
        .setEce(tcpFlags.getEce())
        .setPsh(tcpFlags.getPsh())
        .setCwr(tcpFlags.getCwr())
        .build();
  }

  static Multimap<NodeInterfacePair, FirewallSessionTraceInfo> buildSessionsByIngressInterface(
      @Nullable Set<FirewallSessionTraceInfo> sessions) {
    if (sessions == null) {
      return ImmutableMultimap.of();
    }

    ImmutableMultimap.Builder<NodeInterfacePair, FirewallSessionTraceInfo> builder =
        ImmutableMultimap.builder();
    sessions.forEach(
        session ->
            session
                .getSessionScope()
                .accept(
                    new SessionScopeVisitor<Void>() {
                      @Override
                      public Void visitIncomingSessionScope(
                          IncomingSessionScope incomingSessionScope) {
                        incomingSessionScope
                            .getIncomingInterfaces()
                            .forEach(
                                incomingIface ->
                                    builder.put(
                                        NodeInterfacePair.of(session.getHostname(), incomingIface),
                                        session));
                        return null;
                      }

                      @Override
                      public Void visitOriginatingSessionScope(
                          OriginatingSessionScope originatingSessionScope) {
                        return null;
                      }
                    }));
    return builder.build();
  }

  static Map<String, Multimap<String, FirewallSessionTraceInfo>> buildSessionsByOriginatingVrf(
      @Nullable Set<FirewallSessionTraceInfo> sessions) {
    if (sessions == null) {
      return ImmutableMap.of();
    }

    Map<String, ImmutableMultimap.Builder<String, FirewallSessionTraceInfo>> builder =
        new HashMap<>();
    sessions.forEach(
        session ->
            session
                .getSessionScope()
                .accept(
                    new SessionScopeVisitor<Void>() {
                      @Override
                      public Void visitIncomingSessionScope(
                          IncomingSessionScope incomingSessionScope) {
                        return null;
                      }

                      @Override
                      public Void visitOriginatingSessionScope(
                          OriginatingSessionScope originatingSessionScope) {
                        builder
                            .computeIfAbsent(
                                session.getHostname(), k -> ImmutableMultimap.builder())
                            .put(originatingSessionScope.getOriginatingVrf(), session);
                        return null;
                      }
                    }));
    return builder.entrySet().stream()
        .collect(ImmutableMap.toImmutableMap(Entry::getKey, e -> e.getValue().build()));
  }

  @Nullable
  static Transformation sessionTransformation(Flow inputFlow, Flow currentFlow) {
    ImmutableList.Builder<org.batfish.datamodel.transformation.TransformationStep>
        transformationStepsBuilder = ImmutableList.builder();

    Ip origDstIp = inputFlow.getDstIp();
    if (!origDstIp.equals(currentFlow.getDstIp())) {
      transformationStepsBuilder.add(assignSourceIp(origDstIp, origDstIp));
    }

    @Nullable Integer origDstPort = inputFlow.getDstPort();
    if (origDstPort != null && !origDstPort.equals(currentFlow.getDstPort())) {
      transformationStepsBuilder.add(assignSourcePort(origDstPort, origDstPort));
    }

    Ip origSrcIp = inputFlow.getSrcIp();
    if (!origSrcIp.equals(currentFlow.getSrcIp())) {
      transformationStepsBuilder.add(
          org.batfish.datamodel.transformation.TransformationStep.assignDestinationIp(
              origSrcIp, origSrcIp));
    }

    @Nullable Integer origSrcPort = inputFlow.getSrcPort();
    if (origSrcPort != null && !origSrcPort.equals(currentFlow.getSrcPort())) {
      transformationStepsBuilder.add(
          org.batfish.datamodel.transformation.TransformationStep.assignDestinationPort(
              origSrcPort, origSrcPort));
    }

    List<org.batfish.datamodel.transformation.TransformationStep> transformationSteps =
        transformationStepsBuilder.build();

    return transformationSteps.isEmpty() ? null : always().apply(transformationSteps).build();
  }

  @Nullable
  static Flow hopFlow(Flow originalFlow, @Nullable Flow transformedFlow) {
    if (originalFlow == transformedFlow) {
      return null;
    } else {
      return transformedFlow;
    }
  }
}<|MERGE_RESOLUTION|>--- conflicted
+++ resolved
@@ -25,10 +25,7 @@
 import javax.annotation.Nonnull;
 import javax.annotation.Nullable;
 import javax.annotation.ParametersAreNonnullByDefault;
-<<<<<<< HEAD
-=======
 import org.batfish.common.util.NextHopComparator;
->>>>>>> a538a8c2
 import org.batfish.datamodel.Configuration;
 import org.batfish.datamodel.FibEntry;
 import org.batfish.datamodel.FilterResult;
@@ -58,7 +55,6 @@
 import org.batfish.datamodel.flow.TransformationStep;
 import org.batfish.datamodel.flow.TransformationStep.TransformationStepDetail;
 import org.batfish.datamodel.flow.TransformationStep.TransformationType;
-import org.batfish.datamodel.route.nh.LegacyNextHops;
 import org.batfish.datamodel.transformation.Transformation;
 
 @ParametersAreNonnullByDefault
@@ -96,12 +92,7 @@
                 new RouteInfo(
                     route.getProtocol(),
                     route.getNetwork(),
-<<<<<<< HEAD
-                    route.getNextHopIp(),
-                    LegacyNextHops.getNextVrf(route.getNextHop()).orElse(null),
-=======
                     route.getNextHop(),
->>>>>>> a538a8c2
                     route.getAdministrativeCost(),
                     route.getMetric()))
         .distinct()
