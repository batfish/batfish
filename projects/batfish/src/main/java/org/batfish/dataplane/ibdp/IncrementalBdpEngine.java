package org.batfish.dataplane.ibdp;

import static org.batfish.common.topology.TopologyUtil.computeLayer2Topology;
import static org.batfish.common.topology.TopologyUtil.computeLayer3Topology;
import static org.batfish.common.topology.TopologyUtil.computeRawLayer3Topology;
import static org.batfish.common.topology.TopologyUtil.pruneUnreachableTunnelEdges;
import static org.batfish.common.util.CollectionUtil.toImmutableSortedMap;
import static org.batfish.common.util.IpsecUtil.retainReachableIpsecEdges;
import static org.batfish.common.util.IpsecUtil.toEdgeSet;
import static org.batfish.common.util.StreamUtil.toListInRandomOrder;
import static org.batfish.datamodel.bgp.BgpTopologyUtils.initBgpTopology;
import static org.batfish.datamodel.vxlan.VxlanTopologyUtils.computeVxlanTopology;
import static org.batfish.datamodel.vxlan.VxlanTopologyUtils.prunedVxlanTopology;
import static org.batfish.datamodel.vxlan.VxlanTopologyUtils.vxlanTopologyToLayer3Edges;
import static org.batfish.dataplane.ibdp.TrackReachabilityUtils.evaluateTrackReachability;
import static org.batfish.dataplane.rib.AbstractRib.importRib;

import com.google.common.annotations.VisibleForTesting;
import com.google.common.collect.ImmutableList;
import com.google.common.collect.ImmutableMap;
import com.google.common.collect.ImmutableSet;
import io.opentracing.Scope;
import io.opentracing.Span;
import io.opentracing.util.GlobalTracer;
import java.util.Collection;
import java.util.HashMap;
import java.util.List;
import java.util.Map;
import java.util.Map.Entry;
import java.util.Set;
import java.util.SortedMap;
import java.util.SortedSet;
import java.util.TreeSet;
import java.util.concurrent.atomic.AtomicBoolean;
import java.util.function.Function;
import java.util.stream.Stream;
import javax.annotation.Nonnull;
import org.apache.logging.log4j.LogManager;
import org.apache.logging.log4j.Logger;
import org.batfish.common.BdpOscillationException;
import org.batfish.common.plugin.DataPlanePlugin.ComputeDataPlaneResult;
import org.batfish.common.plugin.TracerouteEngine;
import org.batfish.common.topology.GlobalBroadcastNoPointToPoint;
import org.batfish.common.topology.HybridL3Adjacencies;
import org.batfish.common.topology.IpOwners;
import org.batfish.common.topology.L3Adjacencies;
import org.batfish.common.topology.Layer1Topologies;
import org.batfish.common.topology.Layer2Topology;
import org.batfish.common.topology.TunnelTopology;
import org.batfish.common.topology.broadcast.BroadcastL3Adjacencies;
import org.batfish.datamodel.AbstractRoute;
import org.batfish.datamodel.AnnotatedRoute;
import org.batfish.datamodel.BgpAdvertisement;
import org.batfish.datamodel.Configuration;
import org.batfish.datamodel.Edge;
import org.batfish.datamodel.Ip;
import org.batfish.datamodel.IsisRoute;
import org.batfish.datamodel.NetworkConfigurations;
import org.batfish.datamodel.Topology;
import org.batfish.datamodel.answers.IncrementalBdpAnswerElement;
import org.batfish.datamodel.bgp.BgpTopology;
import org.batfish.datamodel.eigrp.EigrpTopology;
import org.batfish.datamodel.eigrp.EigrpTopologyUtils;
import org.batfish.datamodel.ipsec.IpsecTopology;
import org.batfish.datamodel.ospf.OspfTopology;
import org.batfish.datamodel.tracking.GenericTrackMethodVisitor;
import org.batfish.datamodel.tracking.NegatedTrackMethod;
import org.batfish.datamodel.tracking.PreDataPlaneTrackMethodEvaluator;
import org.batfish.datamodel.tracking.TrackInterface;
import org.batfish.datamodel.tracking.TrackMethodReference;
import org.batfish.datamodel.tracking.TrackReachability;
import org.batfish.datamodel.tracking.TrackRoute;
import org.batfish.datamodel.tracking.TrackTrue;
import org.batfish.datamodel.vxlan.VxlanTopology;
import org.batfish.dataplane.TracerouteEngineImpl;
import org.batfish.dataplane.ibdp.DataplaneTrackEvaluator.DataPlaneTrackMethodEvaluatorProvider;
import org.batfish.dataplane.ibdp.schedule.IbdpSchedule;
import org.batfish.dataplane.ibdp.schedule.IbdpSchedule.Schedule;
import org.batfish.dataplane.rib.RibDelta;
import org.batfish.version.BatfishVersion;

/** Computes the entire dataplane by executing a fixed-point computation. */
final class IncrementalBdpEngine {

  private static final Logger LOGGER = LogManager.getLogger(IncrementalBdpEngine.class);
  /**
   * Maximum amount of topology iterations to do before deciding that the dataplane computation
   * cannot converge (there is some sort of flap)
   */
  private static final int MAX_TOPOLOGY_ITERATIONS = 10;

  private int _numIterations;
  private final IncrementalDataPlaneSettings _settings;

  IncrementalBdpEngine(IncrementalDataPlaneSettings settings) {
    _settings = settings;
  }

  /**
   * Returns the {@link PartialDataplane} corresponding to the given topology and nodes. FIBs,
   * ForwardingAnalysis, and other internals are recomputed based on the updated state in the {@code
   * nodes} and {@code vrs}.
   */
  private PartialDataplane nextDataplane(
      TopologyContext currentTopologyContext,
      SortedMap<String, Node> nodes,
      List<VirtualRouter> vrs,
      IpOwners currentIpOwners) {
    LOGGER.info("Updating dataplane");
    computeFibs(vrs);

    return PartialDataplane.builder()
        .setNodes(nodes)
        .setIpOwners(currentIpOwners)
        .setLayer3Topology(currentTopologyContext.getLayer3Topology())
        .setL3Adjacencies(currentTopologyContext.getL3Adjacencies())
        .build();
  }

  /**
   * Performs the iterative step in dataplane computations as topology changes.
   *
   * <p>The {@code currentTopologyContext} contains the connectivity learned so far in the network,
   * specifically for things like VXLAN, BGP, and others, and {@code nodes} contains the current
   * routing and forwarding tables.
   *
   * <p>Given these inputs, primarily the current Layer3 topology, the possible edges for each other
   * topology (obtained from {@code initialTopologyContext}) are pruned down based on which sessions
   * can be established given the current L3 topology and dataplane state. The resulting {@code
   * TopologyContext} for the next iteration of dataplane is returned.
   */
  private static TopologyContext nextTopologyContext(
      TopologyContext currentTopologyContext,
      PartialDataplane currentDataplane,
      TopologyContext initialTopologyContext,
      NetworkConfigurations networkConfigurations,
      Map<Ip, Map<String, Set<String>>> ipVrfOwners) {
    // Update topologies
    LOGGER.info("Updating dynamic topologies");

    Map<String, Configuration> configurations = networkConfigurations.getMap();
    TracerouteEngine trEngCurrentL3Topology =
        new TracerouteEngineImpl(
            currentDataplane, currentTopologyContext.getLayer3Topology(), configurations);

    // IPsec
    LOGGER.info("Updating IPsec topology");
    // Note: this uses the initial context since it is pruning down the potential edges initially
    // established.
    IpsecTopology newIpsecTopology =
        retainReachableIpsecEdges(
            initialTopologyContext.getIpsecTopology(), configurations, trEngCurrentL3Topology);

    // VXLAN
    LOGGER.info("Updating VXLAN topology");
    VxlanTopology newVxlanTopology =
        prunedVxlanTopology(
            computeVxlanTopology(
                currentDataplane.getLayer2Vnis(), currentDataplane.getLayer3Vnis()),
            configurations,
            trEngCurrentL3Topology);

    // Tunnel topology
    LOGGER.info("Updating Tunnel topology");
    TunnelTopology newTunnelTopology =
        pruneUnreachableTunnelEdges(
            initialTopologyContext.getTunnelTopology(), // like IPsec, pruning initial tunnels
            networkConfigurations,
            trEngCurrentL3Topology);

    // EIGRP topology
    LOGGER.info("Updating EIGRP topology");
    EigrpTopology newEigrpTopology =
        EigrpTopologyUtils.initEigrpTopology(
            configurations, currentTopologyContext.getLayer3Topology());

    // Initialize BGP topology
    LOGGER.info("Updating BGP topology");
    BgpTopology newBgpTopology =
        initBgpTopology(
            configurations,
            ipVrfOwners,
            false,
            true,
            trEngCurrentL3Topology,
            currentDataplane.getFibs(),
            currentTopologyContext.getL3Adjacencies());

    // Update L3 adjacencies if necessary.
    L3Adjacencies newAdjacencies;
    if (!currentTopologyContext
        .getVxlanTopology()
        .getLayer2VniEdges()
        .collect(ImmutableSet.toImmutableSet())
        .equals(newVxlanTopology.getLayer2VniEdges().collect(ImmutableSet.toImmutableSet()))) {
      LOGGER.info("Updating Layer 3 adjacencies");
      if (L3Adjacencies.USE_NEW_METHOD) {
        newAdjacencies =
            BroadcastL3Adjacencies.create(
                initialTopologyContext.getLayer1Topologies(), newVxlanTopology, configurations);
      } else {
        Layer1Topologies topologies = initialTopologyContext.getLayer1Topologies();
        if (topologies.getCombinedL1().isEmpty()) {
          newAdjacencies = GlobalBroadcastNoPointToPoint.instance();
        } else {
          Layer2Topology l2 =
              computeLayer2Topology(
                  topologies.getActiveLogicalL1(), newVxlanTopology, configurations);
          newAdjacencies = HybridL3Adjacencies.create(topologies, l2, configurations);
        }
      }
    } else {
      newAdjacencies = currentTopologyContext.getL3Adjacencies();
    }

    // Layer-3
    Topology newLayer3Topology;
    if (!newIpsecTopology.equals(currentTopologyContext.getIpsecTopology())
        || !newTunnelTopology.equals(currentTopologyContext.getTunnelTopology())
        || !newAdjacencies.equals(currentTopologyContext.getL3Adjacencies())
        || !newVxlanTopology
            .getLayer3VniEdges()
            .collect(ImmutableSet.toImmutableSet())
            .equals(
                currentTopologyContext
                    .getVxlanTopology()
                    .getLayer3VniEdges()
                    .collect(ImmutableSet.toImmutableSet()))) {
      LOGGER.info("Updating Layer 3 topology");
      newLayer3Topology =
          computeLayer3Topology(
              computeRawLayer3Topology(newAdjacencies, configurations),
              // Overlay edges consist of "plain" tunnels and IPSec tunnels
              ImmutableSet.<Edge>builder()
                  .addAll(toEdgeSet(newIpsecTopology, configurations))
                  .addAll(newTunnelTopology.asEdgeSet())
                  .addAll(vxlanTopologyToLayer3Edges(newVxlanTopology, configurations))
                  .build());
    } else {
      newLayer3Topology = currentTopologyContext.getLayer3Topology();
    }

    return currentTopologyContext.toBuilder()
        .setBgpTopology(newBgpTopology)
        .setLayer3Topology(newLayer3Topology)
        .setL3Adjacencies(newAdjacencies)
        .setVxlanTopology(newVxlanTopology)
        .setIpsecTopology(newIpsecTopology)
        .setTunnelTopology(newTunnelTopology)
        .setEigrpTopology(newEigrpTopology)
        .build();
  }

  ComputeDataPlaneResult computeDataPlane(
      Map<String, Configuration> configurations,
      TopologyContext initialTopologyContext,
      Set<BgpAdvertisement> externalAdverts,
      IpOwners initialIpOwners) {
    Span span = GlobalTracer.get().buildSpan("Compute Data Plane").start();
    try (Scope scope = GlobalTracer.get().scopeManager().activate(span)) {
      assert scope != null; // avoid unused warning

      LOGGER.info("Computing Data Plane using iBDP");

      Map<Ip, Map<String, Set<String>>> initialIpVrfOwners = initialIpOwners.getIpVrfOwners();

      // Generate our nodes, keyed by name, sorted for determinism
      SortedMap<String, Node> nodes =
          toImmutableSortedMap(configurations.values(), Configuration::getHostname, Node::new);
      // A collection of all the virtual routers in random order enables parallelization across all
      // VRs, and likely spreads nodes with similar hostnames across different cores. In contrast,
      // nodes.values().parallelStream().flatMap(get vrs stream) is only node-parallel and clusters
      // nodes by hostname. See https://github.com/batfish/batfish/pull/7054 description.
      List<VirtualRouter> vrs =
          toListInRandomOrder(nodes.values().stream().flatMap(n -> n.getVirtualRouters().stream()));
      NetworkConfigurations networkConfigurations = NetworkConfigurations.of(configurations);

      /*
       * Run the data plane computation here:
       * - First, let the IGP routes converge
       * - Second, re-init BGP neighbors with reachability checks
       * - Third, let the EGP routes converge
       * - Finally, compute FIBs, return answer
       */
      IncrementalBdpAnswerElement answerElement = new IncrementalBdpAnswerElement();
      // TODO: eventually, IGP needs to be part of fixed-point below, because tunnels.
      computeIgpDataPlane(nodes, vrs, initialTopologyContext, initialIpVrfOwners, answerElement);

      LOGGER.info("Initialize virtual routers before topology fixed point");
      Span initializationSpan =
          GlobalTracer.get().buildSpan("Initialize virtual routers for iBDP-external").start();
      try (Scope innerScope = GlobalTracer.get().scopeManager().activate(initializationSpan)) {
        assert innerScope != null; // avoid unused warning
        vrs.parallelStream()
            .forEach(
                vr ->
                    vr.initForEgpComputationBeforeTopologyLoop(
                        externalAdverts, initialIpVrfOwners));
      } finally {
        initializationSpan.finish();
      }

      /*
       * Perform a fixed-point computation, in which every round the topology is updated based
       * on what we have learned in the previous round.
       */
      // Since the topology iterations are incremental, clear fields that are pruned to get the real
      // topology. They are not actually yet included in topologies.
      TopologyContext priorTopologyContext =
          initialTopologyContext.toBuilder()
              .setIpsecTopology(IpsecTopology.EMPTY)
              .setTunnelTopology(TunnelTopology.EMPTY)
              .setVxlanTopology(VxlanTopology.EMPTY)
              .build();
      PartialDataplane currentDataplane =
          nextDataplane(priorTopologyContext, nodes, vrs, initialIpOwners);

      TopologyContext currentTopologyContext =
          nextTopologyContext(
              priorTopologyContext,
              currentDataplane,
              initialTopologyContext,
              networkConfigurations,
              initialIpVrfOwners);
      Map<String, Collection<TrackRoute>> trackRoutesByHostname =
          collectTrackRoutes(configurations);
<<<<<<< HEAD
      Map<String, Collection<TrackReachability>> trackReachabilitiesByHostname =
          collectTrackReachabilities(configurations);
=======
      Map<String, Map<TrackRoute, Boolean>> currentTrackRouteResultsByHostname =
          nextTrackRoutesByHostname(trackRoutesByHostname, nodes);
>>>>>>> d7ae87c5
      DataPlaneTrackMethodEvaluatorProvider currentTrackMethodEvaluatorProvider =
          nextTrackMethodEvaluatorProvider(
              currentDataplane,
              currentTopologyContext,
              configurations,
<<<<<<< HEAD
              trackReachabilitiesByHostname,
              trackRoutesByHostname);
=======
              currentTrackRouteResultsByHostname);
>>>>>>> d7ae87c5
      DataPlaneIpOwners currentIpOwners =
          new DataPlaneIpOwners(
              configurations,
              currentTopologyContext.getL3Adjacencies(),
              currentTrackMethodEvaluatorProvider);
      int topologyIterations = 0;
      boolean converged = false;
      while (!converged && topologyIterations++ < MAX_TOPOLOGY_ITERATIONS) {
        Span iterSpan =
            GlobalTracer.get().buildSpan("Topology iteration " + topologyIterations).start();
        LOGGER.info("Starting topology iteration {}", topologyIterations);
        try (Scope iterScope = GlobalTracer.get().scopeManager().activate(iterSpan)) {
          assert iterScope != null; // avoid unused warning

          boolean isOscillating =
              computeNonMonotonicPortionOfDataPlane(
                  nodes,
                  vrs,
                  answerElement,
                  currentTopologyContext,
                  initialTopologyContext.getLayer3Topology(),
                  currentIpOwners.getInterfaceOwners(true),
                  networkConfigurations,
                  currentTrackMethodEvaluatorProvider);
          if (isOscillating) {
            // If we are oscillating here, network has no stable solution.
            LOGGER.error("Network has no stable solution");
            throw new BdpOscillationException("Network has no stable solution");
          }

          currentDataplane = nextDataplane(currentTopologyContext, nodes, vrs, currentIpOwners);
          TopologyContext nextTopologyContext =
              nextTopologyContext(
                  currentTopologyContext,
                  currentDataplane,
                  initialTopologyContext,
                  networkConfigurations,
                  currentIpOwners.getIpVrfOwners());
          Map<String, Map<TrackRoute, Boolean>> nextTrackRouteResultsByHostname =
              nextTrackRoutesByHostname(trackRoutesByHostname, nodes);
          currentTrackMethodEvaluatorProvider =
              nextTrackMethodEvaluatorProvider(
                  currentDataplane,
                  nextTopologyContext,
                  configurations,
<<<<<<< HEAD
                  trackReachabilitiesByHostname,
                  trackRoutesByHostname);
=======
                  nextTrackRouteResultsByHostname);
>>>>>>> d7ae87c5
          DataPlaneIpOwners nextIpOwners =
              new DataPlaneIpOwners(
                  configurations,
                  nextTopologyContext.getL3Adjacencies(),
                  currentTrackMethodEvaluatorProvider);
          converged =
              currentTopologyContext.equals(nextTopologyContext)
                  && currentTrackRouteResultsByHostname.equals(nextTrackRouteResultsByHostname)
                  && currentIpOwners.equals(nextIpOwners);
          currentTopologyContext = nextTopologyContext;
          currentTrackRouteResultsByHostname = nextTrackRouteResultsByHostname;
          currentIpOwners = nextIpOwners;
        } finally {
          iterSpan.finish();
        }
      }

      if (!converged) {
        LOGGER.error(
            "Could not reach a fixed point topology in {} iterations", MAX_TOPOLOGY_ITERATIONS);
        throw new BdpOscillationException(
            String.format(
                "Could not reach a fixed point topology in %d iterations",
                MAX_TOPOLOGY_ITERATIONS));
      }

      // Generate the answers from the computation, compute final FIBs
      // TODO: Properly finalize topologies, IpOwners, etc.
      LOGGER.info("Finalizing dataplane");
      answerElement.setVersion(BatfishVersion.getVersionStatic());
      IncrementalDataPlane finalDataplane =
          IncrementalDataPlane.builder()
              .setNodes(nodes)
              .setPartialDataplane(currentDataplane)
              .build();
      return new IbdpResult(answerElement, finalDataplane, currentTopologyContext, nodes);
    } finally {
      span.finish();
    }
  }

  private @Nonnull Map<String, Map<TrackRoute, Boolean>> nextTrackRoutesByHostname(
      Map<String, Collection<TrackRoute>> trackRoutesByHostname, SortedMap<String, Node> nodes) {
    ImmutableMap.Builder<String, Map<TrackRoute, Boolean>> trackRouteResultsByHostname =
        ImmutableMap.builder();
    trackRoutesByHostname.forEach(
        (hostname, trackRoutes) ->
            trackRouteResultsByHostname.put(
                hostname,
                trackRoutes.stream()
                    .collect(
                        ImmutableMap.toImmutableMap(
                            Function.identity(),
                            trackRoute -> evaluateTrackRoute(trackRoute, nodes.get(hostname))))));
    return trackRouteResultsByHostname.build();
  }

  /**
   * Returns map: hostname of config with at least one {@link TrackRoute} -> {@link TrackRoute}s in
   * that config.
   */
  private static @Nonnull Map<String, Collection<TrackReachability>> collectTrackReachabilities(
      Map<String, Configuration> configurations) {
    ImmutableMap.Builder<String, Collection<TrackReachability>> builder = ImmutableMap.builder();
    configurations.forEach(
        (hostname, c) -> {
          Collection<TrackReachability> trackReachabilities =
              c.getTrackingGroups().values().stream()
                  .flatMap(TRACK_REACHABILITY_COLLECTOR::visit)
                  .collect(ImmutableList.toImmutableList());
          if (!trackReachabilities.isEmpty()) {
            builder.put(hostname, trackReachabilities);
          }
        });
    return builder.build();
  }

  private static final TrackReachabilityCollector TRACK_REACHABILITY_COLLECTOR =
      new TrackReachabilityCollector();

  private static final class TrackReachabilityCollector
      implements GenericTrackMethodVisitor<Stream<TrackReachability>> {

    @Override
    public Stream<TrackReachability> visitNegatedTrackMethod(
        NegatedTrackMethod negatedTrackMethod) {
      return visit(negatedTrackMethod.getTrackMethod());
    }

    @Override
    public Stream<TrackReachability> visitTrackInterface(TrackInterface trackInterface) {
      return Stream.of();
    }

    @Override
    public Stream<TrackReachability> visitTrackMethodReference(
        TrackMethodReference trackMethodReference) {
      // target will be found elsewhere
      return Stream.of();
    }

    @Override
    public Stream<TrackReachability> visitTrackReachability(TrackReachability trackReachability) {
      return Stream.of(trackReachability);
    }

    @Override
    public Stream<TrackReachability> visitTrackRoute(TrackRoute trackRoute) {
      return Stream.of();
    }

    @Override
    public Stream<TrackReachability> visitTrackTrue(TrackTrue trackTrue) {
      return Stream.of();
    }
  }

  /**
   * Returns map: hostname of config with at least one {@link TrackRoute} -> {@link TrackRoute}s in
   * that config.
   */
  private static @Nonnull Map<String, Collection<TrackRoute>> collectTrackRoutes(
      Map<String, Configuration> configurations) {
    ImmutableMap.Builder<String, Collection<TrackRoute>> builder = ImmutableMap.builder();
    configurations.forEach(
        (hostname, c) -> {
          Collection<TrackRoute> trackRoutes =
              c.getTrackingGroups().values().stream()
                  .flatMap(TRACK_ROUTE_COLLECTOR::visit)
                  .collect(ImmutableList.toImmutableList());
          if (!trackRoutes.isEmpty()) {
            builder.put(hostname, trackRoutes);
          }
        });
    return builder.build();
  }

  private static final TrackRouteCollector TRACK_ROUTE_COLLECTOR = new TrackRouteCollector();

  private static final class TrackRouteCollector
      implements GenericTrackMethodVisitor<Stream<TrackRoute>> {

    @Override
    public Stream<TrackRoute> visitNegatedTrackMethod(NegatedTrackMethod negatedTrackMethod) {
      return visit(negatedTrackMethod.getTrackMethod());
    }

    @Override
    public Stream<TrackRoute> visitTrackInterface(TrackInterface trackInterface) {
      return Stream.of();
    }

    @Override
    public Stream<TrackRoute> visitTrackMethodReference(TrackMethodReference trackMethodReference) {
      // target will be found elsewhere
      return Stream.of();
    }

    @Override
    public Stream<TrackRoute> visitTrackReachability(TrackReachability trackReachability) {
      return Stream.of();
    }

    @Override
    public Stream<TrackRoute> visitTrackRoute(TrackRoute trackRoute) {
      return Stream.of(trackRoute);
    }

    @Override
    public Stream<TrackRoute> visitTrackTrue(TrackTrue trackTrue) {
      return Stream.of();
    }
  }

  /**
   * Create a provider for data-plane-based track evaluation, which depends in general on the
   * contents of FIBs and RIBs.
   *
   * <p>Evaluation is currently performed in the following places:
   *
   * <ul>
   *   <li>Constructor of {@link DataPlaneIpOwners}. This happens between iterations, so is thread
   *       safe with respect to RIBs and FIBs.
   *   <li>{@link VirtualRouter#activateStaticRoutes}. This happens during evaluation of a parallel
   *       stream over all {@link VirtualRouter}s that modifies RIBs. In order to achieve
   *       thread-safety in the case where a {@link org.batfish.datamodel.tracking.TrackRoute}
   *       depends on information in a different VRF than that containing the static route, the
   *       evaulator must have an immutable view of the RIB being inspected. So we should depend on
   *       the routes from the beginning of the iteration (note we are only able to supply FIBs from
   *       the beginning of an iteration anyway). Since saving routes of a VRF can be expensive, we
   *       instead use pre-evaluated {@link org.batfish.datamodel.tracking.TrackRoute} results here.
   * </ul>
   */
  private static @Nonnull DataPlaneTrackMethodEvaluatorProvider nextTrackMethodEvaluatorProvider(
      PartialDataplane dp,
      TopologyContext topologyContext,
      Map<String, Configuration> configurations,
<<<<<<< HEAD
      Map<String, Collection<TrackReachability>> trackReachabilitiesByHostname,
      Map<String, Collection<TrackRoute>> trackRoutesByHostname) {
    // track route
    ImmutableMap.Builder<String, Map<TrackRoute, Boolean>> trackRouteResultsByHostname =
        ImmutableMap.builder();
    trackRoutesByHostname.forEach(
        (hostname, trackRoutes) ->
            trackRouteResultsByHostname.put(
                hostname,
                trackRoutes.stream()
                    .collect(
                        ImmutableMap.toImmutableMap(
                            Function.identity(),
                            trackRoute -> evaluateTrackRoute(trackRoute, nodes.get(hostname))))));

    // track reachability
=======
      Map<String, Map<TrackRoute, Boolean>> trackRouteResultsByHostname) {
>>>>>>> d7ae87c5
    TracerouteEngine tr =
        new TracerouteEngineImpl(dp, topologyContext.getLayer3Topology(), configurations);
    ImmutableMap.Builder<String, Map<TrackReachability, Boolean>>
        trackReachabilityResultsByHostname = ImmutableMap.builder();
    trackReachabilitiesByHostname.forEach(
        (hostname, trackReachabilities) ->
            trackReachabilityResultsByHostname.put(
                hostname,
                trackReachabilities.stream()
                    .collect(
                        ImmutableMap.toImmutableMap(
                            Function.identity(),
                            trackReachability ->
                                evaluateTrackReachability(
                                    trackReachability,
                                    nodes.get(hostname).getConfiguration(),
                                    dp.getFibs().get(hostname),
                                    tr)))));

    return DataplaneTrackEvaluator.createTrackMethodEvaluatorProvider(
<<<<<<< HEAD
        trackReachabilityResultsByHostname.build(), trackRouteResultsByHostname.build());
=======
        trackRouteResultsByHostname, tr);
>>>>>>> d7ae87c5
  }

  @VisibleForTesting
  static boolean evaluateTrackRoute(TrackRoute trackRoute, Node node) {
    Set<AnnotatedRoute<AbstractRoute>> routesForPrefix =
        node.getVirtualRouter(trackRoute.getVrf())
            .get()
            .getMainRib()
            .getRoutes(trackRoute.getPrefix());
    if (trackRoute.getProtocols().isEmpty()) {
      return !routesForPrefix.isEmpty();
    } else {
      return routesForPrefix.stream()
          .anyMatch(r -> trackRoute.getProtocols().contains(r.getRoute().getProtocol()));
    }
  }

  /**
   * Perform one iteration of the "dependent routes" dataplane computation. Dependent routes refers
   * to routes that could change because other routes have changed. For example, this includes:
   *
   * <ul>
   *   <li>static routes with next hop IP
   *   <li>aggregate routes
   *   <li>EGP routes (various protocols)
   * </ul>
   *
   * @param vrs virtual routers that are participating in the computation
   * @param iterationLabel iteration label (for stats tracking)
   * @param allNodes all nodes in the network (for correct neighbor referencing)
   */
  private static void computeDependentRoutesIteration(
      List<VirtualRouter> vrs,
      String iterationLabel,
      Map<String, Node> allNodes,
      NetworkConfigurations networkConfigurations,
      DataPlaneTrackMethodEvaluatorProvider provider,
      int iteration) {
    Span overallSpan =
        GlobalTracer.get().buildSpan(iterationLabel + ": Compute dependent routes").start();
    LOGGER.info("{}: Compute dependent routes", iterationLabel);
    try (Scope scope = GlobalTracer.get().scopeManager().activate(overallSpan)) {
      assert scope != null; // avoid unused warning

      // Static nextHopIp routes
      Span nhIpSpan =
          GlobalTracer.get()
              .buildSpan(iterationLabel + ": Recompute conditional static routes")
              .start();
      LOGGER.info("{}: Recompute conditional static routes", iterationLabel);
      try (Scope innerScope = GlobalTracer.get().scopeManager().activate(nhIpSpan)) {
        assert innerScope != null; // avoid unused warning
        vrs.parallelStream()
            .forEach(
                vr -> vr.activateStaticRoutes(provider.forConfiguration(vr.getConfiguration())));
      } finally {
        nhIpSpan.finish();
      }

      // Generated/aggregate routes
      Span genRoutesSpan =
          GlobalTracer.get()
              .buildSpan(iterationLabel + ": Recompute aggregate/generated routes")
              .start();
      LOGGER.info("{}: Recompute aggregate/generated routes", iterationLabel);
      try (Scope innerScope = GlobalTracer.get().scopeManager().activate(genRoutesSpan)) {
        assert innerScope != null; // avoid unused warning
        vrs.parallelStream().forEach(VirtualRouter::recomputeGeneratedRoutes);
      } finally {
        genRoutesSpan.finish();
      }

      // EIGRP
      Span eigrpSpan =
          GlobalTracer.get().buildSpan(iterationLabel + ": propagate EIGRP routes").start();
      LOGGER.info("{}: Propagate EIGRP routes", iterationLabel);
      try (Scope innerScope = GlobalTracer.get().scopeManager().activate(eigrpSpan)) {
        assert innerScope != null; // avoid unused warning
        vrs.parallelStream().forEach(vr -> vr.eigrpIteration(allNodes));
        vrs.parallelStream().forEach(VirtualRouter::mergeEigrpRoutesToMainRib);
      } finally {
        eigrpSpan.finish();
      }

      // Re-initialize IS-IS exports.
      Span isisSpan =
          GlobalTracer.get().buildSpan(iterationLabel + ": Recompute IS-IS exports").start();
      LOGGER.info("{}: Recompute IS-IS routes", iterationLabel);
      try (Scope innerScope = GlobalTracer.get().scopeManager().activate(isisSpan)) {
        assert innerScope != null; // avoid unused warning
        vrs.parallelStream()
            .forEach(vr -> vr.initIsisExports(iteration, allNodes, networkConfigurations));
      } finally {
        isisSpan.finish();
      }

      // IS-IS route propagation
      AtomicBoolean isisChanged = new AtomicBoolean(true);
      int isisSubIterations = 0;
      while (isisChanged.get()) {
        isisSubIterations++;
        Span isisSpanRecompute =
            GlobalTracer.get()
                .buildSpan(
                    iterationLabel + ": Recompute IS-IS routes: subIteration: " + isisSubIterations)
                .start();
        LOGGER.info(
            "{}: Recompute IS-IS routes: subIteration {}", iterationLabel, isisSubIterations);
        try (Scope innerScope = GlobalTracer.get().scopeManager().activate(isisSpanRecompute)) {
          assert innerScope != null; // avoid unused warning
          isisChanged.set(false);
          vrs.parallelStream()
              .forEach(
                  vr -> {
                    Entry<RibDelta<IsisRoute>, RibDelta<IsisRoute>> p =
                        vr.propagateIsisRoutes(networkConfigurations);
                    if (p != null
                        && vr.unstageIsisRoutes(
                            allNodes, networkConfigurations, p.getKey(), p.getValue())) {
                      isisChanged.set(true);
                    }
                  });
        } finally {
          isisSpanRecompute.finish();
        }
      }

      Span span =
          GlobalTracer.get().buildSpan(iterationLabel + ": propagate OSPF external").start();
      LOGGER.info("{}: Propagate OSPF external", iterationLabel);
      try (Scope innerScope = GlobalTracer.get().scopeManager().activate(span)) {
        assert innerScope != null; // avoid unused warning
        vrs.parallelStream().forEach(vr -> vr.ospfIteration(allNodes));
        vrs.parallelStream().forEach(VirtualRouter::mergeOspfRoutesToMainRib);
      } finally {
        span.finish();
      }

      computeIterationOfBgpRoutes(iterationLabel, allNodes, vrs);

      leakAcrossVrfs(vrs, iterationLabel);

      // Tell each VR that a BGP route computation inner round (schedule) has ended.
      vrs.parallelStream().forEach(VirtualRouter::endOfEgpInnerRound);

    } finally {
      overallSpan.finish();
    }
  }

  private static void computeIterationOfBgpRoutes(
      String iterationLabel, Map<String, Node> allNodes, List<VirtualRouter> vrs) {
    Span span =
        GlobalTracer.get().buildSpan(iterationLabel + ": Init for new BGP iteration").start();
    LOGGER.info("{}: Init for new BGP iteration", iterationLabel);
    try (Scope scope = GlobalTracer.get().scopeManager().activate(span)) {
      assert scope != null; // avoid unused warning
      vrs.parallelStream().forEach(vr -> vr.bgpIteration(allNodes));
    } finally {
      span.finish();
    }
    Span genSpan =
        GlobalTracer.get()
            .buildSpan(iterationLabel + ": Init BGP generated/aggregate routes")
            .start();
    LOGGER.info("{}: Init BGP generated/aggregate routes", iterationLabel);
    try (Scope innerScope = GlobalTracer.get().scopeManager().activate(genSpan)) {
      assert innerScope != null; // avoid unused warning
      // first let's initialize nodes-level generated/aggregate routes
      vrs.parallelStream().forEach(VirtualRouter::initBgpAggregateRoutes);
    } finally {
      genSpan.finish();
    }

    Span propSpan =
        GlobalTracer.get().buildSpan(iterationLabel + ": Propagate BGP v4 routes").start();
    LOGGER.info("{}: Propagate BGP v4 routes", iterationLabel);

    try (Scope innerScope = GlobalTracer.get().scopeManager().activate(propSpan)) {
      assert innerScope != null; // avoid unused warning

      // Merge BGP routes from BGP process into the main RIB
      vrs.parallelStream().forEach(VirtualRouter::mergeBgpRoutesToMainRib);
    } finally {
      propSpan.finish();
    }

    Span layer3VniSpan =
        GlobalTracer.get()
            .buildSpan(iterationLabel + ": Update learned VTEP IPs for Layer3Vnis")
            .start();
    LOGGER.info("{}: Update learned VTEP IPs for Layer3Vnis", iterationLabel);

    try (Scope innerScope = GlobalTracer.get().scopeManager().activate(layer3VniSpan)) {
      assert innerScope != null; // avoid unused warning

      // Merge BGP routes from BGP process into the main RIB
      vrs.parallelStream().forEach(VirtualRouter::updateLayer3Vnis);
    } finally {
      propSpan.finish();
    }
  }

  private static void queueRoutesForCrossVrfLeaking(List<VirtualRouter> vrs) {
    Span span = GlobalTracer.get().buildSpan("Queueing routes to leak across VRFs").start();
    LOGGER.info("Queueing routes to leak across VRFs");
    try (Scope scope = GlobalTracer.get().scopeManager().activate(span)) {
      assert scope != null; // avoid unused warning
      vrs.parallelStream().forEach(VirtualRouter::queueCrossVrfImports);
    } finally {
      span.finish();
    }
  }

  private static void leakAcrossVrfs(List<VirtualRouter> vrs, String iterationLabel) {
    Span span =
        GlobalTracer.get().buildSpan(iterationLabel + ": Leaking routes across VRFs").start();
    LOGGER.info("{}: Leaking routes across VRFs", iterationLabel);
    try (Scope scope = GlobalTracer.get().scopeManager().activate(span)) {
      assert scope != null; // avoid unused warning
      vrs.parallelStream().forEach(VirtualRouter::processCrossVrfRoutes);
    } finally {
      span.finish();
    }
  }

  /**
   * Run {@link VirtualRouter#computeFib} on all virtual routers
   *
   * @param vrs all virtual routers
   */
  private void computeFibs(List<VirtualRouter> vrs) {
    Span span = GlobalTracer.get().buildSpan("Compute FIBs").start();
    LOGGER.info("Compute FIBs");
    try (Scope scope = GlobalTracer.get().scopeManager().activate(span)) {
      assert scope != null; // avoid unused warning
      vrs.parallelStream().forEach(VirtualRouter::computeFib);
    } finally {
      span.finish();
    }
  }

  /**
   * Compute the IGP portion of the dataplane.
   *
   * @param nodes A dictionary of configuration-wrapping Bdp nodes keyed by name
   * @param topologyContext The topology context in which various adjacencies are stored
   * @param ae The output answer element in which to store a report of the computation. Also
   */
  private void computeIgpDataPlane(
      SortedMap<String, Node> nodes,
      List<VirtualRouter> vrs,
      TopologyContext topologyContext,
      Map<Ip, Map<String, Set<String>>> ipVrfOwners,
      IncrementalBdpAnswerElement ae) {
    Span span = GlobalTracer.get().buildSpan("Compute IGP").start();
    LOGGER.info("Compute IGP");
    try (Scope scope = GlobalTracer.get().scopeManager().activate(span)) {
      assert scope != null; // avoid unused warning

      int numOspfInternalIterations;

      /*
       * For each virtual router, setup the initial easy-to-do routes, init protocol-based RIBs,
       * queue outgoing messages to neighbors
       */
      Span initializeSpan = GlobalTracer.get().buildSpan("Initialize for IGP computation").start();
      LOGGER.info("Initialize for IGP computation");
      try (Scope innerScope = GlobalTracer.get().scopeManager().activate(initializeSpan)) {
        assert innerScope != null; // avoid unused warning
        vrs.parallelStream().forEach(vr -> vr.initForIgpComputation(topologyContext, ipVrfOwners));
      } finally {
        initializeSpan.finish();
      }

      // OSPF internal routes
      numOspfInternalIterations = initOspfInternalRoutes(nodes, topologyContext.getOspfTopology());

      // RIP internal routes
      initRipInternalRoutes(nodes, vrs, topologyContext.getLayer3Topology());

      // Activate static routes
      Span staticSpan =
          GlobalTracer.get().buildSpan("Compute static routes post IGP convergence").start();
      LOGGER.info("Compute static routes post IGP convergence");
      try (Scope innerScope = GlobalTracer.get().scopeManager().activate(staticSpan)) {
        assert innerScope != null; // avoid unused warning
        vrs.parallelStream()
            .forEach(
                vr -> {
                  importRib(vr.getMainRib(), vr._independentRib);
                  // Use static evaluator since we don't have dataplane yet
                  vr.activateStaticRoutes(
                      new PreDataPlaneTrackMethodEvaluator(vr.getConfiguration()));
                });
      } finally {
        staticSpan.finish();
      }

      // Set iteration stats in the answer
      ae.setOspfInternalIterations(numOspfInternalIterations);
    } finally {
      span.finish();
    }
  }

  /**
   * Compute the EGP portion of the route exchange. Must be called after IGP routing has converged.
   *
   * @param nodes A dictionary of configuration-wrapping Bdp nodes keyed by name
   * @param ae The output answer element in which to store a report of the computation. Also
   *     contains the current recovery iteration.
   * @param topologyContext The various network topologies
   * @return true iff the computation is oscillating
   */
  private boolean computeNonMonotonicPortionOfDataPlane(
      SortedMap<String, Node> nodes,
      List<VirtualRouter> vrs,
      IncrementalBdpAnswerElement ae,
      TopologyContext topologyContext,
      Topology initialLayer3Topology,
      Map<String, Map<String, Set<Ip>>> interfaceOwners,
      NetworkConfigurations networkConfigurations,
      DataPlaneTrackMethodEvaluatorProvider provider) {
    LOGGER.info("Compute HMM routes");
    Span hmmSpan = GlobalTracer.get().buildSpan("Compute HMM routes").start();
    try (Scope scope = GlobalTracer.get().scopeManager().activate(hmmSpan)) {
      assert scope != null; // avoid unused warning
      vrs.parallelStream()
          .forEach(vr -> vr.computeHmmRoutes(initialLayer3Topology, interfaceOwners));
    } finally {
      hmmSpan.finish();
    }

    LOGGER.info("Compute EGP");
    Span span = GlobalTracer.get().buildSpan("Compute EGP").start();
    try (Scope scope = GlobalTracer.get().scopeManager().activate(span)) {
      assert scope != null; // avoid unused warning

      /*
       * Initialize all routers and their message queues (can be done as parallel as possible)
       */
      LOGGER.info("Initialize virtual routers with updated topologies");
      Span initializationSpan =
          GlobalTracer.get()
              .buildSpan("Initialize virtual routers with updated topologies")
              .start();
      try (Scope innerScope = GlobalTracer.get().scopeManager().activate(initializationSpan)) {
        assert innerScope != null; // avoid unused warning
        vrs.parallelStream()
            .forEach(vr -> vr.initForEgpComputationWithNewTopology(topologyContext));
      } finally {
        initializationSpan.finish();
      }

      /*
       * Setup maps to track iterations. We need this for oscillation detection.
       * Specifically, if we detect that an iteration hashcode (a hash of all the nodes' RIBs)
       * has been previously encountered, we switch our schedule to a more restrictive one.
       */

      Map<Integer, SortedSet<Integer>> iterationsByHashCode = new HashMap<>();

      Schedule currentSchedule = _settings.getScheduleName();

      // Go into iteration mode, until the routes converge (or oscillation is detected)
      do {
        _numIterations++;
        Span iterSpan = GlobalTracer.get().buildSpan("Iteration " + _numIterations).start();
        LOGGER.info("Iteration {} begins", _numIterations);
        try (Scope innerScope = GlobalTracer.get().scopeManager().activate(iterSpan)) {
          assert innerScope != null; // avoid unused warning

          IbdpSchedule schedule;
          Span computeScheduleSpan = GlobalTracer.get().buildSpan("Compute schedule").start();
          LOGGER.info("Compute schedule");
          try (Scope computeScheduleScope =
              GlobalTracer.get().scopeManager().activate(computeScheduleSpan)) {
            assert computeScheduleScope != null; // avoid unused warning
            // Compute node schedule
            schedule = IbdpSchedule.getSchedule(_settings, currentSchedule, nodes, topologyContext);
          } finally {
            computeScheduleSpan.finish();
          }

          // (Re)initialization of dependent route calculation
          //  Since this is a local step, coloring not required.

          LOGGER.info("Re-Init for new route iteration");
          Span depRoutesspan =
              GlobalTracer.get().buildSpan("Re-Init for new route iteration").start();

          try (Scope reiinitscope = GlobalTracer.get().scopeManager().activate(depRoutesspan)) {
            assert reiinitscope != null; // avoid unused warning

            vrs.parallelStream().forEach(VirtualRouter::reinitForNewIteration);
          } finally {
            depRoutesspan.finish();
          }

          /*
          Redistribution: take all the routes merged into the main RIB during previous iteration
          and offer them to each routing process.

          This must be called before any `executeIteration` calls on any routing process.
          Since this is a local step, coloring not required.
          */
          Span redistributeSpan = GlobalTracer.get().buildSpan("Redistribute").start();
          LOGGER.info("Redistribute");
          try (Scope redistscope = GlobalTracer.get().scopeManager().activate(redistributeSpan)) {
            assert redistscope != null; // avoid unused warning
            vrs.parallelStream().forEach(VirtualRouter::redistribute);

            // Handle process-specific route resolution and cross-VRF leaking here too.
            vrs.parallelStream().forEach(VirtualRouter::updateResolvableRoutes);
            queueRoutesForCrossVrfLeaking(vrs);
          } finally {
            redistributeSpan.finish();
          }

          // compute dependent routes for each allowable set of nodes until we cover all nodes
          int nodeSet = 0;
          while (schedule.hasNext()) {
            Map<String, Node> iterationNodes = schedule.next();
            List<VirtualRouter> iterationVrs =
                toListInRandomOrder(
                    iterationNodes.values().stream().flatMap(n -> n.getVirtualRouters().stream()));
            String iterationlabel =
                String.format("Iteration %d Schedule %d", _numIterations, nodeSet);
            computeDependentRoutesIteration(
                iterationVrs,
                iterationlabel,
                nodes,
                networkConfigurations,
                provider,
                _numIterations);
            ++nodeSet;
          }

          // Tell each VR that a route computation round has ended.
          // This must be the last thing called on a VR in a routing round.
          vrs.parallelStream().forEach(VirtualRouter::endOfEgpRound);

          /*
           * Perform various bookkeeping at the end of the iteration:
           * - Collect sizes of certain RIBs this iteration
           * - Compute iteration hashcode
           * - Check for oscillations
           */
          computeIterationStatistics(vrs, ae, _numIterations);

          // This hashcode uniquely identifies the iteration (i.e., network state)
          int iterationHashCode = computeIterationHashCode(vrs);
          SortedSet<Integer> iterationsWithThisHashCode =
              iterationsByHashCode.computeIfAbsent(iterationHashCode, h -> new TreeSet<>());

          if (iterationsWithThisHashCode.isEmpty()) {
            iterationsWithThisHashCode.add(_numIterations);
          } else {
            // If oscillation detected, switch to a more restrictive schedule
            if (currentSchedule != Schedule.NODE_SERIALIZED) {
              LOGGER.debug(
                  "Switching to a more restrictive schedule {}, iteration {}",
                  Schedule.NODE_SERIALIZED,
                  _numIterations);
              currentSchedule = Schedule.NODE_SERIALIZED;
            } else {
              return true; // Found an oscillation
            }
          }
        } finally {
          iterSpan.finish();
        }
      } while (hasNotReachedRoutingFixedPoint(vrs));

      ae.setDependentRoutesIterations(_numIterations);
      return false; // No oscillations
    }
  }

  /** Check if we have reached a routing fixed point */
  private boolean hasNotReachedRoutingFixedPoint(List<VirtualRouter> vrs) {
    Span span =
        GlobalTracer.get()
            .buildSpan("Iteration " + _numIterations + ": Check if fixed-point reached")
            .start();
    LOGGER.info("Iteration {}: Check if fixed point reached", _numIterations);
    try (Scope scope = GlobalTracer.get().scopeManager().activate(span)) {
      assert scope != null; // avoid unused warning
      return vrs.parallelStream().anyMatch(VirtualRouter::isDirty);
    } finally {
      span.finish();
    }
  }

  /**
   * Compute the hashcode that uniquely identifies the state of the network at a given iteration
   *
   * @param vrs all virtual routers in the network
   * @return integer hashcode
   */
  private int computeIterationHashCode(List<VirtualRouter> vrs) {
    Span span =
        GlobalTracer.get().buildSpan("Iteration " + _numIterations + ": Compute hashCode").start();
    LOGGER.info("Iteration {}: Compute hashCode", _numIterations);
    try (Scope scope = GlobalTracer.get().scopeManager().activate(span)) {
      assert scope != null; // avoid unused warning
      return vrs.parallelStream().mapToInt(VirtualRouter::computeIterationHashCode).sum();

    } finally {
      span.finish();
    }
  }

  private static void computeIterationStatistics(
      List<VirtualRouter> vrs, IncrementalBdpAnswerElement ae, int dependentRoutesIterations) {
    Span span = GlobalTracer.get().buildSpan("Compute iteration statistics").start();
    LOGGER.info("Iteration {}: Compute statistics", dependentRoutesIterations);
    try (Scope scope = GlobalTracer.get().scopeManager().activate(span)) {
      assert scope != null; // avoid unused warning
      int numBgpBestPathRibRoutes =
          vrs.parallelStream().mapToInt(VirtualRouter::getNumBgpBestPaths).sum();
      ae.getBgpBestPathRibRoutesByIteration()
          .put(dependentRoutesIterations, numBgpBestPathRibRoutes);
      int numBgpMultipathRibRoutes =
          vrs.parallelStream().mapToInt(VirtualRouter::getNumBgpPaths).sum();
      ae.getBgpMultipathRibRoutesByIteration()
          .put(dependentRoutesIterations, numBgpMultipathRibRoutes);
      int numMainRibRoutes =
          vrs.parallelStream().mapToInt(vr -> vr.getMainRib().getTypedRoutes().size()).sum();
      ae.getMainRibRoutesByIteration().put(dependentRoutesIterations, numMainRibRoutes);
    } finally {
      span.finish();
    }
  }

  /**
   * Return the main RIB routes for each node. Map structure: Hostname -&gt; VRF name -&gt; Set of
   * routes
   */
  @VisibleForTesting
  static SortedMap<String, SortedMap<String, Set<AbstractRoute>>> getRoutes(
      IncrementalDataPlane dp) {
    // Scan through all Nodes and their virtual routers, retrieve main rib routes
    return toImmutableSortedMap(
        dp.getRibs(),
        Entry::getKey,
        nodeEntry ->
            toImmutableSortedMap(
                nodeEntry.getValue(),
                Entry::getKey,
                vrfEntry -> ImmutableSet.copyOf(vrfEntry.getValue().getRoutes())));
  }

  private static final int MAX_OSPF_INTERNAL_ITERATIONS = 100000;

  /**
   * Run the IGP OSPF computation until convergence.
   *
   * @param allNodes list of nodes for which to initialize the OSPF routes
   * @param ospfTopology graph of OSPF adjacencies
   * @return the number of iterations it took for internal OSPF routes to converge
   */
  private int initOspfInternalRoutes(Map<String, Node> allNodes, OspfTopology ospfTopology) {
    int ospfInternalIterations = 0;
    boolean dirty = true;

    while (dirty) {
      ospfInternalIterations++;
      Span span =
          GlobalTracer.get()
              .buildSpan("OSPF internal: iteration " + ospfInternalIterations)
              .start();
      LOGGER.info("OSPF internal: Iteration {}", ospfInternalIterations);
      try (Scope scope = GlobalTracer.get().scopeManager().activate(span)) {
        assert scope != null; // avoid unused warning
        // Compute node schedule
        IbdpSchedule schedule =
            IbdpSchedule.getSchedule(
                _settings,
                _settings.getScheduleName(),
                allNodes,
                TopologyContext.builder().setOspfTopology(ospfTopology).build());

        while (schedule.hasNext()) {
          Map<String, Node> scheduleNodes = schedule.next();
          List<VirtualRouter> scheduleVrs =
              toListInRandomOrder(
                  scheduleNodes.values().stream().flatMap(n -> n.getVirtualRouters().stream()));
          scheduleVrs.parallelStream()
              .forEach(virtualRouter -> virtualRouter.ospfIteration(allNodes));
          scheduleVrs.parallelStream().forEach(VirtualRouter::mergeOspfRoutesToMainRib);
        }
        dirty =
            allNodes.values().parallelStream()
                .flatMap(n -> n.getVirtualRouters().stream())
                .flatMap(vr -> vr.getOspfProcesses().values().stream())
                .anyMatch(OspfRoutingProcess::isDirty);
        if (ospfInternalIterations > MAX_OSPF_INTERNAL_ITERATIONS) {
          throw new BdpOscillationException(
              "OSPF did not converge after " + MAX_OSPF_INTERNAL_ITERATIONS + " iterations");
        }
      } finally {
        span.finish();
      }
    }
    return ospfInternalIterations;
  }

  /**
   * Run the IGP RIP computation until convergence
   *
   * @param nodes nodes for which to initialize the routes, keyed by name
   * @param topology network topology
   */
  private static void initRipInternalRoutes(
      SortedMap<String, Node> nodes, List<VirtualRouter> vrs, Topology topology) {
    /*
     * Consider this method to be a simulation within a simulation. Since RIP routes are not
     * affected by other protocols, we propagate all RIP routes amongst the nodes prior to
     * processing other routing protocols (e.g., OSPF & BGP)
     */
    AtomicBoolean ripInternalChanged = new AtomicBoolean(true);
    int ripInternalIterations = 0;
    while (ripInternalChanged.get()) {
      ripInternalIterations++;
      ripInternalChanged.set(false);
      Span span =
          GlobalTracer.get().buildSpan("RIP internal: iteration " + ripInternalIterations).start();
      LOGGER.info("RIP internal: Iteration {}", ripInternalIterations);
      try (Scope scope = GlobalTracer.get().scopeManager().activate(span)) {
        assert scope != null; // avoid unused warning
        vrs.parallelStream()
            .forEach(
                vr -> {
                  if (vr.propagateRipInternalRoutes(nodes, topology)) {
                    ripInternalChanged.set(true);
                  }
                });
      } finally {
        span.finish();
      }
      Span unstageSpan =
          GlobalTracer.get()
              .buildSpan("Unstage RIP internal: iteration " + ripInternalIterations)
              .start();
      LOGGER.info("Unstage RIP internal: Iteration {}", ripInternalIterations);
      try (Scope scope = GlobalTracer.get().scopeManager().activate(unstageSpan)) {
        assert scope != null; // avoid unused warning
        vrs.parallelStream().forEach(VirtualRouter::unstageRipInternalRoutes);
      } finally {
        unstageSpan.finish();
      }
      Span importSpan =
          GlobalTracer.get()
              .buildSpan("Import RIP internal: iteration " + ripInternalIterations)
              .start();
      LOGGER.info("Import RIP internal: Iteration {}", ripInternalIterations);
      try (Scope scope = GlobalTracer.get().scopeManager().activate(importSpan)) {
        assert scope != null; // avoid unused warning
        vrs.parallelStream()
            .forEach(
                vr -> {
                  importRib(vr._ripRib, vr._ripInternalRib);
                  importRib(vr._independentRib, vr._ripRib, vr.getName());
                });
      }
    }
  }
}<|MERGE_RESOLUTION|>--- conflicted
+++ resolved
@@ -324,24 +324,17 @@
               initialIpVrfOwners);
       Map<String, Collection<TrackRoute>> trackRoutesByHostname =
           collectTrackRoutes(configurations);
-<<<<<<< HEAD
       Map<String, Collection<TrackReachability>> trackReachabilitiesByHostname =
           collectTrackReachabilities(configurations);
-=======
       Map<String, Map<TrackRoute, Boolean>> currentTrackRouteResultsByHostname =
           nextTrackRoutesByHostname(trackRoutesByHostname, nodes);
->>>>>>> d7ae87c5
       DataPlaneTrackMethodEvaluatorProvider currentTrackMethodEvaluatorProvider =
           nextTrackMethodEvaluatorProvider(
               currentDataplane,
               currentTopologyContext,
               configurations,
-<<<<<<< HEAD
               trackReachabilitiesByHostname,
-              trackRoutesByHostname);
-=======
               currentTrackRouteResultsByHostname);
->>>>>>> d7ae87c5
       DataPlaneIpOwners currentIpOwners =
           new DataPlaneIpOwners(
               configurations,
@@ -387,12 +380,8 @@
                   currentDataplane,
                   nextTopologyContext,
                   configurations,
-<<<<<<< HEAD
                   trackReachabilitiesByHostname,
-                  trackRoutesByHostname);
-=======
                   nextTrackRouteResultsByHostname);
->>>>>>> d7ae87c5
           DataPlaneIpOwners nextIpOwners =
               new DataPlaneIpOwners(
                   configurations,
@@ -590,26 +579,9 @@
       PartialDataplane dp,
       TopologyContext topologyContext,
       Map<String, Configuration> configurations,
-<<<<<<< HEAD
       Map<String, Collection<TrackReachability>> trackReachabilitiesByHostname,
-      Map<String, Collection<TrackRoute>> trackRoutesByHostname) {
-    // track route
-    ImmutableMap.Builder<String, Map<TrackRoute, Boolean>> trackRouteResultsByHostname =
-        ImmutableMap.builder();
-    trackRoutesByHostname.forEach(
-        (hostname, trackRoutes) ->
-            trackRouteResultsByHostname.put(
-                hostname,
-                trackRoutes.stream()
-                    .collect(
-                        ImmutableMap.toImmutableMap(
-                            Function.identity(),
-                            trackRoute -> evaluateTrackRoute(trackRoute, nodes.get(hostname))))));
-
+      Map<String, Map<TrackRoute, Boolean>> trackRouteResultsByHostname) {
     // track reachability
-=======
-      Map<String, Map<TrackRoute, Boolean>> trackRouteResultsByHostname) {
->>>>>>> d7ae87c5
     TracerouteEngine tr =
         new TracerouteEngineImpl(dp, topologyContext.getLayer3Topology(), configurations);
     ImmutableMap.Builder<String, Map<TrackReachability, Boolean>>
@@ -630,11 +602,7 @@
                                     tr)))));
 
     return DataplaneTrackEvaluator.createTrackMethodEvaluatorProvider(
-<<<<<<< HEAD
-        trackReachabilityResultsByHostname.build(), trackRouteResultsByHostname.build());
-=======
-        trackRouteResultsByHostname, tr);
->>>>>>> d7ae87c5
+        trackReachabilityResultsByHostname.build(), trackRouteResultsByHostname);
   }
 
   @VisibleForTesting
