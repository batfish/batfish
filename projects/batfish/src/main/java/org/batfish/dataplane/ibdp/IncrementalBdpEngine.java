package org.batfish.dataplane.ibdp;

import static org.batfish.common.topology.TopologyUtil.computeLayer2Topology;
import static org.batfish.common.topology.TopologyUtil.computeLayer3Topology;
import static org.batfish.common.topology.TopologyUtil.computeRawLayer3Topology;
import static org.batfish.common.topology.TopologyUtil.pruneUnreachableTunnelEdges;
import static org.batfish.common.util.CollectionUtil.toImmutableSortedMap;
import static org.batfish.common.util.IpsecUtil.retainReachableIpsecEdges;
import static org.batfish.common.util.IpsecUtil.toEdgeSet;
import static org.batfish.datamodel.bgp.BgpTopologyUtils.initBgpTopology;
import static org.batfish.datamodel.vxlan.VxlanTopologyUtils.computeVxlanTopology;
import static org.batfish.datamodel.vxlan.VxlanTopologyUtils.prunedVxlanTopology;
import static org.batfish.dataplane.rib.AbstractRib.importRib;

import com.google.common.annotations.VisibleForTesting;
import com.google.common.collect.ImmutableSet;
import com.google.common.collect.Maps;
import com.google.common.collect.Sets;
import io.opentracing.Scope;
import io.opentracing.Span;
import io.opentracing.util.GlobalTracer;
import java.util.HashMap;
import java.util.List;
import java.util.Map;
import java.util.Map.Entry;
import java.util.Optional;
import java.util.Set;
import java.util.SortedMap;
import java.util.SortedSet;
import java.util.TreeSet;
import java.util.concurrent.atomic.AtomicBoolean;
import java.util.stream.Collectors;
import org.apache.logging.log4j.LogManager;
import org.apache.logging.log4j.Logger;
import org.batfish.common.BatfishLogger;
import org.batfish.common.BdpOscillationException;
import org.batfish.common.plugin.DataPlanePlugin.ComputeDataPlaneResult;
import org.batfish.common.plugin.TracerouteEngine;
import org.batfish.common.topology.IpOwners;
import org.batfish.common.topology.Layer2Topology;
import org.batfish.common.topology.TopologyUtil;
import org.batfish.common.topology.TunnelTopology;
import org.batfish.datamodel.AbstractRoute;
import org.batfish.datamodel.AnnotatedRoute;
import org.batfish.datamodel.BgpAdvertisement;
import org.batfish.datamodel.Bgpv4Route;
import org.batfish.datamodel.Configuration;
import org.batfish.datamodel.Ip;
import org.batfish.datamodel.IsisRoute;
import org.batfish.datamodel.NetworkConfigurations;
import org.batfish.datamodel.Topology;
import org.batfish.datamodel.answers.IncrementalBdpAnswerElement;
import org.batfish.datamodel.bgp.BgpTopology;
import org.batfish.datamodel.eigrp.EigrpTopology;
import org.batfish.datamodel.eigrp.EigrpTopologyUtils;
import org.batfish.datamodel.ipsec.IpsecTopology;
import org.batfish.datamodel.isis.IsisTopology;
import org.batfish.datamodel.ospf.OspfTopology;
import org.batfish.datamodel.vxlan.VxlanTopology;
import org.batfish.datamodel.vxlan.VxlanTopologyUtils;
import org.batfish.dataplane.TracerouteEngineImpl;
import org.batfish.dataplane.ibdp.schedule.IbdpSchedule;
import org.batfish.dataplane.ibdp.schedule.IbdpSchedule.Schedule;
import org.batfish.dataplane.rib.Bgpv4Rib;
import org.batfish.dataplane.rib.RibDelta;
import org.batfish.version.BatfishVersion;

class IncrementalBdpEngine {

  private static final Logger LOGGER = LogManager.getLogger(IncrementalBdpEngine.class);
  private static final int MAX_TOPOLOGY_ITERATIONS = 10;

  private int _numIterations;
  private final BatfishLogger _bfLogger;
  private final IncrementalDataPlaneSettings _settings;

  IncrementalBdpEngine(IncrementalDataPlaneSettings settings, BatfishLogger logger) {
    _settings = settings;
    _bfLogger = logger;
  }

  ComputeDataPlaneResult computeDataPlane(
      Map<String, Configuration> configurations,
      TopologyContext callerTopologyContext,
      Set<BgpAdvertisement> externalAdverts) {
    Span span = GlobalTracer.get().buildSpan("Compute Data Plane").start();
    try (Scope scope = GlobalTracer.get().scopeManager().activate(span)) {
      assert scope != null; // avoid unused warning

      _bfLogger.resetTimer();
      IncrementalDataPlane.Builder dpBuilder = IncrementalDataPlane.builder();
      _bfLogger.info("\nComputing Data Plane using iBDP\n");

      // TODO: switch to topologies and owners from TopologyProvider
      Map<Ip, Map<String, Set<String>>> ipVrfOwners = new IpOwners(configurations).getIpVrfOwners();

      TopologyContext initialTopologyContext =
          callerTopologyContext
              .toBuilder()
              .setEigrpTopology(
                  EigrpTopologyUtils.initEigrpTopology(
                      configurations, callerTopologyContext.getLayer3Topology()))
              .setIsisTopology(
                  IsisTopology.initIsisTopology(
                      configurations, callerTopologyContext.getLayer3Topology()))
              .setVxlanTopology(VxlanTopologyUtils.computeVxlanTopology(configurations))
              .setTunnelTopology(TopologyUtil.computeInitialTunnelTopology(configurations))
              .build();

      // Generate our nodes, keyed by name, sorted for determinism
      SortedMap<String, Node> nodes =
          toImmutableSortedMap(configurations.values(), Configuration::getHostname, Node::new);
      NetworkConfigurations networkConfigurations = NetworkConfigurations.of(configurations);

      /*
       * Run the data plane computation here:
       * - First, let the IGP routes converge
       * - Second, re-init BGP neighbors with reachability checks
       * - Third, let the EGP routes converge
       * - Finally, compute FIBs, return answer
       */
      IncrementalBdpAnswerElement answerElement = new IncrementalBdpAnswerElement();
      // TODO: eventually, IGP needs to be part of fixed-point below, because tunnels.
      computeIgpDataPlane(nodes, initialTopologyContext, answerElement);

      /*
       * Perform a fixed-point computation.
       */
      int topologyIterations = 0;
      TopologyContext currentTopologyContext = initialTopologyContext;
      boolean converged = false;
      while (!converged && topologyIterations++ < MAX_TOPOLOGY_ITERATIONS) {
        Span iterSpan =
            GlobalTracer.get().buildSpan("Topology iteration " + topologyIterations).start();
        LOGGER.info("Starting topology iteration {}", topologyIterations);
        try (Scope iterScope = GlobalTracer.get().scopeManager().activate(iterSpan)) {
          assert iterScope != null; // avoid unused warning

          // Force re-init of partial dataplane. Re-inits forwarding analysis, etc.
          computeFibs(nodes);
          IncrementalDataPlane partialDataplane =
              dpBuilder
                  .setNodes(nodes)
                  .setLayer3Topology(currentTopologyContext.getLayer3Topology())
                  .build();

          TracerouteEngine trEngCurrentL3Topogy =
              new TracerouteEngineImpl(
                  partialDataplane, currentTopologyContext.getLayer3Topology());

          // Update topologies
          LOGGER.info("Updating dynamic topologies");
          // IPsec
          LOGGER.info("Updating IPsec topology");
          IpsecTopology newIpsecTopology =
              retainReachableIpsecEdges(
                  initialTopologyContext.getIpsecTopology(), configurations, trEngCurrentL3Topogy);
          // VXLAN
          LOGGER.info("Updating VXLAN topology");
          VxlanTopology newVxlanTopology =
              prunedVxlanTopology(
                  computeVxlanTopology(partialDataplane.getLayer2Vnis()),
                  configurations,
                  trEngCurrentL3Topogy);
          // Layer-2
          LOGGER.info("Updating Layer 2 topology");
          Optional<Layer2Topology> newLayer2Topology =
              currentTopologyContext
                  .getLayer1LogicalTopology()
                  .map(l1 -> computeLayer2Topology(l1, newVxlanTopology, configurations));

          // Tunnel topology
          LOGGER.info("Updating Tunnel topology");
          TunnelTopology newTunnelTopology =
              pruneUnreachableTunnelEdges(
                  initialTopologyContext.getTunnelTopology(),
                  networkConfigurations,
                  trEngCurrentL3Topogy);

          // Layer-3
          LOGGER.info("Updating Layer 3 topology");
          Topology newLayer3Topology =
              computeLayer3Topology(
                  computeRawLayer3Topology(
                      initialTopologyContext.getRawLayer1PhysicalTopology(),
                      initialTopologyContext.getLayer1LogicalTopology(),
                      newLayer2Topology,
                      configurations),
                  // Overlay edges consist of "plain" tunnels and IPSec tunnels
                  Sets.union(
                      toEdgeSet(newIpsecTopology, configurations), newTunnelTopology.asEdgeSet()));

          // EIGRP topology
          LOGGER.info("Updating EIGRP topology");
          EigrpTopology newEigrpTopology =
              EigrpTopologyUtils.initEigrpTopology(configurations, newLayer3Topology);

          // Initialize BGP topology
          LOGGER.info("Updating BGP topology");
          BgpTopology newBgpTopology =
              initBgpTopology(
                  configurations,
                  ipVrfOwners,
                  false,
                  true,
                  new TracerouteEngineImpl(partialDataplane, newLayer3Topology),
                  initialTopologyContext.getLayer2Topology().orElse(null));
          TopologyContext newTopologyContext =
              currentTopologyContext
                  .toBuilder()
                  .setBgpTopology(newBgpTopology)
                  .setLayer2Topology(newLayer2Topology)
                  .setLayer3Topology(newLayer3Topology)
                  .setVxlanTopology(newVxlanTopology)
                  .setIpsecTopology(newIpsecTopology)
                  .setTunnelTopology(newTunnelTopology)
                  .setEigrpTopology(newEigrpTopology)
                  .build();

          boolean isOscillating =
              computeNonMonotonicPortionOfDataPlane(
                  nodes,
                  externalAdverts,
                  answerElement,
                  newTopologyContext,
                  networkConfigurations,
                  ipVrfOwners);
          if (isOscillating) {
            // If we are oscillating here, network has no stable solution.
            LOGGER.error("Network has no stable solution");
            throw new BdpOscillationException("Network has no stable solution");
          }

          converged = currentTopologyContext.equals(newTopologyContext);
          currentTopologyContext = newTopologyContext;
        } finally {
          iterSpan.finish();
        }
      }

      if (!converged) {
        LOGGER.error(
            "Could not reach a fixed point topology in {} iterations", MAX_TOPOLOGY_ITERATIONS);
        throw new BdpOscillationException(
            String.format(
                "Could not reach a fixed point topology in %d iterations",
                MAX_TOPOLOGY_ITERATIONS));
      }

      // Generate the answers from the computation, compute final FIBs
      // TODO: Properly finalize topologies, IpOwners, etc.
      LOGGER.info("Finalizing dataplane");
      computeFibs(nodes);
      answerElement.setVersion(BatfishVersion.getVersionStatic());
      IncrementalDataPlane finalDataplane =
          IncrementalDataPlane.builder()
              .setNodes(nodes)
              .setLayer3Topology(currentTopologyContext.getLayer3Topology())
              .build();
      _bfLogger.printElapsedTime();
      return new ComputeDataPlaneResult(answerElement, finalDataplane, currentTopologyContext);
    } finally {
      span.finish();
    }
  }

  /**
   * Perform one iteration of the "dependent routes" dataplane computation. Dependent routes refers
   * to routes that could change because other routes have changed. For example, this includes:
   *
   * <ul>
   *   <li>static routes with next hop IP
   *   <li>aggregate routes
   *   <li>EGP routes (various protocols)
   * </ul>
   *
   * @param nodes nodes that are participating in the computation
   * @param iterationLabel iteration label (for stats tracking)
   * @param allNodes all nodes in the network (for correct neighbor referencing)
   * @param topologyContext the various network topologies
   */
  private static void computeDependentRoutesIteration(
      Map<String, Node> nodes,
      int numIterations,
      String iterationLabel,
      Map<String, Node> allNodes,
      TopologyContext topologyContext,
      NetworkConfigurations networkConfigurations,
      int iteration) {
    Span overallSpan =
        GlobalTracer.get().buildSpan(iterationLabel + ": Compute dependent routes").start();
    LOGGER.info("{}: Compute dependent routes", iterationLabel);
    try (Scope scope = GlobalTracer.get().scopeManager().activate(overallSpan)) {
      assert scope != null; // avoid unused warning
      Span depRoutesspan =
          GlobalTracer.get().buildSpan(iterationLabel + ": Init dependent routes").start();
      LOGGER.info("{}: Init dependent routes", iterationLabel);
      try (Scope innerScope = GlobalTracer.get().scopeManager().activate(depRoutesspan)) {
        assert innerScope != null; // avoid unused warning
        // (Re)initialization of dependent route calculation
        nodes
            .values()
            .parallelStream()
            .flatMap(n -> n.getVirtualRouters().values().parallelStream())
            .forEach(VirtualRouter::reinitForNewIteration);
      } finally {
        depRoutesspan.finish();
      }

      // Static nextHopIp routes
      Span nhIpSpan =
          GlobalTracer.get()
              .buildSpan(iterationLabel + ": Recompute static routes with next-hop IP")
              .start();
      LOGGER.info("{}: Recompute static routes with next-hop IP", iterationLabel);
      try (Scope innerScope = GlobalTracer.get().scopeManager().activate(nhIpSpan)) {
        assert innerScope != null; // avoid unused warning
        nodes
            .values()
            .parallelStream()
            .flatMap(n -> n.getVirtualRouters().values().stream())
            .forEach(VirtualRouter::activateStaticRoutes);
      } finally {
        nhIpSpan.finish();
      }

      // Generated/aggregate routes
      Span genRoutesSpan =
          GlobalTracer.get()
              .buildSpan(iterationLabel + ": Recompute aggregate/generated routes")
              .start();
      LOGGER.info("{}: Recompute aggregate/generated routes", iterationLabel);
      try (Scope innerScope = GlobalTracer.get().scopeManager().activate(genRoutesSpan)) {
        assert innerScope != null; // avoid unused warning
        nodes
            .values()
            .parallelStream()
            .flatMap(n -> n.getVirtualRouters().values().stream())
            .forEach(VirtualRouter::recomputeGeneratedRoutes);
      } finally {
        genRoutesSpan.finish();
      }

      // EIGRP
      Span eigrpSpan =
          GlobalTracer.get().buildSpan(iterationLabel + ": propagate EIGRP routes").start();
      LOGGER.info("{}: Propagate EIGRP routes", iterationLabel);
      try (Scope innerScope = GlobalTracer.get().scopeManager().activate(eigrpSpan)) {
        assert innerScope != null; // avoid unused warning
        nodes
            .values()
            .parallelStream()
            .flatMap(n -> n.getVirtualRouters().values().stream())
            .forEach(vr -> vr.eigrpIteration(allNodes));
        nodes
            .values()
            .parallelStream()
            .flatMap(n -> n.getVirtualRouters().values().stream())
            .forEach(VirtualRouter::mergeEigrpRoutesToMainRib);
      } finally {
        eigrpSpan.finish();
      }

      // Re-initialize IS-IS exports.
      Span isisSpan =
          GlobalTracer.get().buildSpan(iterationLabel + ": Recompute IS-IS exports").start();
      LOGGER.info("{}: Recompute IS-IS routes", iterationLabel);
      try (Scope innerScope = GlobalTracer.get().scopeManager().activate(isisSpan)) {
        assert innerScope != null; // avoid unused warning
        nodes
            .values()
            .parallelStream()
            .flatMap(n -> n.getVirtualRouters().values().stream())
            .forEach(vr -> vr.initIsisExports(iteration, allNodes, networkConfigurations));
      } finally {
        isisSpan.finish();
      }

      // IS-IS route propagation
      AtomicBoolean isisChanged = new AtomicBoolean(true);
      int isisSubIterations = 0;
      while (isisChanged.get()) {
        isisSubIterations++;
        Span isisSpanRecompute =
            GlobalTracer.get()
                .buildSpan(
                    iterationLabel + ": Recompute IS-IS routes: subIteration: " + isisSubIterations)
                .start();
        LOGGER.info(
            "{}: Recompute IS-IS routes: subIteration {}", iterationLabel, isisSubIterations);
        try (Scope innerScope = GlobalTracer.get().scopeManager().activate(isisSpanRecompute)) {
          assert innerScope != null; // avoid unused warning
          isisChanged.set(false);
          nodes
              .values()
              .parallelStream()
              .flatMap(n -> n.getVirtualRouters().values().stream())
              .forEach(
                  vr -> {
                    Entry<RibDelta<IsisRoute>, RibDelta<IsisRoute>> p =
                        vr.propagateIsisRoutes(networkConfigurations);
                    if (p != null
                        && vr.unstageIsisRoutes(
                            allNodes, networkConfigurations, p.getKey(), p.getValue())) {
                      isisChanged.set(true);
                    }
                  });
        } finally {
          isisSpanRecompute.finish();
        }
      }

      Span span =
          GlobalTracer.get().buildSpan(iterationLabel + ": propagate OSPF external").start();
      LOGGER.info("{}: Propagate OSPF external", iterationLabel);
      try (Scope innerScope = GlobalTracer.get().scopeManager().activate(span)) {
        assert innerScope != null; // avoid unused warning
        nodes
            .values()
            .parallelStream()
            .flatMap(n -> n.getVirtualRouters().values().stream())
            .forEach(vr -> vr.ospfIteration(allNodes));
        nodes
            .values()
            .parallelStream()
            .flatMap(n -> n.getVirtualRouters().values().stream())
            .forEach(VirtualRouter::mergeOspfRoutesToMainRib);
      } finally {
        span.finish();
      }

      computeIterationOfBgpRoutes(
          iterationLabel,
          allNodes,
          topologyContext.getBgpTopology(),
          networkConfigurations,
          iteration);

      Span redistributeSpan =
          GlobalTracer.get().buildSpan(iterationLabel + ": Redistribute").start();
      LOGGER.info("{}: Redistribute", iterationLabel);
      try (Scope innerScope = GlobalTracer.get().scopeManager().activate(redistributeSpan)) {
        assert innerScope != null; // avoid unused warning
        nodes.values().stream()
            .flatMap(n -> n.getVirtualRouters().values().stream())
            .forEach(virtualRouter -> virtualRouter.redistribute(numIterations));
      } finally {
        redistributeSpan.finish();
      }

      queueRoutesForCrossVrfLeaking(nodes, iterationLabel);
      leakAcrossVrfs(nodes, iterationLabel);
    } finally {
      overallSpan.finish();
    }
  }

  private static void computeIterationOfBgpRoutes(
      String iterationLabel,
      Map<String, Node> allNodes,
      BgpTopology bgpTopology,
      NetworkConfigurations networkConfigurations,
      int iteration) {
    Span span =
        GlobalTracer.get().buildSpan(iterationLabel + ": Init for new BGP iteration").start();
    LOGGER.info("{}: Init for new BGP iteration", iterationLabel);
    try (Scope scope = GlobalTracer.get().scopeManager().activate(span)) {
      assert scope != null; // avoid unused warning
<<<<<<< HEAD
      allNodes.values().stream()
=======
      nodes
          .values()
          .parallelStream()
>>>>>>> 8693b79a
          .forEach(
              n -> {
                // First init the iteration, then merge BGP routes into the main RIB. Do this in
                // separate loops because route-leaking can send BGP routes between VRs, and we
                // only want to do the merge once.
                n.getVirtualRouters().values().forEach(vr -> vr.bgpIteration(allNodes));
                n.getVirtualRouters().values().forEach(VirtualRouter::mergeBgpRoutesToMainRib);
              });
    } finally {
      span.finish();
    }
    Span genSpan =
        GlobalTracer.get()
            .buildSpan(iterationLabel + ": Init BGP generated/aggregate routes")
            .start();
    LOGGER.info("{}: Init BGP generated/aggregate routes", iterationLabel);
    try (Scope innerScope = GlobalTracer.get().scopeManager().activate(genSpan)) {
      assert innerScope != null; // avoid unused warning
      // first let's initialize nodes-level generated/aggregate routes
      allNodes
          .values()
          .parallelStream()
          .forEach(
              n -> n.getVirtualRouters().values().forEach(VirtualRouter::initBgpAggregateRoutes));
    } finally {
      genSpan.finish();
    }

    Span propSpan =
        GlobalTracer.get().buildSpan(iterationLabel + ": Propagate BGP v4 routes").start();
    LOGGER.info("{}: Propagate BGP v4 routes", iterationLabel);

    try (Scope innerScope = GlobalTracer.get().scopeManager().activate(propSpan)) {
      assert innerScope != null; // avoid unused warning

      List<Entry<VirtualRouter, Map<Bgpv4Rib, RibDelta<Bgpv4Route>>>> routeDeltas =
          allNodes
              .values()
              .parallelStream()
              .flatMap(n -> n.getVirtualRouters().values().stream())
              .map(
                  vr -> {
                    Map<Bgpv4Rib, RibDelta<Bgpv4Route>> deltas =
                        vr.processBgpMessages(bgpTopology, networkConfigurations, allNodes);
                    return Maps.immutableEntry(vr, deltas);
                  })
              .collect(Collectors.toList());

      routeDeltas
          .parallelStream()
          .forEach(
              entry -> {
                VirtualRouter vr = entry.getKey();
                Map<Bgpv4Rib, RibDelta<Bgpv4Route>> deltas = entry.getValue();
                vr.endOfRound();
                vr.finalizeBgpRoutesAndQueueOutgoingMessages(deltas);
              });

      // Merge BGP routes from BGP process into the main RIB
      allNodes
          .values()
          .parallelStream()
          .flatMap(n -> n.getVirtualRouters().values().stream())
          .forEach(VirtualRouter::mergeBgpRoutesToMainRib);

      // Multi-VRF redistribution of BGP routes:
      allNodes
          .values()
          .parallelStream()
          .forEach(
              n -> {
                for (VirtualRouter srcVr : n.getVirtualRouters().values()) {
                  for (VirtualRouter dstVr : n.getVirtualRouters().values()) {
                    if (dstVr.getBgpRoutingProcess() == null) {
                      continue;
                    }
                    dstVr
                        .getBgpRoutingProcess()
                        .redistribute(
                            iteration > 1
                                ? srcVr._mainRibRouteDeltaBuilder.build()
                                : RibDelta.<AnnotatedRoute<AbstractRoute>>builder()
                                    .add(srcVr.getMainRib().getTypedRoutes())
                                    .build(),
                            srcVr.getName());
                  }
                }
              });
    } finally {
      propSpan.finish();
    }
  }

  private static void queueRoutesForCrossVrfLeaking(
      Map<String, Node> nodes, String iterationLabel) {
    Span span =
        GlobalTracer.get()
            .buildSpan(iterationLabel + ": Queueing routes to leak across VRFs")
            .start();
    LOGGER.info("{}: Queueing routes to leak across VRFs", iterationLabel);
    try (Scope scope = GlobalTracer.get().scopeManager().activate(span)) {
      assert scope != null; // avoid unused warning

      nodes
          .values()
          .parallelStream()
          .flatMap(n -> n.getVirtualRouters().values().stream())
          .forEach(VirtualRouter::queueCrossVrfImports);
    } finally {
      span.finish();
    }
  }

  private static void leakAcrossVrfs(Map<String, Node> nodes, String iterationLabel) {
    Span span =
        GlobalTracer.get().buildSpan(iterationLabel + ": Leaking routes across VRFs").start();
    LOGGER.info("{}: Leaking routes across VRFs", iterationLabel);
    try (Scope scope = GlobalTracer.get().scopeManager().activate(span)) {
      assert scope != null; // avoid unused warning
      nodes
          .values()
          .parallelStream()
          .flatMap(n -> n.getVirtualRouters().values().stream())
          .forEach(VirtualRouter::processCrossVrfRoutes);
    } finally {
      span.finish();
    }
  }

  /**
   * Run {@link VirtualRouter#computeFib} on all of the given nodes (and their virtual routers)
   *
   * @param nodes mapping of node names to node instances
   */
  private void computeFibs(Map<String, Node> nodes) {
    Span span = GlobalTracer.get().buildSpan("Compute FIBs").start();
    LOGGER.info("Compute FIBs");
    try (Scope scope = GlobalTracer.get().scopeManager().activate(span)) {
      assert scope != null; // avoid unused warning
      nodes
          .values()
          .parallelStream()
          .flatMap(n -> n.getVirtualRouters().values().stream())
          .forEach(VirtualRouter::computeFib);
    } finally {
      span.finish();
    }
  }

  /**
   * Compute the IGP portion of the dataplane.
   *
   * @param nodes A dictionary of configuration-wrapping Bdp nodes keyed by name
   * @param topologyContext The topology context in which various adjacencies are stored
   * @param ae The output answer element in which to store a report of the computation. Also
   *     contains the current recovery iteration.
   */
  private void computeIgpDataPlane(
      SortedMap<String, Node> nodes,
      TopologyContext topologyContext,
      IncrementalBdpAnswerElement ae) {
    Span span = GlobalTracer.get().buildSpan("Compute IGP").start();
    LOGGER.info("Compute IGP");
    try (Scope scope = GlobalTracer.get().scopeManager().activate(span)) {
      assert scope != null; // avoid unused warning

      int numOspfInternalIterations;

      /*
       * For each virtual router, setup the initial easy-to-do routes, init protocol-based RIBs,
       * queue outgoing messages to neighbors
       */
      Span initializeSpan = GlobalTracer.get().buildSpan("Initialize for IGP computation").start();
      LOGGER.info("Initialize for IGP computation");
      try (Scope innerScope = GlobalTracer.get().scopeManager().activate(initializeSpan)) {
        assert innerScope != null; // avoid unused warning
        nodes
            .values()
            .parallelStream()
            .flatMap(n -> n.getVirtualRouters().values().stream())
            .forEach(vr -> vr.initForIgpComputation(topologyContext));
      } finally {
        initializeSpan.finish();
      }

      // OSPF internal routes
      numOspfInternalIterations = initOspfInternalRoutes(nodes, topologyContext.getOspfTopology());

      // RIP internal routes
      initRipInternalRoutes(nodes, topologyContext.getLayer3Topology());

      // Activate static routes
      Span staticSpan =
          GlobalTracer.get().buildSpan("Compute static routes post IGP convergence").start();
      LOGGER.info("Compute static routes post IGP convergence");
      try (Scope innerScope = GlobalTracer.get().scopeManager().activate(staticSpan)) {
        assert innerScope != null; // avoid unused warning
        nodes
            .values()
            .parallelStream()
            .flatMap(n -> n.getVirtualRouters().values().stream())
            .forEach(
                vr -> {
                  importRib(vr.getMainRib(), vr._independentRib);
                  vr.activateStaticRoutes();
                });
      } finally {
        staticSpan.finish();
      }

      // Set iteration stats in the answer
      ae.setOspfInternalIterations(numOspfInternalIterations);
    } finally {
      span.finish();
    }
  }

  /**
   * Compute the EGP portion of the route exchange. Must be called after IGP routing has converged.
   *
   * @param nodes A dictionary of configuration-wrapping Bdp nodes keyed by name
   * @param externalAdverts the set of external BGP advertisements
   * @param ae The output answer element in which to store a report of the computation. Also
   *     contains the current recovery iteration.
   * @param topologyContext The various network topologies
   * @param ipVrfOwners The ip owner mapping
   * @return true iff the computation is oscillating
   */
  private boolean computeNonMonotonicPortionOfDataPlane(
      SortedMap<String, Node> nodes,
      Set<BgpAdvertisement> externalAdverts,
      IncrementalBdpAnswerElement ae,
      TopologyContext topologyContext,
      NetworkConfigurations networkConfigurations,
      Map<Ip, Map<String, Set<String>>> ipVrfOwners) {
    LOGGER.info("Compute EGP");
    Span span = GlobalTracer.get().buildSpan("Compute EGP").start();
    try (Scope scope = GlobalTracer.get().scopeManager().activate(span)) {
      assert scope != null; // avoid unused warning

      /*
       * Initialize all routers and their message queues (can be done as parallel as possible)
       */
      LOGGER.info("Initialize virtual routers");
      Span initializationSpan =
          GlobalTracer.get().buildSpan("Initialize virtual routers for iBDP-external").start();
      try (Scope innerScope = GlobalTracer.get().scopeManager().activate(initializationSpan)) {
        assert innerScope != null; // avoid unused warning
        nodes
            .values()
            .parallelStream()
            .flatMap(n -> n.getVirtualRouters().values().stream())
            .forEach(vr -> vr.initForEgpComputation(topologyContext));
      } finally {
        initializationSpan.finish();
      }

      LOGGER.info("Queue initial cross-VRF leaking");
      Span crossVrfLeakingSpan =
          GlobalTracer.get().buildSpan("Queue initial cross-VRF leaking").start();
      try (Scope innerScope = GlobalTracer.get().scopeManager().activate(crossVrfLeakingSpan)) {
        assert innerScope != null; // avoid unused warning
        nodes
            .values()
            .parallelStream()
            .flatMap(n -> n.getVirtualRouters().values().stream())
            .forEach(VirtualRouter::initCrossVrfImports);
      } finally {
        crossVrfLeakingSpan.finish();
      }

      LOGGER.info("Queue initial BGP messages");
      Span bgpInitialSpan = GlobalTracer.get().buildSpan("Queue initial bgp messages").start();
      try (Scope innerScope = GlobalTracer.get().scopeManager().activate(bgpInitialSpan)) {
        assert innerScope != null; // avoid unused warning
        // Queue initial outgoing messages
        BgpTopology bgpTopology = topologyContext.getBgpTopology();
        nodes
            .values()
            .parallelStream()
            .flatMap(n -> n.getVirtualRouters().values().stream())
            .forEach(
                vr -> {
                  vr.processExternalBgpAdvertisements(externalAdverts, ipVrfOwners);
                  vr.queueInitialBgpMessages(bgpTopology, nodes, networkConfigurations);
                });
      } finally {
        bgpInitialSpan.finish();
      }

      /*
       * Setup maps to track iterations. We need this for oscillation detection.
       * Specifically, if we detect that an iteration hashcode (a hash of all the nodes' RIBs)
       * has been previously encountered, we switch our schedule to a more restrictive one.
       */

      Map<Integer, SortedSet<Integer>> iterationsByHashCode = new HashMap<>();

      Schedule currentSchedule = _settings.getScheduleName();

      // Go into iteration mode, until the routes converge (or oscillation is detected)
      do {
        _numIterations++;
        Span iterSpan = GlobalTracer.get().buildSpan("Iteration " + _numIterations).start();
        LOGGER.info("Iteration {} begins", _numIterations);
        try (Scope innerScope = GlobalTracer.get().scopeManager().activate(iterSpan)) {
          assert innerScope != null; // avoid unused warning

          IbdpSchedule schedule;
          Span computeScheduleSpan = GlobalTracer.get().buildSpan("Compute schedule").start();
          LOGGER.info("Compute schedule");
          try (Scope computeScheduleScope =
              GlobalTracer.get().scopeManager().activate(computeScheduleSpan)) {
            assert computeScheduleScope != null; // avoid unused warning
            // Compute node schedule
            schedule = IbdpSchedule.getSchedule(_settings, currentSchedule, nodes, topologyContext);
          } finally {
            computeScheduleSpan.finish();
          }

          // compute dependent routes for each allowable set of nodes until we cover all nodes
          int nodeSet = 0;
          while (schedule.hasNext()) {
            Map<String, Node> iterationNodes = schedule.next();
            String iterationlabel =
                String.format("Iteration %d Schedule %d", _numIterations, nodeSet);
            computeDependentRoutesIteration(
                iterationNodes,
                _numIterations,
                iterationlabel,
                nodes,
                topologyContext,
                networkConfigurations,
                _numIterations);
            ++nodeSet;
          }

          /*
           * Perform various bookkeeping at the end of the iteration:
           * - Collect sizes of certain RIBs this iteration
           * - Compute iteration hashcode
           * - Check for oscillations
           */
          computeIterationStatistics(nodes, ae, _numIterations);

          // This hashcode uniquely identifies the iteration (i.e., network state)
          int iterationHashCode = computeIterationHashCode(nodes);
          SortedSet<Integer> iterationsWithThisHashCode =
              iterationsByHashCode.computeIfAbsent(iterationHashCode, h -> new TreeSet<>());

          if (iterationsWithThisHashCode.isEmpty()) {
            iterationsWithThisHashCode.add(_numIterations);
          } else {
            // If oscillation detected, switch to a more restrictive schedule
            if (currentSchedule != Schedule.NODE_SERIALIZED) {
              _bfLogger.debugf(
                  "Switching to a more restrictive schedule %s, iteration %d\n",
                  Schedule.NODE_SERIALIZED, _numIterations);
              currentSchedule = Schedule.NODE_SERIALIZED;
            } else {
              return true; // Found an oscillation
            }
          }
        } finally {
          iterSpan.finish();
        }
      } while (hasNotReachedRoutingFixedPoint(nodes));

      ae.setDependentRoutesIterations(_numIterations);
      return false; // No oscillations
    }
  }

  /** Check if we have reached a routing fixed point */
  private boolean hasNotReachedRoutingFixedPoint(Map<String, Node> nodes) {
    Span span =
        GlobalTracer.get()
            .buildSpan("Iteration " + _numIterations + ": Check if fixed-point reached")
            .start();
    LOGGER.info("Iteration {}: Check if fixed point reached", _numIterations);
    try (Scope scope = GlobalTracer.get().scopeManager().activate(span)) {
      assert scope != null; // avoid unused warning
      return nodes
          .values()
          .parallelStream()
          .flatMap(n -> n.getVirtualRouters().values().stream())
          .anyMatch(VirtualRouter::isDirty);
    } finally {
      span.finish();
    }
  }

  /**
   * Compute the hashcode that uniquely identifies the state of the network at a given iteration
   *
   * @param nodes map of nodes, keyed by hostname
   * @return integer hashcode
   */
  private int computeIterationHashCode(Map<String, Node> nodes) {
    Span span =
        GlobalTracer.get().buildSpan("Iteration " + _numIterations + ": Compute hashCode").start();
    LOGGER.info("Iteration {}: Compute hashCode", _numIterations);
    try (Scope scope = GlobalTracer.get().scopeManager().activate(span)) {
      assert scope != null; // avoid unused warning
      return nodes
          .values()
          .parallelStream()
          .flatMap(node -> node.getVirtualRouters().values().stream())
          .mapToInt(VirtualRouter::computeIterationHashCode)
          .sum();
    } finally {
      span.finish();
    }
  }

  private static void computeIterationStatistics(
      Map<String, Node> nodes, IncrementalBdpAnswerElement ae, int dependentRoutesIterations) {
    Span span = GlobalTracer.get().buildSpan("Compute iteration statistics").start();
    LOGGER.info("Iteration {}: Compute statistics", dependentRoutesIterations);
    try (Scope scope = GlobalTracer.get().scopeManager().activate(span)) {
      assert scope != null; // avoid unused warning
      int numBgpBestPathRibRoutes =
          nodes.values().stream()
              .flatMap(n -> n.getVirtualRouters().values().stream())
              .mapToInt(VirtualRouter::getNumBgpBestPaths)
              .sum();
      ae.getBgpBestPathRibRoutesByIteration()
          .put(dependentRoutesIterations, numBgpBestPathRibRoutes);
      int numBgpMultipathRibRoutes =
          nodes.values().stream()
              .flatMap(n -> n.getVirtualRouters().values().stream())
              .mapToInt(VirtualRouter::getNumBgpPaths)
              .sum();
      ae.getBgpMultipathRibRoutesByIteration()
          .put(dependentRoutesIterations, numBgpMultipathRibRoutes);
      int numMainRibRoutes =
          nodes.values().stream()
              .flatMap(n -> n.getVirtualRouters().values().stream())
              .mapToInt(vr -> vr.getMainRib().getTypedRoutes().size())
              .sum();
      ae.getMainRibRoutesByIteration().put(dependentRoutesIterations, numMainRibRoutes);
    } finally {
      span.finish();
    }
  }

  /**
   * Return the main RIB routes for each node. Map structure: Hostname -&gt; VRF name -&gt; Set of
   * routes
   */
  @VisibleForTesting
  static SortedMap<String, SortedMap<String, Set<AbstractRoute>>> getRoutes(
      IncrementalDataPlane dp) {
    // Scan through all Nodes and their virtual routers, retrieve main rib routes
    return toImmutableSortedMap(
        dp.getNodes(),
        Entry::getKey,
        nodeEntry ->
            toImmutableSortedMap(
                nodeEntry.getValue().getVirtualRouters(),
                Entry::getKey,
                vrfEntry -> ImmutableSet.copyOf(vrfEntry.getValue().getMainRib().getRoutes())));
  }

  /**
   * Run the IGP OSPF computation until convergence.
   *
   * @param allNodes list of nodes for which to initialize the OSPF routes
   * @param ospfTopology graph of OSPF adjacencies
   * @return the number of iterations it took for internal OSPF routes to converge
   */
  private int initOspfInternalRoutes(Map<String, Node> allNodes, OspfTopology ospfTopology) {
    int ospfInternalIterations = 0;
    boolean dirty = true;

    while (dirty) {
      ospfInternalIterations++;
      Span span =
          GlobalTracer.get()
              .buildSpan("OSPF internal: iteration " + ospfInternalIterations)
              .start();
      LOGGER.info("OSPF internal: Iteration {}", ospfInternalIterations);
      try (Scope scope = GlobalTracer.get().scopeManager().activate(span)) {
        assert scope != null; // avoid unused warning
        // Compute node schedule
        IbdpSchedule schedule =
            IbdpSchedule.getSchedule(
                _settings,
                _settings.getScheduleName(),
                allNodes,
                TopologyContext.builder().setOspfTopology(ospfTopology).build());

        while (schedule.hasNext()) {
          Map<String, Node> scheduleNodes = schedule.next();
          scheduleNodes
              .values()
              .parallelStream()
              .flatMap(n -> n.getVirtualRouters().values().stream())
              .forEach(virtualRouter -> virtualRouter.ospfIteration(allNodes));

          scheduleNodes
              .values()
              .parallelStream()
              .flatMap(n -> n.getVirtualRouters().values().stream())
              .forEach(VirtualRouter::mergeOspfRoutesToMainRib);
        }
        dirty =
            allNodes
                .values()
                .parallelStream()
                .flatMap(n -> n.getVirtualRouters().values().stream())
                .flatMap(vr -> vr.getOspfProcesses().values().stream())
                .anyMatch(OspfRoutingProcess::isDirty);
      } finally {
        span.finish();
      }
    }
    return ospfInternalIterations;
  }

  /**
   * Run the IGP RIP computation until convergence
   *
   * @param nodes nodes for which to initialize the routes, keyed by name
   * @param topology network topology
   */
  private static void initRipInternalRoutes(SortedMap<String, Node> nodes, Topology topology) {
    /*
     * Consider this method to be a simulation within a simulation. Since RIP routes are not
     * affected by other protocols, we propagate all RIP routes amongst the nodes prior to
     * processing other routing protocols (e.g., OSPF & BGP)
     */
    AtomicBoolean ripInternalChanged = new AtomicBoolean(true);
    int ripInternalIterations = 0;
    while (ripInternalChanged.get()) {
      ripInternalIterations++;
      ripInternalChanged.set(false);
      Span span =
          GlobalTracer.get().buildSpan("RIP internal: iteration " + ripInternalIterations).start();
      LOGGER.info("RIP internal: Iteration {}", ripInternalIterations);
      try (Scope scope = GlobalTracer.get().scopeManager().activate(span)) {
        assert scope != null; // avoid unused warning
        nodes
            .values()
            .parallelStream()
            .flatMap(n -> n.getVirtualRouters().values().stream())
            .forEach(
                vr -> {
                  if (vr.propagateRipInternalRoutes(nodes, topology)) {
                    ripInternalChanged.set(true);
                  }
                });
      } finally {
        span.finish();
      }
      Span unstageSpan =
          GlobalTracer.get()
              .buildSpan("Unstage RIP internal: iteration " + ripInternalIterations)
              .start();
      LOGGER.info("Unstage RIP internal: Iteration {}", ripInternalIterations);
      try (Scope scope = GlobalTracer.get().scopeManager().activate(unstageSpan)) {
        assert scope != null; // avoid unused warning
        nodes
            .values()
            .parallelStream()
            .flatMap(n -> n.getVirtualRouters().values().stream())
            .forEach(VirtualRouter::unstageRipInternalRoutes);
      } finally {
        unstageSpan.finish();
      }
      Span importSpan =
          GlobalTracer.get()
              .buildSpan("Import RIP internal: iteration " + ripInternalIterations)
              .start();
      LOGGER.info("Import RIP internal: Iteration {}", ripInternalIterations);
      try (Scope scope = GlobalTracer.get().scopeManager().activate(importSpan)) {
        assert scope != null; // avoid unused warning
        nodes
            .values()
            .parallelStream()
            .flatMap(n -> n.getVirtualRouters().values().stream())
            .forEach(
                vr -> {
                  importRib(vr._ripRib, vr._ripInternalRib);
                  importRib(vr._independentRib, vr._ripRib, vr.getName());
                });
      }
    }
  }
}<|MERGE_RESOLUTION|>--- conflicted
+++ resolved
@@ -466,13 +466,9 @@
     LOGGER.info("{}: Init for new BGP iteration", iterationLabel);
     try (Scope scope = GlobalTracer.get().scopeManager().activate(span)) {
       assert scope != null; // avoid unused warning
-<<<<<<< HEAD
-      allNodes.values().stream()
-=======
-      nodes
+      allNodes
           .values()
           .parallelStream()
->>>>>>> 8693b79a
           .forEach(
               n -> {
                 // First init the iteration, then merge BGP routes into the main RIB. Do this in
