--- conflicted
+++ resolved
@@ -15,11 +15,7 @@
 import org.batfish.datamodel.BgpActivePeerConfig;
 import org.batfish.datamodel.BgpPassivePeerConfig;
 import org.batfish.datamodel.BgpPeerConfig;
-<<<<<<< HEAD
-=======
 import org.batfish.datamodel.BgpPeerConfigId;
-import org.batfish.datamodel.BgpRoute;
->>>>>>> 9946c84d
 import org.batfish.datamodel.BgpSessionProperties;
 import org.batfish.datamodel.Bgpv4Route;
 import org.batfish.datamodel.ConfigurationFormat;
@@ -217,12 +213,8 @@
 
   /** Perform BGP import transformations on a given route after receiving an advertisement */
   @Nullable
-<<<<<<< HEAD
   public static Bgpv4Route.Builder transformBgpRouteOnImport(
-=======
-  public static BgpRoute.Builder transformBgpRouteOnImport(
       @Nonnull BgpPeerConfigId toConfigId,
->>>>>>> 9946c84d
       BgpPeerConfig toNeighbor,
       BgpSessionProperties sessionProperties,
       Bgpv4Route route,
