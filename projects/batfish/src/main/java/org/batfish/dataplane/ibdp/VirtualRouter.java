--- conflicted
+++ resolved
@@ -11,7 +11,6 @@
 import static org.batfish.dataplane.rib.RibDelta.importRibDelta;
 
 import com.google.common.annotations.VisibleForTesting;
-import com.google.common.collect.ImmutableList;
 import com.google.common.collect.ImmutableMap;
 import com.google.common.collect.ImmutableSet;
 import com.google.common.collect.ImmutableSortedMap;
@@ -42,11 +41,6 @@
 import org.batfish.common.BatfishException;
 import org.batfish.datamodel.AbstractRoute;
 import org.batfish.datamodel.AsPath;
-<<<<<<< HEAD
-import org.batfish.datamodel.AsSet;
-import org.batfish.datamodel.BgpActivePeerConfig;
-=======
->>>>>>> 51952511
 import org.batfish.datamodel.BgpAdvertisement;
 import org.batfish.datamodel.BgpAdvertisement.BgpAdvertisementType;
 import org.batfish.datamodel.BgpPeerConfig;
@@ -1324,302 +1318,6 @@
   }
 
   /**
-<<<<<<< HEAD
-   * Compute a set of BGP advertisements to the outside of the network. Done after the dataplane
-   * computation has converged.
-   *
-   * @param ipOwners mapping of IPs to their owners (nodes)
-   * @return a number of sent out advertisements
-   */
-  int computeBgpAdvertisementsToOutside(Map<Ip, Set<String>> ipOwners) {
-    int numAdvertisements = 0;
-
-    // If we have no BGP process, nothing to do
-    if (_vrf.getBgpProcess() == null) {
-      return numAdvertisements;
-    }
-
-    /*
-     * This operation only really makes sense for active neighbors, otherwise we're missing required
-     * information for which advertisements would be sent out.
-     */
-    for (BgpActivePeerConfig neighbor : _vrf.getBgpProcess().getActiveNeighbors().values()) {
-      String hostname = _c.getHostname();
-
-      Ip remoteIp = neighbor.getPeerAddress();
-      if (neighbor.getLocalIp() == null
-          || remoteIp == null
-          || neighbor.getLocalAs() == null
-          || neighbor.getRemoteAs() == null
-          || ipOwners.get(remoteIp) != null) {
-        // Skip if neighbor is mis-configured or remote peer is inside the network
-        continue;
-      }
-
-      long localAs = neighbor.getLocalAs();
-      long remoteAs = neighbor.getRemoteAs();
-      String remoteHostname = remoteIp.toString();
-      String remoteVrfName = _vrf.getName();
-      RoutingPolicy exportPolicy = _c.getRoutingPolicies().get(neighbor.getExportPolicy());
-      boolean ebgpSession = localAs != remoteAs;
-      RoutingProtocol targetProtocol = ebgpSession ? RoutingProtocol.BGP : RoutingProtocol.IBGP;
-      Set<AbstractRoute> candidateRoutes = Collections.newSetFromMap(new IdentityHashMap<>());
-
-      // Add IGP routes
-      Set<AbstractRoute> activeRoutes = Collections.newSetFromMap(new IdentityHashMap<>());
-      activeRoutes.addAll(_mainRib.getRoutes());
-      for (AbstractRoute candidateRoute : activeRoutes) {
-        if (candidateRoute.getProtocol() != RoutingProtocol.BGP
-            && candidateRoute.getProtocol() != RoutingProtocol.IBGP) {
-          candidateRoutes.add(candidateRoute);
-        }
-      }
-
-      /*
-       * bgp advertise-external
-       *
-       * When this is set, add best eBGP path independently of whether
-       * it is preempted by an iBGP or IGP route. Only applicable to
-       * iBGP sessions.
-       */
-      boolean advertiseExternal = !ebgpSession && neighbor.getAdvertiseExternal();
-      if (advertiseExternal) {
-        candidateRoutes.addAll(_ebgpBestPathRib.getRoutes());
-      }
-
-      /*
-       * bgp advertise-inactive
-       *
-       * When this is set, add best BGP path independently of whether
-       * it is preempted by an IGP route. Only applicable to eBGP
-       * sessions.
-       */
-      boolean advertiseInactive = ebgpSession && neighbor.getAdvertiseInactive();
-      /* Add best bgp paths if they are active, or if advertise-inactive */
-      for (AbstractRoute candidateRoute : _bgpBestPathRib.getRoutes()) {
-        if (advertiseInactive || activeRoutes.contains(candidateRoute)) {
-          candidateRoutes.add(candidateRoute);
-        }
-      }
-
-      /* Add all bgp paths if additional-paths active for this session */
-      boolean additionalPaths =
-          !ebgpSession
-              && neighbor.getAdditionalPathsSend()
-              && neighbor.getAdditionalPathsSelectAll();
-      if (additionalPaths) {
-        candidateRoutes.addAll(_bgpMultipathRib.getRoutes());
-      }
-
-      for (AbstractRoute route : candidateRoutes) {
-        // TODO: update this using BgpProtocolHelper
-
-        BgpRoute.Builder transformedOutgoingRouteBuilder = new BgpRoute.Builder();
-        RoutingProtocol routeProtocol = route.getProtocol();
-        boolean routeIsBgp =
-            routeProtocol == RoutingProtocol.IBGP || routeProtocol == RoutingProtocol.BGP;
-
-        // originatorIP
-        Ip originatorIp;
-        if (!ebgpSession && routeProtocol == RoutingProtocol.IBGP) {
-          BgpRoute bgpRoute = (BgpRoute) route;
-          originatorIp = bgpRoute.getOriginatorIp();
-        } else {
-          originatorIp = _vrf.getBgpProcess().getRouterId();
-        }
-        transformedOutgoingRouteBuilder.setOriginatorIp(originatorIp);
-        transformedOutgoingRouteBuilder.setReceivedFromIp(neighbor.getLocalIp());
-
-        /*
-         * clusterList, receivedFromRouteReflectorClient, (originType for bgp remote route)
-         */
-        if (routeIsBgp) {
-          BgpRoute bgpRoute = (BgpRoute) route;
-
-          if (bgpRoute.getCommunities().contains(WellKnownCommunity.NO_ADVERTISE)) {
-            // don't advertise this route
-            continue;
-          }
-
-          transformedOutgoingRouteBuilder.setOriginType(bgpRoute.getOriginType());
-          if (ebgpSession
-              && bgpRoute.getAsPath().containsAs(neighbor.getRemoteAs())
-              && !neighbor.getAllowRemoteAsOut()) {
-            // skip routes containing peer's AS unless
-            // disable-peer-as-check (getAllowRemoteAsOut) is set
-            continue;
-          }
-          /*
-           * route reflection: reflect everything received from
-           * clients to clients and non-clients. reflect everything
-           * received from non-clients to clients. Do not reflect to
-           * originator
-           */
-
-          Ip routeOriginatorIp = bgpRoute.getOriginatorIp();
-          /*
-           *  iBGP speaker should not send out routes to iBGP neighbor whose router-id is
-           *  same as originator id of advertisement
-           */
-          if (!ebgpSession && remoteIp.equals(routeOriginatorIp)) {
-            continue;
-          }
-          if (routeProtocol == RoutingProtocol.IBGP && !ebgpSession) {
-            boolean routeReceivedFromRouteReflectorClient =
-                bgpRoute.getReceivedFromRouteReflectorClient();
-            boolean sendingToRouteReflectorClient = neighbor.getRouteReflectorClient();
-            transformedOutgoingRouteBuilder.addToClusterList(bgpRoute.getClusterList());
-            if (!routeReceivedFromRouteReflectorClient && !sendingToRouteReflectorClient) {
-              continue;
-            }
-            if (sendingToRouteReflectorClient) {
-              // sender adds its local cluster id to clusterlist of
-              // new route
-              transformedOutgoingRouteBuilder.addToClusterList(neighbor.getClusterId());
-            }
-          }
-        }
-
-        // Outgoing asPath
-        // Outgoing communities
-        if (routeIsBgp) {
-          BgpRoute bgpRoute = (BgpRoute) route;
-          transformedOutgoingRouteBuilder.setAsPath(bgpRoute.getAsPath().getAsSets());
-          if (neighbor.getSendCommunity()) {
-            transformedOutgoingRouteBuilder.getCommunities().addAll(bgpRoute.getCommunities());
-          }
-        }
-        if (ebgpSession) {
-          AsSet asSet = AsSet.of(localAs);
-          transformedOutgoingRouteBuilder.setAsPath(
-              ImmutableList.<AsSet>builder()
-                  .add(asSet)
-                  .addAll(transformedOutgoingRouteBuilder.getAsPath())
-                  .build());
-        }
-
-        // Outgoing protocol
-        transformedOutgoingRouteBuilder.setProtocol(targetProtocol);
-        transformedOutgoingRouteBuilder.setNetwork(route.getNetwork());
-
-        // Outgoing metric
-        if (routeIsBgp) {
-          transformedOutgoingRouteBuilder.setMetric(route.getMetric());
-        }
-
-        // Outgoing nextHopIp
-        // Outgoing localPreference
-        Ip nextHopIp;
-        int localPreference;
-        if (ebgpSession || !routeIsBgp) {
-          nextHopIp = neighbor.getLocalIp();
-          localPreference = BgpRoute.DEFAULT_LOCAL_PREFERENCE;
-        } else {
-          nextHopIp = route.getNextHopIp();
-          BgpRoute ibgpRoute = (BgpRoute) route;
-          localPreference = ibgpRoute.getLocalPreference();
-        }
-        if (Route.UNSET_ROUTE_NEXT_HOP_IP.equals(nextHopIp)) {
-          // should only happen for ibgp
-          String nextHopInterface = route.getNextHopInterface();
-          InterfaceAddress nextHopAddress =
-              _c.getAllInterfaces().get(nextHopInterface).getAddress();
-          if (nextHopAddress == null) {
-            throw new BatfishException("route's nextHopInterface has no address");
-          }
-          nextHopIp = nextHopAddress.getIp();
-        }
-        transformedOutgoingRouteBuilder.setNextHopIp(nextHopIp);
-        transformedOutgoingRouteBuilder.setLocalPreference(localPreference);
-
-        // Outgoing srcProtocol
-        transformedOutgoingRouteBuilder.setSrcProtocol(route.getProtocol());
-
-        /*
-         * CREATE OUTGOING ROUTE
-         */
-        boolean acceptOutgoing =
-            exportPolicy.process(
-                route,
-                transformedOutgoingRouteBuilder,
-                remoteIp,
-                new Prefix(neighbor.getPeerAddress(), Prefix.MAX_PREFIX_LENGTH),
-                remoteVrfName,
-                Direction.OUT);
-        if (!acceptOutgoing) {
-          _prefixTracer.filtered(
-              route.getNetwork(),
-              remoteHostname,
-              remoteIp,
-              remoteVrfName,
-              neighbor.getExportPolicy(),
-              Direction.OUT);
-          continue;
-        }
-        _prefixTracer.sentTo(
-            route.getNetwork(),
-            remoteHostname,
-            remoteIp,
-            remoteVrfName,
-            neighbor.getExportPolicy());
-        BgpRoute transformedOutgoingRoute = transformedOutgoingRouteBuilder.build();
-        // Record sent advertisement
-        BgpAdvertisementType sentType =
-            ebgpSession ? BgpAdvertisementType.EBGP_SENT : BgpAdvertisementType.IBGP_SENT;
-        Ip sentOriginatorIp = transformedOutgoingRoute.getOriginatorIp();
-        SortedSet<Long> sentClusterList =
-            ImmutableSortedSet.copyOf(transformedOutgoingRoute.getClusterList());
-        AsPath sentAsPath = transformedOutgoingRoute.getAsPath();
-        SortedSet<Long> sentCommunities =
-            ImmutableSortedSet.copyOf(transformedOutgoingRoute.getCommunities());
-        Prefix sentNetwork = route.getNetwork();
-        Ip sentNextHopIp;
-        String sentSrcNode = hostname;
-        String sentSrcVrf = _vrf.getName();
-        Ip sentSrcIp = neighbor.getLocalIp();
-        String sentDstNode = remoteHostname;
-        String sentDstVrf = remoteVrfName;
-        Ip sentDstIp = remoteIp;
-        int sentWeight = -1;
-        if (ebgpSession) {
-          sentNextHopIp = nextHopIp;
-        } else {
-          sentNextHopIp = transformedOutgoingRoute.getNextHopIp();
-        }
-        int sentLocalPreference = transformedOutgoingRoute.getLocalPreference();
-        long sentMed = transformedOutgoingRoute.getMetric();
-        OriginType sentOriginType = transformedOutgoingRoute.getOriginType();
-        RoutingProtocol sentSrcProtocol = targetProtocol;
-        BgpAdvertisement sentAdvert =
-            new BgpAdvertisement(
-                sentType,
-                sentNetwork,
-                sentNextHopIp,
-                sentSrcNode,
-                sentSrcVrf,
-                sentSrcIp,
-                sentDstNode,
-                sentDstVrf,
-                sentDstIp,
-                sentSrcProtocol,
-                sentOriginType,
-                sentLocalPreference,
-                sentMed,
-                sentOriginatorIp,
-                sentAsPath,
-                ImmutableSortedSet.copyOf(sentCommunities),
-                ImmutableSortedSet.copyOf(sentClusterList),
-                sentWeight);
-        _sentBgpAdvertisements.add(sentAdvert);
-        numAdvertisements++;
-      }
-    }
-    return numAdvertisements;
-  }
-
-  /**
-=======
->>>>>>> 51952511
    * Process BGP messages from neighbors, return a list of delta changes to the RIBs
    *
    * @param bgpTopology the bgp peering relationships
