package org.batfish.dataplane.ibdp;

import static com.google.common.base.MoreObjects.firstNonNull;
import static com.google.common.base.Preconditions.checkState;
import static org.batfish.common.util.CollectionUtil.toImmutableSortedMap;
import static org.batfish.common.util.CollectionUtil.toOrderedHashCode;
import static org.batfish.datamodel.ResolutionRestriction.alwaysTrue;
import static org.batfish.datamodel.routing_policy.Environment.Direction.IN;
import static org.batfish.dataplane.protocols.IsisProtocolHelper.convertRouteLevel1ToLevel2;
import static org.batfish.dataplane.protocols.IsisProtocolHelper.exportNonIsisRouteToIsis;
import static org.batfish.dataplane.protocols.IsisProtocolHelper.setOverloadOnAllRoutes;
import static org.batfish.dataplane.protocols.StaticRouteHelper.shouldActivateNextHopIpRoute;
import static org.batfish.dataplane.rib.AbstractRib.importRib;
import static org.batfish.dataplane.rib.RibDelta.importRibDelta;

import com.google.common.annotations.VisibleForTesting;
import com.google.common.collect.ImmutableMap;
import com.google.common.collect.ImmutableSet;
import com.google.common.collect.ImmutableSortedMap;
import com.google.common.collect.Ordering;
import com.google.common.collect.Streams;
import com.google.common.graph.Network;
import java.util.AbstractMap.SimpleEntry;
import java.util.Map;
import java.util.Map.Entry;
import java.util.Objects;
import java.util.Optional;
import java.util.Queue;
import java.util.Set;
import java.util.SortedMap;
import java.util.SortedSet;
import java.util.concurrent.ConcurrentLinkedQueue;
import java.util.function.BiFunction;
import java.util.function.Function;
import java.util.stream.Collectors;
import java.util.stream.Stream;
import javax.annotation.Nonnull;
import javax.annotation.Nullable;
import javax.annotation.ParametersAreNonnullByDefault;
import org.apache.logging.log4j.LogManager;
import org.apache.logging.log4j.Logger;
import org.batfish.datamodel.AbstractRoute;
import org.batfish.datamodel.AbstractRouteBuilder;
import org.batfish.datamodel.AnnotatedRoute;
import org.batfish.datamodel.BgpAdvertisement;
import org.batfish.datamodel.BgpVrfLeakConfig;
import org.batfish.datamodel.Bgpv4Route;
import org.batfish.datamodel.Bgpv4ToEvpnVrfLeakConfig;
import org.batfish.datamodel.BumTransportMethod;
import org.batfish.datamodel.ConcreteInterfaceAddress;
import org.batfish.datamodel.Configuration;
import org.batfish.datamodel.ConnectedRoute;
import org.batfish.datamodel.ConnectedRouteMetadata;
import org.batfish.datamodel.Edge;
import org.batfish.datamodel.EvpnRoute;
import org.batfish.datamodel.EvpnToBgpv4VrfLeakConfig;
import org.batfish.datamodel.EvpnType3Route;
import org.batfish.datamodel.Fib;
import org.batfish.datamodel.FibImpl;
import org.batfish.datamodel.GeneratedRoute;
import org.batfish.datamodel.GenericRibReadOnly;
import org.batfish.datamodel.Interface;
import org.batfish.datamodel.Ip;
import org.batfish.datamodel.IsisRoute;
import org.batfish.datamodel.KernelRoute;
import org.batfish.datamodel.LocalRoute;
import org.batfish.datamodel.MainRibVrfLeakConfig;
import org.batfish.datamodel.NetworkConfigurations;
import org.batfish.datamodel.Prefix;
import org.batfish.datamodel.PrefixSpace;
import org.batfish.datamodel.ResolutionRestriction;
import org.batfish.datamodel.RipInternalRoute;
import org.batfish.datamodel.RipProcess;
import org.batfish.datamodel.Route;
import org.batfish.datamodel.RoutingProtocol;
import org.batfish.datamodel.StaticRoute;
import org.batfish.datamodel.Topology;
import org.batfish.datamodel.Vrf;
import org.batfish.datamodel.VrfLeakConfig;
import org.batfish.datamodel.bgp.BgpTopology;
import org.batfish.datamodel.dataplane.rib.RibGroup;
import org.batfish.datamodel.dataplane.rib.RibId;
import org.batfish.datamodel.isis.IsisEdge;
import org.batfish.datamodel.isis.IsisInterfaceLevelSettings;
import org.batfish.datamodel.isis.IsisInterfaceMode;
import org.batfish.datamodel.isis.IsisInterfaceSettings;
import org.batfish.datamodel.isis.IsisLevel;
import org.batfish.datamodel.isis.IsisLevelSettings;
import org.batfish.datamodel.isis.IsisNode;
import org.batfish.datamodel.isis.IsisProcess;
import org.batfish.datamodel.isis.IsisTopology;
import org.batfish.datamodel.route.nh.NextHopDiscard;
import org.batfish.datamodel.route.nh.NextHopInterface;
import org.batfish.datamodel.route.nh.NextHopIp;
import org.batfish.datamodel.route.nh.NextHopVisitor;
import org.batfish.datamodel.route.nh.NextHopVrf;
import org.batfish.datamodel.route.nh.NextHopVtep;
import org.batfish.datamodel.routing_policy.RoutingPolicy;
import org.batfish.datamodel.routing_policy.expr.MainRib;
import org.batfish.datamodel.routing_policy.expr.RibExpr;
import org.batfish.datamodel.visitors.RibExprVisitor;
import org.batfish.datamodel.vxlan.Layer2Vni;
import org.batfish.datamodel.vxlan.Layer3Vni;
import org.batfish.dataplane.protocols.GeneratedRouteHelper;
import org.batfish.dataplane.rib.AbstractRib;
import org.batfish.dataplane.rib.AnnotatedRib;
import org.batfish.dataplane.rib.ConnectedRib;
import org.batfish.dataplane.rib.IsisLevelRib;
import org.batfish.dataplane.rib.IsisRib;
import org.batfish.dataplane.rib.KernelRib;
import org.batfish.dataplane.rib.LocalRib;
import org.batfish.dataplane.rib.Rib;
import org.batfish.dataplane.rib.RibDelta;
import org.batfish.dataplane.rib.RibDelta.Builder;
import org.batfish.dataplane.rib.RipInternalRib;
import org.batfish.dataplane.rib.RipRib;
import org.batfish.dataplane.rib.RouteAdvertisement;
import org.batfish.dataplane.rib.RouteAdvertisement.Reason;
import org.batfish.dataplane.rib.StaticRib;

public final class VirtualRouter {

  /** Visitor that evaluates a {@link RibExpr}, yielding an {@link AbstractRib} . */
  @ParametersAreNonnullByDefault
  public static final class RibExprEvaluator
      implements RibExprVisitor<GenericRibReadOnly<?>, Void>,
          BiFunction<RibExpr, PrefixSpace, Boolean> {

    public RibExprEvaluator(GenericRibReadOnly<?> mainRib) {
      // TODO: cleaner construction, especially when multiple RIBs might be required
      _mainRib = mainRib;
    }

    @Nonnull
    @Override
    public GenericRibReadOnly<?> visitMainRib(MainRib mainRib, Void arg) {
      return _mainRib;
    }

    private final GenericRibReadOnly<?> _mainRib;

    @Override
    public Boolean apply(RibExpr ribExpr, PrefixSpace prefixSpace) {
      GenericRibReadOnly<?> rib = ribExpr.accept(this, null);
      return rib.intersectsPrefixSpace(prefixSpace);
    }
  }

  /** The BGP routing process. {@code null} if BGP is not configured for this VRF */
  @Nullable BgpRoutingProcess _bgpRoutingProcess;

  /** Parent configuration for this virtual router */
  @Nonnull private final Configuration _c;

  /** The RIB containing connected routes */
  private ConnectedRib _connectedRib;

  /**
   * Queues containing routes that are coming in from other VRFs (as a result of explicitly
   * configured leaking or applied RIB groups).
   */
  private SortedMap<CrossVrfEdgeId, Queue<RouteAdvertisement<AnnotatedRoute<AbstractRoute>>>>
      _crossVrfIncomingRoutes;

  /**
   * The independent RIB contains connected and static routes, which are unaffected by BDP
   * iterations (hence, independent).
   */
  Rib _independentRib;

  /** Incoming messages into this router from each IS-IS circuit */
  SortedMap<IsisEdge, Queue<RouteAdvertisement<IsisRoute>>> _isisIncomingRoutes;

  /** Routes in main RIB to redistribute into IS-IS */
  RibDelta.Builder<AnnotatedRoute<AbstractRoute>> _routesForIsisRedistribution;

  IsisLevelRib _isisL1Rib;
  IsisLevelRib _isisL2Rib;
  private IsisLevelRib _isisL1StagingRib;
  private IsisLevelRib _isisL2StagingRib;
  private IsisRib _isisRib;
  KernelRib _kernelRib;
  LocalRib _localRib;

  /** The default main RIB, contains routes from different protocol RIBs */
  private final Rib _mainRib;

  /** All named main RIBs, including {@link RibId#DEFAULT_RIB_NAME} */
  private final Map<String, Rib> _mainRibs;

  /** Keeps track of changes to the main RIB in the current iteration. */
  @VisibleForTesting RibDelta.Builder<AnnotatedRoute<AbstractRoute>> _mainRibRouteDeltaBuilder;

  /**
   * All of the routes that were merged/withdrawn for the main RIB in this the previous iteration
   * Will inform redistribution/VRF leaking in current round.
   */
  RibDelta<AnnotatedRoute<AbstractRoute>> _mainRibDeltaPrevRound;

  /** The VRF name for this virtual router */
  @Nonnull private final String _name;
  /** Parent {@link Node} on which this virtual router resides */
  @Nonnull private final Node _node;

  private Map<String, OspfRoutingProcess> _ospfProcesses;

  RipInternalRib _ripInternalRib;
  RipInternalRib _ripInternalStagingRib;
  RipRib _ripRib;
  StaticRib _staticUnconditionalRib;
  StaticRib _staticNextHopRib;

  /** FIB (forwarding information base) built from the main RIB */
  private Fib _fib;

  /** RIB containing generated routes */
  private Rib _generatedRib;

  /** Metadata about propagated prefixes to/from neighbors */
  @Nonnull private PrefixTracer _prefixTracer;

  /** List of all EIGRP processes in this VRF */
  @VisibleForTesting ImmutableMap<Long, EigrpRoutingProcess> _eigrpProcesses;

  /**
   * Layer 2 VNI settings that are updated dynamically as the dataplane is being computed (e.g.,
   * based on EVPN route advertisements).
   */
  private Set<Layer2Vni> _layer2Vnis;
  /**
   * Layer 3 VNI settings that are updated dynamically as the dataplane is being computed (e.g.,
   * based on EVPN route advertisements).
   */
  private Set<Layer3Vni> _layer3Vnis;

  /** A {@link Vrf} that this virtual router represents */
  final Vrf _vrf;

  @Nonnull private final RibExprEvaluator _ribExprEvaluator;

  @Nonnull
  private final ResolutionRestriction<AnnotatedRoute<AbstractRoute>> _resolutionRestriction;

  private static final Logger LOGGER = LogManager.getLogger(VirtualRouter.class);

  VirtualRouter(@Nonnull String name, @Nonnull Node node) {
    _node = node;
    _c = node.getConfiguration();
    _name = name;
    _vrf = _c.getVrfs().get(name);
    String resolutionPolicy = _vrf.getResolutionPolicy();
    _resolutionRestriction =
        resolutionPolicy == null
            ? alwaysTrue()
            : _c.getRoutingPolicies().get(resolutionPolicy)::processReadOnly;
    // Main RIB + delta builder
    _mainRib = new Rib(_c.getMainRibEnforceResolvability() ? _resolutionRestriction : null);
    _mainRibs = ImmutableMap.of(RibId.DEFAULT_RIB_NAME, _mainRib);
    _mainRibDeltaPrevRound = RibDelta.empty();
    _mainRibRouteDeltaBuilder = RibDelta.builder();
    _routesForIsisRedistribution = RibDelta.builder();
    // Init rest of the RIBs
    initRibs();

    _prefixTracer = new PrefixTracer();
    _eigrpProcesses = ImmutableMap.of();
    _ospfProcesses = ImmutableMap.of();
    _layer2Vnis = ImmutableSet.copyOf(_vrf.getLayer2Vnis().values());
    _layer3Vnis = ImmutableSet.copyOf(_vrf.getLayer3Vnis().values());
    if (_vrf.getBgpProcess() != null) {
      _bgpRoutingProcess =
          new BgpRoutingProcess(
              _vrf.getBgpProcess(), _c, _name, _mainRib, BgpTopology.EMPTY, _prefixTracer);
    }
    _ribExprEvaluator = new RibExprEvaluator(_mainRib);
  }

  @VisibleForTesting
  void initCrossVrfQueues() {
    // TODO: also handle non-default RIBs
    // https://github.com/batfish/batfish/issues/3050
    _crossVrfIncomingRoutes =
        _node.getVirtualRouters().stream()
            .filter(vr -> !_name.equals(vr.getName()))
            .collect(
                ImmutableSortedMap.toImmutableSortedMap(
                    Ordering.natural(),
                    vr -> new CrossVrfEdgeId(vr.getName(), RibId.DEFAULT_RIB_NAME),
                    vr -> new ConcurrentLinkedQueue<>()));
  }

  /**
   * Convert a given RibDelta into {@link RouteAdvertisement} objects and enqueue them onto a given
   * queue.
   *
   * @param queue the message queue
   * @param delta {@link RibDelta} representing changes.
   */
  static <R extends AbstractRoute, D extends R> void queueDelta(
      Queue<RouteAdvertisement<R>> queue, @Nonnull RibDelta<D> delta) {
    delta
        .getActions()
        .forEach(
            r -> {
              @SuppressWarnings("unchecked") // Ok to upcast to R since immutable.
              RouteAdvertisement<R> sanitized = (RouteAdvertisement<R>) r.sanitizeForExport();
              queue.add(sanitized);
            });
  }

  /**
   * Initializes helper data structures and easy-to-compute RIBs that are not affected by BDP
   * iterations (e.g., static route RIB, connected route RIB, etc.)
   */
  @VisibleForTesting
  void initForIgpComputation(
      TopologyContext topologyContext, Map<Ip, Map<String, Set<String>>> ipVrfOwners) {
    initConnectedRib();
    initKernelRib(ipVrfOwners);
    initLocalRib();
    initStaticRibs();
    // Always import local and connected routes into your own rib
    importRib(_independentRib, _connectedRib);
    importRib(_independentRib, _kernelRib);
    importRib(_independentRib, _localRib);
    importRib(_independentRib, _staticUnconditionalRib, _name);
    importRib(_mainRib, _independentRib);

    // Now check whether any rib groups are applied
    RibGroup connectedRibGroup = _vrf.getAppliedRibGroups().get(RoutingProtocol.CONNECTED);
    importRib(_mainRib, _connectedRib);
    if (connectedRibGroup != null) {
      applyRibGroup(connectedRibGroup, _connectedRib);
    }
    RibGroup localRibGroup = _vrf.getAppliedRibGroups().get(RoutingProtocol.LOCAL);
    if (localRibGroup != null) {
      applyRibGroup(localRibGroup, _localRib);
    }

    _ospfProcesses =
        _vrf.getOspfProcesses().entrySet().stream()
            .collect(
                ImmutableMap.toImmutableMap(
                    Entry::getKey,
                    e ->
                        new OspfRoutingProcess(
                            e.getValue(), _name, _c, topologyContext.getOspfTopology())));
    _ospfProcesses.values().forEach(p -> p.initialize(_node));

    initEigrp();
    initBaseRipRoutes();
  }

  /** Apply a rib group to a given source rib (which belongs to this VRF) */
  private void applyRibGroup(@Nonnull RibGroup ribGroup, @Nonnull AnnotatedRib<?> sourceRib) {
    RoutingPolicy policy = _c.getRoutingPolicies().get(ribGroup.getImportPolicy());
    checkState(policy != null, "RIB group %s is missing import policy", ribGroup.getName());
    sourceRib.getTypedRoutes().stream()
        .map(
            route -> {
              AbstractRouteBuilder<?, ?> builder = route.getRoute().toBuilder();
              boolean accept = policy.process(route, builder, IN, _ribExprEvaluator);
              return accept ? new AnnotatedRoute<AbstractRoute>(builder.build(), _name) : null;
            })
        .filter(Objects::nonNull)
        .forEach(
            r ->
                ribGroup
                    .getImportRibs()
                    .forEach(ribId -> _node.getRib(ribId).ifPresent(rib -> rib.mergeRoute(r))));
  }

  /** Initialize EIGRP processes */
  private void initEigrp() {
    _eigrpProcesses =
        _vrf.getEigrpProcesses().values().stream()
            .map(
                eigrpProcess ->
                    new EigrpRoutingProcess(eigrpProcess, _name, RoutingPolicies.from(_c)))
            .collect(ImmutableMap.toImmutableMap(EigrpRoutingProcess::getAsn, Function.identity()));
    _eigrpProcesses.values().forEach(p -> p.initialize(_node));
  }

  /**
   * Prepare for the EGP part of the computation. Handles updating routing processes given new
   * topology information.
   *
   * <p>Must be called between rounds, aka, all delta builder should be empty.
   *
   * @param topologyContext The various network topologies
   */
  void initForEgpComputationWithNewTopology(TopologyContext topologyContext) {
    assert _mainRibRouteDeltaBuilder.isEmpty(); // or else invariant is not maintained

    initQueuesAndDeltaBuilders(topologyContext);
    if (_bgpRoutingProcess != null) {
      // If the process exists, update the topology
      _bgpRoutingProcess.updateTopology(topologyContext.getBgpTopology());
    }
  }

  /**
   * Initialize for EGP computation. Handles any state that does <b>not</b> depend on neighbor
   * relationships (i.e., purely local), but is allowed to process external bgp advertisements.
   */
  void initForEgpComputationBeforeTopologyLoop(
      Set<BgpAdvertisement> externalAdverts, Map<Ip, Map<String, Set<String>>> ipVrfOwners) {
    /*
    Merge post-IGP main rib in to a mainRibDelta.
    This effectively makes the entire IGP computation a "previous round".
    */
    _mainRibDeltaPrevRound =
        RibDelta.<AnnotatedRoute<AbstractRoute>>builder().add(_mainRib.getTypedRoutes()).build();
    _mainRibRouteDeltaBuilder = RibDelta.builder();

    if (_bgpRoutingProcess != null && !_bgpRoutingProcess.isInitialized()) {
      _bgpRoutingProcess.initialize(_node);
      _bgpRoutingProcess.stageExternalAdvertisements(externalAdverts, ipVrfOwners);
    }
  }

  /**
   * Initializes RIB delta builders and protocol message queues.
   *
   * @param topologyContext The various network topologies
   */
  @VisibleForTesting
  void initQueuesAndDeltaBuilders(TopologyContext topologyContext) {
    // Update topology/re-initialize message queues for EIGRP neighbors
    _eigrpProcesses
        .values()
        .forEach(proc -> proc.updateTopology(topologyContext.getEigrpTopology()));
    // Initialize message queues for each IS-IS neighbor
    initIsisQueues(topologyContext.getIsisTopology());
    // Initialize message queues for all neighboring VRFs/VirtualRouters
    initCrossVrfQueues();
  }

  /**
   * Goes through VRFs that can leak routes into this routing instance, and imports all routes from
   * their main ribs to {@link #_crossVrfIncomingRoutes}.
   */
  void initCrossVrfImports() {
    VrfLeakConfig vrfLeakConfig = _vrf.getVrfLeakConfig();
    if (vrfLeakConfig == null || vrfLeakConfig.getLeakAsBgp()) {
      return;
    }
    for (MainRibVrfLeakConfig leakConfig : vrfLeakConfig.getMainRibVrfLeakConfigs()) {
      String importFromVrf = leakConfig.getImportFromVrf();
      VirtualRouter exportingVR = _node.getVirtualRouterOrThrow(importFromVrf);
      CrossVrfEdgeId otherVrfToOurRib = new CrossVrfEdgeId(importFromVrf, RibId.DEFAULT_RIB_NAME);
      enqueueCrossVrfRoutes(
          otherVrfToOurRib,
          // TODO Will need to update once support is added for cross-VRF export policies
          exportingVR._mainRib.getTypedRoutes().stream().map(RouteAdvertisement::new),
          leakConfig.getImportPolicy());
    }
  }

  private void initIsisQueues(IsisTopology isisTopology) {
    Network<IsisNode, IsisEdge> network = isisTopology.getNetwork();
    // Initialize message queues for each IS-IS circuit
    if (_vrf.getIsisProcess() == null) {
      _isisIncomingRoutes = ImmutableSortedMap.of();
    } else {
      _isisIncomingRoutes =
          _c.getAllInterfaces(_vrf.getName()).keySet().stream()
              .map(ifaceName -> new IsisNode(_c.getHostname(), ifaceName))
              .filter(network.nodes()::contains)
              .flatMap(n -> network.inEdges(n).stream())
              .collect(
                  toImmutableSortedMap(Function.identity(), e -> new ConcurrentLinkedQueue<>()));
    }
  }

  /**
   * Activate generated routes.
   *
   * @return a new {@link RibDelta} if a new route has been activated, otherwise {@code null}
   */
  private RibDelta<AnnotatedRoute<AbstractRoute>> activateGeneratedRoutes() {
    RibDelta.Builder<AnnotatedRoute<AbstractRoute>> builder = RibDelta.builder();

    /*
     * Loop over all generated routes and check whether any of the contributing routes can trigger
     * activation.
     */
    for (GeneratedRoute gr : _vrf.getGeneratedRoutes()) {
      String policyName = gr.getGenerationPolicy();
      RoutingPolicy generationPolicy =
          policyName != null ? _c.getRoutingPolicies().get(policyName) : null;
      GeneratedRoute.Builder grb =
          GeneratedRouteHelper.activateGeneratedRoute(
              gr, generationPolicy, _mainRib.getTypedRoutes(), _ribExprEvaluator);

      if (grb != null) {
        // Routes have been changed
        builder.from(_generatedRib.mergeRouteGetDelta(annotateRoute(grb.build())));
      }
    }
    return builder.build();
  }

  /**
   * Recompute generated routes. If new generated routes were activated, process them into the main
   * RIB. Check if any BGP aggregates were affected by the new generated routes.
   */
  void recomputeGeneratedRoutes() {
    RibDelta<AnnotatedRoute<AbstractRoute>> d;
    RibDelta.Builder<AnnotatedRoute<AbstractRoute>> generatedRouteDeltaBuilder = RibDelta.builder();
    do {
      d = activateGeneratedRoutes();
      generatedRouteDeltaBuilder.from(d);
    } while (!d.isEmpty());

    d = generatedRouteDeltaBuilder.build();
    // Update main rib as well
    _mainRibRouteDeltaBuilder.from(importRibDelta(_mainRib, d));

    /*
     * Check dependencies for BGP aggregates.
     *
     * Updates from these BGP deltas into mainRib will be handled in finalizeBgp routes
     */
    if (!d.isEmpty() && _bgpRoutingProcess != null) {
      d.getActions()
          .filter(RouteAdvertisement::isWithdrawn)
          .forEach(r -> _bgpRoutingProcess.removeAggregate(r.getRoute().getRoute()));
    }
  }

  /**
   * Activate static routes with next hop IP. Adds a static route {@code route} to the main RIB if
   * there exists an active route to the {@code routes}'s next-hop-ip.
   *
   * <p>Removes static route from the main RIB for which next-hop-ip has become unreachable.
   */
  void activateStaticRoutes() {
    for (StaticRoute sr : _staticNextHopRib.getTypedRoutes()) {
      if (shouldActivateNextHopIpRoute(sr, _mainRib, _resolutionRestriction)) {
        _mainRibRouteDeltaBuilder.from(_mainRib.mergeRouteGetDelta(annotateRoute(sr)));
      } else {
        /*
         * If the route is not in the RIB, this has no effect. But might add some overhead (TODO)
         */
        _mainRibRouteDeltaBuilder.from(_mainRib.removeRouteGetDelta(annotateRoute(sr)));
      }
    }
  }

  /** Compute the FIB from the main RIB */
  public void computeFib() {
    _fib = new FibImpl(_mainRib, _resolutionRestriction);
  }

  void initBgpAggregateRoutes() {
    if (_bgpRoutingProcess == null) {
      return;
    }
    _bgpRoutingProcess.initBgpAggregateRoutesLegacy(_generatedRib.getRoutes());
  }

  /** Initialize RIP routes from the interface prefixes */
  @VisibleForTesting
  void initBaseRipRoutes() {
    if (_vrf.getRipProcess() == null) {
      return; // nothing to do
    }

    // init internal routes from connected routes
    for (String ifaceName : _vrf.getRipProcess().getInterfaces()) {
      Interface iface = _c.getAllInterfaces(_vrf.getName()).get(ifaceName);
      if (iface.getActive()) {
        Set<Prefix> allNetworkPrefixes =
            iface.getAllConcreteAddresses().stream()
                .map(ConcreteInterfaceAddress::getPrefix)
                .collect(Collectors.toSet());
        long cost = RipProcess.DEFAULT_RIP_COST;
        for (Prefix prefix : allNetworkPrefixes) {
          RipInternalRoute route =
              RipInternalRoute.builder()
                  .setNetwork(prefix)
                  .setNextHop(NextHopInterface.of(ifaceName))
                  .setAdmin(
                      RoutingProtocol.RIP.getDefaultAdministrativeCost(_c.getConfigurationFormat()))
                  .setMetric(cost)
                  .build();
          _ripInternalRib.mergeRouteGetDelta(route);
        }
      }
    }
  }

  /**
   * Initialize the connected RIB -- a RIB containing connected routes (i.e., direct connections to
   * neighbors).
   */
  @VisibleForTesting
  void initConnectedRib() {
    // Look at all interfaces in our VRF
    _c.getActiveInterfaces(_name).values().stream()
        .flatMap(VirtualRouter::generateConnectedRoutes)
        .forEach(r -> _connectedRib.mergeRoute(annotateRoute(r)));
  }

  /** Generate connected routes for a given active interface. */
  @Nonnull
  private static Stream<ConnectedRoute> generateConnectedRoutes(@Nonnull Interface iface) {
    assert iface.getActive();
    return iface.getAllConcreteAddresses().stream()
        .filter(addr -> shouldGenerateConnectedRoute(iface.getAddressMetadata().get(addr)))
        .map(
            addr ->
                generateConnectedRoute(
                    addr, iface.getName(), iface.getAddressMetadata().get(addr)));
  }

  /**
   * Returns true if a connected route should be generated for the provided {@link
   * ConnectedRouteMetadata}.
   */
  @VisibleForTesting
  static boolean shouldGenerateConnectedRoute(
      @Nullable ConnectedRouteMetadata connectedRouteMetadata) {
    if (connectedRouteMetadata != null
        && connectedRouteMetadata.getGenerateConnectedRoute() != null) {
      // Use the metadata if set.
      return connectedRouteMetadata.getGenerateConnectedRoute();
    }
    // If the metadata are not provided or no value, generate the connected route.
    return true;
  }

  /** Generate a connected route for a given address (and associated metadata). */
  @VisibleForTesting
  @Nonnull
  static ConnectedRoute generateConnectedRoute(
      @Nonnull ConcreteInterfaceAddress address,
      @Nonnull String ifaceName,
      @Nullable ConnectedRouteMetadata metadata) {
    ConnectedRoute.Builder builder =
        ConnectedRoute.builder().setNetwork(address.getPrefix()).setNextHopInterface(ifaceName);
    if (metadata != null) {
      if (metadata.getAdmin() != null) {
        builder.setAdmin(metadata.getAdmin());
      }
      if (metadata.getTag() != null) {
        builder.setTag(metadata.getTag());
      }
    }
    return builder.build();
  }

  /**
   * Initialize the kernel routes -- a set of non-forwarding routes installed for the purpose of
   * redistribution.
   *
   * @param ipVrfOwners For {@link KernelRoute}s with a required owned ip, this structure is used to
   *     see whether the IP is owned.
   */
  @VisibleForTesting
  void initKernelRib(Map<Ip, Map<String, Set<String>>> ipVrfOwners) {
    _vrf.getKernelRoutes().stream()
        .filter(kr -> shouldActivateKernelRoute(kr, ipVrfOwners))
        .map(this::annotateRoute)
        .forEach(_kernelRib::mergeRoute);
  }

  @VisibleForTesting
  boolean shouldActivateKernelRoute(KernelRoute kr, Map<Ip, Map<String, Set<String>>> ipVrfOwners) {
    Ip requiredOwnedIp = kr.getRequiredOwnedIp();
    if (requiredOwnedIp == null) {
      return true;
    }
    return ipVrfOwners
        .getOrDefault(requiredOwnedIp, ImmutableMap.of())
        .getOrDefault(_c.getHostname(), ImmutableSet.of())
        .contains(_name);
  }

  /**
   * Initialize the local RIB -- a RIB containing non-forwarding /32 routes for exact addresses of
   * interfaces
   */
  @VisibleForTesting
  void initLocalRib() {
    // Look at all interfaces in our VRF
    _c.getActiveInterfaces(_name).values().stream()
        .flatMap(VirtualRouter::generateLocalRoutes)
        .forEach(r -> _localRib.mergeRoute(annotateRoute(r)));
  }

  /**
   * Generate local routes for a given active interface. Returns an empty stream if the interface
   * generates no local routes based on {@link ConnectedRouteMetadata#getGenerateLocalRoute()} or
   * Batfish policy (only addresses with network length of < /32 are considered).
   */
  @Nonnull
  private static Stream<LocalRoute> generateLocalRoutes(@Nonnull Interface iface) {
    assert iface.getActive();
    return iface.getAllConcreteAddresses().stream()
        .filter(
            addr ->
                shouldGenerateLocalRoute(
                    addr.getNetworkBits(), iface.getAddressMetadata().get(addr)))
        .map(
            addr ->
                generateLocalRoute(addr, iface.getName(), iface.getAddressMetadata().get(addr)));
  }

  /**
   * Returns true if a local route should be generated for the provided {@link
   * ConnectedRouteMetadata}.
   */
  @VisibleForTesting
  static boolean shouldGenerateLocalRoute(
      int prefixLength, @Nullable ConnectedRouteMetadata connectedRouteMetadata) {
    if (connectedRouteMetadata != null && connectedRouteMetadata.getGenerateLocalRoute() != null) {
      // Use the metadata if set.
      return connectedRouteMetadata.getGenerateLocalRoute();
    }
    // If the metadata are not provided or no value for generate local routes, use Batfish default.
    return prefixLength < Prefix.MAX_PREFIX_LENGTH;
  }

  /** Generate a connected route for a given address (and associated metadata). */
  @VisibleForTesting
  @Nonnull
  static LocalRoute generateLocalRoute(
      @Nonnull ConcreteInterfaceAddress address,
      @Nonnull String ifaceName,
      @Nullable ConnectedRouteMetadata metadata) {
    LocalRoute.Builder builder =
        LocalRoute.builder()
            .setNetwork(address.getIp().toPrefix())
            .setSourcePrefixLength(address.getNetworkBits())
            .setNextHopInterface(ifaceName);
    if (metadata != null) {
      if (metadata.getAdmin() != null) {
        builder.setAdmin(metadata.getAdmin());
      }
      if (metadata.getTag() != null) {
        builder.setTag(metadata.getTag());
      }
    }
    return builder.build();
  }

  void initIsisExports(int numIterations, Map<String, Node> allNodes, NetworkConfigurations nc) {
    /* TODO: https://github.com/batfish/batfish/issues/1703 */
    IsisProcess proc = _vrf.getIsisProcess();
    if (proc == null) {
      return; // nothing to do
    }
    RibDelta.Builder<IsisRoute> d1 = RibDelta.builder();
    RibDelta.Builder<IsisRoute> d2 = RibDelta.builder();
    /*
     * init L1 and L2 routes from connected routes
     */
    int l1Admin = RoutingProtocol.ISIS_L1.getDefaultAdministrativeCost(_c.getConfigurationFormat());
    int l2Admin = RoutingProtocol.ISIS_L2.getDefaultAdministrativeCost(_c.getConfigurationFormat());
    IsisLevelSettings l1Settings = proc.getLevel1();
    IsisLevelSettings l2Settings = proc.getLevel2();
    IsisRoute.Builder ifaceRouteBuilder =
        new IsisRoute.Builder()
            .setArea(proc.getNetAddress().getAreaIdString())
            .setSystemId(proc.getNetAddress().getSystemIdString());
    _c.getActiveInterfaces(_vrf.getName())
        .values()
        .forEach(
            iface ->
                generateAllIsisInterfaceRoutes(
                    d1, d2, l1Admin, l2Admin, l1Settings, l2Settings, ifaceRouteBuilder, iface));

    // export default route for L1 neighbors on L1L2 routers that are not overloaded
    if (l1Settings != null && l2Settings != null && !proc.getOverload()) {
      IsisRoute defaultRoute =
          new IsisRoute.Builder()
              .setAdmin(l1Admin)
              .setArea(proc.getNetAddress().getAreaIdString())
              .setAttach(true)
              .setLevel(IsisLevel.LEVEL_1)
              .setMetric(0L)
              .setNetwork(Prefix.ZERO)
              .setNextHopIp(Route.UNSET_ROUTE_NEXT_HOP_IP)
              .setProtocol(RoutingProtocol.ISIS_L1)
              .setSystemId(proc.getNetAddress().getSystemIdString())
              .build();
      d1.from(_isisL1Rib.mergeRouteGetDelta(defaultRoute));
    }

    if (numIterations == 1) {
      // Add initial routes from main rib
      _routesForIsisRedistribution.add(_mainRib.getTypedRoutes());
    }
    addRedistributedRoutesToDeltas(d1, d2, proc);
    _routesForIsisRedistribution = RibDelta.builder();

    queueOutgoingIsisRoutes(allNodes, nc, d1.build(), d2.build());
  }

  /**
   * If IS-IS process redistributes routes, run the given routes through the IS-IS export policy and
   * merge any redistributable routes into the IS-IS level RIBs. Any changes will be recorded in the
   * given RIB deltas.
   */
  void addRedistributedRoutesToDeltas(
      @Nonnull RibDelta.Builder<IsisRoute> l1Delta,
      @Nonnull RibDelta.Builder<IsisRoute> l2Delta,
      @Nonnull IsisProcess proc) {
    if (proc.getExportPolicy() == null) {
      return;
    }
    // If process has level 1 enabled, routes should be added to IS-IS rib as level 1.
    // Otherwise if it has level 2 enabled, routes should be added as level 2.
    IsisLevelSettings activeLevelSettings = proc.getLevel1();
    boolean isLevel1 = activeLevelSettings != null;
    if (!isLevel1) {
      activeLevelSettings = proc.getLevel2();
    }
    if (activeLevelSettings == null) {
      // Neither level enabled
      return;
    }
    _routesForIsisRedistribution
        .build()
        .getActions()
        // Don't redistribute IS-IS routes into IS-IS...
        .filter(ra -> !(ra.getRoute().getRoute() instanceof IsisRoute))
        .map(ra -> exportNonIsisRouteToIsis(ra.getRoute(), proc, isLevel1, _c))
        .filter(Objects::nonNull)
        .forEach(
            isisRoute -> {
              if (isisRoute.getLevel() == IsisLevel.LEVEL_1) {
                l1Delta.from(_isisL1Rib.mergeRouteGetDelta(isisRoute));
              } else if (isisRoute.getLevel() == IsisLevel.LEVEL_2) {
                l2Delta.from(_isisL2Rib.mergeRouteGetDelta(isisRoute));
              }
            });
  }

  /**
   * Generate IS-IS L1/L2 routes from a given interface and merge them into appropriate L1/L2 RIBs.
   */
  private void generateAllIsisInterfaceRoutes(
      Builder<IsisRoute> d1,
      Builder<IsisRoute> d2,
      int l1Admin,
      int l2Admin,
      @Nullable IsisLevelSettings l1Settings,
      @Nullable IsisLevelSettings l2Settings,
      IsisRoute.Builder routeBuilder,
      Interface iface) {
    IsisInterfaceSettings ifaceSettings = iface.getIsis();
    if (ifaceSettings == null) {
      return;
    }
    IsisInterfaceLevelSettings ifaceL1Settings = ifaceSettings.getLevel1();
    IsisInterfaceLevelSettings ifaceL2Settings = ifaceSettings.getLevel2();
    if (ifaceL1Settings != null && l1Settings != null) {
      generateIsisInterfaceRoutesPerLevel(l1Admin, routeBuilder, iface, IsisLevel.LEVEL_1)
          .forEach(r -> d1.from(_isisL1Rib.mergeRouteGetDelta(r)));
    }
    if (ifaceL2Settings != null && l2Settings != null) {
      generateIsisInterfaceRoutesPerLevel(l2Admin, routeBuilder, iface, IsisLevel.LEVEL_2)
          .forEach(r -> d2.from(_isisL2Rib.mergeRouteGetDelta(r)));
    }
  }

  /**
   * Generate IS-IS from a given interface for a given level (with a given metric/admin cost) and
   * merge them into the appropriate RIB.
   */
  private static Set<IsisRoute> generateIsisInterfaceRoutesPerLevel(
      int adminCost, IsisRoute.Builder routeBuilder, Interface iface, IsisLevel level) {
    IsisInterfaceLevelSettings ifaceLevelSettings =
        level == IsisLevel.LEVEL_1 ? iface.getIsis().getLevel1() : iface.getIsis().getLevel2();
    RoutingProtocol isisProtocol =
        level == IsisLevel.LEVEL_1 ? RoutingProtocol.ISIS_L1 : RoutingProtocol.ISIS_L2;
    long metric =
        ifaceLevelSettings.getMode() == IsisInterfaceMode.PASSIVE
            ? 0L
            : firstNonNull(ifaceLevelSettings.getCost(), IsisRoute.DEFAULT_METRIC);
    routeBuilder.setAdmin(adminCost).setLevel(level).setMetric(metric).setProtocol(isisProtocol);
    return iface.getAllConcreteAddresses().stream()
        .map(
            address ->
                routeBuilder.setNetwork(address.getPrefix()).setNextHopIp(address.getIp()).build())
        .collect(ImmutableSet.toImmutableSet());
  }

  @Nullable
  EigrpRoutingProcess getEigrpProcess(long asn) {
    return _eigrpProcesses.get(asn);
  }

  /** Initialize all ribs on this router. All RIBs will be empty */
  @VisibleForTesting
  final void initRibs() {
    // Non-learned-protocol RIBs
    _connectedRib = new ConnectedRib();
    _kernelRib = new KernelRib();
    _localRib = new LocalRib();
    _generatedRib = new Rib();
    _independentRib = new Rib();

    // ISIS
    _isisRib = new IsisRib(isL1Only());
    _isisL1Rib = new IsisLevelRib(true);
    _isisL2Rib = new IsisLevelRib(true);
    _isisL1StagingRib = new IsisLevelRib(false);
    _isisL2StagingRib = new IsisLevelRib(false);

    // RIP
    _ripInternalRib = new RipInternalRib();
    _ripInternalStagingRib = new RipInternalRib();
    _ripRib = new RipRib();

    // Static
    _staticNextHopRib = new StaticRib();
    _staticUnconditionalRib = new StaticRib();
  }

  private boolean isL1Only() {
    IsisProcess proc = _vrf.getIsisProcess();
    if (proc == null) {
      return false;
    }
    return proc.getLevel1() != null && proc.getLevel2() == null;
  }

  /**
   * Initialize the static route RIBs from the VRF config. Interface and next-vrf routes go into
   * {@link #_staticUnconditionalRib}; routes that only have next-hop-ip go into {@link
   * #_staticNextHopRib}
   */
  @VisibleForTesting
  void initStaticRibs() {
    for (StaticRoute sr : _vrf.getStaticRoutes()) {
      new NextHopVisitor<Void>() {

        @Override
        public Void visitNextHopIp(NextHopIp nextHopIp) {
          // We have a next-hop-ip route, keep in it that RIB
          _staticNextHopRib.mergeRouteGetDelta(sr);
          return null;
        }

        @Override
        public Void visitNextHopInterface(NextHopInterface nextHopInterface) {
          // We have an interface route, check that interface exists and is active
          Interface iface = _c.getAllInterfaces().get(nextHopInterface.getInterfaceName());
          if (iface == null || !iface.getActive()) {
            return null;
          }
          _staticUnconditionalRib.mergeRouteGetDelta(sr);
          return null;
        }

        @Override
        public Void visitNextHopDiscard(NextHopDiscard nextHopDiscard) {
          // Null routes are always active unconditionally
          _staticUnconditionalRib.mergeRouteGetDelta(sr);
          return null;
        }

        @Override
        public Void visitNextHopVrf(NextHopVrf nextHopVrf) {
          // next vrf routes are always active unconditionally
          _staticUnconditionalRib.mergeRouteGetDelta(sr);
          return null;
        }

        @Override
        public Void visitNextHopVtep(NextHopVtep nextHopVtep) {
          // should not be possible; only EVPN and BGP routes have this next hop type.
<<<<<<< HEAD
          return null;
=======
          throw new IllegalStateException("Static routes cannot forward via VXLAN tunnel");
>>>>>>> 820cc827
        }
      }.visit(sr.getNextHop());
    }
  }

  @Nullable
  Entry<RibDelta<IsisRoute>, RibDelta<IsisRoute>> propagateIsisRoutes(NetworkConfigurations nc) {
    if (_vrf.getIsisProcess() == null) {
      return null;
    }
    RibDelta.Builder<IsisRoute> l1DeltaBuilder = RibDelta.builder();
    RibDelta.Builder<IsisRoute> l2DeltaBuilder = RibDelta.builder();
    _isisIncomingRoutes.forEach(
        (edge, queue) -> {
          Ip nextHopIp = edge.getNode1().getInterface(nc).getConcreteAddress().getIp();
          Interface iface = edge.getNode2().getInterface(nc);
          while (queue.peek() != null) {
            RouteAdvertisement<IsisRoute> routeAdvert = queue.remove();
            IsisRoute neighborRoute = routeAdvert.getRoute();
            IsisLevel routeLevel = neighborRoute.getLevel();
            IsisInterfaceLevelSettings isisLevelSettings =
                routeLevel == IsisLevel.LEVEL_1
                    ? iface.getIsis().getLevel1()
                    : iface.getIsis().getLevel2();

            // Do not propagate route if ISIS interface is not active at this level
            if (isisLevelSettings.getMode() != IsisInterfaceMode.ACTIVE) {
              continue;
            }
            boolean withdraw = routeAdvert.isWithdrawn();
            int adminCost =
                neighborRoute
                    .getProtocol()
                    .getDefaultAdministrativeCost(_c.getConfigurationFormat());
            RibDelta.Builder<IsisRoute> deltaBuilder =
                routeLevel == IsisLevel.LEVEL_1 ? l1DeltaBuilder : l2DeltaBuilder;
            long incrementalMetric =
                firstNonNull(isisLevelSettings.getCost(), IsisRoute.DEFAULT_METRIC);
            IsisRoute newRoute =
                neighborRoute.toBuilder()
                    .setAdmin(adminCost)
                    .setLevel(routeLevel)
                    .setMetric(incrementalMetric + neighborRoute.getMetric())
                    .setNextHopIp(nextHopIp)
                    // Just imported, so set nonrouting false
                    .setNonRouting(false)
                    .build();
            if (withdraw) {
              deltaBuilder.remove(newRoute, Reason.WITHDRAW);
            } else {
              IsisLevelRib levelStagingRib =
                  routeLevel == IsisLevel.LEVEL_1 ? _isisL1StagingRib : _isisL2StagingRib;
              deltaBuilder.from(levelStagingRib.mergeRouteGetDelta(newRoute));
            }
          }
        });
    return new SimpleEntry<>(l1DeltaBuilder.build(), l2DeltaBuilder.build());
  }

  /**
   * Process RIP routes from our neighbors.
   *
   * @param nodes Mapping of node names to Node instances
   * @param topology The network topology
   * @return True if the rib has changed as a result of route propagation
   */
  boolean propagateRipInternalRoutes(Map<String, Node> nodes, Topology topology) {
    boolean changed = false;

    // No rip process, nothing to do
    if (_vrf.getRipProcess() == null) {
      return false;
    }

    String node = _c.getHostname();
    int admin = RoutingProtocol.RIP.getDefaultAdministrativeCost(_c.getConfigurationFormat());
    SortedSet<Edge> edges = topology.getNodeEdges().get(node);
    if (edges == null) {
      // there are no edges, so RIP won't produce anything
      return false;
    }

    for (Edge edge : edges) {
      // Do not accept routes from ourselves
      if (!edge.getNode1().equals(node)) {
        continue;
      }

      // Get interface
      String connectingInterfaceName = edge.getInt1();
      Interface connectingInterface =
          _c.getAllInterfaces(_vrf.getName()).get(connectingInterfaceName);
      if (connectingInterface == null) {
        // wrong vrf, so skip
        continue;
      }

      // Get the neighbor and its interface + VRF
      String neighborName = edge.getNode2();
      Node neighbor = nodes.get(neighborName);
      String neighborInterfaceName = edge.getInt2();
      Interface neighborInterface =
          neighbor.getConfiguration().getAllInterfaces().get(neighborInterfaceName);
      String neighborVrfName = neighborInterface.getVrfName();
      VirtualRouter neighborVirtualRouter =
          nodes.get(neighborName).getVirtualRouterOrThrow(neighborVrfName);

      if (connectingInterface.getRipEnabled()
          && !connectingInterface.getRipPassive()
          && neighborInterface.getRipEnabled()
          && !neighborInterface.getRipPassive()) {
        /*
         * We have a RIP neighbor relationship on this edge. So we should add all RIP routes
         * from this neighbor into our RIP internal staging rib, adding the incremental cost
         * (?), and using the neighborInterface's address as the next hop ip
         */
        for (RipInternalRoute neighborRoute :
            neighborVirtualRouter._ripInternalRib.getTypedRoutes()) {
          long newCost = neighborRoute.getMetric() + RipProcess.DEFAULT_RIP_COST;
          Ip nextHopIp = neighborInterface.getConcreteAddress().getIp();
          RipInternalRoute newRoute =
              RipInternalRoute.builder()
                  .setNetwork(neighborRoute.getNetwork())
                  .setNextHop(NextHopIp.of(nextHopIp))
                  .setAdmin(admin)
                  .setMetric(newCost)
                  .build();
          if (!_ripInternalStagingRib.mergeRouteGetDelta(newRoute).isEmpty()) {
            changed = true;
          }
        }
      }
    }
    return changed;
  }

  private void queueOutgoingIsisRoutes(
      @Nonnull Map<String, Node> allNodes,
      NetworkConfigurations nc,
      @Nonnull RibDelta<IsisRoute> l1delta,
      @Nonnull RibDelta<IsisRoute> l2delta) {
    if (_vrf.getIsisProcess() == null || _isisIncomingRoutes == null) {
      return;
    }
    // All outgoing routes should have overload bit set
    RibDelta<IsisRoute> correctedL1Delta =
        _vrf.getIsisProcess().getOverload() ? setOverloadOnAllRoutes(l1delta) : l1delta;
    RibDelta<IsisRoute> correctedL2Delta =
        _vrf.getIsisProcess().getOverload() ? setOverloadOnAllRoutes(l2delta) : l2delta;

    // If this is an L1_L2 router, it must "upgrade" L1 routes to L2 routes
    boolean upgradeL1Routes =
        _vrf.getIsisProcess().getLevel1() != null
            && _vrf.getIsisProcess().getLevel2() != null
            // An L1-L2 router in overload mode stops leaking route information between L1 and L2
            // levels and clears its attached bit.
            && !_vrf.getIsisProcess().getOverload();

    // Loop over neighbors, enqueue messages
    for (IsisEdge edge : _isisIncomingRoutes.keySet()) {
      // Do not queue routes on non-active ISIS interface levels
      Interface iface = edge.getNode2().getInterface(nc);
      IsisInterfaceLevelSettings level1Settings = iface.getIsis().getLevel1();
      IsisInterfaceLevelSettings level2Settings = iface.getIsis().getLevel2();
      IsisLevel activeLevels = null;
      if (level1Settings != null && level1Settings.getMode() == IsisInterfaceMode.ACTIVE) {
        activeLevels = IsisLevel.LEVEL_1;
      }
      if (level2Settings != null && level2Settings.getMode() == IsisInterfaceMode.ACTIVE) {
        activeLevels = IsisLevel.union(activeLevels, IsisLevel.LEVEL_2);
      }
      if (activeLevels == null) {
        continue;
      }

      VirtualRouter remoteVr =
          allNodes
              .get(edge.getNode1().getNode())
              .getVirtualRouterOrThrow(edge.getNode1().getInterface(nc).getVrfName());
      Queue<RouteAdvertisement<IsisRoute>> queue = remoteVr._isisIncomingRoutes.get(edge.reverse());
      IsisLevel circuitType = edge.getCircuitType();
      if (circuitType.includes(IsisLevel.LEVEL_1) && activeLevels.includes(IsisLevel.LEVEL_1)) {
        queueDelta(queue, correctedL1Delta);
      }
      if (circuitType.includes(IsisLevel.LEVEL_2) && activeLevels.includes(IsisLevel.LEVEL_2)) {
        queueDelta(queue, correctedL2Delta);
        if (upgradeL1Routes) {
          // TODO: a little cumbersome, simplify later
          RibDelta.Builder<IsisRoute> upgradedRoutes = RibDelta.builder();
          correctedL1Delta
              .getActions()
              .forEach(
                  ra -> {
                    IsisRoute l1Route = ra.getRoute();
                    RoutingProtocol l1Protocol = l1Route.getProtocol();
                    RoutingProtocol upgradedProtocol;
                    if (l1Protocol == RoutingProtocol.ISIS_L1) {
                      upgradedProtocol = RoutingProtocol.ISIS_L2;
                    } else if (l1Protocol == RoutingProtocol.ISIS_EL1) {
                      upgradedProtocol = RoutingProtocol.ISIS_EL2;
                    } else {
                      throw new IllegalStateException(
                          String.format("Unrecognized ISIS level 1 protocol: %s", l1Protocol));
                    }
                    int upgradedAdmin =
                        upgradedProtocol.getDefaultAdministrativeCost(_c.getConfigurationFormat());
                    Optional<IsisRoute> newRoute =
                        convertRouteLevel1ToLevel2(ra.getRoute(), upgradedProtocol, upgradedAdmin);
                    if (newRoute.isPresent()) {
                      IsisRoute r = newRoute.get();
                      if (ra.isWithdrawn()) {
                        _isisL2StagingRib.removeRoute(r);
                        upgradedRoutes.remove(newRoute.get(), ra.getReason());
                      } else {
                        _isisL2StagingRib.mergeRoute(r);
                        upgradedRoutes.add(newRoute.get());
                      }
                    }
                  });
          queueDelta(queue, upgradedRoutes.build());
        }
      }
    }
  }

  /**
   * Move IS-IS routes from L1/L2 staging RIBs into their respective "proper" RIBs. Following that,
   * move any resulting deltas into the combined IS-IS RIB, and finally, main RIB.
   *
   * @param allNodes all network nodes, keyed by hostname
   * @param l1Delta staging Level 1 delta
   * @param l2Delta staging Level 2 delta
   * @return true if any routes from given deltas were merged into the combined IS-IS RIB.
   */
  boolean unstageIsisRoutes(
      Map<String, Node> allNodes,
      NetworkConfigurations nc,
      RibDelta<IsisRoute> l1Delta,
      RibDelta<IsisRoute> l2Delta) {
    RibDelta<IsisRoute> d1 = importRibDelta(_isisL1Rib, l1Delta);
    RibDelta<IsisRoute> d2 = importRibDelta(_isisL2Rib, l2Delta);
    queueOutgoingIsisRoutes(allNodes, nc, d1, d2);
    Builder<IsisRoute> isisDeltaBuilder = RibDelta.builder();
    isisDeltaBuilder.from(importRibDelta(_isisRib, d1));
    isisDeltaBuilder.from(importRibDelta(_isisRib, d2));
    _mainRibRouteDeltaBuilder.from(
        RibDelta.importRibDelta(_mainRib, isisDeltaBuilder.build(), _name));
    return !d1.isEmpty() || !d2.isEmpty();
  }

  /** Merges staged RIP routes into the "real" RIP RIB */
  void unstageRipInternalRoutes() {
    importRib(_ripInternalRib, _ripInternalStagingRib);
  }

  /** Re-initialize RIBs (at the start of each iteration). */
  void reinitForNewIteration() {
    /*
     * RIBs not read from can just be re-initialized
     */
    _ripRib = new RipRib();

    /*
     * Add routes that cannot change (does not affect below computation)
     */
    _mainRibRouteDeltaBuilder.from(importRib(_mainRib, _independentRib));

    /*
     * Re-add independent RIP routes to ripRib for tie-breaking
     */
    importRib(_ripRib, _ripInternalRib);
  }

  public Configuration getConfiguration() {
    return _c;
  }

  ConnectedRib getConnectedRib() {
    return _connectedRib;
  }

  public Fib getFib() {
    return _fib;
  }

  Rib getMainRib() {
    return _mainRib;
  }

  /** Get current BGP routes. After dataplane computation, gets convergent BGP routes. */
  @Nonnull
  Set<Bgpv4Route> getBgpRoutes() {
    return _bgpRoutingProcess == null ? ImmutableSet.of() : _bgpRoutingProcess.getV4Routes();
  }

  /**
   * Get current BGP backup routes. After dataplane computation, gets convergent BGP backup routes.
   */
  @Nonnull
  Set<Bgpv4Route> getBgpBackupRoutes() {
    return _bgpRoutingProcess == null ? ImmutableSet.of() : _bgpRoutingProcess.getV4BackupRoutes();
  }

  /** Get the number of best-path BGP routes. To be used during dataplane computation only */
  int getNumBgpBestPaths() {
    return _bgpRoutingProcess == null ? 0 : _bgpRoutingProcess.getBestPathRoutes().size();
  }

  /**
   * Get the number of all BGP routes (with multipath, if applicable). To be used during dataplane
   * computation only
   */
  int getNumBgpPaths() {
    return _bgpRoutingProcess == null ? 0 : _bgpRoutingProcess.getV4Routes().size();
  }

  /** Convenience method to get the VirtualRouter's hostname */
  String getHostname() {
    return _c.getHostname();
  }

  /**
   * Compute the "hashcode" of this router for the iBDP purposes. The hashcode is computed from the
   * following data structures:
   *
   * <ul>
   *   <li>RIBs (e.g., {@link #_mainRib})
   *   <li>message queues
   *   <li>Routing processes
   * </ul>
   *
   * @return integer hashcode
   */
  int computeIterationHashCode() {
    return Streams.concat(
            // RIB State
            Stream.of(_mainRib.getTypedRoutes()),
            // Exported routes
            // Message queues
            _isisIncomingRoutes.values().stream().flatMap(Queue::stream),
            _crossVrfIncomingRoutes.values().stream().flatMap(Queue::stream),
            _routesForIsisRedistribution.build().getActions(),
            // Processes
            _ospfProcesses.values().stream().map(OspfRoutingProcess::iterationHashCode),
            _eigrpProcesses.values().stream().map(EigrpRoutingProcess::computeIterationHashCode),
            Stream.of(_bgpRoutingProcess == null ? 0 : _bgpRoutingProcess.iterationHashCode()))
        .collect(toOrderedHashCode());
  }

  @Nonnull
  PrefixTracer getPrefixTracer() {
    return _prefixTracer;
  }

  Optional<Rib> getRib(RibId id) {
    if (!_name.equals(id.getVrfName())) {
      return Optional.empty();
    }
    return Optional.ofNullable(_mainRibs.get(id.getRibName()));
  }

  public void enqueueCrossVrfRoutes(
      @Nonnull CrossVrfEdgeId remoteVrfToOurRib,
      @Nonnull Stream<RouteAdvertisement<AnnotatedRoute<AbstractRoute>>> routeAdverts,
      @Nullable String policyName) {
    if (!_crossVrfIncomingRoutes.containsKey(remoteVrfToOurRib)) {
      // We either messed up royally or https://github.com/batfish/batfish/issues/3050
      return;
    }

    Stream<RouteAdvertisement<AnnotatedRoute<AbstractRoute>>> filteredRoutes = routeAdverts;
    if (policyName != null) {
      RoutingPolicy policy = _c.getRoutingPolicies().get(policyName);
      filteredRoutes =
          routeAdverts
              .map(
                  ra -> {
                    AnnotatedRoute<AbstractRoute> annotatedRoute = ra.getRoute();
                    AbstractRouteBuilder<?, ?> routeBuilder = annotatedRoute.getRoute().toBuilder();
                    if (policy.process(annotatedRoute, routeBuilder, IN, _ribExprEvaluator)) {
                      // Preserve original route's source VRF
                      return ra.toBuilder()
                          .setRoute(
                              new AnnotatedRoute<>(
                                  routeBuilder.build(), annotatedRoute.getSourceVrf()))
                          .build();
                    }
                    return null;
                  })
              .filter(Objects::nonNull);
    }

    Queue<RouteAdvertisement<AnnotatedRoute<AbstractRoute>>> queue =
        _crossVrfIncomingRoutes.get(remoteVrfToOurRib);
    filteredRoutes.forEach(queue::add);
  }

  void processCrossVrfRoutes() {
    _crossVrfIncomingRoutes.forEach(
        (edgeId, queue) -> {
          while (queue.peek() != null) {
            RouteAdvertisement<AnnotatedRoute<AbstractRoute>> ra = queue.remove();
            // TODO: handle non-default main RIBs based on RIB specified in edgeID
            // https://github.com/batfish/batfish/issues/3050
            if (ra.isWithdrawn()) {
              _mainRibRouteDeltaBuilder.from(_mainRib.removeRouteGetDelta(ra.getRoute()));
            } else {
              _mainRibRouteDeltaBuilder.from(_mainRib.mergeRouteGetDelta(ra.getRoute()));
            }
          }
        });
  }

  /**
   * Goes through VRFs that can leak routes into this routing instance, and enqueues all their new
   * routes in {@link #_crossVrfIncomingRoutes}.
   */
  void queueCrossVrfImports() {
    VrfLeakConfig vrfLeakConfig = _vrf.getVrfLeakConfig();
    if (vrfLeakConfig == null || vrfLeakConfig.getLeakAsBgp()) {
      return;
    }
    for (MainRibVrfLeakConfig leakConfig : vrfLeakConfig.getMainRibVrfLeakConfigs()) {
      String importFromVrf = leakConfig.getImportFromVrf();
      VirtualRouter exportingVR = _node.getVirtualRouterOrThrow(importFromVrf);
      CrossVrfEdgeId otherVrfToOurRib = new CrossVrfEdgeId(importFromVrf, RibId.DEFAULT_RIB_NAME);
      enqueueCrossVrfRoutes(
          otherVrfToOurRib,
          // TODO Will need to update once support is added for cross-VRF export policies
          exportingVR._mainRibDeltaPrevRound.getActions(),
          leakConfig.getImportPolicy());
    }
  }

  @VisibleForTesting
  <R extends AbstractRoute> AnnotatedRoute<R> annotateRoute(@Nonnull R route) {
    return new AnnotatedRoute<>(route, _name);
  }

  @Nullable
  BgpRoutingProcess getBgpRoutingProcess() {
    return _bgpRoutingProcess;
  }

  /** Return all OSPF processes for this VRF */
  public Map<String, OspfRoutingProcess> getOspfProcesses() {
    return _ospfProcesses;
  }

  /** Return the current set of {@link Layer2Vni} associated with this VRF */
  public Set<Layer2Vni> getLayer2Vnis() {
    return _layer2Vnis;
  }

  /** Return the current set of {@link Layer3Vni} associated with this VRF */
  public Set<Layer3Vni> getLayer3Vnis() {
    return _layer3Vnis;
  }

  /** Check whether this virtual router has any remaining computation to do */
  boolean isDirty() {
    return
    // Route Deltas
    !_mainRibRouteDeltaBuilder.isEmpty()
        // Message queues
        || !_isisIncomingRoutes.values().stream().allMatch(Queue::isEmpty)
        || !_routesForIsisRedistribution.isEmpty()
        || !_crossVrfIncomingRoutes.values().stream().allMatch(Queue::isEmpty)
        // Processes
        || _ospfProcesses.values().stream().anyMatch(OspfRoutingProcess::isDirty)
        || _eigrpProcesses.values().stream().anyMatch(EigrpRoutingProcess::isDirty)
        || (_bgpRoutingProcess != null && _bgpRoutingProcess.isDirty());
  }

  void eigrpIteration(Map<String, Node> allNodes) {
    _eigrpProcesses.values().forEach(p -> p.executeIteration(allNodes));
  }

  /** Execute one OSPF iteration, for all processes */
  void ospfIteration(Map<String, Node> allNodes) {
    _ospfProcesses.values().forEach(p -> p.executeIteration(allNodes));
  }

  /** Execute one iteration of BGP route propagation. */
  void bgpIteration(Map<String, Node> allNodes) {
    if (_bgpRoutingProcess == null) {
      return;
    }
    _bgpRoutingProcess.startOfInnerRound();
    _bgpRoutingProcess.executeIteration(allNodes);
    // If we leak to or from EVPN or leak routes as BGP, do so here.
    if (_vrf.getVrfLeakConfig() != null) {
      bgpVrfLeak();
      evpnVrfLeak(allNodes);
    }
    updateFloodLists();
  }

  /** Import BGP routes from other VRFs on the same node, if configured */
  private void bgpVrfLeak() {
    // invariants of being called from bgpIteration
    assert _bgpRoutingProcess != null && _vrf.getVrfLeakConfig() != null;
    for (BgpVrfLeakConfig vrfLeakConfig : _vrf.getVrfLeakConfig().getBgpVrfLeakConfigs()) {
      LOGGER.debug("Leaking BGP routes from {} to {}", vrfLeakConfig.getImportFromVrf(), _name);
      Optional<BgpRoutingProcess> exportingBgpProc =
          _node
              .getVirtualRouter(vrfLeakConfig.getImportFromVrf())
              .map(VirtualRouter::getBgpRoutingProcess);
      if (exportingBgpProc.isPresent()) {
        _bgpRoutingProcess.importCrossVrfV4Routes(
            exportingBgpProc.get().getRoutesToLeak(), vrfLeakConfig);
      } else {
        LOGGER.error(
            "Leaking BGP routes from VRF {} to VRF {} on node {} failed. Exporting VRF has no BGP"
                + " process",
            vrfLeakConfig.getImportFromVrf(),
            _name,
            _c.getHostname());
      }
    }
  }

  /** Leak BGPv4 routes from other VRFs into EVPN on this VRF */
  private void evpnVrfLeak(Map<String, Node> allNodes) {
    // invariants of being called from bgpIteration
    assert _bgpRoutingProcess != null && _vrf.getVrfLeakConfig() != null;

    for (EvpnToBgpv4VrfLeakConfig leakConfig :
        _vrf.getVrfLeakConfig().getEvpnToBgpv4VrfLeakConfigs()) {
      Optional<BgpRoutingProcess> exportingBgpProc =
          _node
              .getVirtualRouter(leakConfig.getImportFromVrf())
              .map(VirtualRouter::getBgpRoutingProcess);
      if (exportingBgpProc.isPresent()) {
        _bgpRoutingProcess.importCrossVrfEvpnRoutesToV4(
            exportingBgpProc.get().getEvpnRoutesToLeak(), leakConfig);
      } else {
        LOGGER.error(
            "Exporting EVPN routes to BGP from VRF {} to VRF {} on node {} failed. Exporting VRF"
                + " has no BGP process",
            leakConfig.getImportFromVrf(),
            _name,
            _c.getHostname());
      }
    }

    NetworkConfigurations nc =
        NetworkConfigurations.of(
            allNodes.entrySet().stream()
                .collect(
                    ImmutableMap.toImmutableMap(
                        Entry::getKey, e -> e.getValue().getConfiguration())));
    for (Bgpv4ToEvpnVrfLeakConfig leakConfig :
        _vrf.getVrfLeakConfig().getBgpv4ToEvpnVrfLeakConfigs()) {
      Optional<BgpRoutingProcess> exportingBgpProc =
          _node
              .getVirtualRouter(leakConfig.getImportFromVrf())
              .map(VirtualRouter::getBgpRoutingProcess);
      if (exportingBgpProc.isPresent()) {
        _bgpRoutingProcess.importCrossVrfV4RoutesToEvpn(
            exportingBgpProc.get().getRoutesToLeak(), leakConfig, nc, allNodes);
      } else {
        LOGGER.error(
            "Exporting BGP routes to EVPN from VRF {} to VRF {} on node {} failed. Exporting VRF"
                + " has no BGP process",
            leakConfig.getImportFromVrf(),
            _name,
            _c.getHostname());
      }
    }
  }

  /**
   * Process EVPN type 3 routes in our RIB and update flood lists for any {@link Layer2Vni} if
   * necessary.
   */
  private void updateFloodLists() {
    if (_bgpRoutingProcess == null) {
      // an extra safe guard; should only be called from bgpIteration
      return;
    }
    for (EvpnType3Route route : _bgpRoutingProcess.getEvpnType3Routes()) {
      _layer2Vnis =
          _layer2Vnis.stream()
              .map(vs -> updateVniFloodList(vs, route))
              .collect(ImmutableSet.toImmutableSet());
    }
  }

  /**
   * Update flood list for the given {@link Layer2Vni} based on information contained in {@code
   * route}. Only updates the VNI if the route is <strong>not</strong> for the VNI's source address
   * and if the {@link Layer2Vni#getBumTransportMethod()} is unicast flood group (otherwise returns
   * the original {@code vs}).
   */
  private static Layer2Vni updateVniFloodList(Layer2Vni vs, EvpnType3Route route) {
    if (vs.getBumTransportMethod() != BumTransportMethod.UNICAST_FLOOD_GROUP
        || route.getVniIp().equals(vs.getSourceAddress())) {
      // Only update settings if transport method is unicast.
      // Do not add our own source to the flood list.
      return vs;
    }
    return vs.addToFloodList(route.getVniIp());
  }

  /**
   * Activates and deactivates routes in protocol-specific routing processes based on what NHIPs are
   * now resolvable.
   */
  void updateResolvableRoutes() {
    if (_bgpRoutingProcess != null) {
      _bgpRoutingProcess.updateResolvableRoutes(_mainRibDeltaPrevRound);
    }
  }

  /** Redistribute routes learned in the previous round into known routing processes */
  void redistribute() {
    Streams.concat(
            _ospfProcesses.values().stream(),
            _eigrpProcesses.values().stream(),
            _bgpRoutingProcess != null ? Stream.of(_bgpRoutingProcess) : Stream.empty())
        .forEach(p -> p.redistribute(_mainRibDeltaPrevRound));
    if (_vrf.getIsisProcess() != null) {
      _routesForIsisRedistribution.from(_mainRibDeltaPrevRound);
    }
  }

  void mergeEigrpRoutesToMainRib() {
    _eigrpProcesses
        .values()
        .forEach(
            p ->
                _mainRibRouteDeltaBuilder.from(
                    importRibDelta(_mainRib, p.getUpdatesForMainRib(), _name)));
  }

  void mergeOspfRoutesToMainRib() {
    _ospfProcesses
        .values()
        .forEach(
            p ->
                _mainRibRouteDeltaBuilder.from(
                    importRibDelta(_mainRib, p.getUpdatesForMainRib(), _name)));
  }

  void mergeBgpRoutesToMainRib() {
    if (_bgpRoutingProcess == null) {
      return;
    }
    _mainRibRouteDeltaBuilder.from(
        importRibDelta(_mainRib, _bgpRoutingProcess.getUpdatesForMainRib(), _name));
  }

  /** End of a single "EGP" routing round. */
  void endOfEgpRound() {
    _mainRibDeltaPrevRound = _mainRibRouteDeltaBuilder.build();
    _mainRibRouteDeltaBuilder = RibDelta.builder();
    if (_bgpRoutingProcess != null) {
      _bgpRoutingProcess.endOfRound();
    }
  }

  /** End of a single "EGP" inner routing round (schedule). */
  void endOfEgpInnerRound() {
    if (_bgpRoutingProcess != null) {
      _bgpRoutingProcess.endOfInnerRound();
    }
  }

  /** Return all EVPN routes in this VRF */
  @Nonnull
  Set<EvpnRoute<?, ?>> getEvpnRoutes() {
    return _bgpRoutingProcess == null ? ImmutableSet.of() : _bgpRoutingProcess.getEvpnRoutes();
  }

  /** Return all EVPN backup routes in this VRF */
  @Nonnull
  Set<EvpnRoute<?, ?>> getEvpnBackupRoutes() {
    return _bgpRoutingProcess == null
        ? ImmutableSet.of()
        : _bgpRoutingProcess.getEvpnBackupRoutes();
  }

  /** Return the VRF name */
  @Nonnull
  public String getName() {
    return _name;
  }
}<|MERGE_RESOLUTION|>--- conflicted
+++ resolved
@@ -974,11 +974,7 @@
         @Override
         public Void visitNextHopVtep(NextHopVtep nextHopVtep) {
           // should not be possible; only EVPN and BGP routes have this next hop type.
-<<<<<<< HEAD
-          return null;
-=======
           throw new IllegalStateException("Static routes cannot forward via VXLAN tunnel");
->>>>>>> 820cc827
         }
       }.visit(sr.getNextHop());
     }
