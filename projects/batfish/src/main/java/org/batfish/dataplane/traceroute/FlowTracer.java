--- conflicted
+++ resolved
@@ -838,13 +838,7 @@
             new SessionActionVisitor<Void>() {
               @Override
               public Void visitAcceptVrf(Accept acceptVrf) {
-<<<<<<< HEAD
-                // TODO Confirm sessions with action Accept can't be scoped to an originating vrf
-                assert inputIfaceName != null;
-                buildAcceptTrace(inputIfaceName); // ingressInterface, guaranteed nonnull.
-=======
                 buildAcceptTrace();
->>>>>>> 1ba1655d
                 return null;
               }
 
