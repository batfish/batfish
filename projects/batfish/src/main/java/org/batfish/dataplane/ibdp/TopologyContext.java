package org.batfish.dataplane.ibdp;

import com.google.common.collect.ImmutableSortedSet;
import java.util.Objects;
import javax.annotation.Nonnull;
import javax.annotation.Nullable;
import javax.annotation.ParametersAreNonnullByDefault;
import org.batfish.common.topology.Layer2Topology;
import org.batfish.datamodel.Topology;
import org.batfish.datamodel.bgp.BgpTopology;
import org.batfish.datamodel.eigrp.EigrpTopology;
import org.batfish.datamodel.isis.IsisTopology;
import org.batfish.datamodel.ospf.OspfTopology;
import org.batfish.datamodel.vxlan.VxlanTopology;

/** Container for various topologies used during data plane computation. */
@ParametersAreNonnullByDefault
public final class TopologyContext {

  public static final class Builder {

    private @Nonnull BgpTopology _bgpTopology;
    private @Nonnull EigrpTopology _eigrpTopology;
    private @Nonnull IsisTopology _isisTopology;
    private @Nonnull Layer2Topology _layer2Topology;
    private @Nonnull Topology _layer3Topology;
    private @Nonnull OspfTopology _ospfTopology;
    private @Nonnull VxlanTopology _vxlanTopology;

    public @Nonnull TopologyContext build() {
      return new TopologyContext(
          _bgpTopology,
          _eigrpTopology,
          _isisTopology,
          _layer2Topology,
          _layer3Topology,
          _ospfTopology,
          _vxlanTopology);
    }

    private Builder() {
      _bgpTopology = BgpTopology.EMPTY;
      _layer3Topology = new Topology(ImmutableSortedSet.of());
      _eigrpTopology = EigrpTopology.EMPTY;
      _isisTopology = IsisTopology.EMPTY;
      _layer2Topology = Layer2Topology.EMPTY;
      _ospfTopology = OspfTopology.empty();
      _vxlanTopology = VxlanTopology.EMPTY;
    }

    public @Nonnull BgpTopology getBgpTopology() {
      return _bgpTopology;
    }

    public @Nonnull EigrpTopology getEigrpTopology() {
      return _eigrpTopology;
    }

    public @Nonnull IsisTopology getIsisTopology() {
      return _isisTopology;
    }

    public @Nonnull Layer2Topology getLayer2Topology() {
      return _layer2Topology;
    }

    public @Nonnull Topology getLayer3Topology() {
      return _layer3Topology;
    }

    public @Nonnull OspfTopology getOspfTopology() {
      return _ospfTopology;
    }

<<<<<<< HEAD
    public @Nonnull Builder setBgpTopology(BgpTopology bgpTopology) {
      _bgpTopology = bgpTopology;
=======
    public @Nonnull VxlanTopology getVxlanTopology() {
      return _vxlanTopology;
    }

    public @Nonnull Builder setBgpTopology(
        ValueGraph<BgpPeerConfigId, BgpSessionProperties> bgpTopology) {
      _bgpTopology = ImmutableValueGraph.copyOf(bgpTopology);
>>>>>>> d1d2c29e
      return this;
    }

    public @Nonnull Builder setEigrpTopology(EigrpTopology eigrpTopology) {
      _eigrpTopology = eigrpTopology;
      return this;
    }

    public @Nonnull Builder setIsisTopology(IsisTopology isisTopology) {
      _isisTopology = isisTopology;
      return this;
    }

    public @Nonnull Builder setLayer2Topology(Layer2Topology layer2Topology) {
      _layer2Topology = layer2Topology;
      return this;
    }

    public @Nonnull Builder setLayer3Topology(Topology layer3Topology) {
      _layer3Topology = layer3Topology;
      return this;
    }

    public @Nonnull Builder setOspfTopology(OspfTopology ospfTopology) {
      _ospfTopology = ospfTopology;
      return this;
    }

    public @Nonnull Builder setVxlanTopology(VxlanTopology vxlanTopology) {
      _vxlanTopology = vxlanTopology;
      return this;
    }
  }

  public static @Nonnull Builder builder() {
    return new Builder();
  }

  private final @Nonnull BgpTopology _bgpTopology;
  private final @Nonnull EigrpTopology _eigrpTopology;
  private final @Nonnull IsisTopology _isisTopology;
  private final @Nonnull Layer2Topology _layer2Topology;
  private final @Nonnull Topology _layer3Topology;
  private final @Nonnull OspfTopology _ospfTopology;
  private final @Nonnull VxlanTopology _vxlanTopology;

  private TopologyContext(
      BgpTopology bgpTopology,
      EigrpTopology eigrpTopology,
      IsisTopology isisTopology,
      Layer2Topology layer2Topology,
      Topology layer3Topology,
      OspfTopology ospfTopology,
      VxlanTopology vxlanTopology) {
    _bgpTopology = bgpTopology;
    _eigrpTopology = eigrpTopology;
    _isisTopology = isisTopology;
    _layer2Topology = layer2Topology;
    _layer3Topology = layer3Topology;
    _ospfTopology = ospfTopology;
    _vxlanTopology = vxlanTopology;
  }

  public @Nonnull BgpTopology getBgpTopology() {
    return _bgpTopology;
  }

  public @Nonnull EigrpTopology getEigrpTopology() {
    return _eigrpTopology;
  }

  public @Nonnull IsisTopology getIsisTopology() {
    return _isisTopology;
  }

  public @Nonnull Layer2Topology getLayer2Topology() {
    return _layer2Topology;
  }

  public @Nonnull Topology getLayer3Topology() {
    return _layer3Topology;
  }

  public @Nonnull OspfTopology getOspfTopology() {
    return _ospfTopology;
  }

  public @Nonnull VxlanTopology getVxlanTopology() {
    return _vxlanTopology;
  }

  @Override
  public boolean equals(@Nullable Object obj) {
    if (this == obj) {
      return true;
    }
    if (!(obj instanceof TopologyContext)) {
      return false;
    }
    TopologyContext rhs = (TopologyContext) obj;
    return _bgpTopology.equals(rhs._bgpTopology)
        && _eigrpTopology.equals(rhs._eigrpTopology)
        && _isisTopology.equals(rhs._isisTopology)
        && _layer2Topology.equals(rhs._layer2Topology)
        && _layer3Topology.equals(rhs._layer3Topology)
        && _ospfTopology.equals(rhs._ospfTopology)
        && _vxlanTopology.equals(rhs._vxlanTopology);
  }

  @Override
  public int hashCode() {
    return Objects.hash(
        _bgpTopology,
        _eigrpTopology,
        _isisTopology,
        _layer2Topology,
        _layer3Topology,
        _ospfTopology,
        _vxlanTopology);
  }

  public @Nonnull Builder toBuilder() {
    return builder()
        .setBgpTopology(_bgpTopology)
        .setEigrpTopology(_eigrpTopology)
        .setIsisTopology(_isisTopology)
        .setLayer2Topology(_layer2Topology)
        .setLayer3Topology(_layer3Topology)
        .setOspfTopology(_ospfTopology)
        .setVxlanTopology(_vxlanTopology);
  }
}<|MERGE_RESOLUTION|>--- conflicted
+++ resolved
@@ -72,18 +72,12 @@
       return _ospfTopology;
     }
 
-<<<<<<< HEAD
+    public @Nonnull VxlanTopology getVxlanTopology() {
+      return _vxlanTopology;
+    }
+
     public @Nonnull Builder setBgpTopology(BgpTopology bgpTopology) {
       _bgpTopology = bgpTopology;
-=======
-    public @Nonnull VxlanTopology getVxlanTopology() {
-      return _vxlanTopology;
-    }
-
-    public @Nonnull Builder setBgpTopology(
-        ValueGraph<BgpPeerConfigId, BgpSessionProperties> bgpTopology) {
-      _bgpTopology = ImmutableValueGraph.copyOf(bgpTopology);
->>>>>>> d1d2c29e
       return this;
     }
 
