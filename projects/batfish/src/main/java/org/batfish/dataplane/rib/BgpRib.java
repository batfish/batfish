package org.batfish.dataplane.rib;

import static com.google.common.base.Preconditions.checkArgument;
import static org.batfish.datamodel.OriginMechanism.NETWORK;
import static org.batfish.datamodel.OriginMechanism.REDISTRIBUTE;
import static org.batfish.datamodel.ResolutionRestriction.alwaysTrue;
import static org.batfish.datamodel.bgp.LocalOriginationTypeTieBreaker.NO_PREFERENCE;
import static org.batfish.datamodel.bgp.LocalOriginationTypeTieBreaker.PREFER_NETWORK;
import static org.batfish.datamodel.bgp.LocalOriginationTypeTieBreaker.PREFER_REDISTRIBUTE;

import com.google.common.annotations.VisibleForTesting;
import com.google.common.collect.ImmutableSet;
import java.util.Comparator;
import java.util.HashMap;
import java.util.Map;
import java.util.Optional;
import java.util.Set;
import java.util.function.Function;
import javax.annotation.Nonnull;
import javax.annotation.Nullable;
import javax.annotation.ParametersAreNonnullByDefault;
import org.batfish.datamodel.AbstractRoute;
import org.batfish.datamodel.AnnotatedRoute;
import org.batfish.datamodel.AsPath;
import org.batfish.datamodel.AsSet;
import org.batfish.datamodel.BgpRoute;
import org.batfish.datamodel.BgpTieBreaker;
import org.batfish.datamodel.GenericRibReadOnly;
import org.batfish.datamodel.MultipathEquivalentAsPathMatchMode;
import org.batfish.datamodel.Prefix;
import org.batfish.datamodel.ReceivedFrom;
import org.batfish.datamodel.ReceivedFromInterface;
import org.batfish.datamodel.ReceivedFromIp;
import org.batfish.datamodel.RoutingProtocol;
import org.batfish.datamodel.bgp.LocalOriginationTypeTieBreaker;
import org.batfish.datamodel.route.nh.NextHopDiscard;
import org.batfish.datamodel.route.nh.NextHopInterface;
import org.batfish.datamodel.route.nh.NextHopIp;
import org.batfish.datamodel.route.nh.NextHopVisitor;
import org.batfish.datamodel.route.nh.NextHopVrf;
import org.batfish.datamodel.route.nh.NextHopVtep;
import org.batfish.datamodel.visitors.LegacyReceivedFromToIpConverter;
import org.batfish.datamodel.visitors.ReceivedFromVisitor;

/**
 * A generic BGP RIB containing the common properties among the RIBs for different types of BGP
 * routes
 */
@ParametersAreNonnullByDefault
public abstract class BgpRib<R extends BgpRoute<?, ?>> extends AbstractRib<R> {

  private static final int MAX_RESOLUTION_DEPTH = 10;

  /** Main RIB to use for IGP cost estimation and next hop resolution */
  @Nullable protected final GenericRibReadOnly<AnnotatedRoute<AbstractRoute>> _mainRib;
  /** Tie breaker to use if all route attributes appear to be equal */
  @Nonnull protected final BgpTieBreaker _tieBreaker;
  /** Maximum number of paths to install. Unconstrained (infinite) if {@code null} */
  @Nullable protected final Integer _maxPaths;
  /**
   * For multipath: how strict should the comparison of AS Path be for paths to be considered equal
   */
  @Nullable protected final MultipathEquivalentAsPathMatchMode _multipathEquivalentAsPathMatchMode;
  // Best BGP paths. Invariant: must be re-evaluated (per prefix) each time a route is added or
  // evicted
  @Nonnull protected final Map<Prefix, R> _bestPaths;
  /**
   * This logical clock helps us keep track when routes were merged into the RIB to determine their
   * age. It's incremented each time a route is merged into the RIB.
   */
  protected long _logicalClock;
  /** Map to keep track when routes were merged in. */
  protected Map<R, Long> _logicalArrivalTime;

  /** For FRR, Cluster List Length is used as an IGP metric. */
  protected boolean _clusterListAsIgpCost;

  /**
   * Tie-breaking mode for local routes. Only relevant on devices that use an independent network
   * policy.
   */
  private final @Nonnull LocalOriginationTypeTieBreaker _localOriginationTypeTieBreaker;

  protected BgpRib(
      @Nullable GenericRibReadOnly<AnnotatedRoute<AbstractRoute>> mainRib,
      BgpTieBreaker tieBreaker,
      @Nullable Integer maxPaths,
      @Nullable MultipathEquivalentAsPathMatchMode multipathEquivalentAsPathMatchMode,
      boolean withBackups,
      boolean clusterListAsIgpCost,
      LocalOriginationTypeTieBreaker localOriginationTypeTieBreaker) {
    super(withBackups);
    _mainRib = mainRib;
    _tieBreaker = tieBreaker;
    _clusterListAsIgpCost = clusterListAsIgpCost;
    checkArgument(maxPaths == null || maxPaths > 0, "Invalid max-paths value %s", maxPaths);
    if (maxPaths != null && maxPaths > 1) {
      /*
       * Essentially make this infinite. This is a design choice to enable more comprehensive path
       * analysis up the stack (e.g., reachability, multipath consistency, etc.)
       */
      _maxPaths = null;
    } else {
      _maxPaths = maxPaths;
    }
    checkArgument(
        Integer.valueOf(1).equals(maxPaths) || multipathEquivalentAsPathMatchMode != null,
        "Multipath AS-Path-Match-mode must be specified for a multipath BGP RIB");
    _multipathEquivalentAsPathMatchMode = multipathEquivalentAsPathMatchMode;
    _bestPaths = new HashMap<>(0);
    _logicalArrivalTime = new HashMap<>(0);
    _logicalClock = 0;
    _localOriginationTypeTieBreaker = localOriginationTypeTieBreaker;
  }

  /*
   * Resources for understanding this logic and the missing features:
   *
   * - https://www.cisco.com/c/en/us/support/docs/ip/border-gateway-protocol-bgp/13753-25.html
   * - https://www.juniper.net/documentation/en_US/junos/topics/reference/general/routing-protocols-address-representation.html
   * - http://docs.frrouting.org/en/latest/bgp.html
   */
  @Override
  public int comparePreference(R lhs, R rhs) {
    // TODO: this step might need to go in a different position
    if (_localOriginationTypeTieBreaker != NO_PREFERENCE
        && lhs.getOriginMechanism() != rhs.getOriginMechanism()
        && lhs.isTrackableLocalRoute()
        && rhs.isTrackableLocalRoute()) {
      // comparing local routes with different origin mechanisms, and one mechanism is preferred
      // over the other.
      if (_localOriginationTypeTieBreaker == PREFER_NETWORK) {
        return lhs.getOriginMechanism() == NETWORK ? 1 : -1;
      } else {
        assert _localOriginationTypeTieBreaker == PREFER_REDISTRIBUTE;
        return lhs.getOriginMechanism() == REDISTRIBUTE ? 1 : -1;
      }
    }
    int multipathCompare =
        Comparator
            // Prefer higher Weight (cisco only)
            .comparing(R::getWeight)
            // Prefer higher LocalPref
            .thenComparing(R::getLocalPreference)
            // NOTE: Accumulated interior gateway protocol (AIGP) is not supported
            // Aggregates (for non-juniper devices, won't appear on Juniper)
            .thenComparing(r -> getAggregatePreference(r.getProtocol()))
            // AS path: prefer shorter
            // TODO: support `bestpath as-path ignore` (both cisco, juniper)
            .thenComparing(r -> r.getAsPath().length(), Comparator.reverseOrder())
            // Prefer certain origin type Internal over External over Incomplete
            .thenComparing(r -> r.getOriginType().getPreference())
            // Prefer eBGP over iBGP
            .thenComparing(r -> getTypeCost(r.getProtocol()))
            /*
             * Prefer lower Multi-Exit Discriminator (MED)
             * TODO: better support for MED rules
             * Most rules are currently not supported:
             *    - normally this comparison is done only if the first AS is the same in both AS Paths
             *    - `always-compare-med` -- overrides above
             *    - there are additional confederation rules
             *    - On Juniper `path-selection cisco-nondeterministic` changes behavior
             *    - On Cisco `bgp bestpath med missing-as-worst` changes missing MED values from 0 to MAX_INT
             */
            .thenComparing(R::getMetric, Comparator.reverseOrder())
            // Prefer next hop IPs with the lowest IGP metric
            .thenComparing(this::getIgpCostToNextHopIp, Comparator.reverseOrder())
            // Prefer lowest CLL as a proxy for IGP Metric. FRR-Only.
            .thenComparing(this::getClusterListLength, Comparator.reverseOrder())
            // Evaluate AS path compatibility for multipath
            .thenComparing(this::compareRouteAsPath)
            .compare(lhs, rhs);
    if (multipathCompare != 0 || isMultipath()) {
      return multipathCompare;
    } else {
      return Comparator.comparing(Function.identity(), this::bestPathComparator).compare(lhs, rhs);
    }
  }

  @Nonnull
  @Override
  public RibDelta<R> mergeRouteGetDelta(R route) {
    RibDelta<R> delta = super.mergeRouteGetDelta(route);
    if (_tieBreaker == BgpTieBreaker.ARRIVAL_ORDER) {
      _logicalArrivalTime.put(route, _logicalClock);
      _logicalClock++;
    }
    if (!delta.isEmpty()) {
      delta.getPrefixes().forEach(this::selectBestPath);
    }
    return delta;
  }

  @Nonnull
  @Override
  public RibDelta<R> removeRouteGetDelta(R route) {
    RibDelta<R> delta = super.removeRouteGetDelta(route);
    if (!delta.isEmpty()) {
      delta.getPrefixes().forEach(this::selectBestPath);
      delta
          .getActions()
          .forEach(
              a -> {
                if (_tieBreaker == BgpTieBreaker.ARRIVAL_ORDER && a.isWithdrawn()) {
                  _logicalArrivalTime.remove(a.getRoute());
                }
              });
    }
    return delta;
  }

  /** Represents the result of a route being added or removed in a potentially multipath BGP RIB. */
  public static class MultipathRibDelta<T extends BgpRoute<?, ?>> {
    @Nonnull private final RibDelta<T> _bestPathDelta;
    @Nonnull private final RibDelta<T> _multipathDelta;

    public MultipathRibDelta(RibDelta<T> bestPathDelta, RibDelta<T> multipathDelta) {
      _bestPathDelta = bestPathDelta;
      _multipathDelta = multipathDelta;
    }

    public @Nonnull RibDelta<T> getBestPathDelta() {
      return _bestPathDelta;
    }

    public @Nonnull RibDelta<T> getMultipathDelta() {
      return _multipathDelta;
    }
  }

  /** Returns a {@link MultipathRibDelta} reflecting the merge of the given {@code route} */
  public @Nonnull MultipathRibDelta<R> multipathMergeRouteGetDelta(R route) {
    if (!isMultipath()) {
      RibDelta<R> multipathDelta = mergeRouteGetDelta(route);
      return new MultipathRibDelta<>(multipathDelta, multipathDelta);
    }
    R currentBestPathRoute = _bestPaths.get(route.getNetwork());
    RibDelta<R> multipathDelta = mergeRouteGetDelta(route);
    if (currentBestPathRoute == null) {
      // Since there was previously no best path, both deltas should be equal
      return new MultipathRibDelta<>(multipathDelta, multipathDelta);
    }
    // Check if best path changed
    R newBestPathRoute = _bestPaths.get(route.getNetwork());
    if (currentBestPathRoute.equals(newBestPathRoute)) {
      // The best path route did not change, so best path delta should be empty
      return new MultipathRibDelta<>(RibDelta.empty(), multipathDelta);
    }
    // This route replaced the old best path route; best path delta should reflect this
    RibDelta<R> bestPathDelta =
        RibDelta.<R>builder()
            .remove(currentBestPathRoute, RouteAdvertisement.Reason.REPLACE)
            .add(route)
            .build();
    return new MultipathRibDelta<>(bestPathDelta, multipathDelta);
  }

  /** Returns a {@link MultipathRibDelta} reflecting the removal of the given {@code route} */
  public @Nonnull MultipathRibDelta<R> multipathRemoveRouteGetDelta(R route) {
    if (!isMultipath()) {
      RibDelta<R> multipathDelta = removeRouteGetDelta(route);
      return new MultipathRibDelta<>(multipathDelta, multipathDelta);
    }
    if (!route.equals(_bestPaths.get(route.getNetwork()))) {
      // Since this route is not the best path, the best path delta should be empty
      return new MultipathRibDelta<>(RibDelta.empty(), removeRouteGetDelta(route));
    }
    // This route is the best path. If there is a new best path, add it to best path delta.
    RibDelta<R> multipathDelta = removeRouteGetDelta(route);
    RibDelta.Builder<R> bestPathDeltaBuilder =
        RibDelta.<R>builder().remove(route, RouteAdvertisement.Reason.WITHDRAW);
    Optional.ofNullable(_bestPaths.get(route.getNetwork())).ifPresent(bestPathDeltaBuilder::add);
    return new MultipathRibDelta<>(bestPathDeltaBuilder.build(), multipathDelta);
  }

  @Override
  @Nonnull
  public final Set<R> getTypedRoutes() {
    if (isMultipath()) {
      return super.getTypedRoutes();
    } else {
      return getBestPathRoutes();
    }
  }

  /** Whether a route is currently the best path for its prefix */
  public final boolean isBestPath(R route) {
    return route.equals(_bestPaths.get(route.getNetwork()));
  }

  public Set<R> getBestPathRoutes() {
    return ImmutableSet.copyOf(_bestPaths.values());
  }

  private int compareRouteAsPath(R lhs, R rhs) {
    return compareAsPath(lhs.getAsPath(), rhs.getAsPath());
  }

  private int compareAsPath(AsPath lhs, AsPath rhs) {
    if (_multipathEquivalentAsPathMatchMode == null) {
      // Nothing to do; defer to best-path selection
      return 0;
    }
    switch (_multipathEquivalentAsPathMatchMode) {
      case EXACT_PATH:
        return lhs.equals(rhs) ? 0 : -1;
      case FIRST_AS:
        AsSet lhsFirstAsSet = lhs.getAsSets().isEmpty() ? AsSet.empty() : lhs.getAsSets().get(0);
        AsSet rhsFirstAsSet = rhs.getAsSets().isEmpty() ? AsSet.empty() : rhs.getAsSets().get(0);
        return lhsFirstAsSet.equals(rhsFirstAsSet) ? 0 : -1;
      case PATH_LENGTH:
        assert lhs.length() == rhs.length();
        return 0;
      default:
        throw new IllegalStateException(
            String.format(
                "Unsupported AS PATH comparison mode: %s", _multipathEquivalentAsPathMatchMode));
    }
  }

  private void selectBestPath(Prefix prefix) {
    Optional<R> s = getRoutes(prefix).stream().max(this::bestPathComparator);
    if (!s.isPresent()) {
      // Remove best path and return
      _bestPaths.remove(prefix);
      return;
    }
    _bestPaths.put(prefix, s.get());
  }

  /**
   * Compare two routes for best path selection. Assumes that given routes have already been checked
   * for multipath equivalence, and thus have the same protocol (e/iBGP, same as path length, etc)
   */
  @VisibleForTesting
  int bestPathComparator(R lhs, R rhs) {
    // Skip arrival order unless requested, only applies if both routes are eBGP.
    if (_tieBreaker == BgpTieBreaker.ARRIVAL_ORDER
        && lhs.getProtocol() == RoutingProtocol.BGP
        && rhs.getProtocol() == RoutingProtocol.BGP) {
      int result =
          Comparator.<R, Long>comparing(
                  r -> _logicalArrivalTime.getOrDefault(r, _logicalClock),
                  Comparator.reverseOrder())
              .compare(lhs, rhs);
      if (result != 0) {
        return result;
      }
    }

    // Continue with remaining tie breakers
    return
    // Prefer lower originator router ID
    Comparator.comparing(R::getOriginatorIp, Comparator.reverseOrder())
        // Prefer lower cluster list length. Only applicable to iBGP
        .thenComparing(r -> r.getClusterList().size(), Comparator.reverseOrder())
<<<<<<< HEAD
        .thenComparing(R::getReceivedFrom, BgpRib::compareReceivedFrom)
=======
        // Prefer lower neighbor IP
        .thenComparing(R::getReceivedFromIp, Comparator.nullsFirst(Comparator.reverseOrder()))
        // Prefer no path ID, then lower path ID
        .thenComparing(R::getPathId, Comparator.nullsLast(Comparator.reverseOrder()))
>>>>>>> 57f5ead7
        .compare(lhs, rhs);
  }

  @VisibleForTesting
  static int compareReceivedFrom(ReceivedFrom lhs, ReceivedFrom rhs) {
    // Prefer lower neighbor IP, then break tie on ReceivedFrom subtype, then on
    // ReceivedFromInterface interface if applicable, else yield a tie.
    return Comparator.comparing(LegacyReceivedFromToIpConverter::convert, Comparator.reverseOrder())
        .thenComparing(RECEIVED_FROM_TYPE_PREFERENCE::visit)
        .thenComparing(BgpRib::compareReceivedFromInterface)
        .compare(lhs, rhs);
  }

  private static final ReceivedFromVisitor<Integer> RECEIVED_FROM_TYPE_PREFERENCE =
      new ReceivedFromVisitor<Integer>() {
        @Override
        public Integer visitReceivedFromIp(ReceivedFromIp receivedFromIp) {
          return 1;
        }

        @Override
        public Integer visitReceivedFromInterface(ReceivedFromInterface receivedFromInterface) {
          return 0;
        }

        @Override
        public Integer visitReceivedFromSelf() {
          return 2;
        }
      };

  private static int compareReceivedFromInterface(ReceivedFrom lhs, ReceivedFrom rhs) {
    // lhs and rhs should have same type if previously compared via type preference
    assert lhs.getClass().equals(rhs.getClass());
    if (!(lhs instanceof ReceivedFromInterface)) {
      return 0;
    }
    ReceivedFromInterface ilhs = (ReceivedFromInterface) lhs;
    ReceivedFromInterface irhs = (ReceivedFromInterface) rhs;
    return ilhs.getInterface().compareTo(irhs.getInterface());
  }

  /** Returns {@code true} iff this RIB is configured to be a BGP multipath RIB. */
  public boolean isMultipath() {
    return _maxPaths == null || _maxPaths > 1;
  }

  /** Establish total ordering: Prefer BGP aggregate routes */
  private static int getAggregatePreference(RoutingProtocol protocol) {
    if (protocol == RoutingProtocol.AGGREGATE) {
      return 1;
    } else {
      return 0;
    }
  }

  /**
   * Establish total ordering: BGP aggregate routes preferred over eBGP, which is preferred over
   * iBGP
   */
  private static int getTypeCost(RoutingProtocol protocol) {
    switch (protocol) {
      case AGGREGATE:
        return 2;
      case BGP: // eBGP
        return 1;
      case IBGP:
        return 0;
      default:
        throw new IllegalArgumentException(String.format("Invalid BGP protocol: %s", protocol));
    }
  }

  /**
   * Attempt to calculate the cost to reach given routes next hop IP.
   *
   * @param route bgp route
   * @return if next hop IP matches a route we have, returns the metric for that route; otherwise
   *     {@link Long#MAX_VALUE}
   */
  private long getIgpCostToNextHopIp(R route) {
    if (_mainRib == null) {
      return Long.MAX_VALUE;
    }
    return getIgpCostToNextHopIpHelper(route, 0);
  }

  private long getIgpCostToNextHopIpHelper(AbstractRoute route, int depth) {
    if (depth > MAX_RESOLUTION_DEPTH) {
      return Long.MAX_VALUE;
    }
    assert _mainRib != null;
    return route
        .getNextHop()
        .accept(
            new NextHopVisitor<Long>() {
              @Override
              public Long visitNextHopIp(NextHopIp nextHopIp) {
                // TODO: implement resolution restriction
                Set<AnnotatedRoute<AbstractRoute>> s =
                    _mainRib.longestPrefixMatch(nextHopIp.getIp(), alwaysTrue());
                return s.isEmpty()
                    ? Long.MAX_VALUE
                    : getIgpCostToNextHopIpHelper(
                        s.iterator().next().getAbstractRoute(), depth + 1);
              }

              @Override
              public Long visitNextHopInterface(NextHopInterface nextHopInterface) {
                return route.getMetric();
              }

              @Override
              public Long visitNextHopDiscard(NextHopDiscard nextHopDiscard) {
                return Long.MAX_VALUE;
              }

              @Override
              public Long visitNextHopVrf(NextHopVrf nextHopVrf) {
                // TODO: something better?
                return Long.MAX_VALUE;
              }

              @Override
              public Long visitNextHopVtep(NextHopVtep nextHopVtep) {
                // TODO: something better?
                return Long.MAX_VALUE;
              }
            });
  }

  /**
   * return Cluster List Length for a given route, if appropriate. For non-FRR RIBs, we simply
   * return 0's here to guarantee equivalence.
   *
   * @param route bgp route
   * @return integer representing cluster list length. 0 by default.
   */
  private int getClusterListLength(R route) {
    if (!_clusterListAsIgpCost) {
      return 0;
    }
    return route.getClusterList().size();
  }
}<|MERGE_RESOLUTION|>--- conflicted
+++ resolved
@@ -354,14 +354,9 @@
     Comparator.comparing(R::getOriginatorIp, Comparator.reverseOrder())
         // Prefer lower cluster list length. Only applicable to iBGP
         .thenComparing(r -> r.getClusterList().size(), Comparator.reverseOrder())
-<<<<<<< HEAD
         .thenComparing(R::getReceivedFrom, BgpRib::compareReceivedFrom)
-=======
-        // Prefer lower neighbor IP
-        .thenComparing(R::getReceivedFromIp, Comparator.nullsFirst(Comparator.reverseOrder()))
         // Prefer no path ID, then lower path ID
         .thenComparing(R::getPathId, Comparator.nullsLast(Comparator.reverseOrder()))
->>>>>>> 57f5ead7
         .compare(lhs, rhs);
   }
 
