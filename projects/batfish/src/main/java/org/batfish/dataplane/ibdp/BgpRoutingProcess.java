--- conflicted
+++ resolved
@@ -1036,7 +1036,6 @@
     } else {
       // Default behavior
       bgpRibExports.from(
-<<<<<<< HEAD
           Stream.concat(
                   isNewSession
                       ? bgpv4Prev.stream().map(this::annotateRoute).map(RouteAdvertisement::new)
@@ -1050,23 +1049,15 @@
                                   .setReason(r.getReason())
                                   .setRoute(annotateRoute(r.getRoute()))
                                   .build()))
-              // Keep only local routes and routes that are active in the main rib.
               .filter(
                   r ->
                       // Received from 0.0.0.0 indicates local origination
                       (_exportFromBgpRib
                               && Ip.ZERO.equals(r.getRoute().getRoute().getReceivedFromIp()))
+                          // RIB-failure routes included
+                          || isReflectable(r.getRoute(), session, ourConfig)
+                          // RIB-failure routes excluded
                           || _mainRib.containsRoute(r.getRoute())));
-=======
-          routes.filter(
-              r ->
-                  // Received from 0.0.0.0 indicates local origination
-                  (_exportFromBgpRib && Ip.ZERO.equals(r.getRoute().getRoute().getReceivedFromIp()))
-                      // RIB-failure routes included
-                      || isReflectable(r.getRoute(), session, ourConfig)
-                      // RIB-failure routes excluded
-                      || _mainRib.containsRoute(r.getRoute())));
->>>>>>> b66ffc1b
     }
 
     /*
