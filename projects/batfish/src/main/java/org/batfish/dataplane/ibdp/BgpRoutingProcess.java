package org.batfish.dataplane.ibdp;

import static com.google.common.base.MoreObjects.firstNonNull;
import static com.google.common.base.Preconditions.checkArgument;
import static java.util.Objects.requireNonNull;
import static org.batfish.common.util.CollectionUtil.toImmutableSortedMap;
import static org.batfish.common.util.CollectionUtil.toOrderedHashCode;
import static org.batfish.datamodel.MultipathEquivalentAsPathMatchMode.EXACT_PATH;
import static org.batfish.datamodel.routing_policy.Environment.Direction.IN;
import static org.batfish.dataplane.protocols.BgpProtocolHelper.transformBgpRouteOnImport;
import static org.batfish.dataplane.rib.RibDelta.importDeltaToBuilder;
import static org.batfish.dataplane.rib.RibDelta.importRibDelta;

import com.google.common.annotations.VisibleForTesting;
import com.google.common.collect.ImmutableList;
import com.google.common.collect.ImmutableMap;
import com.google.common.collect.ImmutableSet;
import com.google.common.collect.ImmutableSortedMap;
import com.google.common.collect.ImmutableSortedSet;
import com.google.common.collect.Sets;
import com.google.common.collect.Streams;
import com.google.common.graph.ValueGraph;
import java.util.Collection;
import java.util.Comparator;
import java.util.HashMap;
import java.util.IdentityHashMap;
import java.util.Iterator;
import java.util.Map;
import java.util.Map.Entry;
import java.util.Objects;
import java.util.Optional;
import java.util.Queue;
import java.util.Set;
import java.util.SortedMap;
import java.util.concurrent.ConcurrentLinkedQueue;
import java.util.function.Function;
import java.util.regex.Pattern;
import java.util.stream.Stream;
import javax.annotation.Nonnull;
import javax.annotation.Nullable;
import javax.annotation.ParametersAreNonnullByDefault;
import org.apache.logging.log4j.LogManager;
import org.apache.logging.log4j.Logger;
import org.batfish.common.BatfishException;
import org.batfish.datamodel.AbstractRoute;
import org.batfish.datamodel.AnnotatedRoute;
import org.batfish.datamodel.BgpAdvertisement;
import org.batfish.datamodel.BgpAdvertisement.BgpAdvertisementType;
import org.batfish.datamodel.BgpPeerConfig;
import org.batfish.datamodel.BgpPeerConfigId;
import org.batfish.datamodel.BgpProcess;
import org.batfish.datamodel.BgpRoute;
import org.batfish.datamodel.BgpSessionProperties;
import org.batfish.datamodel.BgpTieBreaker;
import org.batfish.datamodel.Bgpv4Route;
import org.batfish.datamodel.Configuration;
import org.batfish.datamodel.EvpnRoute;
import org.batfish.datamodel.EvpnType3Route;
import org.batfish.datamodel.EvpnType5Route;
import org.batfish.datamodel.GeneratedRoute;
import org.batfish.datamodel.GenericRibReadOnly;
import org.batfish.datamodel.Ip;
import org.batfish.datamodel.MultipathEquivalentAsPathMatchMode;
import org.batfish.datamodel.NetworkConfigurations;
import org.batfish.datamodel.OriginType;
import org.batfish.datamodel.Prefix;
import org.batfish.datamodel.Route;
import org.batfish.datamodel.RoutingProtocol;
import org.batfish.datamodel.Vrf;
import org.batfish.datamodel.bgp.AddressFamily;
import org.batfish.datamodel.bgp.AddressFamily.Type;
import org.batfish.datamodel.bgp.BgpTopology;
import org.batfish.datamodel.bgp.BgpTopology.EdgeId;
import org.batfish.datamodel.bgp.RouteDistinguisher;
import org.batfish.datamodel.bgp.community.ExtendedCommunity;
import org.batfish.datamodel.dataplane.rib.RibGroup;
import org.batfish.datamodel.routing_policy.Environment.Direction;
import org.batfish.datamodel.routing_policy.RoutingPolicy;
import org.batfish.datamodel.vxlan.Layer2Vni;
import org.batfish.dataplane.protocols.BgpProtocolHelper;
import org.batfish.dataplane.protocols.GeneratedRouteHelper;
import org.batfish.dataplane.rib.BgpRib;
import org.batfish.dataplane.rib.Bgpv4Rib;
import org.batfish.dataplane.rib.EvpnRib;
import org.batfish.dataplane.rib.Rib;
import org.batfish.dataplane.rib.RibDelta;
import org.batfish.dataplane.rib.RibDelta.Builder;
import org.batfish.dataplane.rib.RouteAdvertisement;
import org.batfish.dataplane.rib.RouteAdvertisement.Reason;

/**
 * BGP routing process. A dataplane counter-part of {@link BgpProcess}. Maintains state necessary
 * for exchange of BGP routing messages.
 */
@ParametersAreNonnullByDefault
final class BgpRoutingProcess implements RoutingProcess<BgpTopology, BgpRoute<?, ?>> {
  /** Configuration for this process */
  @Nonnull private final BgpProcess _process;
  /** Parent node configuration */
  @Nonnull private final Configuration _c;
  /** Name of our VRF */
  @Nonnull private final String _vrfName;
  /** Reference to the parent {@link VirtualRouter} main RIB (read-only). */
  @Nonnull private final GenericRibReadOnly<AnnotatedRoute<AbstractRoute>> _mainRib;
  /** Current BGP topology */
  @Nonnull private BgpTopology _topology;
  /** Metadata about propagated prefixes to/from neighbors */
  @Nonnull private PrefixTracer _prefixTracer;

  /** Route dependency tracker for BGP IPv4 aggregate routes */
  @Nonnull
  RouteDependencyTracker<Bgpv4Route, AbstractRoute> _bgpAggDeps = new RouteDependencyTracker<>();
  /** All BGP neighbor that speaks IPv4 unicast address family that we know of */
  @Nonnull ImmutableSortedSet<EdgeId> _bgpv4Edges;
  /**
   * Incoming EVPN type 3 advertisements into this router from each BGP neighbor that speaks EVPN
   * address family
   */
  @Nonnull @VisibleForTesting
  SortedMap<EdgeId, Queue<RouteAdvertisement<EvpnType3Route>>> _evpnType3IncomingRoutes;

  // RIBs and RIB delta builders
  /** Helper RIB containing all paths obtained with external BGP, for IPv4 unicast */
  @Nonnull Bgpv4Rib _ebgpv4Rib;
  /** RIB containing paths obtained with iBGP, for IPv4 unicast */
  @Nonnull Bgpv4Rib _ibgpv4Rib;

  // outgoing RIB deltas for the current round (i.e., deltas generated in the previous round)
  @Nonnull private RibDelta<Bgpv4Route> _ebgpv4DeltaPrev = RibDelta.empty();
  @Nonnull private RibDelta<Bgpv4Route> _bgpv4DeltaPrev = RibDelta.empty();

  /**
   * Helper RIB containing paths obtained with iBGP during current iteration. An Adj-RIB-in of sorts
   * for IPv4 unicast
   */
  /** Combined BGP (both iBGP and eBGP) RIB, for IPv4 unicast */
  @Nonnull Bgpv4Rib _bgpv4Rib;
  /** Builder for constructing {@link RibDelta} which represent changes to {@link #_bgpv4Rib} */
  @Nonnull private Builder<Bgpv4Route> _bgpv4DeltaBuilder;
  /** {@link RibDelta} representing changes to {@link #_ebgpv4Rib} in the current iteration */
  @Nonnull private RibDelta<Bgpv4Route> _ebgpv4DeltaCurrent;

  /** eBGP RIB for EVPN type 3 routes */
  @Nonnull private EvpnRib<EvpnType3Route> _ebgpType3EvpnRib;
  /** iBGP RIB for EVPN type 3 routes */
  @Nonnull private EvpnRib<EvpnType3Route> _ibgpType3EvpnRib;
  /** Combined RIB for EVPN type 3 routes */
  @Nonnull private EvpnRib<EvpnType3Route> _evpnType3Rib;
  /** eBGP RIB for EVPN type 5 routes */
  @Nonnull private EvpnRib<EvpnType5Route> _ebgpType5EvpnRib;
  /** iBGP RIB for EVPN type 5 routes */
  @Nonnull private EvpnRib<EvpnType5Route> _ibgpType5EvpnRib;
  /** Combined RIB for EVPN type 5 routes */
  @Nonnull private EvpnRib<EvpnType5Route> _evpnType5Rib;

  /** Combined EVPN RIB for e/iBGP across all route types */
  @Nonnull EvpnRib<EvpnRoute<?, ?>> _evpnRib;
  /** Builder for constructing {@link RibDelta} for routes in {@link #_evpnRib} */
  @Nonnull private Builder<EvpnRoute<?, ?>> _evpnDeltaBuilder = RibDelta.builder();

  /** Keep track of EVPN type 3 routes initialized from our own VNI settings */
  @Nonnull private RibDelta<EvpnType3Route> _evpnInitializationDelta;

  /** Delta builder for routes that must be propagated to the main RIB */
  @Nonnull private RibDelta.Builder<BgpRoute<?, ?>> _toMainRib = RibDelta.builder();

  /* Indicates whether this BGP process has been initialized. */
  private boolean _initialized = false;

  /**
   * Mapping from extended community route target patterns to VRF name. Used for determining where
   * to merge EVPN routes
   */
  @Nonnull private final Map<String, String> _rtVrfMapping;

  /** Mapping of routes to be redistributed. Maps source VRF to a set of routes to process */
  @Nonnull private Map<String, RibDelta<? extends AnnotatedRoute<AbstractRoute>>> _toRedistribute;

  /** Set of edges (sessions) that came up since previous topology update */
  private Set<EdgeId> _edgesWentUp = ImmutableSet.of();
  /**
   * Type 3 routes that were created locally (across all VRFs). Save them so that if new sessions
   * come up, we can easily send out the updates
   */
  @Nonnull private RibDelta<EvpnType3Route> _localType3Routes = RibDelta.empty();

  private static final Logger LOGGER = LogManager.getLogger(BgpRoutingProcess.class);

  /**
   * Create a new BGP process
   *
   * @param process the {@link BgpProcess} -- configuration for this routing process
   * @param configuration the parent {@link Configuration}
   * @param vrfName name of the VRF this process is in
   * @param mainRib take in a reference to MainRib for read-only use (e.g., getting IGP cost to
   */
  BgpRoutingProcess(
      BgpProcess process,
      Configuration configuration,
      String vrfName,
      Rib mainRib,
      BgpTopology topology,
      PrefixTracer prefixTracer) {
    _process = process;
    _c = configuration;
    _vrfName = vrfName;
    _mainRib = mainRib;
    _topology = topology;
    _prefixTracer = prefixTracer;

    // Message queues start out empty
    _bgpv4Edges = ImmutableSortedSet.of();
    _evpnType3IncomingRoutes = ImmutableSortedMap.of();

    // Initialize all RIBs
    BgpTieBreaker bestPathTieBreaker =
        firstNonNull(_process.getTieBreaker(), BgpTieBreaker.ARRIVAL_ORDER);
    MultipathEquivalentAsPathMatchMode multiPathMatchMode =
        firstNonNull(_process.getMultipathEquivalentAsPathMatchMode(), EXACT_PATH);
    boolean clusterListAsIgpCost = _process.getClusterListAsIgpCost();
    _ebgpv4Rib =
        new Bgpv4Rib(
            _mainRib,
            bestPathTieBreaker,
            _process.getMultipathEbgp() ? null : 1,
            multiPathMatchMode,
            false,
            clusterListAsIgpCost);
    _ibgpv4Rib =
        new Bgpv4Rib(
            _mainRib,
            bestPathTieBreaker,
            _process.getMultipathIbgp() ? null : 1,
            multiPathMatchMode,
            false,
            clusterListAsIgpCost);
    _bgpv4Rib =
        new Bgpv4Rib(
            _mainRib,
            bestPathTieBreaker,
            _process.getMultipathEbgp() || _process.getMultipathIbgp() ? null : 1,
            multiPathMatchMode,
            false,
            clusterListAsIgpCost);
    _bgpv4DeltaBuilder = RibDelta.builder();

    _toRedistribute = new HashMap<>(1);

    // EVPN Ribs
    _ebgpType3EvpnRib =
        new EvpnRib<>(_mainRib, bestPathTieBreaker, null, multiPathMatchMode, clusterListAsIgpCost);
    _ibgpType3EvpnRib =
        new EvpnRib<>(_mainRib, bestPathTieBreaker, null, multiPathMatchMode, clusterListAsIgpCost);
    _evpnType3Rib =
        new EvpnRib<>(_mainRib, bestPathTieBreaker, null, multiPathMatchMode, clusterListAsIgpCost);
    /*
     TODO: type5 RIBs are currently unused. Correct implementation blocked on having local bgp
       ribs
    */
    _ebgpType5EvpnRib =
        new EvpnRib<>(_mainRib, bestPathTieBreaker, null, multiPathMatchMode, clusterListAsIgpCost);
    _ibgpType5EvpnRib =
        new EvpnRib<>(_mainRib, bestPathTieBreaker, null, multiPathMatchMode, clusterListAsIgpCost);
    _evpnType5Rib =
        new EvpnRib<>(_mainRib, bestPathTieBreaker, null, multiPathMatchMode, clusterListAsIgpCost);
    _evpnRib =
        new EvpnRib<>(_mainRib, bestPathTieBreaker, null, multiPathMatchMode, clusterListAsIgpCost);
    _evpnInitializationDelta = RibDelta.empty();
    _rtVrfMapping = computeRouteTargetToVrfMap(getAllPeerConfigs(_process));
    assert _rtVrfMapping != null; // Avoid unused warning
  }

  /**
   * Computes the mapping route targets to VRF names, for all layer 3 EVPN VNIs, across all bgp
   * neighbors in our VRF.
   */
  @VisibleForTesting
  static Map<String, String> computeRouteTargetToVrfMap(Stream<BgpPeerConfig> peerConfigs) {
    HashMap<String, String> rtVrfMappingBuilder = new HashMap<>();
    peerConfigs
        .map(BgpPeerConfig::getEvpnAddressFamily)
        .filter(Objects::nonNull)
        .flatMap(af -> Stream.concat(af.getL3VNIs().stream(), af.getL2VNIs().stream()))
        .forEach(vni -> rtVrfMappingBuilder.put(vni.getImportRouteTarget(), vni.getVrf()));
    return ImmutableMap.copyOf(rtVrfMappingBuilder);
  }

  @Override
  public void initialize(Node n) {
    _initialized = true;
    initLocalEvpnRoutes(n);
  }

  /** Returns true if this process has been initialized */
  public boolean isInitialized() {
    return _initialized;
  }

  /**
   * Initialize incoming BGP message queues for all address families.
   *
   * @param bgpTopology source of truth for which sessions get established.
   */
  private void initBgpQueues(BgpTopology bgpTopology) {
    ValueGraph<BgpPeerConfigId, BgpSessionProperties> graph = bgpTopology.getGraph();
    // Create incoming message queues for sessions that exchange IPv4 unicast info
    _bgpv4Edges =
        getEdgeIdStream(graph, BgpPeerConfig::getIpv4UnicastAddressFamily, Type.IPV4_UNICAST)
            .collect(ImmutableSortedSet.toImmutableSortedSet(Comparator.naturalOrder()));
    // Create incoming message queues for sessions that exchange EVPN info
    _evpnType3IncomingRoutes =
        getEdgeIdStream(graph, BgpPeerConfig::getEvpnAddressFamily, Type.EVPN)
            .collect(toImmutableSortedMap(Function.identity(), e -> new ConcurrentLinkedQueue<>()));
  }

  /**
   * Return a stream of BGP topology {@link EdgeId} based on BGP neighbors configured for this BGP
   * process.
   *
   * <p>Additionally filters the neighbors based on the desired address family (family must be
   * non-null for the neighbor to be considered).
   *
   * @param graph the BGP topology graph
   * @param familyExtractor function to execute on the {@link BgpPeerConfig} that returns the
   *     desired {@link AddressFamily}. If the address family is null, the peer will be omitted from
   *     edge computation
   */
  @Nonnull
  @VisibleForTesting
  Stream<EdgeId> getEdgeIdStream(
      ValueGraph<BgpPeerConfigId, BgpSessionProperties> graph,
      Function<BgpPeerConfig, AddressFamily> familyExtractor,
      Type familyType) {
    return Streams.concat(
            _process.getActiveNeighbors().entrySet().stream()
                .filter(e -> familyExtractor.apply(e.getValue()) != null)
                .map(e -> new BgpPeerConfigId(_c.getHostname(), _vrfName, e.getKey(), false)),
            _process.getPassiveNeighbors().entrySet().stream()
                .filter(e -> familyExtractor.apply(e.getValue()) != null)
                .map(e -> new BgpPeerConfigId(_c.getHostname(), _vrfName, e.getKey(), true)),
            _process.getInterfaceNeighbors().entrySet().stream()
                .filter(e -> familyExtractor.apply(e.getValue()) != null)
                .map(e -> new BgpPeerConfigId(_c.getHostname(), _vrfName, e.getKey())))
        .filter(graph.nodes()::contains) // avoid missing node exceptions
        .flatMap(
            id ->
                graph.incidentEdges(id).stream()
                    .filter(
                        pair -> pair.nodeV().equals(id))) // get all incoming edges for this node
        .filter(
            edge ->
                graph
                    .edgeValue(edge.nodeU(), edge.nodeV())
                    .orElseThrow(
                        () ->
                            new IllegalStateException(
                                String.format(
                                    "Bgp session without session properties for edge %s -> %s",
                                    edge.nodeU(), edge.nodeV())))
                    .getAddressFamilies()
                    .contains(familyType)) // ensure the session contains desired address family
        .map(edge -> new EdgeId(edge.nodeU(), edge.nodeV()));
  }

  @Override
  public void updateTopology(BgpTopology topology) {
    BgpTopology oldTopology = _topology;
    _topology = topology;
    initBgpQueues(_topology);
    // New sessions got established
    _edgesWentUp =
        Sets.difference(
            getEdgeIdStream(topology.getGraph(), BgpPeerConfig::getEvpnAddressFamily, Type.EVPN)
                .collect(ImmutableSet.toImmutableSet()),
            getEdgeIdStream(oldTopology.getGraph(), BgpPeerConfig::getEvpnAddressFamily, Type.EVPN)
                .collect(ImmutableSet.toImmutableSet()));
    _topology = topology;
    // TODO: compute edges that went down, remove routes we received from those neighbors
  }

  @Override
  public void executeIteration(Map<String, Node> allNodes) {
    // Reinitialize delta builders
    _evpnDeltaBuilder = RibDelta.builder();

    // TODO: optimize, don't recreate the map each iteration
    NetworkConfigurations nc =
        NetworkConfigurations.of(
            allNodes.entrySet().stream()
                .collect(
                    ImmutableMap.toImmutableMap(
                        Entry::getKey, e -> e.getValue().getConfiguration())));
    if (!_evpnInitializationDelta.isEmpty()) {
      // If initialization delta has not been sent out, do so now
      sendOutEvpnType3Routes(
          new BgpDelta<>(_evpnInitializationDelta, RibDelta.empty()), nc, allNodes);
      _localType3Routes = _evpnInitializationDelta;
      _evpnInitializationDelta = RibDelta.empty();
    }

    /*
     If we have any new edges, send out our RIB state to them.
     EVPN only
    */
    sendOutRoutesToNewEdges(_edgesWentUp, allNodes, nc);

    processBgpMessages(nc, allNodes);

    // Clear new edges.
    _edgesWentUp = ImmutableSet.of();
  }

  private void sendOutRoutesToNewEdges(
      Set<EdgeId> edgesWentUp, Map<String, Node> allNodes, NetworkConfigurations nc) {
    if (edgesWentUp.isEmpty()) {
      // Nothing to do
      return;
    }

    // Send out the state of our BGPv4 RIB to the neighbors

    // TODO: _localType3Routes is not enough
    //    Ideally we need to re-send all EVPN routes we have to new neighbors
    edgesWentUp.forEach(
        edge -> {
          BgpPeerConfigId remoteConfigId = edge.tail();
          BgpSessionProperties session = getSessionProperties(_topology, edge);
          getNeighborBgpProcess(remoteConfigId, allNodes)
              .enqueueEvpnType3Routes(
                  // Make sure to reverse the edge
                  edge.reverse(),
                  getEvpnTransformedRouteStream(
                      edge,
                      new BgpDelta<>(_localType3Routes, RibDelta.empty()),
                      nc,
                      allNodes,
                      session));
        });
  }

  @Nonnull
  @Override
  public RibDelta<BgpRoute<?, ?>> getUpdatesForMainRib() {
    RibDelta<BgpRoute<?, ?>> result = _toMainRib.build();
    _toMainRib = RibDelta.builder();
    return result;
  }

  @Override
  public void redistribute(RibDelta<? extends AnnotatedRoute<AbstractRoute>> mainRibDelta) {
    redistribute(mainRibDelta, _vrfName);
  }

  /** Redistribute routes from {@code srcVrfName} into our VRF. */
  public void redistribute(
      RibDelta<? extends AnnotatedRoute<AbstractRoute>> mainRibDelta, String srcVrfName) {
    assert _toRedistribute.values().stream().allMatch(RibDelta::isEmpty);
    _toRedistribute.put(srcVrfName, mainRibDelta);
  }

  @Override
  public boolean isDirty() {
    return
    // Message queues
<<<<<<< HEAD
    !_evpnType3IncomingRoutes.values().stream().allMatch(Queue::isEmpty)
        || !_evpnType5IncomingRoutes.values().stream().allMatch(Queue::isEmpty)
=======
    !_bgpv4IncomingRoutes.values().stream().allMatch(Queue::isEmpty)
        || !_evpnType3IncomingRoutes.values().stream().allMatch(Queue::isEmpty)
>>>>>>> 0f415418
        // Outgoing message deltas. We need to send these to neighbors.
        // The reason we look at PREV values is because
        // endOfRound has been called BEFORE the isDirty check and we've already switched over.
        || !_ebgpv4DeltaPrev.isEmpty()
        || !_bgpv4DeltaPrev.isEmpty()
        || _toRedistribute.values().stream().anyMatch(d -> !d.isEmpty())
        // Delta builders
        || !_bgpv4DeltaBuilder.isEmpty()
        || !_evpnDeltaBuilder.isEmpty()
        // Initialization state
        || !_evpnInitializationDelta.isEmpty();
  }

  /**
   * Process all incoming BGP messages: across all neighbors, across all address families.
   *
   * @param nc {@link NetworkConfigurations network configurations} wrapper
   * @param allNodes map of all network nodes
   */
  private void processBgpMessages(NetworkConfigurations nc, Map<String, Node> allNodes) {
    // Process IPv4 unicast messages
    processBgpV4UnicastMessages(_topology, nc, allNodes);

    // Process EVPN messages and send out updates
    DeltaPair<EvpnType3Route> type3Delta = processEvpnType3Messages(nc, allNodes);
    sendOutEvpnType3Routes(type3Delta._toAdvertise, nc, allNodes);
    _toMainRib.from(
        importRibDelta(_evpnRib, importRibDelta(_evpnType3Rib, type3Delta._toMerge._ebgpDelta)));
    _toMainRib.from(
        importRibDelta(_evpnRib, importRibDelta(_evpnType3Rib, type3Delta._toMerge._ibgpDelta)));
  }

  /** Initialize the EVPN RIBs based on EVPN address family config */
  @VisibleForTesting
  void initLocalEvpnRoutes(Node n) {
    // default admin costs
    int ebgpAdmin = _process.getAdminCost(RoutingProtocol.BGP);

    Builder<EvpnType3Route> initializationBuilder = RibDelta.builder();
    getAllPeerConfigs(_process)
        .map(BgpPeerConfig::getEvpnAddressFamily)
        .filter(Objects::nonNull)
        .flatMap(af -> af.getL2VNIs().stream())
        .forEach(
            vniConfig -> {
              Vrf vniVrf = _c.getVrfs().get(vniConfig.getVrf());
              assert vniVrf != null; // Invariant guaranteed by proper conversion
              Layer2Vni l2Vni = vniVrf.getLayer2Vnis().get(vniConfig.getVni());
              assert l2Vni != null; // Invariant guaranteed by proper conversion
              if (l2Vni.getSourceAddress() == null) {
                return;
              }
              EvpnType3Route route =
                  initEvpnType3Route(
                      ebgpAdmin,
                      l2Vni,
                      vniConfig.getRouteTarget(),
                      vniConfig.getRouteDistinguisher(),
                      _process.getRouterId());

              if (vniVrf.getName().equals(_vrfName)) {
                // Merge into our own RIBs
                RibDelta<EvpnType3Route> d = _evpnType3Rib.mergeRouteGetDelta(route);
                _evpnDeltaBuilder.from(d);
                initializationBuilder.from(d);
              } else {
                // Merge into our sibling VRF corresponding to the VNI
                BgpRoutingProcess bgpRoutingProcess =
                    n.getVirtualRouters().get(vniVrf.getName()).getBgpRoutingProcess();
                checkArgument(
                    bgpRoutingProcess != null,
                    "Missing bgp process for vrf %s, node %s",
                    vniVrf.getName(),
                    _c.getHostname());
                initializationBuilder.from(
                    bgpRoutingProcess.processCrossVrfEvpnRoute(
                        new RouteAdvertisement<>(route), EvpnType3Route.class));
              }
            });
    _evpnInitializationDelta = initializationBuilder.build();
    _toMainRib.from(_evpnDeltaBuilder.build());
  }

  /**
   * Create a new {@link EvpnType3Route} based on given {@link Layer2Vni}. Assumes {@code vni} is
   * valid (e.g., has properly set source address).
   */
  @Nonnull
  @VisibleForTesting
  static EvpnType3Route initEvpnType3Route(
      int ebgpAdmin,
      Layer2Vni vni,
      ExtendedCommunity routeTarget,
      RouteDistinguisher routeDistinguisher,
      Ip routerId) {
    checkArgument(
        vni.getSourceAddress() != null,
        "Cannot construct type 3 route for invalid VNI %s",
        vni.getVni());
    // Locally all routes start as eBGP routes in our own RIB
    EvpnType3Route.Builder type3RouteBuilder = EvpnType3Route.builder();
    type3RouteBuilder.setAdmin(ebgpAdmin);
    type3RouteBuilder.setCommunities(ImmutableSet.of(routeTarget));
    type3RouteBuilder.setLocalPreference(BgpRoute.DEFAULT_LOCAL_PREFERENCE);
    // so that this route is not installed back in the main RIB of any of the VRFs
    type3RouteBuilder.setNonRouting(true);
    type3RouteBuilder.setOriginatorIp(routerId);
    type3RouteBuilder.setOriginType(OriginType.EGP);
    type3RouteBuilder.setProtocol(RoutingProtocol.BGP);
    type3RouteBuilder.setRouteDistinguisher(routeDistinguisher);
    type3RouteBuilder.setVniIp(vni.getSourceAddress());

    return type3RouteBuilder.build();
  }

  /**
   * Process BGP messages from neighbors, merge them into our own RIBs.
   *
   * @param bgpTopology the bgp peering relationships
   */
  void processBgpV4UnicastMessages(
      BgpTopology bgpTopology, NetworkConfigurations nc, Map<String, Node> nodes) {
    // Keep track of changes to the RIBs using delta builders, keyed by RIB type
    Map<Bgpv4Rib, RibDelta.Builder<Bgpv4Route>> ribDeltaBuilders = new IdentityHashMap<>();
    ribDeltaBuilders.put(_ebgpv4Rib, RibDelta.builder());
    ribDeltaBuilders.put(_ibgpv4Rib, RibDelta.builder());

    // Process updates from each neighbor
    for (EdgeId edgeId : _bgpv4Edges) {
      pullV4UnicastMessages(
          bgpTopology, nc, nodes, ribDeltaBuilders, edgeId, _edgesWentUp.contains(edgeId));
    }

    unstage(ribDeltaBuilders);
  }

  /** Merge ribs, in a specific order, into real ribs */
  private void unstage(Map<Bgpv4Rib, Builder<Bgpv4Route>> ribDeltaBuilders) {
    _ebgpv4DeltaCurrent = ribDeltaBuilders.get(_ebgpv4Rib).build();
    RibDelta<Bgpv4Route> ibgpDelta = ribDeltaBuilders.get(_ibgpv4Rib).build();

    // Note: keep ebgp before ibgp, as ebgp routes are often preferred, so less thrash
    _bgpv4DeltaBuilder.from(importRibDelta(_bgpv4Rib, _ebgpv4DeltaCurrent));
    _bgpv4DeltaBuilder.from(importRibDelta(_bgpv4Rib, ibgpDelta));
    // Finally, prepare the delta we will feed into the main RIB
    RibDelta<Bgpv4Route> bgpv4RibDelta = _bgpv4DeltaBuilder.build();
    LOGGER.debug("Got v4 routes: {}", bgpv4RibDelta);
    _toMainRib.from(bgpv4RibDelta);
  }

  /** Pull v4Unicast routes from our neighbors' deltas, merge them into our own RIBs */
  private void pullV4UnicastMessages(
      BgpTopology bgpTopology,
      NetworkConfigurations nc,
      Map<String, Node> nodes,
      Map<Bgpv4Rib, Builder<Bgpv4Route>> ribDeltas,
      EdgeId edgeId,
      boolean isNewSession) {

    // Setup helper vars
    BgpPeerConfigId remoteConfigId = edgeId.tail();
    BgpPeerConfigId ourConfigId = edgeId.head();
    BgpSessionProperties sessionProperties =
        getBgpSessionProperties(bgpTopology, new EdgeId(remoteConfigId, ourConfigId));
    BgpPeerConfig ourBgpConfig = requireNonNull(nc.getBgpPeerConfig(edgeId.head()));
    assert ourBgpConfig.getIpv4UnicastAddressFamily() != null;
    // sessionProperties represents the incoming edge, so its tailIp is the remote peer's IP
    boolean useRibGroups =
        ourBgpConfig.getAppliedRibGroup() != null
            && !ourBgpConfig.getAppliedRibGroup().getImportRibs().isEmpty();
    Ip remoteIp = sessionProperties.getTailIp();

    Bgpv4Rib targetRib = sessionProperties.isEbgp() ? _ebgpv4Rib : _ibgpv4Rib;
    Builder<AnnotatedRoute<AbstractRoute>> perNeighborDeltaForRibGroups = RibDelta.builder();

    BgpRoutingProcess neighborProcess = getNeighborBgpProcess(remoteConfigId, nodes);
    Iterator<RouteAdvertisement<Bgpv4Route>> exportedRoutes =
        neighborProcess
            .getOutgoingRoutesForEdge(edgeId.reverse(), nodes, bgpTopology, nc, isNewSession)
            .iterator();

    // Process all routes from neighbor
    while (exportedRoutes.hasNext()) {
      // consume exported routes
      RouteAdvertisement<Bgpv4Route> remoteRouteAdvert = exportedRoutes.next();
      Bgpv4Route remoteRoute = remoteRouteAdvert.getRoute();

      LOGGER.debug("{} Processing bgpv4 route {}", _c.getHostname(), remoteRoute);

      Bgpv4Route.Builder transformedIncomingRouteBuilder =
          transformBgpRouteOnImport(
              remoteRoute,
              sessionProperties.getHeadAs(),
              ourBgpConfig
                  .getIpv4UnicastAddressFamily()
                  .getAddressFamilyCapabilities()
                  .getAllowLocalAsIn(),
              sessionProperties.isEbgp(),
              _process,
              ourConfigId.getPeerInterface());
      if (transformedIncomingRouteBuilder == null) {
        // Route could not be imported for core protocol reasons
        _prefixTracer.filtered(
            remoteRoute.getNetwork(),
            remoteConfigId.getHostname(),
            remoteIp,
            remoteConfigId.getVrfName(),
            null,
            IN);
        continue;
      }

      // Process route through import policy, if one exists
      String importPolicyName = ourBgpConfig.getIpv4UnicastAddressFamily().getImportPolicy();
      boolean acceptIncoming = true;
      // TODO: ensure there is always an import policy
      if (importPolicyName != null) {
        RoutingPolicy importPolicy = _c.getRoutingPolicies().get(importPolicyName);
        if (importPolicy != null) {
          acceptIncoming =
              importPolicy.processBgpRoute(
                  remoteRoute, transformedIncomingRouteBuilder, sessionProperties, IN);
        }
      }
      if (!acceptIncoming) {
        // Route could not be imported due to routing policy
        _prefixTracer.filtered(
            remoteRoute.getNetwork(),
            remoteConfigId.getHostname(),
            remoteIp,
            remoteConfigId.getVrfName(),
            importPolicyName,
            IN);
        continue;
      }
      Bgpv4Route transformedIncomingRoute = transformedIncomingRouteBuilder.build();

      // If new route gets leaked to other VRFs via RibGroup, this VRF should be its
      AnnotatedRoute<AbstractRoute> annotatedTransformedRoute =
          annotateRoute(transformedIncomingRoute);

      if (remoteRouteAdvert.isWithdrawn()) {
        // Note this route was removed
        ribDeltas.get(targetRib).remove(transformedIncomingRoute, Reason.WITHDRAW);
        if (useRibGroups) {
          perNeighborDeltaForRibGroups.remove(annotatedTransformedRoute, Reason.WITHDRAW);
        }
      } else {
        // Merge into staging rib, note delta

        ribDeltas.get(targetRib).from(targetRib.mergeRouteGetDelta(transformedIncomingRoute));
        if (useRibGroups) {
          perNeighborDeltaForRibGroups.add(annotatedTransformedRoute);
        }
        _prefixTracer.installed(
            transformedIncomingRoute.getNetwork(),
            remoteConfigId.getHostname(),
            remoteIp,
            remoteConfigId.getVrfName(),
            importPolicyName);
      }
    }
    // Apply rib groups if any
    if (useRibGroups) {
      RibGroup rg = ourBgpConfig.getAppliedRibGroup();
      rg.getImportRibs()
          .forEach(
              rib ->
                  nodes
                      .get(_c.getHostname())
                      .getVirtualRouters()
                      .get(rib.getVrfName())
                      .enqueueCrossVrfRoutes(
                          new CrossVrfEdgeId(_vrfName, rib.getRibName()),
                          perNeighborDeltaForRibGroups.build().getActions(),
                          rg.getImportPolicy()));
    }
  }

  private Stream<RouteAdvertisement<Bgpv4Route>> getOutgoingRoutesForEdge(
      EdgeId edge,
      Map<String, Node> allNodes,
      BgpTopology bgpTopology,
      NetworkConfigurations networkConfigurations,
      boolean isNewSession) {
    BgpSessionProperties session = BgpRoutingProcess.getBgpSessionProperties(bgpTopology, edge);

    BgpPeerConfigId remoteConfigId = edge.tail();
    BgpPeerConfigId ourConfigId = edge.head();
    BgpPeerConfig ourConfig = networkConfigurations.getBgpPeerConfig(edge.head());
    BgpPeerConfig remoteConfig = networkConfigurations.getBgpPeerConfig(edge.tail());

    BgpRoutingProcess remoteBgpRoutingProcess = getNeighborBgpProcess(remoteConfigId, allNodes);

    // Queue mainRib updates that were not introduced by BGP process (i.e., IGP routes)
    // Also, do not double-export main RIB routes: filter out bgp routes.
    Stream<RouteAdvertisement<Bgpv4Route>> mainRibExports =
        (isNewSession
                // Look at the entire main RIB if this session is new.
                ? _mainRib.getTypedRoutes().stream().map(RibDelta::adding)
                : _toRedistribute.values().stream())
            .flatMap(d -> d.getActions())
            .filter(adv -> !(adv.getRoute().getRoute() instanceof BgpRoute))
            .map(
                adv -> {
                  _prefixTracer.originated(adv.getRoute().getNetwork());
                  Bgpv4Route bgpRoute =
                      exportNonBgpRouteToBgp(adv.getRoute(), remoteConfigId, ourConfig, session);
                  if (bgpRoute == null) {
                    return null;
                  }
                  return RouteAdvertisement.<Bgpv4Route>builder()
                      .setReason(adv.getReason())
                      .setRoute(bgpRoute)
                      .build();
                })
            .filter(Objects::nonNull);

    // Needs to retain annotations since export policy will be run on routes from resulting delta.
    Builder<AnnotatedRoute<Bgpv4Route>> bgpRibExports = RibDelta.builder();
    /*
     * By default only best-path routes from the BGP RIB that are **also installed in the main RIB**
     * will be advertised to our neighbors.
     *
     * However, there are additional knobs that control re-advertisement behavior:
     *
     * 1. Advertise external: advertise best-path eBGP routes to iBGP peers regardless of whether
     *    they are global BGP best-paths.
     * 2. Advertise inactive: advertise best-path BGP routes to neighboring peers even if
     *    they are not active in the main RIB.
     */
    if (session.getAdvertiseExternal()) {
      if (isNewSession) {
        bgpRibExports.from(
            _ebgpv4Rib.getTypedRoutes().stream()
                .map(this::annotateRoute)
                .map(RouteAdvertisement::new));
      } else {
        importDeltaToBuilder(bgpRibExports, _ebgpv4DeltaPrev, _vrfName);
      }
    }

    if (session.getAdvertiseInactive()) {
      if (isNewSession) {
        bgpRibExports.from(
            _bgpv4Rib.getTypedRoutes().stream()
                .map(this::annotateRoute)
                .map(RouteAdvertisement::new));
      } else {
        importDeltaToBuilder(bgpRibExports, _bgpv4DeltaPrev, _vrfName);
      }
    } else {
      // Default behavior
      if (isNewSession) {
        bgpRibExports.from(
            // note: only best paths are advertised here
            _bgpv4Rib.getBestPathRoutes().stream()
                .map(this::annotateRoute)
                .map(RouteAdvertisement::new));
      } else {
        bgpRibExports.from(
            _bgpv4DeltaPrev
                .getActions()
                .map(
                    r ->
                        RouteAdvertisement.<AnnotatedRoute<Bgpv4Route>>builder()
                            .setReason(r.getReason())
                            .setRoute(annotateRoute(r.getRoute()))
                            .build())
                .filter(r -> _mainRib.containsRoute(r.getRoute()) || r.isWithdrawn()));
      }
    }

    /*
    * TODO: https://github.com/batfish/batfish/issues/704
       Add path is broken for all intents and purposes.
       Need support for additional-paths based on https://tools.ietf.org/html/rfc7911
       AND the combination of vendor-specific knobs, none of which are currently supported.
    */
    if (session.getAdditionalPaths()) {
      importDeltaToBuilder(bgpRibExports, _bgpv4DeltaPrev, _vrfName);
    }

    /*
     * Export neighbor-specific generated routes.
     * These skip peer export policy, so do not merge them into bgpRoutesToExport
     */
    assert ourConfig != null;
    assert remoteConfig != null;
    Stream<RouteAdvertisement<Bgpv4Route>> neighborGeneratedRoutes =
        ourConfig.getGeneratedRoutes().stream()
            .map(
                r -> {
                  // Activate route and convert to BGP if activated
                  Bgpv4Route bgpv4Route =
                      processNeighborSpecificGeneratedRoute(r, session.getHeadIp());
                  if (bgpv4Route == null) {
                    // Route was not activated
                    return Optional.<Bgpv4Route>empty();
                  }
                  // Run pre-export transform, export policy, & post-export transform
                  return transformBgpRouteOnExport(
                      bgpv4Route,
                      ourConfigId,
                      remoteConfigId,
                      ourConfig,
                      remoteConfig,
                      remoteBgpRoutingProcess,
                      session,
                      Type.IPV4_UNICAST);
                })
            .filter(Optional::isPresent)
            .map(Optional::get)
            .map(RouteAdvertisement::new);

    RibDelta<AnnotatedRoute<Bgpv4Route>> bgpRoutesToExport = bgpRibExports.build();

    LOGGER.debug(
        "{} exporting routes BEFORE export policy: {}", _c.getHostname(), bgpRoutesToExport);
    if (LOGGER.isDebugEnabled()) {
      ImmutableList<RouteAdvertisement<Bgpv4Route>> routeAdvertisements =
          neighborGeneratedRoutes.collect(ImmutableList.toImmutableList());
      LOGGER.debug(
          "{} exporting routes AFTER routing policy: {}", _c.getHostname(), routeAdvertisements);
      neighborGeneratedRoutes = routeAdvertisements.stream();
    }

    // Compute a set of advertisements that can be queued on remote VR
    Stream<RouteAdvertisement<Bgpv4Route>> advertisementStream =
        Stream.concat(
            bgpRoutesToExport
                .getActions()
                .map(
                    adv -> {
                      Optional<Bgpv4Route> transformedRoute =
                          transformBgpRouteOnExport(
                              adv.getRoute().getRoute(),
                              ourConfigId,
                              remoteConfigId,
                              ourConfig,
                              remoteConfig,
                              remoteBgpRoutingProcess,
                              session,
                              Type.IPV4_UNICAST);
                      // REPLACE does not make sense across routers, update with WITHDRAW
                      return transformedRoute
                          .map(
                              bgpv4Route ->
                                  RouteAdvertisement.<Bgpv4Route>builder()
                                      .setReason(
                                          adv.getReason() == Reason.REPLACE
                                              ? Reason.WITHDRAW
                                              : adv.getReason())
                                      .setRoute(bgpv4Route)
                                      .build())
                          .orElse(null);
                    })
                .filter(Objects::nonNull)
                .distinct(),
            mainRibExports);

    if (LOGGER.isDebugEnabled()) {
      ImmutableList<RouteAdvertisement<Bgpv4Route>> routeAdvertisements =
          advertisementStream.collect(ImmutableList.toImmutableList());
      LOGGER.debug(
          "{} exporting routes AFTER routing policy: {}", _c.getHostname(), routeAdvertisements);
      advertisementStream = routeAdvertisements.stream();
    }

    return Stream.concat(advertisementStream, neighborGeneratedRoutes);
  }

  /**
   * Check whether given {@link GeneratedRoute} should be sent to a BGP neighbor. This checks
   * activation conditions for the generated route, and converts it to a {@link Bgpv4Route}. No
   * export policy computation is performed.
   *
   * @param generatedRoute route to process
   * @return a new {@link Bgpv4Route} if the {@code generatedRoute} was activated.
   */
  @Nullable
  private Bgpv4Route processNeighborSpecificGeneratedRoute(
      @Nonnull GeneratedRoute generatedRoute, Ip nextHopIp) {
    String policyName = generatedRoute.getGenerationPolicy();
    RoutingPolicy policy = policyName != null ? _c.getRoutingPolicies().get(policyName) : null;
    @Nullable
    RoutingPolicy attrPolicy =
        generatedRoute.getAttributePolicy() != null
            ? _c.getRoutingPolicies().get(generatedRoute.getAttributePolicy())
            : null;
    GeneratedRoute.Builder builder =
        GeneratedRouteHelper.activateGeneratedRoute(
            generatedRoute, policy, _mainRib.getTypedRoutes());
    return builder != null
        ? BgpProtocolHelper.convertGeneratedRouteToBgp(
            builder.build(), attrPolicy, _process.getRouterId(), nextHopIp, false)
        : null;
  }

  /**
   * This function creates BGP routes from generated routes that go into the BGP RIB, but cannot be
   * imported into the main RIB. The purpose of these routes is to prevent the local router from
   * accepting advertisements less desirable than the locally generated ones for a given network.
   */
  void initBgpAggregateRoutes(Collection<AbstractRoute> generatedRoutes) {
    // first import aggregates
    switch (_c.getConfigurationFormat()) {
      case FLAT_JUNIPER:
      case JUNIPER:
      case JUNIPER_SWITCH:
        return;
        // $CASES-OMITTED$
      default:
        break;
    }
    for (AbstractRoute grAbstract : generatedRoutes) {
      GeneratedRoute gr = (GeneratedRoute) grAbstract;

      Bgpv4Route br =
          BgpProtocolHelper.convertGeneratedRouteToBgp(
              gr,
              Optional.ofNullable(gr.getAttributePolicy())
                  .map(p -> _c.getRoutingPolicies().get(p))
                  .orElse(null),
              _process.getRouterId(),
              Ip.ZERO,
              // Prevent route from being merged into the main RIB by marking it non-routing
              true);
      /* TODO: tests for this */
      RibDelta<Bgpv4Route> d1 = _bgpv4Rib.mergeRouteGetDelta(br);
      _bgpv4DeltaBuilder.from(d1);
      if (!d1.isEmpty()) {
        _bgpAggDeps.addRouteDependency(br, gr);
      }
    }
  }

  private <R extends AbstractRoute> AnnotatedRoute<R> annotateRoute(@Nonnull R route) {
    return new AnnotatedRoute<>(route, _vrfName);
  }

  /** Process incoming EVPN type 3 messages, across all neighbors */
  private DeltaPair<EvpnType3Route> processEvpnType3Messages(
      NetworkConfigurations nc, Map<String, Node> allNodes) {
    DeltaPair<EvpnType3Route> deltaPair = DeltaPair.empty();
    for (Entry<EdgeId, Queue<RouteAdvertisement<EvpnType3Route>>> entry :
        _evpnType3IncomingRoutes.entrySet()) {
      EdgeId edge = entry.getKey();
      Queue<RouteAdvertisement<EvpnType3Route>> queue = entry.getValue();
      deltaPair =
          deltaPair.union(
              processEvpnMessagesFromNeighbor(edge, queue, nc, allNodes, EvpnType3Route.class));
    }
    return deltaPair;
  }

  /** Process all incoming EVPN messages for a given session, identified by {@code edge} */
  private <B extends EvpnRoute.Builder<B, R>, R extends EvpnRoute<B, R>>
      DeltaPair<R> processEvpnMessagesFromNeighbor(
          EdgeId edge,
          Queue<RouteAdvertisement<R>> queue,
          NetworkConfigurations nc,
          Map<String, Node> allNodes,
          Class<R> clazz) {
    BgpPeerConfigId ourConfigId = edge.head();
    BgpPeerConfig ourBgpConfig = nc.getBgpPeerConfig(ourConfigId);
    assert ourBgpConfig != null; // because the edge exists
    assert ourBgpConfig.getEvpnAddressFamily() != null;
    // sessionProperties represents the incoming edge, so its tailIp is the remote peer's IP
    BgpSessionProperties sessionProperties = getSessionProperties(_topology, edge);
    EvpnRib<R> targetRib = getRib(clazz, sessionProperties.isEbgp() ? RibType.EBGP : RibType.IBGP);
    RibDelta.Builder<R> toAdvertise = RibDelta.builder();
    RibDelta.Builder<R> toMerge = RibDelta.builder();
    while (!queue.isEmpty()) {
      RouteAdvertisement<R> routeAdvertisement = queue.remove();
      R route = routeAdvertisement.getRoute();
      B transformedBuilder =
          transformBgpRouteOnImport(
              route,
              sessionProperties.getHeadAs(),
              ourBgpConfig
                  .getEvpnAddressFamily()
                  .getAddressFamilyCapabilities()
                  .getAllowLocalAsIn(),
              sessionProperties.isEbgp(),
              _process,
              ourConfigId.getPeerInterface());
      if (transformedBuilder == null) {
        continue;
      }

      // Process route through import policy, if one exists
      String importPolicyName = ourBgpConfig.getEvpnAddressFamily().getImportPolicy();
      boolean acceptIncoming = true;
      if (importPolicyName != null) {
        RoutingPolicy importPolicy = _c.getRoutingPolicies().get(importPolicyName);
        if (importPolicy != null) {
          acceptIncoming =
              importPolicy.processBgpRoute(route, transformedBuilder, sessionProperties, IN);
        }
      }
      if (!acceptIncoming) {
        continue;
      }
      if (clazz.equals(EvpnType3Route.class)) {
        // Type 3 routes are special: they don't go into main RIB, they only update L2 VNI's flood
        // list
        transformedBuilder.setNonRouting(true);
      }
      R transformedRoute = transformedBuilder.build();
      Set<ExtendedCommunity> routeTargets = transformedRoute.getRouteTargets();
      if (routeTargets.isEmpty()) {
        // Skip if the route target is unrecognized
        continue;
      }
      // TODO:
      //  handle multiple route targets pointing to different VRFs (should merge into multiple VRFs)
      ExtendedCommunity routeTarget = routeTargets.iterator().next();
      Optional<String> targetVrf =
          _rtVrfMapping.entrySet().stream()
              .filter(e -> Pattern.compile(e.getKey()).matcher(routeTarget.matchString()).matches())
              .map(Entry::getValue)
              .findFirst();
      if (targetVrf.isPresent()) {
        if (_vrfName.equals(targetVrf.get())) {
          // Merge into our own RIBs, and put into re-advertisement delta
          RibDelta<R> d = targetRib.mergeRouteGetDelta(transformedRoute);
          toAdvertise.from(d);
          toMerge.from(d);
        } else {
          // Merge into other VRF's RIB and put into re-advertisement delta
          toAdvertise.from(
              getVrfProcess(targetVrf.get(), allNodes)
                  .processCrossVrfEvpnRoute(
                      routeAdvertisement.toBuilder().setRoute(transformedRoute).build(), clazz));
        }
      } else {
        // Simply propagate to neighbors, nothing to do locally
        toAdvertise.from(routeAdvertisement);
      }
    }

    BgpDelta<R> advertiseDelta =
        sessionProperties.isEbgp()
            ? new BgpDelta<>(toAdvertise.build(), RibDelta.empty())
            : new BgpDelta<>(RibDelta.empty(), toAdvertise.build());
    BgpDelta<R> mergeDelta =
        sessionProperties.isEbgp()
            ? new BgpDelta<>(toMerge.build(), RibDelta.empty())
            : new BgpDelta<>(RibDelta.empty(), toMerge.build());
    return new DeltaPair<>(advertiseDelta, mergeDelta);
  }

  /** Send out EVPN type 3 routes to our neighbors */
  private void sendOutEvpnType3Routes(
      BgpDelta<EvpnType3Route> evpnDelta, NetworkConfigurations nc, Map<String, Node> allNodes) {
    _evpnType3IncomingRoutes
        .keySet()
        .forEach(
            edge -> {
              BgpPeerConfigId remoteConfigId = edge.tail();
              BgpSessionProperties session = getSessionProperties(_topology, edge);
              getNeighborBgpProcess(remoteConfigId, allNodes)
                  .enqueueEvpnType3Routes(
                      // Make sure to reverse the edge
                      edge.reverse(),
                      getEvpnTransformedRouteStream(edge, evpnDelta, nc, allNodes, session));
            });
  }

  @Nonnull
  private <B extends EvpnRoute.Builder<B, R>, R extends EvpnRoute<B, R>>
      Stream<RouteAdvertisement<R>> getEvpnTransformedRouteStream(
          EdgeId edge,
          BgpDelta<R> evpnDelta,
          NetworkConfigurations nc,
          Map<String, Node> allNodes,
          BgpSessionProperties session) {
    BgpPeerConfigId remoteConfigId = edge.tail();
    BgpPeerConfigId ourConfigId = edge.head();
    BgpPeerConfig ourConfig = nc.getBgpPeerConfig(ourConfigId);
    BgpPeerConfig remoteConfig = nc.getBgpPeerConfig(remoteConfigId);
    assert ourConfig != null; // Invariant of the edge existing
    assert remoteConfig != null; // Invariant of the edge existing
    BgpRoutingProcess remoteBgpRoutingProcess = getNeighborBgpProcess(remoteConfigId, allNodes);
    return Stream.concat(evpnDelta._ebgpDelta.getActions(), evpnDelta._ibgpDelta.getActions())
        .map(
            // TODO: take into account address-family session settings, such as add-path or
            //   advertise-inactive
            adv ->
                transformBgpRouteOnExport(
                        // clear non-routing flag if set before sending it out
                        adv.getRoute().toBuilder().setNonRouting(false).build(),
                        ourConfigId,
                        remoteConfigId,
                        ourConfig,
                        remoteConfig,
                        remoteBgpRoutingProcess,
                        session,
                        Type.EVPN)
                    .map(
                        r ->
                            RouteAdvertisement.<R>builder()
                                .setReason(
                                    adv.getReason() == Reason.REPLACE
                                        ? Reason.WITHDRAW
                                        : adv.getReason())
                                .setRoute(r)
                                .build()))
        .filter(Optional::isPresent)
        .map(Optional::get);
  }

  /**
   * Given a {@link BgpRoute}, run it through the BGP outbound transformations and export routing
   * policy.
   *
   * @param exportCandidate a route to try and export
   * @param ourConfig {@link BgpPeerConfig} that sends the route
   * @param remoteConfig {@link BgpPeerConfig} that will be receiving the route
   * @param remoteBgpRoutingProcess {@link BgpRoutingProcess} that will be recieving the route
   * @param sessionProperties {@link BgpSessionProperties} representing the <em>incoming</em> edge:
   *     i.e. the edge from {@code remoteConfig} to {@code ourConfig}
   * @param afType {@link AddressFamily.Type} for which the transformation should occur
   * @return The transformed route as a {@link Bgpv4Route}, or {@code null} if the route should not
   *     be exported.
   */
  <B extends BgpRoute.Builder<B, R>, R extends BgpRoute<B, R>>
      Optional<R> transformBgpRouteOnExport(
          BgpRoute<B, R> exportCandidate,
          BgpPeerConfigId ourConfigId,
          BgpPeerConfigId remoteConfigId,
          BgpPeerConfig ourConfig,
          BgpPeerConfig remoteConfig,
          BgpRoutingProcess remoteBgpRoutingProcess,
          BgpSessionProperties sessionProperties,
          AddressFamily.Type afType) {

    // Do some sanity checking first -- AF and policies should exist
    AddressFamily addressFamily = ourConfig.getAddressFamily(afType);
    checkArgument(
        addressFamily != null,
        "Missing address family %s for BGP peer %s",
        addressFamily,
        ourConfigId);
    String exportPolicyName = addressFamily.getExportPolicy();
    assert exportPolicyName != null; // Conversion guarantee
    RoutingPolicy exportPolicy = _c.getRoutingPolicies().get(exportPolicyName);
    assert exportPolicy != null; // Conversion guarantee

    B transformedOutgoingRouteBuilder =
        BgpProtocolHelper.transformBgpRoutePreExport(
            ourConfig,
            remoteConfig,
            sessionProperties,
            _process,
            remoteBgpRoutingProcess._process,
            exportCandidate,
            addressFamily.getType());

    if (transformedOutgoingRouteBuilder == null) {
      // This route could not be exported for core bgp protocol reasons
      return Optional.empty();
    }

    // Process transformed outgoing route by the export policy
    boolean shouldExport =
        exportPolicy.processBgpRoute(
            exportCandidate, transformedOutgoingRouteBuilder, sessionProperties, Direction.OUT);

    // sessionProperties represents the incoming edge, so its tailIp is the remote peer's IP
    Ip remoteIp = sessionProperties.getTailIp();

    if (!shouldExport) {
      // This route could not be exported due to export policy
      _prefixTracer.filtered(
          exportCandidate.getNetwork(),
          remoteConfigId.getHostname(),
          remoteIp,
          remoteConfigId.getVrfName(),
          exportPolicyName,
          Direction.OUT);
      return Optional.empty();
    }
    // Apply final post-policy transformations before sending advertisement to neighbor
    BgpProtocolHelper.transformBgpRoutePostExport(
        transformedOutgoingRouteBuilder,
        sessionProperties.isEbgp(),
        sessionProperties.getConfedSessionType(),
        sessionProperties.getHeadAs(),
        sessionProperties.getHeadIp(),
        exportCandidate.getNextHopIp());
    // Successfully exported route
    R transformedOutgoingRoute = transformedOutgoingRouteBuilder.build();

    _prefixTracer.sentTo(
        transformedOutgoingRoute.getNetwork(),
        remoteConfigId.getHostname(),
        remoteIp,
        remoteConfigId.getVrfName(),
        exportPolicyName);

    return Optional.of(transformedOutgoingRoute);
  }

  /**
   * Given an {@link AbstractRoute}, run it through the BGP outbound transformations and export
   * routing policy.
   *
   * @param exportCandidate a route to try and export
   * @param ourConfig {@link BgpPeerConfig} that sends the route
   * @param sessionProperties {@link BgpSessionProperties} representing the <em>incoming</em> edge:
   *     i.e. the edge from {@code remoteConfig} to {@code ourConfig}
   * @return The transformed route as a {@link Bgpv4Route}, or {@code null} if the route should not
   *     be exported.
   */
  @Nullable
  Bgpv4Route exportNonBgpRouteToBgp(
      @Nonnull AnnotatedRoute<AbstractRoute> exportCandidate,
      @Nonnull BgpPeerConfigId remoteConfigId,
      @Nonnull BgpPeerConfig ourConfig,
      @Nonnull BgpSessionProperties sessionProperties) {

    RoutingPolicy exportPolicy =
        _c.getRoutingPolicies().get(ourConfig.getIpv4UnicastAddressFamily().getExportPolicy());
    RoutingProtocol protocol =
        sessionProperties.isEbgp() ? RoutingProtocol.BGP : RoutingProtocol.IBGP;
    Bgpv4Route.Builder transformedOutgoingRouteBuilder =
        exportCandidate.getRoute() instanceof GeneratedRoute
            ? BgpProtocolHelper.convertGeneratedRouteToBgp(
                    (GeneratedRoute) exportCandidate.getRoute(),
                    Optional.ofNullable(
                            ((GeneratedRoute) exportCandidate.getRoute()).getAttributePolicy())
                        .map(p -> _c.getRoutingPolicies().get(p))
                        .orElse(null),
                    _process.getRouterId(),
                    sessionProperties.getHeadIp(),
                    false)
                .toBuilder()
            : BgpProtocolHelper.convertNonBgpRouteToBgpRoute(
                exportCandidate,
                getRouterId(),
                sessionProperties.getHeadIp(),
                _process.getAdminCost(protocol),
                protocol);

    // Process transformed outgoing route by the export policy
    boolean shouldExport =
        exportPolicy.processBgpRoute(
            exportCandidate, transformedOutgoingRouteBuilder, sessionProperties, Direction.OUT);

    // sessionProperties represents the incoming edge, so its tailIp is the remote peer's IP
    Ip remoteIp = sessionProperties.getHeadIp();

    if (!shouldExport) {
      // This route could not be exported due to export policy
      _prefixTracer.filtered(
          exportCandidate.getNetwork(),
          remoteConfigId.getHostname(),
          remoteIp,
          remoteConfigId.getVrfName(),
          ourConfig.getIpv4UnicastAddressFamily().getExportPolicy(),
          Direction.OUT);
      return null;
    }

    // Apply final post-policy transformations before sending advertisement to neighbor
    BgpProtocolHelper.transformBgpRoutePostExport(
        transformedOutgoingRouteBuilder,
        sessionProperties.isEbgp(),
        sessionProperties.getConfedSessionType(),
        sessionProperties.getHeadAs(),
        sessionProperties.getHeadIp(),
        Route.UNSET_ROUTE_NEXT_HOP_IP);

    // Successfully exported route
    Bgpv4Route transformedOutgoingRoute = transformedOutgoingRouteBuilder.build();
    _prefixTracer.sentTo(
        transformedOutgoingRoute.getNetwork(),
        remoteConfigId.getHostname(),
        remoteIp,
        remoteConfigId.getVrfName(),
        ourConfig.getIpv4UnicastAddressFamily().getExportPolicy());

    return transformedOutgoingRoute;
  }

  /**
   * Initializes BGP RIBs prior to any dataplane iterations based on the external BGP advertisements
   * coming into the network.
   *
   * <p>Note: assumes the external advertisements are pre-transformation and will run import policy
   * on them, if present.
   *
   * @param externalAdverts a set of external BGP advertisements
   * @param ipVrfOwners mapping of IPs to their owners in our network
   */
  void processExternalBgpAdvertisements(
      Set<BgpAdvertisement> externalAdverts, Map<Ip, Map<String, Set<String>>> ipVrfOwners) {

    // Keep track of changes to the RIBs using delta builders, keyed by RIB type
    Map<Bgpv4Rib, RibDelta.Builder<Bgpv4Route>> ribDeltas = new IdentityHashMap<>();
    ribDeltas.put(_ebgpv4Rib, RibDelta.builder());
    ribDeltas.put(_ibgpv4Rib, RibDelta.builder());

    Bgpv4Route.Builder outgoingRouteBuilder = new Bgpv4Route.Builder();
    // Process each BGP advertisement
    for (BgpAdvertisement advert : externalAdverts) {

      // If it is not for us, ignore it
      if (!advert.getDstNode().equals(_c.getHostname())) {
        continue;
      }

      // If we don't own the IP for this advertisement, ignore it
      Ip dstIp = advert.getDstIp();
      Map<String, Set<String>> dstIpOwners = ipVrfOwners.get(dstIp);
      String hostname = _c.getHostname();
      if (dstIpOwners == null || !dstIpOwners.containsKey(hostname)) {
        continue;
      }

      Ip srcIp = advert.getSrcIp();
      // TODO: support passive and unnumbered bgp connections
      Prefix srcPrefix = srcIp.toPrefix();
      BgpPeerConfig neighbor = _process.getActiveNeighbors().get(srcPrefix);
      if (neighbor == null) {
        continue;
      }

      // Build a route based on the type of this advertisement
      BgpAdvertisementType type = advert.getType();
      boolean ebgp;
      boolean received;
      switch (type) {
        case EBGP_RECEIVED:
          ebgp = true;
          received = true;
          break;

        case EBGP_SENT:
          ebgp = true;
          received = false;
          break;

        case IBGP_RECEIVED:
          ebgp = false;
          received = true;
          break;

        case IBGP_SENT:
          ebgp = false;
          received = false;
          break;

        case EBGP_ORIGINATED:
        case IBGP_ORIGINATED:
        default:
          throw new BatfishException("Missing or invalid bgp advertisement type");
      }

      Bgpv4Rib targetRib = ebgp ? _ebgpv4Rib : _ibgpv4Rib;
      RoutingProtocol targetProtocol = ebgp ? RoutingProtocol.BGP : RoutingProtocol.IBGP;
      int admin = _process.getAdminCost(targetProtocol);

      if (received) {
        Bgpv4Route.Builder builder = new Bgpv4Route.Builder();
        builder.setAdmin(admin);
        builder.setAsPath(advert.getAsPath());
        builder.setClusterList(advert.getClusterList());
        builder.setCommunities(advert.getCommunities());
        builder.setLocalPreference(advert.getLocalPreference());
        builder.setMetric(advert.getMed());
        builder.setNetwork(advert.getNetwork());
        builder.setNextHopIp(advert.getNextHopIp());
        builder.setOriginatorIp(advert.getOriginatorIp());
        builder.setOriginType(advert.getOriginType());
        builder.setProtocol(targetProtocol);
        // TODO: support external route reflector clients
        builder.setReceivedFromIp(advert.getSrcIp());
        builder.setReceivedFromRouteReflectorClient(false);
        builder.setSrcProtocol(advert.getSrcProtocol());
        // TODO: possibly support setting tag
        builder.setWeight(advert.getWeight());
        Bgpv4Route route = builder.build();
        ribDeltas.get(targetRib).from(targetRib.mergeRouteGetDelta(route));
      } else {
        long localPreference;
        if (ebgp) {
          localPreference = Bgpv4Route.DEFAULT_LOCAL_PREFERENCE;
        } else {
          localPreference = advert.getLocalPreference();
        }
        outgoingRouteBuilder.setAsPath(advert.getAsPath());
        outgoingRouteBuilder.setCommunities(ImmutableSortedSet.copyOf(advert.getCommunities()));
        outgoingRouteBuilder.setLocalPreference(localPreference);
        outgoingRouteBuilder.setMetric(advert.getMed());
        outgoingRouteBuilder.setNetwork(advert.getNetwork());
        outgoingRouteBuilder.setNextHopIp(advert.getNextHopIp());
        outgoingRouteBuilder.setOriginatorIp(advert.getOriginatorIp());
        outgoingRouteBuilder.setOriginType(advert.getOriginType());
        outgoingRouteBuilder.setProtocol(targetProtocol);
        outgoingRouteBuilder.setReceivedFromIp(advert.getSrcIp());
        // TODO:
        // outgoingRouteBuilder.setReceivedFromRouteReflectorClient(...);
        outgoingRouteBuilder.setSrcProtocol(advert.getSrcProtocol());
        Bgpv4Route transformedOutgoingRoute = outgoingRouteBuilder.build();
        Bgpv4Route.Builder transformedIncomingRouteBuilder = new Bgpv4Route.Builder();

        // Incoming originatorIp
        transformedIncomingRouteBuilder.setOriginatorIp(transformedOutgoingRoute.getOriginatorIp());

        // Incoming receivedFromIp
        transformedIncomingRouteBuilder.setReceivedFromIp(
            transformedOutgoingRoute.getReceivedFromIp());

        // Incoming clusterList
        transformedIncomingRouteBuilder.addClusterList(transformedOutgoingRoute.getClusterList());

        // Incoming receivedFromRouteReflectorClient
        transformedIncomingRouteBuilder.setReceivedFromRouteReflectorClient(
            transformedOutgoingRoute.getReceivedFromRouteReflectorClient());

        // Incoming asPath
        transformedIncomingRouteBuilder.setAsPath(transformedOutgoingRoute.getAsPath());

        // Incoming communities
        transformedIncomingRouteBuilder.addCommunities(
            transformedOutgoingRoute.getCommunities().getCommunities());

        // Incoming protocol
        transformedIncomingRouteBuilder.setProtocol(targetProtocol);

        // Incoming network
        transformedIncomingRouteBuilder.setNetwork(transformedOutgoingRoute.getNetwork());

        // Incoming nextHopIp
        transformedIncomingRouteBuilder.setNextHopIp(transformedOutgoingRoute.getNextHopIp());

        // Incoming originType
        transformedIncomingRouteBuilder.setOriginType(transformedOutgoingRoute.getOriginType());

        // Incoming localPreference
        transformedIncomingRouteBuilder.setLocalPreference(
            transformedOutgoingRoute.getLocalPreference());

        // Incoming admin
        transformedIncomingRouteBuilder.setAdmin(admin);

        // Incoming metric
        transformedIncomingRouteBuilder.setMetric(transformedOutgoingRoute.getMetric());

        // Incoming srcProtocol
        transformedIncomingRouteBuilder.setSrcProtocol(targetProtocol);
        String importPolicyName = neighbor.getIpv4UnicastAddressFamily().getImportPolicy();
        // TODO: ensure there is always an import policy

        if (ebgp
            && transformedOutgoingRoute.getAsPath().containsAs(neighbor.getLocalAs())
            && !neighbor
                .getIpv4UnicastAddressFamily()
                .getAddressFamilyCapabilities()
                .getAllowLocalAsIn()) {
          // skip routes containing peer's AS unless
          // disable-peer-as-check (getAllowRemoteAsOut) is set
          continue;
        }

        /*
         * CREATE INCOMING ROUTE
         */
        boolean acceptIncoming = true;
        if (importPolicyName != null) {
          RoutingPolicy importPolicy = _c.getRoutingPolicies().get(importPolicyName);
          if (importPolicy != null) {
            // TODO Figure out whether transformedOutgoingRoute ought to have an annotation
            acceptIncoming =
                importPolicy.process(transformedOutgoingRoute, transformedIncomingRouteBuilder, IN);
          }
        }
        if (acceptIncoming) {
          Bgpv4Route transformedIncomingRoute = transformedIncomingRouteBuilder.build();
          ribDeltas.get(targetRib).from(targetRib.mergeRouteGetDelta(transformedIncomingRoute));
        }
      }
    }

    // Propagate received routes through all the RIBs
    unstage(ribDeltas);
  }

  /**
   * Process EVPN routes that were received on a session in a different VRF, but must be merged into
   * our VRF
   */
  @Nonnull
  private synchronized <B extends EvpnRoute.Builder<B, R>, R extends EvpnRoute<B, R>>
      RibDelta<R> processCrossVrfEvpnRoute(
          RouteAdvertisement<R> routeAdvertisement, Class<R> clazz) {
    // TODO: consider switching return value to BgpDelta to differentiate e/iBGP
    RibDelta<R> delta;
    BgpRib<R> rib = getRib(clazz, RibType.COMBINED);
    if (routeAdvertisement.isWithdrawn()) {
      delta =
          rib.removeRouteGetDelta(routeAdvertisement.getRoute(), routeAdvertisement.getReason());
    } else {
      delta = rib.mergeRouteGetDelta(routeAdvertisement.getRoute());
    }
    // Queue up the routes to be merged into our main RIB
    _toMainRib.from(importRibDelta(_evpnRib, delta));
    return delta;
  }

  @Nonnull
  private static BgpSessionProperties getSessionProperties(BgpTopology bgpTopology, EdgeId edge) {
    Optional<BgpSessionProperties> session =
        bgpTopology.getGraph().edgeValue(edge.tail(), edge.head());
    // BGP topology edge guaranteed to exist since the session is established
    assert session.isPresent();
    return session.get();
  }

  int iterationHashCode() {
    return Stream.of(
            // RIBs
            _bgpv4Rib.getTypedRoutes(),
            _evpnRib.getTypedRoutes(),
            // Outgoing RIB deltas
            // The reason we look at PREV values is because
            // endOfRound has been called BEFORE the isDirty check and we've already switched over.
            _ebgpv4DeltaPrev,
            _bgpv4DeltaPrev,
            // Message queues
            _evpnType3IncomingRoutes,
            // Delta builders
            _bgpv4DeltaBuilder.build(),
            _evpnDeltaBuilder.build())
        .collect(toOrderedHashCode());
  }

  public void endOfRound() {
    _bgpv4DeltaPrev = _bgpv4DeltaBuilder.build();
    _bgpv4DeltaBuilder = RibDelta.builder();
    _ebgpv4DeltaPrev = _ebgpv4DeltaCurrent;
    _toRedistribute = new HashMap<>();
  }

  /**
   * Return the stream of all {@link BgpPeerConfig peer configurations} that are part of this
   * process
   */
  private static Stream<BgpPeerConfig> getAllPeerConfigs(BgpProcess process) {
    return Streams.concat(
        process.getActiveNeighbors().values().stream(),
        process.getPassiveNeighbors().values().stream(),
        process.getInterfaceNeighbors().values().stream());
  }

  static BgpSessionProperties getBgpSessionProperties(BgpTopology bgpTopology, EdgeId edge) {
    // BGP topology edge guaranteed to exist since the session is established
    Optional<BgpSessionProperties> session =
        bgpTopology.getGraph().edgeValue(edge.tail(), edge.head());
    return session.orElseThrow(
        () -> new IllegalArgumentException(String.format("No BGP edge %s in BGP topology", edge)));
  }

  @Nonnull
  public Ip getRouterId() {
    return _process.getRouterId();
  }

  /** Return all type 3 EVPN routes */
  public Set<EvpnType3Route> getEvpnType3Routes() {
    return _evpnType3Rib.getTypedRoutes();
  }

  /**
   * Message passing method between BGP processes. Take a collection of BGP {@link
   * RouteAdvertisement}s and puts them onto a local queue corresponding to the session between
   * given neighbors.
   */
  private void enqueueEvpnType3Routes(
      @Nonnull EdgeId edgeId, @Nonnull Stream<RouteAdvertisement<EvpnType3Route>> routes) {
    Queue<RouteAdvertisement<EvpnType3Route>> q = _evpnType3IncomingRoutes.get(edgeId);
    assert q != null; // Invariant of the session being up
    routes.forEach(q::add);
  }

  /** Return a BGP routing process for a given {@link BgpPeerConfigId} */
  @Nonnull
  private static BgpRoutingProcess getNeighborBgpProcess(
      BgpPeerConfigId id, Map<String, Node> allNodes) {
    BgpRoutingProcess proc =
        allNodes
            .get(id.getHostname())
            .getVirtualRouters()
            .get(id.getVrfName())
            .getBgpRoutingProcess();
    assert proc != null; // Otherwise our computation is really wrong
    return proc;
  }

  /** Return a BGP routing process for a sibling VRF on our node */
  @Nonnull
  private BgpRoutingProcess getVrfProcess(String vrf, Map<String, Node> allNodes) {
    BgpRoutingProcess proc =
        allNodes.get(_c.getHostname()).getVirtualRouters().get(vrf).getBgpRoutingProcess();
    assert proc != null;
    return proc;
  }

  /** Notifies the process an aggregate has been removed */
  void removeAggregate(AbstractRoute route) {
    // TODO: this is probably busted because it doesn't check e/iBGP ribs.
    _bgpv4DeltaBuilder.from(_bgpAggDeps.deleteRoute(route, _bgpv4Rib));
  }

  /** Return a set of all bgpv4 routes */
  public Set<Bgpv4Route> getV4Routes() {
    return _bgpv4Rib.getTypedRoutes();
  }

  /** Return a set of all bgpv4 bestpath routes */
  public Set<Bgpv4Route> getBestPathRoutes() {
    return _bgpv4Rib.getBestPathRoutes();
  }

  /** Container for eBGP+iBGP RIB deltas */
  private static final class BgpDelta<R extends BgpRoute<?, ?>> {

    private static final BgpDelta<?> EMPTY = new BgpDelta<>(RibDelta.empty(), RibDelta.empty());
    @Nonnull private final RibDelta<R> _ebgpDelta;
    @Nonnull private final RibDelta<R> _ibgpDelta;

    private BgpDelta(@Nonnull RibDelta<R> ebgpDelta, @Nonnull RibDelta<R> ibgpDelta) {
      _ebgpDelta = ebgpDelta;
      _ibgpDelta = ibgpDelta;
    }

    @Nonnull
    public RibDelta<R> getEbgpDelta() {
      return _ebgpDelta;
    }

    @Nonnull
    public RibDelta<R> getIbgpDelta() {
      return _ibgpDelta;
    }

    public boolean isEmpty() {
      return _ebgpDelta.isEmpty() && _ibgpDelta.isEmpty();
    }

    private BgpDelta<R> union(BgpDelta<R> other) {
      return new BgpDelta<>(
          RibDelta.<R>builder().from(_ebgpDelta).from(other._ebgpDelta).build(),
          RibDelta.<R>builder().from(_ibgpDelta).from(other._ibgpDelta).build());
    }

    @SuppressWarnings("unchecked") // fully variant, will never store any Ts
    @Nonnull
    public static <B extends BgpRoute.Builder<B, R>, R extends BgpRoute<B, R>> BgpDelta<R> empty() {
      return (BgpDelta<R>) EMPTY;
    }
  }

  /**
   * Container for a pair for {@link BgpDelta deltas}: one delta for re-advertisement to neighbors,
   * another for merging into local RIBs.
   */
  private static final class DeltaPair<R extends BgpRoute<?, ?>> {
    private static final DeltaPair<?> EMPTY =
        new DeltaPair<Bgpv4Route>(BgpDelta.empty(), BgpDelta.empty());
    @Nonnull private final BgpDelta<R> _toAdvertise;
    @Nonnull private final BgpDelta<R> _toMerge;

    private DeltaPair(BgpDelta<R> toAdvertise, BgpDelta<R> toMerge) {
      _toAdvertise = toAdvertise;
      _toMerge = toMerge;
    }

    @Nonnull
    private DeltaPair<R> union(DeltaPair<R> other) {
      return new DeltaPair<>(
          _toAdvertise.union(other._toAdvertise), _toMerge.union(other._toMerge));
    }

    @SuppressWarnings("unchecked") // fully variant, will never store any Ts
    @Nonnull
    private static <B extends BgpRoute.Builder<B, R>, R extends BgpRoute<B, R>>
        DeltaPair<R> empty() {
      return (DeltaPair<R>) EMPTY;
    }
  }

  /** Type of BGP RIB. Solely for use in {@link BgpRoutingProcess#getRib} */
  private enum RibType {
    /** For eBGP routes only */
    EBGP,
    /** For iBGP routes only */
    IBGP,
    /** Combined RIB, for both eBGP and iBGP routes */
    COMBINED
  }

  /** Return a RIB based on route type and {@link RibType} */
  @SuppressWarnings("unchecked")
  private <B extends BgpRoute.Builder<B, R>, R extends BgpRoute<B, R>, T extends BgpRib<R>>
      T getRib(Class<R> clazz, RibType type) {
    if (clazz.equals(Bgpv4Route.class)) {
      switch (type) {
        case EBGP:
          return (T) _ebgpv4Rib;
        case IBGP:
          return (T) _ibgpv4Rib;
        case COMBINED:
          return (T) _bgpv4Rib;
        default:
          throw new IllegalArgumentException("Unsupported RIB type: " + type);
      }
    } else if (clazz.equals(EvpnType3Route.class)) {
      switch (type) {
        case EBGP:
          return (T) _ebgpType3EvpnRib;
        case IBGP:
          return (T) _ibgpType3EvpnRib;
        case COMBINED:
          return (T) _evpnType3Rib;
        default:
          throw new IllegalArgumentException("Unsupported RIB type: " + type);
      }
    } else if (clazz.equals(EvpnType5Route.class)) {
      switch (type) {
        case EBGP:
          return (T) _ebgpType5EvpnRib;
        case IBGP:
          return (T) _ibgpType5EvpnRib;
        case COMBINED:
          return (T) _evpnType5Rib;
        default:
          throw new IllegalArgumentException("Unsupported RIB type: " + type);
      }
    } else {
      throw new IllegalArgumentException("Unsupported BGP route type: " + clazz.getCanonicalName());
    }
  }
}<|MERGE_RESOLUTION|>--- conflicted
+++ resolved
@@ -462,13 +462,7 @@
   public boolean isDirty() {
     return
     // Message queues
-<<<<<<< HEAD
     !_evpnType3IncomingRoutes.values().stream().allMatch(Queue::isEmpty)
-        || !_evpnType5IncomingRoutes.values().stream().allMatch(Queue::isEmpty)
-=======
-    !_bgpv4IncomingRoutes.values().stream().allMatch(Queue::isEmpty)
-        || !_evpnType3IncomingRoutes.values().stream().allMatch(Queue::isEmpty)
->>>>>>> 0f415418
         // Outgoing message deltas. We need to send these to neighbors.
         // The reason we look at PREV values is because
         // endOfRound has been called BEFORE the isDirty check and we've already switched over.
