--- conflicted
+++ resolved
@@ -358,20 +358,12 @@
             _process.getLocalOriginationTypeTieBreaker());
     _evpnType3Rib =
         new EvpnRib<>(
-<<<<<<< HEAD
-            _mainRib, bestPathTieBreaker, null, multiPathMatchMode, clusterListAsIbgpCost);
-=======
             _mainRib,
             bestPathTieBreaker,
             null,
             multiPathMatchMode,
             clusterListAsIbgpCost,
             _process.getLocalOriginationTypeTieBreaker());
-    /*
-     TODO: type5 RIBs are currently unused. Correct implementation blocked on having local bgp
-       ribs
-    */
->>>>>>> 10fe158a
     _ebgpType5EvpnRib =
         new EvpnRib<>(
             _mainRib,
@@ -820,7 +812,6 @@
         "Cannot construct type 3 route for invalid VNI %s",
         vni.getVni());
     // Locally all routes start as eBGP routes in our own RIB
-<<<<<<< HEAD
     return EvpnType3Route.builder()
         .setAdmin(ebgpAdmin)
         .setCommunities(CommunitySet.of(routeTarget))
@@ -828,29 +819,13 @@
         // so that this route is not installed back in the main RIB of any of the VRFs
         .setNonRouting(true)
         .setOriginatorIp(routerId)
+        .setOriginMechanism(GENERATED)
         .setOriginType(OriginType.EGP)
         .setProtocol(RoutingProtocol.BGP)
         .setRouteDistinguisher(routeDistinguisher)
         .setVniIp(vni.getSourceAddress())
         .setNextHop(NextHopDiscard.instance())
         .build();
-=======
-    EvpnType3Route.Builder type3RouteBuilder = EvpnType3Route.builder();
-    type3RouteBuilder.setAdmin(ebgpAdmin);
-    type3RouteBuilder.setCommunities(CommunitySet.of(routeTarget));
-    type3RouteBuilder.setLocalPreference(DEFAULT_LOCAL_PREFERENCE);
-    // so that this route is not installed back in the main RIB of any of the VRFs
-    type3RouteBuilder.setNonRouting(true);
-    type3RouteBuilder.setOriginatorIp(routerId);
-    type3RouteBuilder.setOriginMechanism(GENERATED);
-    type3RouteBuilder.setOriginType(OriginType.EGP);
-    type3RouteBuilder.setProtocol(RoutingProtocol.BGP);
-    type3RouteBuilder.setRouteDistinguisher(routeDistinguisher);
-    type3RouteBuilder.setVniIp(vni.getSourceAddress());
-    type3RouteBuilder.setNextHop(NextHopDiscard.instance());
-
-    return type3RouteBuilder.build();
->>>>>>> 10fe158a
   }
 
   /**
