package org.batfish.vendor.a10.representation;

import static com.google.common.base.MoreObjects.firstNonNull;
import static org.batfish.datamodel.Configuration.DEFAULT_VRF_NAME;
import static org.batfish.datamodel.MultipathEquivalentAsPathMatchMode.EXACT_PATH;
import static org.batfish.datamodel.Names.generatedBgpCommonExportPolicyName;
import static org.batfish.datamodel.Names.generatedBgpPeerExportPolicyName;
import static org.batfish.datamodel.Names.generatedBgpRedistributionPolicyName;
import static org.batfish.datamodel.Prefix.MAX_PREFIX_LENGTH;
import static org.batfish.datamodel.transformation.TransformationStep.assignDestinationIp;
import static org.batfish.datamodel.transformation.TransformationStep.assignDestinationPort;
import static org.batfish.datamodel.transformation.TransformationStep.assignSourceIp;
import static org.batfish.datamodel.transformation.TransformationStep.assignSourcePort;

import com.google.common.annotations.VisibleForTesting;
import com.google.common.collect.ImmutableList;
import com.google.common.collect.ImmutableSet;
import com.google.common.collect.ImmutableSortedMap;
import java.util.Collection;
import java.util.LinkedList;
import java.util.List;
import java.util.Map;
import java.util.Map.Entry;
import java.util.Objects;
import java.util.Optional;
import java.util.Set;
import java.util.SortedMap;
import java.util.stream.LongStream;
import java.util.stream.Stream;
import javax.annotation.Nonnull;
import javax.annotation.Nullable;
import org.batfish.common.Warnings;
import org.batfish.datamodel.BgpActivePeerConfig;
import org.batfish.datamodel.BgpTieBreaker;
import org.batfish.datamodel.ConcreteInterfaceAddress;
import org.batfish.datamodel.Configuration;
import org.batfish.datamodel.IntegerSpace;
import org.batfish.datamodel.InterfaceType;
import org.batfish.datamodel.Ip;
import org.batfish.datamodel.IpProtocol;
import org.batfish.datamodel.KernelRoute;
import org.batfish.datamodel.NamedPort;
import org.batfish.datamodel.Names;
import org.batfish.datamodel.Prefix;
import org.batfish.datamodel.RoutingProtocol;
import org.batfish.datamodel.SubRange;
import org.batfish.datamodel.VrrpGroup;
import org.batfish.datamodel.acl.AclLineMatchExpr;
import org.batfish.datamodel.acl.AclLineMatchExprs;
import org.batfish.datamodel.bgp.AddressFamilyCapabilities;
import org.batfish.datamodel.bgp.Ipv4UnicastAddressFamily;
import org.batfish.datamodel.routing_policy.RoutingPolicy;
import org.batfish.datamodel.routing_policy.expr.BooleanExpr;
import org.batfish.datamodel.routing_policy.expr.CallExpr;
import org.batfish.datamodel.routing_policy.expr.Conjunction;
import org.batfish.datamodel.routing_policy.expr.IntComparator;
import org.batfish.datamodel.routing_policy.expr.LiteralInt;
import org.batfish.datamodel.routing_policy.expr.LiteralLong;
import org.batfish.datamodel.routing_policy.expr.MatchProtocol;
import org.batfish.datamodel.routing_policy.expr.MatchTag;
import org.batfish.datamodel.routing_policy.statement.If;
import org.batfish.datamodel.routing_policy.statement.SetWeight;
import org.batfish.datamodel.routing_policy.statement.Statement;
import org.batfish.datamodel.routing_policy.statement.Statements;
import org.batfish.datamodel.transformation.ApplyAll;
import org.batfish.datamodel.transformation.Transformation;
import org.batfish.datamodel.transformation.TransformationStep;
import org.batfish.vendor.a10.representation.BgpNeighbor.SendCommunity;

/** Conversion helpers for converting VS model {@link A10Configuration} to the VI model. */
public class A10Conversion {
  /**
   * Start port was determined via lab testing. The port also appears to increment for each
   * subsequent connection.
   */
  public static final int SNAT_PORT_POOL_START = 2048;

  public static final int SNAT_PORT_POOL_END = NamedPort.EPHEMERAL_HIGHEST.number();
  static final boolean DEFAULT_VRRP_A_PREEMPT = true;
  @VisibleForTesting public static final int DEFAULT_VRRP_A_PRIORITY = 150;

  // TODO: confirm on ACOSv2 device
  @VisibleForTesting public static final int DEFAULT_HA_PRIORITY = 150;

  @VisibleForTesting public static final long KERNEL_ROUTE_TAG_NAT_POOL = 1L;
  @VisibleForTesting public static final long KERNEL_ROUTE_TAG_NAT_POOL_PROXY_ARP_IP = 5L;
  @VisibleForTesting public static final long KERNEL_ROUTE_TAG_VIRTUAL_SERVER_FLAGGED = 2L;
  @VisibleForTesting public static final long KERNEL_ROUTE_TAG_VIRTUAL_SERVER_UNFLAGGED = 3L;
  @VisibleForTesting public static final long KERNEL_ROUTE_TAG_FLOATING_IP = 4L;
  @VisibleForTesting static final int DEFAULT_EBGP_ADMIN_COST = 20;
  @VisibleForTesting static final int DEFAULT_IBGP_ADMIN_COST = 200;
  @VisibleForTesting static final int DEFAULT_LOCAL_ADMIN_COST = 200;
  @VisibleForTesting static final int DEFAULT_LOCAL_BGP_WEIGHT = 32768;

  // TODO: confirm on ACOSv2 device
  @VisibleForTesting static final int DEFAULT_HA_GROUP = 0;

  /** Set of {@link VirtualServerPort.Type}s that use {@code tcp} protocol */
  static final Set<VirtualServerPort.Type> VIRTUAL_TCP_PORT_TYPES =
      ImmutableSet.of(
          VirtualServerPort.Type.HTTP,
          VirtualServerPort.Type.HTTPS,
          VirtualServerPort.Type.TCP,
          VirtualServerPort.Type.TCP_PROXY);

  /** Set of {@link VirtualServerPort.Type}s that use {@code udp} protocol */
  static final Set<VirtualServerPort.Type> VIRTUAL_UDP_PORT_TYPES =
      ImmutableSet.of(VirtualServerPort.Type.RADIUS, VirtualServerPort.Type.UDP);

  /** Returns the {@link IntegerSpace} representing the specified {@link ServerPort}'s ports. */
  @VisibleForTesting
  @Nonnull
  static IntegerSpace toIntegerSpace(ServerPort port) {
    return IntegerSpace.of(
            new SubRange(
                port.getNumber(),
                port.getNumber() + Optional.ofNullable(port.getRange()).orElse(0)))
        .intersection(IntegerSpace.PORTS);
  }

  /**
   * Returns the {@link IntegerSpace} representing the specified {@link VirtualServerPort}'s ports.
   */
  @VisibleForTesting
  @Nonnull
  static IntegerSpace toIntegerSpace(VirtualServerPort port) {
    return IntegerSpace.of(
            new SubRange(
                port.getNumber(),
                port.getNumber() + Optional.ofNullable(port.getRange()).orElse(0)))
        .intersection(IntegerSpace.PORTS);
  }

  /** Returns the {@link IpProtocol} corresponding to the specified virtual-server port. */
  @VisibleForTesting
  @Nonnull
  static Optional<IpProtocol> toProtocol(VirtualServerPort port) {
    VirtualServerPort.Type type = port.getType();
    if (VIRTUAL_TCP_PORT_TYPES.contains(type)) {
      return Optional.of(IpProtocol.TCP);
    }
    assert VIRTUAL_UDP_PORT_TYPES.contains(type);
    return Optional.of(IpProtocol.UDP);
  }

  /**
   * Returns the match condition, when a flow is destined for the specified virtual-server member
   * (e.g. when NAT should apply for the member).
   */
  @VisibleForTesting
  @Nonnull
  static AclLineMatchExpr toMatchCondition(
      VirtualServerTarget target,
      VirtualServerPort port,
      VirtualServerTargetToIpSpace virtualServerTargetToIpSpace) {
    ImmutableList.Builder<AclLineMatchExpr> exprs =
        ImmutableList.<AclLineMatchExpr>builder()
            .add(AclLineMatchExprs.matchDst(virtualServerTargetToIpSpace.visit(target)))
            .add(AclLineMatchExprs.matchDstPort(toIntegerSpace(port)));
    toProtocol(port).ifPresent(protocol -> exprs.add(AclLineMatchExprs.matchIpProtocol(protocol)));
    return AclLineMatchExprs.and(exprs.build());
  }

  /** Returns the source transformation step for the specified NAT pool. */
  @Nonnull
  static TransformationStep toSnatTransformationStep(NatPool pool) {
    return new ApplyAll(
        assignSourceIp(pool.getStart(), pool.getEnd()),
        assignSourcePort(SNAT_PORT_POOL_START, SNAT_PORT_POOL_END));
  }

  /**
   * Returns the destination transformation steps for the specified service-group. Each step
   * corresponds to the transformation for a single member of the service-group.
   */
  @VisibleForTesting
  @Nonnull
  static List<TransformationStep> toDstTransformationSteps(
      ServiceGroup serviceGroup, Map<String, Server> servers) {
    return serviceGroup.getMembers().values().stream()
        .map(
            m -> {
              Server server = servers.get(m.getName());
              ServerPort.ServerPortAndType serverPortKey =
                  new ServerPort.ServerPortAndType(m.getPort(), serviceGroup.getType());

              // Guaranteed by extraction
              assert server != null;
              ServerPort serverPort = server.getPorts().get(serverPortKey);
              assert serverPort != null;

              if (!firstNonNull(server.getEnable(), true)
                  || !firstNonNull(serverPort.getEnable(), true)) {
                return null;
              }

              return new ApplyAll(
                  toDstPortTransformationStep(serverPort), toDstIpTransformationStep(server));
            })
        .filter(Objects::nonNull)
        .collect(ImmutableList.toImmutableList());
  }

  /** Returns the destination IP transformation step for the specified server. */
  @Nonnull
  private static TransformationStep toDstIpTransformationStep(Server server) {
    return assignDestinationIp(ServerTargetToIp.INSTANCE.visit(server.getTarget()));
  }

  /** Returns the destination port transformation step for the specified server. */
  @Nonnull
  private static TransformationStep toDstPortTransformationStep(ServerPort serverPort) {
    IntegerSpace portRange = toIntegerSpace(serverPort);
    return assignDestinationPort(portRange.least(), portRange.greatest());
  }

  /**
   * Returns a {@link Transformation} that chains the provided {@link SimpleTransformation}s
   * orElse-wise. Returns {@link Optional#empty()} if there are no transformations.
   *
   * <p>This function does not make any guarantees about ordering of the resulting {@link
   * Transformation}.
   */
  public static @Nonnull Optional<Transformation> orElseChain(
      Iterable<SimpleTransformation> simpleTransformations) {
    Transformation current = null;
    for (SimpleTransformation earlier : simpleTransformations) {
      current =
          Transformation.when(earlier.getGuard())
              .apply(earlier.getStep())
              .setOrElse(current)
              .build();
    }
    return Optional.ofNullable(current);
  }

  static boolean isVirtualServerEnabled(VirtualServer virtualServer) {
    return firstNonNull(virtualServer.getEnable(), true)
        && virtualServer.getPorts().values().stream()
            .anyMatch(A10Conversion::isVirtualServerPortEnabled);
  }

  static boolean isVirtualServerPortEnabled(VirtualServerPort port) {
    return firstNonNull(port.getEnable(), true);
  }

  static boolean isVrrpAEnabled(@Nullable VrrpA vrrpA) {
    return Optional.ofNullable(vrrpA)
        .map(VrrpA::getCommon)
        .map(VrrpACommon::getEnable)
        .orElse(false);
  }

  /** Precondition: vrrpA.getCommon() is not null. */
  static @Nonnull Stream<Integer> getEnabledVrids(VrrpA vrrpA) {
    assert vrrpA.getCommon() != null;
    return Stream.concat(
        vrrpA.getCommon().getDisableDefaultVrid() ? Stream.of() : Stream.of(0),
        vrrpA.getVrids().keySet().stream().filter(vrid -> vrid != 0));
  }

  /** Get all the IPs (not the subnets) of all {@code ip nat pool}s assigned to the given vrid. */
  static @Nonnull Stream<Ip> getNatPoolIps(Collection<NatPool> natPools, int vrid) {
    return natPools.stream()
        .filter(pool -> vrid == getNatPoolVrid(pool))
        .flatMap(pool -> enumerateIps(pool.getStart(), pool.getEnd()));
  }

  /**
   * Get all the IPs (not the subnets) of all {@code ip nat pool}s assigned to the given ha-group.
   */
  static @Nonnull Stream<Ip> getNatPoolIpsByHaGroup(Collection<NatPool> natPools, int haGroup) {
    return natPools.stream()
        .filter(pool -> haGroup == getNatPoolHaGroup(pool))
        .flatMap(pool -> enumerateIps(pool.getStart(), pool.getEnd()));
  }

  private static int getNatPoolHaGroup(NatPool natPool) {
    return firstNonNull(natPool.getHaGroupId(), DEFAULT_HA_GROUP);
  }

  /** Get all the IPs (not the subnets) of all {@code ip nat pool}s. */
  static @Nonnull Stream<Ip> getNatPoolIpsForAllVrids(Collection<NatPool> natPools) {
    return natPools.stream().flatMap(pool -> enumerateIps(pool.getStart(), pool.getEnd()));
  }

  /** Get all of the the kernel routes generated for all {@code ip nat pool}s. */
  static @Nonnull Stream<KernelRoute> getNatPoolKernelRoutes(Collection<NatPool> natPools) {
    return natPools.stream()
        .flatMap(
            natPool ->
                Stream.concat(
                    toForwardingKernelRoutes(natPool),
                    Stream.of(toNonForwardingKernelRoute(natPool))));
  }

  /**
   * Create forwarding discard kernel routes for each IP in the range of an {@code ip nat pool}.
   * Used only for proxy-arp, not redistribution.
   */
  @VisibleForTesting
  static @Nonnull Stream<KernelRoute> toForwardingKernelRoutes(NatPool natPool) {
    return enumerateIps(natPool.getStart(), natPool.getEnd())
        .map(
            ip ->
                KernelRoute.builder()
                    .setNetwork(Prefix.create(ip, MAX_PREFIX_LENGTH))
                    .setRequiredOwnedIp(ip)
                    .setTag(KERNEL_ROUTE_TAG_NAT_POOL_PROXY_ARP_IP)
                    .setNonForwarding(false)
                    .build());
  }

<<<<<<< HEAD
  /**
   * Create kernel route for the address of an L3 interface. This is needed for proxy-arp because
   * interface addresses do not generate local routes on A10 devices.
   */
  @VisibleForTesting
  static @Nonnull KernelRoute toKernelRoute(Interface iface) {
    ConcreteInterfaceAddress address = iface.getIpAddress();
    assert address != null;
    Ip ip = address.getIp();
    return KernelRoute.builder()
        .setNonForwarding(false)
        .setTag(KERNEL_ROUTE_TAG_INTERFACE_PROXY_ARP_IP)
        .setNetwork(Prefix.create(ip, MAX_PREFIX_LENGTH))
        .build();
=======
  @VisibleForTesting
  public static boolean getInterfaceEnabledEffective(Interface iface) {
    Boolean enabled = iface.getEnabled();
    if (enabled != null) {
      return enabled;
    }
    switch (iface.getType()) {
      case ETHERNET:
        return false;
      case LOOPBACK:
      case TRUNK:
      case VE:
        return true;
      default:
        assert false;
        return true;
    }
>>>>>>> 8d276878
  }

  /**
   * Create non-forwarding kernel route foran {@code ip nat pool} network. Used only for
   * redistribution, not proxy-arp..
   */
  @VisibleForTesting
  static @Nonnull KernelRoute toNonForwardingKernelRoute(NatPool natPool) {
    Ip requiredOwnedIp = natPool.getStart();
    Prefix network = Prefix.create(requiredOwnedIp, natPool.getNetmask());
    return KernelRoute.builder()
        .setNetwork(network)
        .setRequiredOwnedIp(requiredOwnedIp)
        .setTag(KERNEL_ROUTE_TAG_NAT_POOL)
        .build();
  }

  private static int getNatPoolVrid(NatPool natPool) {
    return Optional.ofNullable(natPool.getVrid()).orElse(0);
  }

  private static @Nonnull Stream<Ip> enumerateIps(Ip start, Ip end) {
    long startAsLong = start.asLong();
    long endAsLong = end.asLong();
    assert startAsLong <= endAsLong;
    return LongStream.range(startAsLong, endAsLong + 1L).mapToObj(Ip::create);
  }

  /**
   * Get all the IPs (not the subnets) of all enabled {@code slb virtual-server}s assigned to the
   * given vrid.
   */
  static @Nonnull Stream<Ip> getVirtualServerIps(
      Collection<VirtualServer> virtualServers, int vrid) {
    return virtualServers.stream()
        .filter(A10Conversion::isVirtualServerEnabled)
        .filter(vs -> vrid == getVirtualServerVrid(vs))
        .map(VirtualServerTargetVirtualAddressExtractor::extractIp);
  }

  /**
   * Get all the IPs (not the subnets) of all enabled {@code slb virtual-server}s assigned to the
   * given ha-group.
   */
  static @Nonnull Stream<Ip> getVirtualServerIpsByHaGroup(
      Collection<VirtualServer> virtualServers, int haGroup) {
    return virtualServers.stream()
        .filter(A10Conversion::isVirtualServerEnabled)
        .filter(vs -> haGroup == getVirtualServerHaGroup(vs))
        .map(VirtualServerTargetVirtualAddressExtractor::extractIp);
  }

  private static int getVirtualServerHaGroup(VirtualServer virtualServer) {
    return firstNonNull(virtualServer.getHaGroup(), DEFAULT_HA_GROUP);
  }

  /** Get all the IPs (not the subnets) of all enabled {@code slb virtual-server}s. */
  static @Nonnull Stream<Ip> getVirtualServerIpsForAllVrids(
      Collection<VirtualServer> virtualServers) {
    return virtualServers.stream()
        .filter(A10Conversion::isVirtualServerEnabled)
        .map(VirtualServerTargetVirtualAddressExtractor::extractIp);
  }

  /** Get all of the the kernel routes generated for all enabled {@code slb virtual-server}s. */
  static @Nonnull Stream<KernelRoute> getVirtualServerKernelRoutes(
      Collection<VirtualServer> virtualServers) {
    return virtualServers.stream()
        .filter(A10Conversion::isVirtualServerEnabled)
        .map(A10Conversion::toKernelRoute);
  }

  @VisibleForTesting
  static @Nonnull KernelRoute toKernelRoute(VirtualServer virtualServer) {
    Ip requiredOwnedIp = VirtualServerTargetVirtualAddressExtractor.extractIp(virtualServer);
    Prefix network = VirtualServerTargetKernelRouteNetworkExtractor.extractNetwork(virtualServer);
    long tag =
        getRedistributionFlagged(virtualServer)
            ? KERNEL_ROUTE_TAG_VIRTUAL_SERVER_FLAGGED
            : KERNEL_ROUTE_TAG_VIRTUAL_SERVER_UNFLAGGED;
    return KernelRoute.builder()
        .setNetwork(network)
        .setRequiredOwnedIp(requiredOwnedIp)
        .setTag(tag)
        .setNonForwarding(false)
        .build();
  }

  /** Convert ACOSv2 {@code floating-ip}s to {@link KernelRoute}s */
  static @Nonnull Stream<KernelRoute> getFloatingIpKernelRoutes(Set<Ip> floatingIps) {
    return floatingIps.stream().map(A10Conversion::toKernelRoute);
  }

  static @Nonnull Stream<KernelRoute> getFloatingIpKernelRoutes(VrrpA vrrpA) {
    return getFloatingIpsForAllVrids(vrrpA).map(A10Conversion::toKernelRoute);
  }

  static @Nonnull KernelRoute toKernelRoute(Ip floatingIp) {
    return KernelRoute.builder()
        .setNetwork(Prefix.create(floatingIp, MAX_PREFIX_LENGTH))
        .setTag(KERNEL_ROUTE_TAG_FLOATING_IP)
        .setRequiredOwnedIp(floatingIp)
        .setNonForwarding(false)
        .build();
  }

  static @Nonnull Stream<Ip> getFloatingIps(VrrpA vrrpA, int vrid) {
    if (vrid == 0 && !vrrpA.getVrids().containsKey(0)) {
      return Stream.of();
    }
    return vrrpA.getVrids().get(vrid).getFloatingIps().stream();
  }

  static @Nonnull Stream<Ip> getFloatingIpsByHaGroup(Map<Ip, FloatingIp> floatingIps, int haGroup) {
    return floatingIps.entrySet().stream()
        .filter(e -> getFloatingIpHaGroup(e.getValue()) == haGroup)
        .map(Entry::getKey);
  }

  private static int getFloatingIpHaGroup(FloatingIp floatingIp) {
    return firstNonNull(floatingIp.getHaGroup(), DEFAULT_HA_GROUP);
  }

  static @Nonnull Stream<Ip> getFloatingIpsForAllVrids(VrrpA vrrpA) {
    return vrrpA.getVrids().values().stream()
        .map(VrrpAVrid::getFloatingIps)
        .flatMap(Collection::stream);
  }

  private static boolean getRedistributionFlagged(VirtualServer virtualServer) {
    return firstNonNull(virtualServer.getRedistributionFlagged(), Boolean.FALSE);
  }

  /** Extracts the virtual {@link Ip} of a {@link VirtualServerTarget} that the device may own. */
  static final class VirtualServerTargetVirtualAddressExtractor
      implements VirtualServerTargetVisitor<Ip> {
    // TODO: this may need to return a set of IPs; or a prefix or an IP.
    static final VirtualServerTargetVirtualAddressExtractor INSTANCE =
        new VirtualServerTargetVirtualAddressExtractor();

    private static @Nonnull Ip extractIp(VirtualServer virtualServer) {
      return virtualServer.getTarget().accept(INSTANCE);
    }

    @Override
    public Ip visitAddress(VirtualServerTargetAddress address) {
      return address.getAddress();
    }
  }

  /**
   * Extracts the network of the {@link KernelRoute} corresponding to a {@link VirtualServerTarget}.
   */
  private static final class VirtualServerTargetKernelRouteNetworkExtractor
      implements VirtualServerTargetVisitor<Prefix> {
    // TODO: this may need to return a set of IPs; or a prefix or an IP.
    private static final VirtualServerTargetKernelRouteNetworkExtractor INSTANCE =
        new VirtualServerTargetKernelRouteNetworkExtractor();

    private static @Nonnull Prefix extractNetwork(VirtualServer virtualServer) {
      return virtualServer.getTarget().accept(INSTANCE);
    }

    @Override
    public Prefix visitAddress(VirtualServerTargetAddress address) {
      return Prefix.create(address.getAddress(), MAX_PREFIX_LENGTH);
    }
  }

  private static int getVirtualServerVrid(VirtualServer virtualServer) {
    return Optional.ofNullable(virtualServer.getVrid()).orElse(0);
  }

  /**
   * Create a {@link VrrpGroup.Builder} from the configuration for a {@code vrrp-a vrid} and a set
   * of virtual addresses.
   */
  static @Nonnull VrrpGroup.Builder toVrrpGroupBuilder(
      @Nullable VrrpAVrid vridConfig, Iterable<Ip> virtualAddresses) {
    if (vridConfig == null) {
      return VrrpGroup.builder()
          .setPreempt(DEFAULT_VRRP_A_PREEMPT)
          .setPriority(DEFAULT_VRRP_A_PRIORITY)
          .setVirtualAddresses(virtualAddresses);
    } else {
      return VrrpGroup.builder()
          .setPreempt(getVrrpAVridPreempt(vridConfig))
          .setPriority(getVrrpAVridPriority(vridConfig))
          .setVirtualAddresses(virtualAddresses);
    }
  }

  /**
   * Create a {@link VrrpGroup.Builder} from the configuration for a particular {@code ha group}
   * from the ha configuration and a set of virtual addresses.
   */
  static @Nonnull VrrpGroup.Builder toVrrpGroupBuilder(
      int haGroupId, Ha ha, Iterable<Ip> virtualAddresses) {
    return VrrpGroup.builder()
        .setPreempt(getHaPreemptionEnable(ha))
        .setPriority(getHaGroupPriority(ha.getGroups().get(haGroupId)))
        .setVirtualAddresses(virtualAddresses);
  }

  private static int getHaGroupPriority(HaGroup haGroup) {
    return firstNonNull(haGroup.getPriority(), DEFAULT_HA_PRIORITY);
  }

  static boolean getHaPreemptionEnable(Ha ha) {
    return firstNonNull(ha.getPreemptionEnable(), Boolean.FALSE);
  }

  private static boolean getVrrpAVridPreempt(VrrpAVrid vridConfig) {
    return !firstNonNull(vridConfig.getPreemptModeDisable(), false);
  }

  private static int getVrrpAVridPriority(VrrpAVrid vridConfig) {
    return Optional.ofNullable(vridConfig.getBladeParameters())
        .map(VrrpaVridBladeParameters::getPriority)
        .orElse(DEFAULT_VRRP_A_PRIORITY);
  }

  /**
   * Convert a map of {@link VrrpGroup.Builder}s to a map of {@link VrrpGroup}s by assigning the
   * primary {@link ConcreteInterfaceAddress} of the given interface as the source-address.
   */
  static @Nonnull SortedMap<Integer, VrrpGroup> toVrrpGroups(
      org.batfish.datamodel.Interface iface, Map<Integer, VrrpGroup.Builder> vrrpGroupBuilders) {
    ConcreteInterfaceAddress sourceAddress = iface.getConcreteAddress();
    assert sourceAddress != null;
    ImmutableSortedMap.Builder<Integer, VrrpGroup> builder = ImmutableSortedMap.naturalOrder();
    vrrpGroupBuilders.forEach(
        (vrid, vrrpGroupBuilder) ->
            builder.put(vrid, vrrpGroupBuilder.setSourceAddress(sourceAddress).build()));
    return builder.build();
  }

  /**
   * Returns a boolean indicating if the specified VI interface should have VRRP configuration
   * associated with it when vrrp-a is enabled.
   */
  static boolean vrrpAEnabledAppliesToInterface(
      org.batfish.datamodel.Interface iface, Set<Ip> peerIps) {
    if (iface.getInterfaceType() == InterfaceType.LOOPBACK) {
      return false;
    }
    return iface.getAllAddresses().stream()
        .filter(ConcreteInterfaceAddress.class::isInstance)
        .map(ConcreteInterfaceAddress.class::cast)
        .map(ConcreteInterfaceAddress::getPrefix)
        .anyMatch(prefix -> peerIps.stream().anyMatch(prefix::containsIp));
  }

  /**
   * Returns a boolean indicating if the specified VI interface should have VRRP configuration
   * associated with it when vrrp-a is disabled.
   */
  static boolean vrrpADisabledAppliesToInterface(org.batfish.datamodel.Interface iface) {
    if (iface.getInterfaceType() == InterfaceType.LOOPBACK) {
      return false;
    }
    return iface.getConcreteAddress() != null;
  }

  /**
   * Returns a boolean indicating if the specified VI interface should have VRRP configuration
   * associated with it when ha is enabled.
   */
  static boolean haAppliesToInterface(org.batfish.datamodel.Interface iface, Ip connMirrorIp) {
    if (iface.getInterfaceType() == InterfaceType.LOOPBACK) {
      return false;
    }
    return iface.getAllAddresses().stream()
        .filter(ConcreteInterfaceAddress.class::isInstance)
        .map(ConcreteInterfaceAddress.class::cast)
        .map(ConcreteInterfaceAddress::getPrefix)
        .anyMatch(prefix -> prefix.containsIp(connMirrorIp));
  }

  /** Convert the BGP process and associated routing policies, and attach them to the config. */
  static void createBgpProcess(BgpProcess bgpProcess, Configuration c, Warnings w) {
    Ip routerId = bgpProcess.getRouterId();
    if (routerId == null) {
      w.redFlag("Converting a BgpProcess without an explicit router-id is currently unsupported");
      return;
    }
    org.batfish.datamodel.BgpProcess newBgpProcess =
        org.batfish.datamodel.BgpProcess.builder()
            .setRouterId(routerId)
            .setEbgpAdminCost(DEFAULT_EBGP_ADMIN_COST)
            .setIbgpAdminCost(DEFAULT_IBGP_ADMIN_COST)
            .setLocalAdminCost(DEFAULT_LOCAL_ADMIN_COST)
            .setVrf(c.getDefaultVrf())
            .build();

    boolean multipath = firstNonNull(bgpProcess.getMaximumPaths(), 1) > 1;
    newBgpProcess.setMultipathEbgp(multipath);
    newBgpProcess.setMultipathIbgp(multipath);
    // TODO: verify: https://github.com/batfish/batfish/issues/7567
    newBgpProcess.setMultipathEquivalentAsPathMatchMode(EXACT_PATH);
    // TODO: verify: https://github.com/batfish/batfish/issues/7567
    newBgpProcess.setTieBreaker(BgpTieBreaker.ROUTER_ID);
    long defaultLocalAs = bgpProcess.getAsn();

    // TODO: support alternate default local-preference

    // Next we build up the BGP common export policy.
    RoutingPolicy.Builder bgpCommonExportPolicy =
        RoutingPolicy.builder()
            .setOwner(c)
            .setName(Names.generatedBgpCommonExportPolicyName(DEFAULT_VRF_NAME));

    // Finalize common export policy
    bgpCommonExportPolicy.addStatement(Statements.ReturnTrue.toStaticStatement()).build();

    // Create BGP redistribution policy to import main RIB routes into BGP RIB
    String redistPolicyName = generatedBgpRedistributionPolicyName(DEFAULT_VRF_NAME);
    RoutingPolicy.Builder redistributionPolicy =
        RoutingPolicy.builder().setOwner(c).setName(redistPolicyName);
    redistributionPolicy.addStatement(new SetWeight(new LiteralInt(DEFAULT_LOCAL_BGP_WEIGHT)));

    // Redistribute connected
    if (bgpProcess.isRedistributeConnected()) {
      BooleanExpr guard = new MatchProtocol(RoutingProtocol.CONNECTED);
      guard.setComment("Redistribute connected routes into BGP");
      redistributionPolicy.addStatement(
          new If(guard, ImmutableList.of(Statements.ExitAccept.toStaticStatement())));
    }

    // Redistribute floating-ip
    if (bgpProcess.isRedistributeFloatingIp()) {
      ImmutableList.Builder<BooleanExpr> conditions = ImmutableList.builder();
      conditions.add(new MatchProtocol(RoutingProtocol.KERNEL));
      conditions.add(new MatchTag(IntComparator.EQ, new LiteralLong(KERNEL_ROUTE_TAG_FLOATING_IP)));
      Conjunction guard = new Conjunction(conditions.build());
      guard.setComment("Redistribute floating-ip routes into BGP");
      redistributionPolicy.addStatement(
          new If(guard, ImmutableList.of(Statements.ExitAccept.toStaticStatement())));
    }

    // Redistribute ip-nat
    if (bgpProcess.isRedistributeIpNat()) {
      ImmutableList.Builder<BooleanExpr> conditions = ImmutableList.builder();
      conditions.add(new MatchProtocol(RoutingProtocol.KERNEL));
      conditions.add(new MatchTag(IntComparator.EQ, new LiteralLong(KERNEL_ROUTE_TAG_NAT_POOL)));
      Conjunction guard = new Conjunction(conditions.build());
      guard.setComment("Redistribute ip nat pool routes into BGP");
      redistributionPolicy.addStatement(
          new If(guard, ImmutableList.of(Statements.ExitAccept.toStaticStatement())));
    }

    // Redistribute vip only-flagged
    if (bgpProcess.isRedistributeVipOnlyFlagged()) {
      ImmutableList.Builder<BooleanExpr> conditions = ImmutableList.builder();
      conditions.add(new MatchProtocol(RoutingProtocol.KERNEL));
      conditions.add(
          new MatchTag(IntComparator.EQ, new LiteralLong(KERNEL_ROUTE_TAG_VIRTUAL_SERVER_FLAGGED)));
      Conjunction guard = new Conjunction(conditions.build());
      guard.setComment("Redistribute redistribution-flagged slb virtual-server routes into BGP");
      redistributionPolicy.addStatement(
          new If(guard, ImmutableList.of(Statements.ExitAccept.toStaticStatement())));
    }

    // Redistribute vip not-flagged
    if (bgpProcess.isRedistributeVipOnlyNotFlagged()) {
      ImmutableList.Builder<BooleanExpr> conditions = ImmutableList.builder();
      conditions.add(new MatchProtocol(RoutingProtocol.KERNEL));
      conditions.add(
          new MatchTag(
              IntComparator.EQ, new LiteralLong(KERNEL_ROUTE_TAG_VIRTUAL_SERVER_UNFLAGGED)));
      Conjunction guard = new Conjunction(conditions.build());
      guard.setComment(
          "Redistribute non-redistribution-flagged slb virtual-server routes into BGP");
      redistributionPolicy.addStatement(
          new If(guard, ImmutableList.of(Statements.ExitAccept.toStaticStatement())));
    }

    // Finalize redistribution policy and attach to process
    redistributionPolicy.addStatement(Statements.ExitReject.toStaticStatement()).build();
    newBgpProcess.setRedistributionPolicy(redistPolicyName);

    // Create and attach neighbors
    // TODO: support deactivated neighbor
    bgpProcess
        .getNeighbors()
        .forEach(
            (bgpNeighborId, bgpNeighbor) -> {
              createAndAttachBgpNeighbor(
                  bgpNeighborId, defaultLocalAs, bgpNeighbor, newBgpProcess, c, w);
            });
  }

  /**
   * Create a {@link BgpActivePeerConfig} for a bgp neighbor, and attach it to the new BGP process.
   */
  @VisibleForTesting
  static void createAndAttachBgpNeighbor(
      BgpNeighborId bgpNeighborId,
      long defaultLocalAs,
      BgpNeighbor bgpNeighbor,
      org.batfish.datamodel.BgpProcess newBgpProcess,
      Configuration c,
      Warnings w) {
    // TODO: use visitor, support peer-groups
    assert bgpNeighborId instanceof BgpNeighborIdAddress;
    Ip remoteIp = ((BgpNeighborIdAddress) bgpNeighborId).getAddress();
    Long remoteAs = bgpNeighbor.getRemoteAs();
    assert remoteAs != null;
    SendCommunity sendCommunity = bgpNeighbor.getSendCommunity();
    boolean sendStandard =
        sendCommunity == SendCommunity.STANDARD || sendCommunity == SendCommunity.BOTH;
    boolean sendExtended =
        sendCommunity == SendCommunity.EXTENDED || sendCommunity == SendCommunity.BOTH;

    BgpActivePeerConfig.builder()
        .setBgpProcess(newBgpProcess)
        .setLocalIp(
            computeUpdateSource(
                c.getAllInterfaces(DEFAULT_VRF_NAME), remoteIp, bgpNeighbor.getUpdateSource(), w))
        .setPeerAddress(remoteIp)
        .setLocalAs(defaultLocalAs)
        .setRemoteAs(remoteAs)
        .setDescription(bgpNeighbor.getDescription())
        .setIpv4UnicastAddressFamily(
            Ipv4UnicastAddressFamily.builder()
                // TODO: support route-maps
                .setExportPolicy(computeExportPolicy(bgpNeighborId, c))
                .setAddressFamilyCapabilities(
                    AddressFamilyCapabilities.builder()
                        .setSendCommunity(sendStandard)
                        .setSendExtendedCommunity(sendExtended)
                        .build())
                .build())
        // build and attach neighbor
        .build();
  }

  /** Create export policy for a bgp neighbor, populate it in the config, and returns its name. */
  private static @Nonnull String computeExportPolicy(BgpNeighborId bgpNeighborId, Configuration c) {
    // TODO: support non-IP neighbor-id
    assert bgpNeighborId instanceof BgpNeighborIdAddress;
    Conjunction peerExportGuard = new Conjunction();
    List<BooleanExpr> peerExportConditions = peerExportGuard.getConjuncts();
    List<Statement> exportStatements = new LinkedList<>();
    exportStatements.add(
        new If(
            "peer-export policy main conditional: exitAccept if true / exitReject if false",
            peerExportGuard,
            ImmutableList.of(Statements.ExitAccept.toStaticStatement()),
            ImmutableList.of(Statements.ExitReject.toStaticStatement())));
    peerExportConditions.add(new CallExpr(generatedBgpCommonExportPolicyName(DEFAULT_VRF_NAME)));
    RoutingPolicy exportPolicy =
        new RoutingPolicy(
            generatedBgpPeerExportPolicyName(
                DEFAULT_VRF_NAME, ((BgpNeighborIdAddress) bgpNeighborId).getAddress().toString()),
            c);
    exportPolicy.setStatements(exportStatements);
    c.getRoutingPolicies().put(exportPolicy.getName(), exportPolicy);
    return exportPolicy.getName();
  }

  /**
   * Compute the update source IP for a bgp neighbor. Use explicit update source IP if avaialble.
   * Otherwise, use interface address in subnet containing the peer IP. If one cannot be found,
   * return {@code null}.
   */
  @VisibleForTesting
  static @Nullable Ip computeUpdateSource(
      Map<String, org.batfish.datamodel.Interface> interfaces,
      Ip remoteIp,
      @Nullable BgpNeighborUpdateSource updateSource,
      Warnings warnings) {
    if (updateSource != null) {
      // TODO: support interface update-source
      assert updateSource instanceof BgpNeighborUpdateSourceAddress;
      return ((BgpNeighborUpdateSourceAddress) updateSource).getAddress();
    }
    Optional<Ip> firstMatchingInterfaceAddress =
        interfaces.values().stream()
            .flatMap(i -> i.getAllConcreteAddresses().stream())
            .filter(ia -> ia != null && ia.getPrefix().containsIp(remoteIp))
            .map(ConcreteInterfaceAddress::getIp)
            .findFirst();
    if (firstMatchingInterfaceAddress.isPresent()) {
      return firstMatchingInterfaceAddress.get();
    }
    warnings.redFlag(String.format("BGP neighbor %s: could not determine update source", remoteIp));
    return null;
  }
}<|MERGE_RESOLUTION|>--- conflicted
+++ resolved
@@ -311,42 +311,6 @@
                     .build());
   }
 
-<<<<<<< HEAD
-  /**
-   * Create kernel route for the address of an L3 interface. This is needed for proxy-arp because
-   * interface addresses do not generate local routes on A10 devices.
-   */
-  @VisibleForTesting
-  static @Nonnull KernelRoute toKernelRoute(Interface iface) {
-    ConcreteInterfaceAddress address = iface.getIpAddress();
-    assert address != null;
-    Ip ip = address.getIp();
-    return KernelRoute.builder()
-        .setNonForwarding(false)
-        .setTag(KERNEL_ROUTE_TAG_INTERFACE_PROXY_ARP_IP)
-        .setNetwork(Prefix.create(ip, MAX_PREFIX_LENGTH))
-        .build();
-=======
-  @VisibleForTesting
-  public static boolean getInterfaceEnabledEffective(Interface iface) {
-    Boolean enabled = iface.getEnabled();
-    if (enabled != null) {
-      return enabled;
-    }
-    switch (iface.getType()) {
-      case ETHERNET:
-        return false;
-      case LOOPBACK:
-      case TRUNK:
-      case VE:
-        return true;
-      default:
-        assert false;
-        return true;
-    }
->>>>>>> 8d276878
-  }
-
   /**
    * Create non-forwarding kernel route foran {@code ip nat pool} network. Used only for
    * redistribution, not proxy-arp..
