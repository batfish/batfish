--- conflicted
+++ resolved
@@ -55,17 +55,12 @@
     assert src instanceof AddressSpace;
     assert dst instanceof AddressSpace;
     ImmutableList.Builder<AclLineMatchExpr> exprs = ImmutableList.builder();
-<<<<<<< HEAD
-    exprs.add(AclLineMatchExprs.match(HeaderSpace.builder().setSrcIps(toIpSpace(src)).build()));
-    exprs.add(AclLineMatchExprs.match(HeaderSpace.builder().setDstIps(toIpSpace(dst)).build()));
-=======
     exprs.add(
-        new MatchHeaderSpace(
+        AclLineMatchExprs.match(
             HeaderSpace.builder().setSrcIps(toIpSpace((AddressSpace) src)).build()));
     exprs.add(
-        new MatchHeaderSpace(
+        AclLineMatchExprs.match(
             HeaderSpace.builder().setDstIps(toIpSpace((AddressSpace) dst)).build()));
->>>>>>> 9ffc0afc
     exprs.add(((Service) service).accept(serviceToMatchExpr));
     return Optional.of(AclLineMatchExprs.and(exprs.build()));
   }
