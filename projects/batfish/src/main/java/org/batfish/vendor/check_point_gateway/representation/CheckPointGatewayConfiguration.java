package org.batfish.vendor.check_point_gateway.representation;

import static org.apache.commons.lang3.ObjectUtils.firstNonNull;
<<<<<<< HEAD
import static org.batfish.common.util.CollectionUtil.toImmutableMap;
import static org.batfish.datamodel.transformation.Transformation.when;
import static org.batfish.vendor.check_point_gateway.representation.CheckPointGatewayConversions.toHeaderSpace;
=======
>>>>>>> 38386bab
import static org.batfish.vendor.check_point_gateway.representation.CheckPointGatewayConversions.toIpAccessLists;
import static org.batfish.vendor.check_point_gateway.representation.CheckpointNatConversions.getManualNatRules;
import static org.batfish.vendor.check_point_gateway.representation.CheckpointNatConversions.manualHideRuleTransformation;

import com.google.common.collect.ImmutableList;
import com.google.common.collect.ImmutableMap;
import com.google.common.collect.ImmutableSet;
import com.google.common.collect.Maps;
import java.util.HashMap;
import java.util.List;
import java.util.Map;
<<<<<<< HEAD
import java.util.Objects;
=======
import java.util.Map.Entry;
>>>>>>> 38386bab
import java.util.Optional;
import java.util.Set;
import java.util.regex.Matcher;
import java.util.regex.Pattern;
import java.util.stream.Stream;
import javax.annotation.Nonnull;
import org.batfish.common.VendorConversionException;
import org.batfish.datamodel.AclAclLine;
import org.batfish.datamodel.ConcreteInterfaceAddress;
import org.batfish.datamodel.Configuration;
import org.batfish.datamodel.ConfigurationFormat;
import org.batfish.datamodel.DeviceModel;
import org.batfish.datamodel.Interface.Builder;
import org.batfish.datamodel.Interface.Dependency;
import org.batfish.datamodel.Interface.DependencyType;
import org.batfish.datamodel.InterfaceType;
import org.batfish.datamodel.Ip;
import org.batfish.datamodel.IpAccessList;
import org.batfish.datamodel.IpSpace;
import org.batfish.datamodel.LineAction;
import org.batfish.datamodel.Prefix;
import org.batfish.datamodel.Vrf;
import org.batfish.datamodel.route.nh.NextHop;
import org.batfish.datamodel.route.nh.NextHopDiscard;
import org.batfish.datamodel.route.nh.NextHopInterface;
import org.batfish.datamodel.route.nh.NextHopIp;
import org.batfish.datamodel.transformation.Transformation;
import org.batfish.vendor.ConversionContext;
import org.batfish.vendor.VendorConfiguration;
import org.batfish.vendor.check_point_gateway.representation.BondingGroup.Mode;
import org.batfish.vendor.check_point_management.AccessLayer;
import org.batfish.vendor.check_point_management.AddressSpace;
import org.batfish.vendor.check_point_management.AddressSpaceToIpSpace;
import org.batfish.vendor.check_point_management.CheckpointManagementConfiguration;
import org.batfish.vendor.check_point_management.GatewayOrServer;
import org.batfish.vendor.check_point_management.ManagementDomain;
import org.batfish.vendor.check_point_management.ManagementPackage;
import org.batfish.vendor.check_point_management.ManagementServer;
import org.batfish.vendor.check_point_management.NatMethod;
import org.batfish.vendor.check_point_management.NatRulebase;
import org.batfish.vendor.check_point_management.TypedManagementObject;
import org.batfish.vendor.check_point_management.Uid;
import org.batfish.vendor.check_point_management.UnknownTypedManagementObject;

public class CheckPointGatewayConfiguration extends VendorConfiguration {

  public static final String VRF_NAME = "default";
  public static final String INTERFACE_ACL_NAME = "~INTERFACE_ACL~";

  public CheckPointGatewayConfiguration() {
    _bondingGroups = new HashMap<>();
    _interfaces = new HashMap<>();
    _staticRoutes = new HashMap<>();
  }

  public void finalizeStructures() {
    _bondingGroups = toImmutableMap(_bondingGroups);
    _interfaces = toImmutableMap(_interfaces);
    _staticRoutes = toImmutableMap(_staticRoutes);
  }

  @Nonnull
  public Map<Integer, BondingGroup> getBondingGroups() {
    return _bondingGroups;
  }

  @Override
  public String getHostname() {
    return _hostname;
  }

  public Map<String, Interface> getInterfaces() {
    return _interfaces;
  }

  public Map<Prefix, StaticRoute> getStaticRoutes() {
    return _staticRoutes;
  }

  @Override
  public void setHostname(String hostname) {
    _hostname = hostname;
  }

  @Override
  public void setVendor(ConfigurationFormat format) {
    _vendor = format;
  }

  @Override
  public List<Configuration> toVendorIndependentConfigurations() throws VendorConversionException {
    String hostname = getHostname();
    _c = new Configuration(hostname, _vendor);
    _c.setHumanName(hostname);
    _c.setDeviceModel(DeviceModel.CHECK_POINT_GATEWAY);
    _c.setDefaultCrossZoneAction(LineAction.DENY);
    _c.setDefaultInboundAction(LineAction.PERMIT);

    Optional<CheckpointManagementConfiguration> mgmtConfig =
        Optional.ofNullable(getConversionContext())
            .map(ConversionContext::getCheckpointManagementConfiguration)
            .map(cmc -> (CheckpointManagementConfiguration) cmc);
    mgmtConfig.ifPresent(this::convertManagementConfig);

    // Gateways don't have VRFs, so put everything in a generated default VRF
    Vrf vrf = new Vrf(VRF_NAME);
    _c.setVrfs(ImmutableMap.of(VRF_NAME, vrf));

    _interfaces.forEach((ifaceName, iface) -> convertInterface(iface, vrf));

    vrf.getStaticRoutes()
        .addAll(
            _staticRoutes.values().stream()
                .flatMap(staticRoute -> convertStaticRoute(staticRoute, _interfaces))
                .collect(ImmutableSet.toImmutableSet()));

    return ImmutableList.of(_c);
  }

  /** Converts management server settings applicable to this configuration */
  private void convertManagementConfig(CheckpointManagementConfiguration mgmtConfig) {
    // Find gateway
    Optional<Entry<ManagementDomain, GatewayOrServer>> maybeGatewayAndDomain =
        findGatewayAndDomain(mgmtConfig);
    if (!maybeGatewayAndDomain.isPresent()) {
      return;
    }
    ManagementDomain domain = maybeGatewayAndDomain.get().getKey();
    GatewayOrServer gateway = maybeGatewayAndDomain.get().getValue();
    // Find package
    Optional<ManagementPackage> maybePackage = findAccessPackage(domain, gateway);
    if (!maybePackage.isPresent()) {
      return;
    }
    convertPackage(maybePackage.get(), gateway);
  }

  private void convertAccessLayers(List<AccessLayer> accessLayers) {
    // TODO support matching multiple access layers
    if (accessLayers.size() > 1) {
      _w.redFlag(
          "Batfish currently only supports matching on a single Access Layer, so only the first"
              + " matching Access Rule will be applied.");
    }
    for (AccessLayer al : accessLayers) {
      Map<String, IpAccessList> acl = toIpAccessLists(al);
      _c.getIpAccessLists().putAll(acl);
    }
    IpAccessList interfaceAcl =
        IpAccessList.builder()
            .setName(INTERFACE_ACL_NAME)
            .setLines(
                accessLayers.stream()
                    .map(l -> new AclAclLine(l.getName(), l.getName()))
                    .collect(ImmutableList.toImmutableList()))
            .build();
    _c.getIpAccessLists().put(interfaceAcl.getName(), interfaceAcl);
  }

  /**
   * Convert specified objects to their VI model equivalent representation(s) if applicable, and add
   * them to the VI configuration. E.g. convert {@link AddressSpace}s to {@link IpSpace}s.
   *
   * <p><b>Note: different objects (e.g. revisions) of the same name/type are not supported. Only
   * the last-encountered object with a particular name (of the same type) will produce a VI model
   * object.</b>
   *
   * <p>Warns about unknown object types.
   */
  private void convertObjects(Map<Uid, TypedManagementObject> objs) {
    AddressSpaceToIpSpace addressSpaceToIpSpace = new AddressSpaceToIpSpace(objs);
    objs.values()
        .forEach(
            obj -> {
              if (obj instanceof UnknownTypedManagementObject) {
                UnknownTypedManagementObject utmo = (UnknownTypedManagementObject) obj;
                _w.redFlag(
                    String.format(
                        "Batfish does not handle converting objects of type %s. These objects will"
                            + " be ignored.",
                        utmo.getType()));
                return;
              }

              if (obj instanceof AddressSpace) {
                AddressSpace addressSpace = (AddressSpace) obj;
                IpSpace ipSpace = addressSpace.accept(addressSpaceToIpSpace);
                _c.getIpSpaces().put(obj.getName(), ipSpace);
              }
            });
  }

  /**
   * Convert constructs in the specified package to their VI model equivalent and add them to the VI
   * configuration.
   */
<<<<<<< HEAD
  private void convertAddressSpaces(ManagementPackage pakij) {
=======
  private void convertPackage(ManagementPackage pakij, GatewayOrServer gateway) {
    convertObjects(pakij);
    convertAccessLayers(pakij.getAccessLayers());
    Optional.ofNullable(pakij.getNatRulebase()).ifPresent(r -> convertNatRulebase(r, gateway));
  }

  private void convertObjects(ManagementPackage pakij) {
>>>>>>> 38386bab
    Optional.ofNullable(pakij.getNatRulebase())
        .ifPresent(natRulebase -> convertObjects(natRulebase.getObjectsDictionary()));
    pakij.getAccessLayers().stream()
        .map(AccessLayer::getObjectsDictionary)
<<<<<<< HEAD
        .forEach(this::convertObjectsToIpSpaces);
=======
        .forEach(this::convertObjects);
>>>>>>> 38386bab
  }

  /** Converts the given {@link NatRulebase} and applies it to this config. */
  @SuppressWarnings("unused")
  private void convertNatRulebase(NatRulebase natRulebase, GatewayOrServer gateway) {
    List<Transformation> manualHideRuleTransformations =
        getManualNatRules(natRulebase, gateway)
            .filter(rule -> rule.getMethod() == NatMethod.HIDE)
            .map(natRule -> manualHideRuleTransformation(natRulebase, natRule, getWarnings()))
            .filter(Optional::isPresent)
            .map(Optional::get)
            .collect(ImmutableList.toImmutableList());
    if (getManualNatRules(natRulebase, gateway)
        .anyMatch(rule -> rule.getMethod() != NatMethod.HIDE)) {
      _w.redFlag("Non-HIDE NAT rules are unsupported");
    }
    // TODO Apply transformations to appropriate interfaces
  }

  private @Nonnull Optional<ManagementPackage> findAccessPackage(
      ManagementDomain domain, GatewayOrServer gateway) {
    String accessPackageName = gateway.getPolicy().getAccessPolicyName();
    if (accessPackageName == null) {
      return Optional.empty();
    }
    // TODO: can be more efficient if we also store map: packageName -> package in ManagementDomain
    Optional<ManagementPackage> maybePackage =
        domain.getPackages().values().stream()
            .filter(p -> p.getPackage().getName().equals(accessPackageName))
            .findFirst();
    if (!maybePackage.isPresent()) {
      _w.redFlag(
          String.format(
              "Gateway or server '%s' access-policy-name refers to non-existent package '%s'",
              gateway.getName(), accessPackageName));
    }
    return maybePackage;
  }

  private @Nonnull Optional<Entry<ManagementDomain, GatewayOrServer>> findGatewayAndDomain(
      CheckpointManagementConfiguration mgmtConfig) {
    // TODO handle linking to secondary IP addresses, if that is allowed
    Set<Ip> ips =
        _interfaces.values().stream()
            .map(Interface::getAddress)
            .filter(Objects::nonNull)
            .map(ConcreteInterfaceAddress::getIp)
            .collect(ImmutableSet.toImmutableSet());
    // TODO: something special where there is IP reuse?
    for (ManagementServer server : mgmtConfig.getServers().values()) {
      for (ManagementDomain domain : server.getDomains().values()) {
        Optional<GatewayOrServer> maybeGateway =
            domain.getGatewaysAndServers().values().stream()
                .filter(gw -> ips.contains(gw.getIpv4Address()))
                .findFirst();
        if (maybeGateway.isPresent()) {
          return Optional.of(Maps.immutableEntry(domain, maybeGateway.get()));
        }
      }
    }
    return Optional.empty();
  }

  /**
   * Returns a {@link Stream} of VI {@link org.batfish.datamodel.StaticRoute} corresponding to the
   * specified VS {@link StaticRoute}. Only routes with valid nexthop targets are returned.
   */
  private static Stream<org.batfish.datamodel.StaticRoute> convertStaticRoute(
      StaticRoute route, Map<String, Interface> interfaces) {
    return route.getNexthops().values().stream()
        .filter(nh -> nexthopIsValid(nh.getNexthopTarget(), interfaces))
        .map(
            nh ->
                org.batfish.datamodel.StaticRoute.builder()
                    .setNetwork(route.getDestination())
                    .setNextHop(toNextHop(nh.getNexthopTarget()))
                    // Unset priority is preferred over other priorities
                    .setAdministrativeCost(firstNonNull(nh.getPriority(), 0))
                    .setRecursive(false)
                    .build());
  }

  /**
   * Returns {@code boolean} indicating if {@link NexthopTarget} is valid, given a map of all {@link
   * Interface}.
   */
  private static boolean nexthopIsValid(NexthopTarget target, Map<String, Interface> interfaces) {
    if (target instanceof NexthopAddress) {
      Ip addr = ((NexthopAddress) target).getAddress();
      return interfaces.values().stream().anyMatch(i -> ifaceContainsAddress(i, addr));
    } else if (target instanceof NexthopLogical) {
      String targetInterface = ((NexthopLogical) target).getInterface();
      // Guaranteed by extraction
      assert interfaces.containsKey(targetInterface);
    }
    return true;
  }

  private static boolean ifaceContainsAddress(Interface iface, Ip address) {
    ConcreteInterfaceAddress addr = iface.getAddress();
    if (addr == null) {
      return false;
    }
    return addr.getPrefix().containsIp(address);
  }

  /** Convert specified VS {@link NexthopTarget} into a VI {@link NextHop}. */
  private static NextHop toNextHop(NexthopTarget target) {
    if (target instanceof NexthopAddress) {
      return NextHopIp.of(((NexthopAddress) target).getAddress());
    } else if (target instanceof NexthopLogical) {
      return NextHopInterface.of(((NexthopLogical) target).getInterface());
    }
    assert target instanceof NexthopBlackhole || target instanceof NexthopReject;
    return NextHopDiscard.instance();
  }

  InterfaceType getInterfaceType(Interface iface) {
    String name = iface.getName();
    if (name.startsWith("eth")) {
      if (name.contains(".")) {
        return InterfaceType.LOGICAL;
      }
      return InterfaceType.PHYSICAL;
    } else if (name.startsWith("lo")) {
      return InterfaceType.LOOPBACK;
    } else if (name.startsWith("bond")) {
      if (name.contains(".")) {
        return InterfaceType.AGGREGATE_CHILD;
      }
      return InterfaceType.AGGREGATED;
    }
    return InterfaceType.UNKNOWN;
  }

  void convertInterface(Interface iface, Vrf vrf) {
    String ifaceName = iface.getName();
    Builder newIface =
        org.batfish.datamodel.Interface.builder()
            .setName(ifaceName)
            .setOwner(_c)
            .setVrf(vrf)
            .setType(getInterfaceType(iface));

    Optional<Integer> parentBondingGroupOpt = getParentBondingGroupNumber(iface);
    if (parentBondingGroupOpt.isPresent()) {
      String parentBondIfaceName = getBondInterfaceName(parentBondingGroupOpt.get());
      Interface parentBondInterface = _interfaces.get(parentBondIfaceName);
      assert parentBondInterface != null;
      newIface
          .setChannelGroup(parentBondIfaceName)
          // Member interface inherits some configuration from parent bonding group
          .setMtu(parentBondInterface.getMtuEffective());
    } else {
      newIface
          .setAddress(iface.getAddress())
          .setActive(iface.getState())
          .setMtu(iface.getMtuEffective());
    }

    Double speed = iface.getLinkSpeedEffective();
    if (speed != null) {
      newIface.setSpeed(speed);
      newIface.setBandwidth(speed);
    }
    if (iface.getVlanId() != null) {
      newIface.setEncapsulationVlan(iface.getVlanId());
    }
    if (iface.getParentInterface() != null) {
      Interface parent = _interfaces.get(iface.getParentInterface());
      // This is a subinterface. Its speed can't be set explicitly.
      // If its parent is physical, this interface should inherit the parent's speed/bw now.
      // If its parent is a bond interface, then this interface's bandwidth will be set after
      // the parent's bandwidth is calculated post-conversion.
      assert parent != null;
      Double parentSpeed = parent.getLinkSpeedEffective();
      if (parentSpeed != null) {
        newIface.setSpeed(parentSpeed);
        newIface.setBandwidth(parentSpeed);
      }
      newIface.setDependencies(
          ImmutableList.of(new Dependency(iface.getParentInterface(), DependencyType.BIND)));
    }

    getBondingGroup(ifaceName)
        .ifPresent(
            bg -> {
              newIface.setChannelGroupMembers(bg.getInterfaces());
              newIface.setDependencies(
                  bg.getInterfaces().stream()
                      .map(member -> new Dependency(member, DependencyType.AGGREGATE))
                      .collect(ImmutableSet.toImmutableSet()));

              if (bg.getModeEffective() == Mode.ACTIVE_BACKUP) {
                _w.redFlag(
                    String.format(
                        "Bonding group mode active-backup is not yet supported in Batfish."
                            + " Deactivating interface %s.",
                        ifaceName));
                newIface.setActive(false);
              }
            });

    // TODO confirm AccessRule interaction with NAT
    newIface.setOutgoingFilter(_c.getIpAccessLists().get(INTERFACE_ACL_NAME));
    newIface.build();
  }

  /**
   * Get the {@link BondingGroup} corresponding to the specified bond interface. Returns {@link
   * Optional#empty} if the interface is not a bond interface or if the bonding group does not
   * exist.
   */
  @Nonnull
  private Optional<BondingGroup> getBondingGroup(String ifaceName) {
    Pattern p = Pattern.compile("bond(\\d+)");
    Matcher res = p.matcher(ifaceName);
    if (res.matches()) {
      return Optional.ofNullable(_bondingGroups.get(Integer.valueOf(res.group(1))));
    }
    return Optional.empty();
  }

  /**
   * Returns the parent bonding group number for the specified interface, or {@link Optional#empty}
   * if it is not a member of a bonding group.
   */
  @Nonnull
  private Optional<Integer> getParentBondingGroupNumber(Interface iface) {
    return _bondingGroups.values().stream()
        .filter(bg -> bg.getInterfaces().contains(iface.getName()))
        .findFirst()
        .map(BondingGroup::getNumber);
  }

  /** Get bonding interface name from its bonding group number. */
  @Nonnull
  public static String getBondInterfaceName(int groupNumber) {
    return "bond" + groupNumber;
  }

  @Nonnull private Map<Integer, BondingGroup> _bondingGroups;
  private Configuration _c;
  private String _hostname;

  private Map<String, Interface> _interfaces;
  /** destination prefix -> static route definition */
  private Map<Prefix, StaticRoute> _staticRoutes;

  private ConfigurationFormat _vendor;
}<|MERGE_RESOLUTION|>--- conflicted
+++ resolved
@@ -1,12 +1,7 @@
 package org.batfish.vendor.check_point_gateway.representation;
 
 import static org.apache.commons.lang3.ObjectUtils.firstNonNull;
-<<<<<<< HEAD
 import static org.batfish.common.util.CollectionUtil.toImmutableMap;
-import static org.batfish.datamodel.transformation.Transformation.when;
-import static org.batfish.vendor.check_point_gateway.representation.CheckPointGatewayConversions.toHeaderSpace;
-=======
->>>>>>> 38386bab
 import static org.batfish.vendor.check_point_gateway.representation.CheckPointGatewayConversions.toIpAccessLists;
 import static org.batfish.vendor.check_point_gateway.representation.CheckpointNatConversions.getManualNatRules;
 import static org.batfish.vendor.check_point_gateway.representation.CheckpointNatConversions.manualHideRuleTransformation;
@@ -18,11 +13,8 @@
 import java.util.HashMap;
 import java.util.List;
 import java.util.Map;
-<<<<<<< HEAD
+import java.util.Map.Entry;
 import java.util.Objects;
-=======
-import java.util.Map.Entry;
->>>>>>> 38386bab
 import java.util.Optional;
 import java.util.Set;
 import java.util.regex.Matcher;
@@ -35,7 +27,6 @@
 import org.batfish.datamodel.Configuration;
 import org.batfish.datamodel.ConfigurationFormat;
 import org.batfish.datamodel.DeviceModel;
-import org.batfish.datamodel.Interface.Builder;
 import org.batfish.datamodel.Interface.Dependency;
 import org.batfish.datamodel.Interface.DependencyType;
 import org.batfish.datamodel.InterfaceType;
@@ -219,9 +210,6 @@
    * Convert constructs in the specified package to their VI model equivalent and add them to the VI
    * configuration.
    */
-<<<<<<< HEAD
-  private void convertAddressSpaces(ManagementPackage pakij) {
-=======
   private void convertPackage(ManagementPackage pakij, GatewayOrServer gateway) {
     convertObjects(pakij);
     convertAccessLayers(pakij.getAccessLayers());
@@ -229,16 +217,11 @@
   }
 
   private void convertObjects(ManagementPackage pakij) {
->>>>>>> 38386bab
     Optional.ofNullable(pakij.getNatRulebase())
         .ifPresent(natRulebase -> convertObjects(natRulebase.getObjectsDictionary()));
     pakij.getAccessLayers().stream()
         .map(AccessLayer::getObjectsDictionary)
-<<<<<<< HEAD
-        .forEach(this::convertObjectsToIpSpaces);
-=======
         .forEach(this::convertObjects);
->>>>>>> 38386bab
   }
 
   /** Converts the given {@link NatRulebase} and applies it to this config. */
@@ -376,7 +359,7 @@
 
   void convertInterface(Interface iface, Vrf vrf) {
     String ifaceName = iface.getName();
-    Builder newIface =
+    org.batfish.datamodel.Interface.Builder newIface =
         org.batfish.datamodel.Interface.builder()
             .setName(ifaceName)
             .setOwner(_c)
