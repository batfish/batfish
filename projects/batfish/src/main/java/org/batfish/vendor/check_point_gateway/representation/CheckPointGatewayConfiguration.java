--- conflicted
+++ resolved
@@ -164,9 +164,7 @@
             .map(cmc -> (CheckpointManagementConfiguration) cmc);
     Optional<Entry<ManagementDomain, GatewayOrServer>> domainAndGateway =
         mgmtConfig.flatMap(this::findGatewayAndDomain);
-<<<<<<< HEAD
     Optional<Cluster> cluster = domainAndGateway.flatMap(e -> getCluster(e.getValue(), e.getKey()));
-=======
 
     if (!mgmtConfig.isPresent()) {
       _w.redFlag(
@@ -177,7 +175,6 @@
           "No domain found for this gateway. This gateway will not have any domain configuration"
               + " applied, e.g. no ACLs or NAT rules.");
     }
->>>>>>> 9cd68dfe
 
     Optional<ManagementPackage> mgmtPackage =
         domainAndGateway.flatMap(e -> findAccessPackage(e.getKey(), e.getValue(), cluster));
