package org.batfish.vendor.check_point_gateway.representation;

import static org.apache.commons.lang3.ObjectUtils.firstNonNull;
import static org.batfish.vendor.check_point_gateway.representation.CheckPointGatewayConversions.toIpAccessLists;
import static org.batfish.vendor.check_point_gateway.representation.CheckPointGatewayConversions.toIpSpace;

import com.google.common.collect.ImmutableList;
import com.google.common.collect.ImmutableMap;
import com.google.common.collect.ImmutableSet;
import com.google.common.collect.Maps;
import java.util.HashMap;
import java.util.List;
import java.util.Map;
import java.util.Optional;
import java.util.Set;
import java.util.regex.Matcher;
import java.util.regex.Pattern;
import java.util.stream.Stream;
import javax.annotation.Nonnull;
import javax.annotation.Nullable;
import org.batfish.common.VendorConversionException;
import org.batfish.datamodel.AclAclLine;
import org.batfish.datamodel.ConcreteInterfaceAddress;
import org.batfish.datamodel.Configuration;
import org.batfish.datamodel.ConfigurationFormat;
import org.batfish.datamodel.DeviceModel;
import org.batfish.datamodel.Interface.Dependency;
import org.batfish.datamodel.Interface.DependencyType;
import org.batfish.datamodel.InterfaceType;
import org.batfish.datamodel.Ip;
import org.batfish.datamodel.IpAccessList;
import org.batfish.datamodel.LineAction;
import org.batfish.datamodel.Prefix;
import org.batfish.datamodel.UniverseIpSpace;
import org.batfish.datamodel.Vrf;
import org.batfish.datamodel.route.nh.NextHop;
import org.batfish.datamodel.route.nh.NextHopDiscard;
import org.batfish.datamodel.route.nh.NextHopInterface;
import org.batfish.datamodel.route.nh.NextHopIp;
import org.batfish.vendor.ConversionContext;
import org.batfish.vendor.VendorConfiguration;
import org.batfish.vendor.check_point_gateway.representation.BondingGroup.Mode;
import org.batfish.vendor.check_point_management.AccessLayer;
import org.batfish.vendor.check_point_management.AddressRange;
import org.batfish.vendor.check_point_management.CheckpointManagementConfiguration;
import org.batfish.vendor.check_point_management.CpmiAnyObject;
import org.batfish.vendor.check_point_management.GatewayOrServer;
import org.batfish.vendor.check_point_management.ManagementDomain;
import org.batfish.vendor.check_point_management.ManagementPackage;
import org.batfish.vendor.check_point_management.ManagementServer;
import org.batfish.vendor.check_point_management.NatRulebase;
import org.batfish.vendor.check_point_management.Network;
import org.batfish.vendor.check_point_management.TypedManagementObject;
import org.batfish.vendor.check_point_management.Uid;

public class CheckPointGatewayConfiguration extends VendorConfiguration {

  public static final String VRF_NAME = "default";
  public static final String INTERFACE_ACL_NAME = "~INTERFACE_ACL~";

  public CheckPointGatewayConfiguration() {
    _bondingGroups = new HashMap<>();
    _interfaces = new HashMap<>();
    _staticRoutes = new HashMap<>();
  }

  @Nonnull
  public Map<Integer, BondingGroup> getBondingGroups() {
    return _bondingGroups;
  }

  @Override
  public String getHostname() {
    return _hostname;
  }

  public Map<String, Interface> getInterfaces() {
    return _interfaces;
  }

  public Map<Prefix, StaticRoute> getStaticRoutes() {
    return _staticRoutes;
  }

  @Override
  public void setHostname(String hostname) {
    _hostname = hostname;
  }

  @Override
  public void setVendor(ConfigurationFormat format) {
    _vendor = format;
  }

  @Override
  public List<Configuration> toVendorIndependentConfigurations() throws VendorConversionException {
    String hostname = getHostname();
    _c = new Configuration(hostname, _vendor);
    _c.setHumanName(hostname);
    _c.setDeviceModel(DeviceModel.CHECK_POINT_GATEWAY);
    _c.setDefaultCrossZoneAction(LineAction.DENY);
    _c.setDefaultInboundAction(LineAction.PERMIT);

    Optional<CheckpointManagementConfiguration> mgmtConfig =
        Optional.ofNullable(getConversionContext())
            .map(ConversionContext::getCheckpointManagementConfiguration)
            .map(cmc -> (CheckpointManagementConfiguration) cmc);
    mgmtConfig.ifPresent(this::convertManagementConfig);

    // Gateways don't have VRFs, so put everything in a generated default VRF
    Vrf vrf = new Vrf(VRF_NAME);
    _c.setVrfs(ImmutableMap.of(VRF_NAME, vrf));

    _interfaces.forEach((ifaceName, iface) -> toInterface(iface, vrf));

    vrf.getStaticRoutes()
        .addAll(
            _staticRoutes.values().stream()
                .flatMap(staticRoute -> convertStaticRoute(staticRoute, _interfaces))
                .collect(ImmutableSet.toImmutableSet()));

<<<<<<< HEAD
    // Must occur after interfaces are converted
    Optional<CheckpointManagementConfiguration> mgmtConfig =
        Optional.ofNullable(getConversionContext())
            .map(ConversionContext::getCheckpointManagementConfiguration)
            .map(cmc -> (CheckpointManagementConfiguration) cmc);
    mgmtConfig.ifPresent(this::convertManagementConfig);

=======
>>>>>>> f0097fe3
    return ImmutableList.of(_c);
  }

  /** Converts management server settings applicable to this configuration */
  private void convertManagementConfig(CheckpointManagementConfiguration mgmtConfig) {
    // Find gateway
    Optional<Map.Entry<ManagementDomain, GatewayOrServer>> maybeGatewayAndDomain =
        findGatewayAndDomain(mgmtConfig);
    if (!maybeGatewayAndDomain.isPresent()) {
      return;
    }
    ManagementDomain domain = maybeGatewayAndDomain.get().getKey();
    GatewayOrServer gateway = maybeGatewayAndDomain.get().getValue();
    // Find package
    Optional<ManagementPackage> maybePackage = findAccessPackage(domain, gateway);
    if (!maybePackage.isPresent()) {
      return;
    }
    ManagementPackage pakij = maybePackage.get();

    // Convert Access layers
    List<AccessLayer> accessLayers = pakij.getAccessLayers();
    // TODO support matching multiple access layers
    if (accessLayers.size() > 1) {
      _w.redFlag(
          "Batfish currently only supports matching on a single Access Layer, so only the first"
              + " matching Access Rule will be applied.");
    }
    for (AccessLayer al : accessLayers) {
      Map<String, IpAccessList> acl = toIpAccessLists(al);
      _c.getIpAccessLists().putAll(acl);
    }
    IpAccessList allAccessLayers =
        IpAccessList.builder()
            .setName(INTERFACE_ACL_NAME)
            .setLines(
                accessLayers.stream()
                    .map(l -> new AclAclLine(l.getName(), l.getName()))
                    .collect(ImmutableList.toImmutableList()))
            .build();
    _c.getIpAccessLists().put(allAccessLayers.getName(), allAccessLayers);

    // Convert IP spaces
    @Nullable NatRulebase natRulebase = pakij.getNatRulebase();
    if (natRulebase != null) {
      convertObjectsToIpSpaces(natRulebase.getObjectsDictionary());
    }
    for (AccessLayer al : pakij.getAccessLayers()) {
      convertObjectsToIpSpaces(al.getObjectsDictionary());
    }
  }

  private void convertObjectsToIpSpaces(Map<Uid, TypedManagementObject> objs) {
    // TODO use visitor pattern instead
    objs.values()
        .forEach(
            natObj -> {
              // TODO Add IpSpaceMetadata, or store IpSpaces by names instead of UIDs if we confirm
              //  names are unique
              if (natObj instanceof AddressRange) {
                Optional.ofNullable(toIpSpace((AddressRange) natObj))
                    .ifPresent(ipSpace -> _c.getIpSpaces().put(natObj.getName(), ipSpace));
              } else if (natObj instanceof Network) {
                _c.getIpSpaces().put(natObj.getName(), toIpSpace((Network) natObj));
              } else if (natObj instanceof CpmiAnyObject) {
                _c.getIpSpaces().put(natObj.getName(), UniverseIpSpace.INSTANCE);
              }
            });
  }

  private @Nonnull Optional<ManagementPackage> findAccessPackage(
      ManagementDomain domain, GatewayOrServer gateway) {
    String accessPackageName = gateway.getPolicy().getAccessPolicyName();
    if (accessPackageName == null) {
      return Optional.empty();
    }
    // TODO: can be more efficient if we also store map: packageName -> package in ManagementDomain
    Optional<ManagementPackage> maybePackage =
        domain.getPackages().values().stream()
            .filter(p -> p.getPackage().getName().equals(accessPackageName))
            .findFirst();
    if (!maybePackage.isPresent()) {
      _w.redFlag(
          String.format(
              "Gateway or server '%s' access-policy-name refers to non-existent package '%s'",
              gateway.getName(), accessPackageName));
    }
    return maybePackage;
  }

  private @Nonnull Optional<Map.Entry<ManagementDomain, GatewayOrServer>> findGatewayAndDomain(
      CheckpointManagementConfiguration mgmtConfig) {
    // TODO handle linking to secondary IP addresses, if that is allowed
    Set<Ip> ips =
        _interfaces.values().stream()
            .map(Interface::getAddress)
            .filter(ConcreteInterfaceAddress.class::isInstance)
            .map(ConcreteInterfaceAddress.class::cast)
            .map(ConcreteInterfaceAddress::getIp)
            .collect(ImmutableSet.toImmutableSet());
    // TODO: something special where there is IP reuse?
    for (ManagementServer server : mgmtConfig.getServers().values()) {
      for (ManagementDomain domain : server.getDomains().values()) {
        Optional<GatewayOrServer> maybeGateway =
            domain.getGatewaysAndServers().values().stream()
                .filter(gw -> ips.contains(gw.getIpv4Address()))
                .findFirst();
        if (maybeGateway.isPresent()) {
          return Optional.of(Maps.immutableEntry(domain, maybeGateway.get()));
        }
      }
    }
    return Optional.empty();
  }

  /**
   * Returns a {@link Stream} of VI {@link org.batfish.datamodel.StaticRoute} corresponding to the
   * specified VS {@link StaticRoute}. Only routes with valid nexthop targets are returned.
   */
  private static Stream<org.batfish.datamodel.StaticRoute> convertStaticRoute(
      StaticRoute route, Map<String, Interface> interfaces) {
    return route.getNexthops().values().stream()
        .filter(nh -> nexthopIsValid(nh.getNexthopTarget(), interfaces))
        .map(
            nh ->
                org.batfish.datamodel.StaticRoute.builder()
                    .setNetwork(route.getDestination())
                    .setNextHop(toNextHop(nh.getNexthopTarget()))
                    // Unset priority is preferred over other priorities
                    .setAdministrativeCost(firstNonNull(nh.getPriority(), 0))
                    .setRecursive(false)
                    .build());
  }

  /**
   * Returns {@code boolean} indicating if {@link NexthopTarget} is valid, given a map of all {@link
   * Interface}.
   */
  private static boolean nexthopIsValid(NexthopTarget target, Map<String, Interface> interfaces) {
    if (target instanceof NexthopAddress) {
      Ip addr = ((NexthopAddress) target).getAddress();
      return interfaces.values().stream().anyMatch(i -> ifaceContainsAddress(i, addr));
    } else if (target instanceof NexthopLogical) {
      String targetInterface = ((NexthopLogical) target).getInterface();
      // Guaranteed by extraction
      assert interfaces.containsKey(targetInterface);
    }
    return true;
  }

  private static boolean ifaceContainsAddress(Interface iface, Ip address) {
    ConcreteInterfaceAddress addr = iface.getAddress();
    if (addr == null) {
      return false;
    }
    return addr.getPrefix().containsIp(address);
  }

  /** Convert specified VS {@link NexthopTarget} into a VI {@link NextHop}. */
  private static NextHop toNextHop(NexthopTarget target) {
    if (target instanceof NexthopAddress) {
      return NextHopIp.of(((NexthopAddress) target).getAddress());
    } else if (target instanceof NexthopLogical) {
      return NextHopInterface.of(((NexthopLogical) target).getInterface());
    }
    assert target instanceof NexthopBlackhole || target instanceof NexthopReject;
    return NextHopDiscard.instance();
  }

  InterfaceType getInterfaceType(Interface iface) {
    String name = iface.getName();
    if (name.startsWith("eth")) {
      if (name.contains(".")) {
        return InterfaceType.LOGICAL;
      }
      return InterfaceType.PHYSICAL;
    } else if (name.startsWith("lo")) {
      return InterfaceType.LOOPBACK;
    } else if (name.startsWith("bond")) {
      if (name.contains(".")) {
        return InterfaceType.AGGREGATE_CHILD;
      }
      return InterfaceType.AGGREGATED;
    }
    return InterfaceType.UNKNOWN;
  }

  org.batfish.datamodel.Interface toInterface(Interface iface, Vrf vrf) {
    String ifaceName = iface.getName();
    org.batfish.datamodel.Interface.Builder newIface =
        org.batfish.datamodel.Interface.builder()
            .setName(ifaceName)
            .setOwner(_c)
            .setVrf(vrf)
            .setType(getInterfaceType(iface));

    Optional<Integer> parentBondingGroupOpt = getParentBondingGroupNumber(iface);
    if (parentBondingGroupOpt.isPresent()) {
      String parentBondIfaceName = getBondInterfaceName(parentBondingGroupOpt.get());
      Interface parentBondInterface = _interfaces.get(parentBondIfaceName);
      assert parentBondInterface != null;
      newIface
          .setChannelGroup(parentBondIfaceName)
          // Member interface inherits some configuration from parent bonding group
          .setMtu(parentBondInterface.getMtuEffective());
    } else {
      newIface
          .setAddress(iface.getAddress())
          .setActive(iface.getState())
          .setMtu(iface.getMtuEffective());
    }

    Double speed = iface.getLinkSpeedEffective();
    if (speed != null) {
      newIface.setSpeed(speed);
      newIface.setBandwidth(speed);
    }
    if (iface.getVlanId() != null) {
      newIface.setEncapsulationVlan(iface.getVlanId());
    }
    if (iface.getParentInterface() != null) {
      Interface parent = _interfaces.get(iface.getParentInterface());
      // This is a subinterface. Its speed can't be set explicitly.
      // If its parent is physical, this interface should inherit the parent's speed/bw now.
      // If its parent is a bond interface, then this interface's bandwidth will be set after
      // the parent's bandwidth is calculated post-conversion.
      assert parent != null;
      Double parentSpeed = parent.getLinkSpeedEffective();
      if (parentSpeed != null) {
        newIface.setSpeed(parentSpeed);
        newIface.setBandwidth(parentSpeed);
      }
      newIface.setDependencies(
          ImmutableList.of(new Dependency(iface.getParentInterface(), DependencyType.BIND)));
    }

    getBondingGroup(ifaceName)
        .ifPresent(
            bg -> {
              newIface.setChannelGroupMembers(bg.getInterfaces());
              newIface.setDependencies(
                  bg.getInterfaces().stream()
                      .map(member -> new Dependency(member, DependencyType.AGGREGATE))
                      .collect(ImmutableSet.toImmutableSet()));

              if (bg.getModeEffective() == Mode.ACTIVE_BACKUP) {
                _w.redFlag(
                    String.format(
                        "Bonding group mode active-backup is not yet supported in Batfish."
                            + " Deactivating interface %s.",
                        ifaceName));
                newIface.setActive(false);
              }
            });

    // TODO apply ACL and confirm interaction with NAT
    // newIface.setOutgoingFilter(_c.getIpAccessLists().get(INTERFACE_ACL_NAME));
    return newIface.build();
  }

  /**
   * Get the {@link BondingGroup} corresponding to the specified bond interface. Returns {@link
   * Optional#empty} if the interface is not a bond interface or if the bonding group does not
   * exist.
   */
  @Nonnull
  private Optional<BondingGroup> getBondingGroup(String ifaceName) {
    Pattern p = Pattern.compile("bond(\\d+)");
    Matcher res = p.matcher(ifaceName);
    if (res.matches()) {
      return Optional.ofNullable(_bondingGroups.get(Integer.valueOf(res.group(1))));
    }
    return Optional.empty();
  }

  /**
   * Returns the parent bonding group number for the specified interface, or {@link Optional#empty}
   * if it is not a member of a bonding group.
   */
  @Nonnull
  private Optional<Integer> getParentBondingGroupNumber(Interface iface) {
    return _bondingGroups.values().stream()
        .filter(bg -> bg.getInterfaces().contains(iface.getName()))
        .findFirst()
        .map(BondingGroup::getNumber);
  }

  /** Get bonding interface name from its bonding group number. */
  @Nonnull
  public static String getBondInterfaceName(int groupNumber) {
    return "bond" + groupNumber;
  }

  @Nonnull private Map<Integer, BondingGroup> _bondingGroups;
  private Configuration _c;
  private String _hostname;

  private Map<String, Interface> _interfaces;
  /** destination prefix -> static route definition */
  private Map<Prefix, StaticRoute> _staticRoutes;

  private ConfigurationFormat _vendor;
}<|MERGE_RESOLUTION|>--- conflicted
+++ resolved
@@ -119,16 +119,6 @@
                 .flatMap(staticRoute -> convertStaticRoute(staticRoute, _interfaces))
                 .collect(ImmutableSet.toImmutableSet()));
 
-<<<<<<< HEAD
-    // Must occur after interfaces are converted
-    Optional<CheckpointManagementConfiguration> mgmtConfig =
-        Optional.ofNullable(getConversionContext())
-            .map(ConversionContext::getCheckpointManagementConfiguration)
-            .map(cmc -> (CheckpointManagementConfiguration) cmc);
-    mgmtConfig.ifPresent(this::convertManagementConfig);
-
-=======
->>>>>>> f0097fe3
     return ImmutableList.of(_c);
   }
 
