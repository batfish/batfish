package org.batfish.vendor.check_point_management;

import static com.google.common.base.Preconditions.checkArgument;

import com.fasterxml.jackson.annotation.JsonCreator;
import com.fasterxml.jackson.annotation.JsonProperty;
import com.google.common.annotations.VisibleForTesting;
import java.util.List;
import java.util.Objects;
import javax.annotation.Nonnull;
import javax.annotation.Nullable;

public final class ServiceGroup extends TypedManagementObject implements Service {
  @Override
  public <T> T accept(ServiceVisitor<T> visitor) {
    return visitor.visitServiceGroup(this);
  }

  @Override
  public boolean equals(Object o) {
    if (!baseEquals(o)) {
      return false;
    }
    ServiceGroup serviceGroup = (ServiceGroup) o;
    return _members.equals(serviceGroup._members);
  }

  @Override
  public int hashCode() {
    return Objects.hash(baseHashcode(), _members);
  }

  @Override
  public String toString() {
    return baseToStringHelper().add(PROP_MEMBERS, _members).toString();
  }

  @JsonCreator
  private static @Nonnull ServiceGroup create(
      @JsonProperty(PROP_NAME) @Nullable String name,
      @JsonProperty(PROP_MEMBERS) @Nullable List<Uid> members,
      @JsonProperty(PROP_UID) @Nullable Uid uid) {
    checkArgument(name != null, "Missing %s", PROP_NAME);
    checkArgument(members != null, "Missing %s", PROP_MEMBERS);
    checkArgument(uid != null, "Missing %s", PROP_UID);
    return new ServiceGroup(name, members, uid);
  }

  @VisibleForTesting
<<<<<<< HEAD
  public ServiceGroup(String name, Uid uid) {
=======
  ServiceGroup(String name, List<Uid> members, Uid uid) {
>>>>>>> 14a58822
    super(name, uid);
    _members = members;
  }

  private static final String PROP_MEMBERS = "members";

  @Nonnull private final List<Uid> _members;
}<|MERGE_RESOLUTION|>--- conflicted
+++ resolved
@@ -47,11 +47,7 @@
   }
 
   @VisibleForTesting
-<<<<<<< HEAD
-  public ServiceGroup(String name, Uid uid) {
-=======
-  ServiceGroup(String name, List<Uid> members, Uid uid) {
->>>>>>> 14a58822
+  public ServiceGroup(String name, List<Uid> members, Uid uid) {
     super(name, uid);
     _members = members;
   }
