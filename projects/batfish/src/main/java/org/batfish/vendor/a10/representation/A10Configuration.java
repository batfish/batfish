--- conflicted
+++ resolved
@@ -242,8 +242,8 @@
       if (memberNames.isEmpty()) {
         _w.redFlag(
             String.format(
-<<<<<<< HEAD
-                "Trunk %s does not contain any member interfaces", trunkIface.getNumber()));
+                "%s does not contain any member interfaces",
+                getInterfaceName(Interface.Type.TRUNK, trunkIface.getNumber())));
       } else {
         newIface.setChannelGroupMembers(memberNames);
         newIface.setDependencies(
@@ -276,10 +276,6 @@
                     trunkName));
           }
         }
-=======
-                "%s does not contain any member interfaces",
-                getInterfaceName(Interface.Type.TRUNK, trunkIface.getNumber())));
->>>>>>> 2afb02da
       }
     }
     if (iface.getType() == Interface.Type.ETHERNET) {
