--- conflicted
+++ resolved
@@ -10,12 +10,9 @@
 /** Named structure-types for A10 devices */
 public enum A10StructureType implements StructureType {
   INTERFACE("interface"),
-<<<<<<< HEAD
+  SERVER("server"),
   VRRP_A_FAIL_OVER_POLICY_TEMPLATE("vrrp-a fail-over-policy-template"),
   VRRP_A_VRID("vrrp-a vrid");
-=======
-  SERVER("server");
->>>>>>> 423afedf
 
   // TODO add abstract structures to this map if/when they exist
   public static final Multimap<A10StructureType, A10StructureType> ABSTRACT_STRUCTURES =
