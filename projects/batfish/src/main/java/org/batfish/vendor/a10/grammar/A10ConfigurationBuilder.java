package org.batfish.vendor.a10.grammar;

import static org.batfish.vendor.a10.grammar.A10Lexer.WORD;
import static org.batfish.vendor.a10.representation.A10Configuration.getInterfaceName;
<<<<<<< HEAD
import static org.batfish.vendor.a10.representation.A10StructureType.INTERFACE;
import static org.batfish.vendor.a10.representation.A10StructureType.VRRP_A_FAIL_OVER_POLICY_TEMPLATE;
import static org.batfish.vendor.a10.representation.A10StructureType.VRRP_A_VRID;
import static org.batfish.vendor.a10.representation.A10StructureUsage.IP_NAT_POOL_VRID;
import static org.batfish.vendor.a10.representation.A10StructureUsage.VRRP_A_INTERFACE;
import static org.batfish.vendor.a10.representation.A10StructureUsage.VRRP_A_VRID_BLADE_PARAMETERS_FAIL_OVER_POLICY_TEMPLATE;
import static org.batfish.vendor.a10.representation.A10StructureUsage.VRRP_A_VRID_DEFAULT_SELF_REFERENCE;
=======
import static org.batfish.vendor.a10.representation.A10StructureType.SERVER;
>>>>>>> 423afedf

import com.google.common.collect.ImmutableList;
import com.google.common.collect.Range;
import com.google.common.primitives.Ints;
import java.util.List;
import java.util.Objects;
import java.util.Optional;
import java.util.function.Predicate;
import java.util.regex.Pattern;
import java.util.stream.Collectors;
import java.util.stream.Stream;
import javax.annotation.Nonnull;
import javax.annotation.Nullable;
import org.antlr.v4.runtime.ParserRuleContext;
import org.antlr.v4.runtime.Token;
import org.antlr.v4.runtime.tree.ErrorNode;
import org.antlr.v4.runtime.tree.TerminalNode;
import org.batfish.common.Warnings;
import org.batfish.common.Warnings.ParseWarning;
import org.batfish.datamodel.ConcreteInterfaceAddress;
import org.batfish.datamodel.IntegerSpace;
import org.batfish.datamodel.Ip;
import org.batfish.datamodel.LongSpace;
import org.batfish.datamodel.Prefix;
import org.batfish.datamodel.SubRange;
import org.batfish.grammar.BatfishCombinedParser;
import org.batfish.grammar.SilentSyntaxListener;
import org.batfish.grammar.UnrecognizedLineToken;
import org.batfish.grammar.silent_syntax.SilentSyntaxCollection;
import org.batfish.vendor.a10.grammar.A10Parser.A10_configurationContext;
import org.batfish.vendor.a10.grammar.A10Parser.Ethernet_numberContext;
import org.batfish.vendor.a10.grammar.A10Parser.Ethernet_or_trunk_referenceContext;
import org.batfish.vendor.a10.grammar.A10Parser.Fail_over_policy_template_nameContext;
import org.batfish.vendor.a10.grammar.A10Parser.HostnameContext;
import org.batfish.vendor.a10.grammar.A10Parser.Non_default_vridContext;
import org.batfish.vendor.a10.grammar.A10Parser.S_hostnameContext;
import org.batfish.vendor.a10.grammar.A10Parser.Trunk_numberContext;
import org.batfish.vendor.a10.grammar.A10Parser.Uint8Context;
import org.batfish.vendor.a10.grammar.A10Parser.VridContext;
import org.batfish.vendor.a10.grammar.A10Parser.Vrrpa_device_id_numberContext;
import org.batfish.vendor.a10.grammar.A10Parser.Vrrpa_fail_over_policy_templateContext;
import org.batfish.vendor.a10.grammar.A10Parser.Vrrpa_interfaceContext;
import org.batfish.vendor.a10.grammar.A10Parser.Vrrpa_set_id_numberContext;
import org.batfish.vendor.a10.grammar.A10Parser.Vrrpa_vrid_idContext;
import org.batfish.vendor.a10.grammar.A10Parser.Vrrpa_vrid_leadContext;
import org.batfish.vendor.a10.grammar.A10Parser.Vrrpac_device_idContext;
import org.batfish.vendor.a10.grammar.A10Parser.Vrrpac_disable_default_vridContext;
import org.batfish.vendor.a10.grammar.A10Parser.Vrrpac_enableContext;
import org.batfish.vendor.a10.grammar.A10Parser.Vrrpac_set_idContext;
import org.batfish.vendor.a10.grammar.A10Parser.Vrrpaf_gatewayContext;
import org.batfish.vendor.a10.grammar.A10Parser.Vrrpaf_gateway_weightContext;
import org.batfish.vendor.a10.grammar.A10Parser.Vrrpapg_peerContext;
import org.batfish.vendor.a10.grammar.A10Parser.Vrrpavrid_preempt_mode_disableContext;
import org.batfish.vendor.a10.grammar.A10Parser.Vrrpavrid_preempt_mode_thresholdContext;
import org.batfish.vendor.a10.grammar.A10Parser.Vrrpavridb_fail_over_policy_templateContext;
import org.batfish.vendor.a10.grammar.A10Parser.Vrrpavridb_priorityContext;
import org.batfish.vendor.a10.grammar.A10Parser.WordContext;
import org.batfish.vendor.a10.representation.A10Configuration;
import org.batfish.vendor.a10.representation.A10StructureUsage;
import org.batfish.vendor.a10.representation.Interface;
import org.batfish.vendor.a10.representation.Interface.Type;
import org.batfish.vendor.a10.representation.InterfaceReference;
import org.batfish.vendor.a10.representation.NatPool;
import org.batfish.vendor.a10.representation.Server;
import org.batfish.vendor.a10.representation.ServerPort;
import org.batfish.vendor.a10.representation.ServerTarget;
import org.batfish.vendor.a10.representation.ServerTargetAddress;
import org.batfish.vendor.a10.representation.StaticRoute;
import org.batfish.vendor.a10.representation.StaticRouteManager;
import org.batfish.vendor.a10.representation.TrunkGroup;
import org.batfish.vendor.a10.representation.TrunkInterface;
import org.batfish.vendor.a10.representation.Vlan;
import org.batfish.vendor.a10.representation.VrrpAFailOverPolicyTemplate;
import org.batfish.vendor.a10.representation.VrrpAVrid;

/** Given a parse tree, builds a {@link A10Configuration}. */
public final class A10ConfigurationBuilder extends A10ParserBaseListener
    implements SilentSyntaxListener {

  public A10ConfigurationBuilder(
      A10CombinedParser parser,
      String text,
      Warnings warnings,
      A10Configuration configuration,
      SilentSyntaxCollection silentSyntax) {
    _parser = parser;
    _text = text;
    _w = warnings;
    _c = configuration;
    _silentSyntax = silentSyntax;
  }

  @Override
  public void exitEveryRule(ParserRuleContext ctx) {
    tryProcessSilentSyntax(ctx);
  }

  @Override
  public void visitErrorNode(ErrorNode errorNode) {
    Token token = errorNode.getSymbol();
    int line = token.getLine();
    String lineText = errorNode.getText().replace("\n", "").replace("\r", "").trim();
    _c.setUnrecognized(true);

    if (token instanceof UnrecognizedLineToken) {
      UnrecognizedLineToken unrecToken = (UnrecognizedLineToken) token;
      _w.getParseWarnings()
          .add(
              new ParseWarning(
                  line, lineText, unrecToken.getParserContext(), "This syntax is unrecognized"));
    } else {
      _w.redFlag(
          String.format(
              "Unrecognized Line: %d: %s SUBSEQUENT LINES MAY NOT BE PROCESSED CORRECTLY",
              line, lineText));
    }
  }

  @Nonnull
  public A10Configuration getConfiguration() {
    return _c;
  }

  @Nonnull
  @Override
  public String getInputText() {
    return _text;
  }

  @Nonnull
  @Override
  public BatfishCombinedParser<?, ?> getParser() {
    return _parser;
  }

  @Nonnull
  @Override
  public SilentSyntaxCollection getSilentSyntax() {
    return _silentSyntax;
  }

  @Nonnull
  @Override
  public Warnings getWarnings() {
    return _w;
  }

  @Override
  public void enterA10_configuration(A10_configurationContext ctx) {}

  @Override
  public void exitA10_configuration(A10_configurationContext ctx) {
    _c.finalizeStructures();
  }

  @Override
  public void exitS_hostname(S_hostnameContext ctx) {
    toString(ctx, ctx.hostname()).ifPresent(_c::setHostname);
  }

  @Override
  public void enterSid_ethernet(A10Parser.Sid_ethernetContext ctx) {
    Optional<Integer> num = toInteger(ctx, ctx.num);
    num.ifPresent(
        n -> {
          _currentInterface =
              _c.getInterfacesEthernet()
                  .computeIfAbsent(n, number -> new Interface(Interface.Type.ETHERNET, n));
          String ifaceName = getInterfaceName(_currentInterface);
          _c.defineStructure(INTERFACE, ifaceName, ctx);
          _c.referenceStructure(
              INTERFACE, ifaceName, A10StructureUsage.INTERFACE_SELF_REF, ctx.start.getLine());
        });
    if (!num.isPresent()) {
      _currentInterface = new Interface(Interface.Type.ETHERNET, -1); // dummy
    }
  }

  @Override
  public void exitSid_ethernet(A10Parser.Sid_ethernetContext ctx) {
    _currentInterface = null;
  }

  @Override
  public void enterSid_loopback(A10Parser.Sid_loopbackContext ctx) {
    Optional<Integer> num = toInteger(ctx, ctx.num);
    num.ifPresent(
        n -> {
          _currentInterface =
              _c.getInterfacesLoopback()
                  .computeIfAbsent(n, number -> new Interface(Interface.Type.LOOPBACK, n));
          String ifaceName = getInterfaceName(_currentInterface);
          _c.defineStructure(INTERFACE, ifaceName, ctx);
          _c.referenceStructure(
              INTERFACE, ifaceName, A10StructureUsage.INTERFACE_SELF_REF, ctx.start.getLine());
        });
    if (!num.isPresent()) {
      _currentInterface = new Interface(Interface.Type.LOOPBACK, -1); // dummy
    }
  }

  @Override
  public void exitSid_trunk(A10Parser.Sid_trunkContext ctx) {
    _currentInterface = null;
  }

  @Override
  public void enterSid_trunk(A10Parser.Sid_trunkContext ctx) {
    Optional<Integer> num = toInteger(ctx, ctx.num);
    num.ifPresent(
        n ->
            _currentInterface =
                _c.getInterfacesTrunk().computeIfAbsent(n, number -> new TrunkInterface(n, null)));
    _c.defineStructure(INTERFACE, getInterfaceName(_currentInterface), ctx);
    if (!num.isPresent()) {
      _currentInterface = new TrunkInterface(-1, null); // dummy
    }
  }

  @Override
  public void exitSid_loopback(A10Parser.Sid_loopbackContext ctx) {
    _currentInterface = null;
  }

  @Override
  public void exitSid_enable(A10Parser.Sid_enableContext ctx) {
    _currentInterface.setEnabled(true);
  }

  @Override
  public void exitSid_disable(A10Parser.Sid_disableContext ctx) {
    _currentInterface.setEnabled(false);
  }

  @Override
  public void exitSid_mtu(A10Parser.Sid_mtuContext ctx) {
    toInteger(ctx, ctx.interface_mtu()).ifPresent(mtu -> _currentInterface.setMtu(mtu));
  }

  @Override
  public void exitSidi_address(A10Parser.Sidi_addressContext ctx) {
    if (_currentInterface.getTrunkGroup() != null) {
      warn(ctx, "Cannot configure an IP address on a trunk-group member");
      return;
    }
    _currentInterface.setIpAddress(toInterfaceAddress(ctx.ip_prefix()));
  }

  @Override
  public void exitSid_name(A10Parser.Sid_nameContext ctx) {
    toString(ctx, ctx.interface_name_str()).ifPresent(n -> _currentInterface.setName(n));
  }

  @Override
  public void exitSid_ports_threshold(A10Parser.Sid_ports_thresholdContext ctx) {
    if (!(_currentInterface instanceof TrunkInterface)) {
      warn(ctx, "Ports-threshold can only be configured on trunk interfaces.");
      return;
    }
    toInteger(ctx, ctx.ports_threshold())
        .ifPresent(n -> ((TrunkInterface) _currentInterface).setPortsThreshold(n));
  }

  @Override
  public void enterSid_ve(A10Parser.Sid_veContext ctx) {
    Optional<Integer> maybeNum = toInteger(ctx, ctx.num);
    if (!maybeNum.isPresent()) {
      _currentInterface = new Interface(Interface.Type.VE, -1); // dummy
      return;
    }
    int num = maybeNum.get();
    Vlan vlan = _c.getVlans().get(num);
    if (vlan == null || !Objects.equals(num, vlan.getRouterInterface())) {
      warn(ctx, "Cannot create a ve interface for a non-existent or unassociated VLAN.");
      _currentInterface = new Interface(Interface.Type.VE, -1); // dummy
      return;
    }
    _currentInterface =
        _c.getInterfacesVe().computeIfAbsent(num, n -> new Interface(Interface.Type.VE, n));
    _c.defineStructure(INTERFACE, getInterfaceName(_currentInterface), ctx);
  }

  @Override
  public void exitSid_ve(A10Parser.Sid_veContext ctx) {
    _currentInterface = null;
  }

  @Override
  public void enterSidl_trunk(A10Parser.Sidl_trunkContext ctx) {
    TrunkGroup.Type type = TrunkGroup.Type.LACP;
    toInteger(ctx, ctx.num)
        .ifPresent(
            n -> {
              Optional<String> maybeInvalidReason = isTrunkValidForCurrentIface(n, type);
              if (maybeInvalidReason.isPresent()) {
                warn(ctx, maybeInvalidReason.get());
              } else {
                setCurrentTrunkGroupAndReferences(n, type, ctx);
              }
            });

    if (_currentTrunkGroup == null) {
      _currentTrunkGroup = new TrunkGroup(-1, type); // dummy
    }
  }

  @Override
  public void exitSidl_trunk(A10Parser.Sidl_trunkContext ctx) {
    _currentTrunkGroup = null;
  }

  @Override
  public void exitSidl_timeout(A10Parser.Sidl_timeoutContext ctx) {
    TrunkGroup tg = _currentInterface.getTrunkGroup();
    if (tg == null) {
      warn(ctx, "Cannot configure timeout for non-existent trunk-group");
      return;
    }
    tg.setTimeout(toTimeout(ctx.trunk_timeout()));
  }

  @Override
  public void exitSidlt_mode(A10Parser.Sidlt_modeContext ctx) {
    _currentTrunkGroup.setMode(toMode(ctx.trunk_mode()));
  }

  @Override
  public void exitSi_route(A10Parser.Si_routeContext ctx) {
    Optional<Prefix> maybePrefix = toRoutePrefix(ctx, ctx.ip_prefix());
    if (!maybePrefix.isPresent()) {
      // Already warned
      return;
    }

    Optional<StaticRoute> maybeStaticRoute = toStaticRoute(ctx.static_route_definition());
    maybeStaticRoute.ifPresent(
        sr ->
            _c.getStaticRoutes()
                .computeIfAbsent(maybePrefix.get(), p -> new StaticRouteManager())
                .add(sr));
  }

  @Override
  public void exitSni_route(A10Parser.Sni_routeContext ctx) {
    Optional<Prefix> maybePrefix = toRoutePrefix(ctx, ctx.ip_prefix());
    if (!maybePrefix.isPresent()) {
      // Already warned
      return;
    }

    Optional<StaticRoute> maybeStaticRoute = toStaticRoute(ctx.static_route_definition());
    maybeStaticRoute.ifPresent(
        sr -> {
          StaticRouteManager srm = _c.getStaticRoutes().get(maybePrefix.get());
          if (srm == null) {
            warn(ctx, String.format("No routes exist for prefix %s", maybePrefix.get()));
            return;
          }
          Optional<String> maybeInvalidReason = srm.delete(sr);
          maybeInvalidReason.ifPresent(reason -> warn(ctx, reason));
        });
  }

  private Optional<StaticRoute> toStaticRoute(A10Parser.Static_route_definitionContext ctx) {
    A10Parser.Static_route_distanceContext distCtx = ctx.static_route_distance();
    A10Parser.Static_route_descriptionContext descrCtx = ctx.static_route_description();
    Optional<Integer> maybeDistance = Optional.empty();
    Optional<String> maybeDescription = Optional.empty();
    if (distCtx != null) {
      maybeDistance = toInteger(ctx, distCtx);
      if (!maybeDistance.isPresent()) {
        // Already warned
        return Optional.empty();
      }
    }
    if (descrCtx != null) {
      maybeDescription = toString(ctx, descrCtx);
      if (!maybeDescription.isPresent()) {
        // Already warned
        return Optional.empty();
      }
    }
    Ip forwardingRouterAddr = toIp(ctx.ip_address());
    return Optional.of(
        new StaticRoute(
            forwardingRouterAddr, maybeDescription.orElse(null), maybeDistance.orElse(null)));
  }

  @Override
  public void enterS_vlan(A10Parser.S_vlanContext ctx) {
    Optional<Integer> maybeVlanNum = toInteger(ctx, ctx.vlan_number());
    if (maybeVlanNum.isPresent()) {
      _currentVlan = _c.getVlans().computeIfAbsent(maybeVlanNum.get(), Vlan::new);
      return;
    }
    _currentVlan = new Vlan(0); // dummy
  }

  @Override
  public void exitS_vlan(A10Parser.S_vlanContext ctx) {
    _currentVlan = null;
  }

  @Override
  public void exitSvd_name(A10Parser.Svd_nameContext ctx) {
    toString(ctx, ctx.vlan_name()).ifPresent(n -> _currentVlan.setName(n));
  }

  @Override
  public void exitSvd_router_interface(A10Parser.Svd_router_interfaceContext ctx) {
    Optional<Integer> maybeNum = toInteger(ctx, ctx.vlan_number());
    if (maybeNum.isPresent()) {
      if (!maybeNum.get().equals(_currentVlan.getNumber())) {
        warn(ctx, "Virtual Ethernet interface number must be the same as VLAN ID.");
        return;
      }
      String routerInterfaceName = getInterfaceName(Interface.Type.VE, maybeNum.get());
      _c.defineStructure(INTERFACE, routerInterfaceName, ctx);
      _c.referenceStructure(
          INTERFACE,
          routerInterfaceName,
          A10StructureUsage.VLAN_ROUTER_INTERFACE,
          ctx.start.getLine());
      _currentVlan.setRouterInterface(maybeNum.get());
    }
  }

  @Override
  public void exitSvd_tagged(A10Parser.Svd_taggedContext ctx) {
    // TODO enforce interface restrictions
    //  e.g. untagged iface cannot be reused, cannot attach trunk members directly, etc.
    toInterfaceReferences(ctx.vlan_iface_references(), A10StructureUsage.VLAN_TAGGED_INTERFACE)
        .ifPresent(refs -> _currentVlan.addTagged(refs));
  }

  @Override
  public void exitSvd_untagged(A10Parser.Svd_untaggedContext ctx) {
    // TODO enforce interface restrictions
    //  e.g. untagged iface cannot be reused, cannot attach trunk members directly, etc.
    toInterfaceReferences(ctx.vlan_iface_references(), A10StructureUsage.VLAN_UNTAGGED_INTERFACE)
        .ifPresent(refs -> _currentVlan.addUntagged(refs));
  }

  /**
   * Check if specified trunk number and type are valid for the current interface.
   *
   * <p>If so, return {@link Optional#empty()}, otherwise returns a string indicating why it is not
   * valid.
   *
   * <ul>
   *   If {@link Optional#empty()} is returned, this function indicates that:
   *   <li>If a trunk group already exists on the interface, it is compatible with the supplied
   *       number and type.
   *   <li>If a trunk interface exists with the supplied number, it is compatible with the supplied
   *       number and type.
   *   <li>The {@code _currentInterface} can be added to the trunk group.
   * </ul>
   */
  private Optional<String> isTrunkValidForCurrentIface(int num, @Nullable TrunkGroup.Type type) {
    if (_currentInterface.getIpAddress() != null) {
      return Optional.of("Cannot add an interface with a configured IP address to a trunk-group");
    }

    TrunkGroup currentTrunk = _currentInterface.getTrunkGroup();
    if (currentTrunk != null) {
      // Existing TrunkGroup for this interface
      if (currentTrunk.getNumber() != num) {
        return Optional.of(
            String.format(
                "This interface is already a member of trunk-group %s", currentTrunk.getNumber()));
      } else if (type != null && currentTrunk.getTypeEffective() != type) {
        return Optional.of(
            String.format(
                "Trunk-group already exists as a different type (%s)",
                currentTrunk.getTypeEffective().toString().toLowerCase()));
      }
    } else {
      // New TrunkGroup for this interface
      currentTrunk = new TrunkGroup(num, type);
      TrunkInterface existingTrunk = _c.getInterfacesTrunk().get(num);
      if (existingTrunk != null
          && existingTrunk.getTrunkTypeEffective() != currentTrunk.getTypeEffective()) {
        return Optional.of(
            String.format(
                "Trunk-group already exists as a different type (%s)",
                existingTrunk.getTrunkTypeEffective().toString().toLowerCase()));
      }
      // TODO enforce invariants regarding trunk members
      //  e.g. must not be associated with different VLANs, must have same MTUs at least for LACP,
      // etc.
    }
    return Optional.empty();
  }

  /**
   * Set the current trunk-group and add it as the trunk-group for the current interface, creating
   * it if necessary. Also, perform related datamodel updates, like creating a corresponding trunk
   * interface if needed and updating its members.
   */
  private void setCurrentTrunkGroupAndReferences(
      int num, @Nullable TrunkGroup.Type type, ParserRuleContext ctx) {
    _currentTrunkGroup =
        Optional.ofNullable(_currentInterface.getTrunkGroup())
            .orElseGet(() -> new TrunkGroup(num, type));
    _currentInterface.setTrunkGroup(_currentTrunkGroup);
    TrunkInterface trunkInterface =
        _c.getInterfacesTrunk().computeIfAbsent(num, n -> new TrunkInterface(n, type));
    trunkInterface
        .getMembers()
        .add(new InterfaceReference(_currentInterface.getType(), _currentInterface.getNumber()));
    String trunkName = getInterfaceName(trunkInterface);
    _c.defineStructure(INTERFACE, trunkName, ctx);
    _c.referenceStructure(
        INTERFACE, trunkName, A10StructureUsage.INTERFACE_TRUNK_GROUP, ctx.start.getLine());
  }

  @Override
  public void enterSid_trunk_group(A10Parser.Sid_trunk_groupContext ctx) {
    TrunkGroup.Type type = ctx.trunk_type() != null ? toType(ctx.trunk_type()) : null;
    Optional<Integer> maybeNum = toInteger(ctx, ctx.trunk_number());
    if (!maybeNum.isPresent()) {
      _currentTrunkGroup = new TrunkGroup(-1, type); // dummy
      return;
    }

    int num = maybeNum.get();
    Optional<String> maybeInvalidReason = isTrunkValidForCurrentIface(num, type);
    if (maybeInvalidReason.isPresent()) {
      warn(ctx, maybeInvalidReason.get());
      _currentTrunkGroup = new TrunkGroup(-1, type); // dummy
      return;
    }
    setCurrentTrunkGroupAndReferences(num, type, ctx);
  }

  @Override
  public void exitSid_trunk_group(A10Parser.Sid_trunk_groupContext ctx) {
    _currentTrunkGroup = null;
  }

  @Override
  public void exitSidtg_mode(A10Parser.Sidtg_modeContext ctx) {
    _currentTrunkGroup.setMode(toMode(ctx.trunk_mode()));
  }

  @Override
  public void exitSidtg_timeout(A10Parser.Sidtg_timeoutContext ctx) {
    _currentTrunkGroup.setTimeout(toTimeout(ctx.trunk_timeout()));
  }

  @Override
  public void exitSidtg_user_tag(A10Parser.Sidtg_user_tagContext ctx) {
    toString(ctx, ctx.user_tag()).ifPresent(ut -> _currentTrunkGroup.setUserTag(ut));
  }

  /**
   * Creates and returns a NAT pool based on the specified settings. Adds a warning and returns
   * {@link Optional#empty()} if the NAT pool cannot be created.
   */
  @Nonnull
  private Optional<NatPool> createNatPool(
      ParserRuleContext ctx, Optional<String> maybeName, Ip start, Ip end, int netmask) {
    if (!maybeName.isPresent()) {
      // Already warned
      return Optional.empty();
    }
    String name = maybeName.get();
    if (_c.getNatPools().containsKey(name)) {
      warn(ctx, "Cannot modify an existing NAT pool");
      return Optional.empty();
    }
    if (start.compareTo(end) > 0) {
      warn(ctx, "Invalid NAT pool range, the end address cannot be lower than the start address");
      return Optional.empty();
    }
    if (netmask == 0) {
      warn(ctx, "Invalid NAT pool netmask, must be > 0");
      return Optional.empty();
    }
    if (!start.getNetworkAddress(netmask).equals(end.getNetworkAddress(netmask))) {
      warn(ctx, "Invalid NAT pool range, all addresses must fit in specified netmask");
      return Optional.empty();
    }
    if (!_allNatPools
        .intersection(LongSpace.of(Range.closed(start.asLong(), end.asLong())))
        .isEmpty()) {
      warn(ctx, "Invalid NAT pool range, overlaps with existing NAT pool");
      return Optional.empty();
    }

    return Optional.of(new NatPool(name, start, end, netmask));
  }

  @Override
  public void enterSin_pool(A10Parser.Sin_poolContext ctx) {
    Optional<String> name = toString(ctx, ctx.nat_pool_name());
    Ip start = toIp(ctx.start);
    Ip end = toIp(ctx.end);
    int netmask = toInteger(ctx.ip_netmask());
    _currentNatPoolValid = true;
    _currentNatPool =
        createNatPool(ctx, name, start, end, netmask)
            .orElseGet(
                () -> {
                  _currentNatPoolValid = false;
                  return new NatPool(ctx.nat_pool_name().getText(), start, end, netmask); // dummy
                });
  }

  @Override
  public void exitSin_pool(A10Parser.Sin_poolContext ctx) {
    // Only add the NAT pool if all its properties were valid
    if (_currentNatPoolValid) {
      _c.getNatPools().put(_currentNatPool.getName(), _currentNatPool);
      _allNatPools =
          _allNatPools.union(
              LongSpace.of(
                  Range.closed(
                      _currentNatPool.getStart().asLong(), _currentNatPool.getEnd().asLong())));
    }
    _currentNatPool = null;
  }

  @Override
  public void exitSinpp_gateway(A10Parser.Sinpp_gatewayContext ctx) {
    _currentNatPool.setGateway(toIp(ctx.gateway));
  }

  @Override
  public void exitSinpp_ip_rr(A10Parser.Sinpp_ip_rrContext ctx) {
    _currentNatPool.setIpRr(true);
  }

  @Override
  public void exitSinpp_port_overload(A10Parser.Sinpp_port_overloadContext ctx) {
    _currentNatPool.setPortOverload(true);
  }

  @Override
  public void exitSinpp_scaleout_device_id(A10Parser.Sinpp_scaleout_device_idContext ctx) {
    Optional<Integer> scaleoutDeviceId = toInteger(ctx, ctx.scaleout_device_id());
    if (scaleoutDeviceId.isPresent()) {
      _currentNatPool.setScaleoutDeviceId(scaleoutDeviceId.get());
    } else {
      _currentNatPoolValid = false;
    }
  }

  @Override
  public void exitSinpp_vrid(A10Parser.Sinpp_vridContext ctx) {
    // TODO enforce existence check when VRRP is supported
<<<<<<< HEAD
    Optional<Integer> maybeVrid = toInteger(ctx, ctx.non_default_vrid());
    if (maybeVrid.isPresent()) {
      int vrid = maybeVrid.get();
      _c.referenceStructure(
          VRRP_A_VRID, Integer.toString(vrid), IP_NAT_POOL_VRID, ctx.getStart().getLine());
      _currentNatPool.setVrid(vrid);
=======
    Optional<Integer> vrid = toInteger(ctx, ctx.vrid());
    if (vrid.isPresent()) {
      _currentNatPool.setVrid(vrid.get());
>>>>>>> 423afedf
    } else {
      _currentNatPoolValid = false;
    }
  }

  private @Nonnull Optional<Integer> toInteger(
      ParserRuleContext messageCtx, Non_default_vridContext ctx) {
    return toIntegerInSpace(
        messageCtx, ctx.uint8(), NON_DEFAULT_VRID_RANGE, "non-default vrid number");
  }

  @Override
  public void enterS_lacp_trunk(A10Parser.S_lacp_trunkContext ctx) {
    Optional<Integer> maybeNum = toInteger(ctx, ctx.trunk_number());
    _currentTrunk =
        maybeNum
            .map(
                n -> {
                  TrunkInterface trunkInterface =
                      _c.getInterfacesTrunk()
                          .computeIfAbsent(n, num -> new TrunkInterface(num, TrunkGroup.Type.LACP));
                  String trunkName = getInterfaceName(trunkInterface);
                  _c.defineStructure(INTERFACE, trunkName, ctx);
                  _c.referenceStructure(
                      INTERFACE,
                      trunkName,
                      A10StructureUsage.INTERFACE_SELF_REF,
                      ctx.start.getLine());
                  return trunkInterface;
                })
            .orElseGet(() -> new TrunkInterface(-1, TrunkGroup.Type.LACP)); // dummy
  }

  @Override
  public void exitS_lacp_trunk(A10Parser.S_lacp_trunkContext ctx) {
    _currentTrunk = null;
  }

  @Override
  public void exitSltd_ports_threshold(A10Parser.Sltd_ports_thresholdContext ctx) {
    toInteger(ctx, ctx.ports_threshold()).ifPresent(n -> _currentTrunk.setPortsThreshold(n));
  }

  @Override
  public void enterS_trunk(A10Parser.S_trunkContext ctx) {
    Optional<Integer> maybeNum = toInteger(ctx, ctx.trunk_number());
    _currentTrunk =
        maybeNum
            .map(
                n -> {
                  TrunkInterface trunkInterface =
                      _c.getInterfacesTrunk()
                          .computeIfAbsent(
                              n, num -> new TrunkInterface(num, TrunkGroup.Type.STATIC));
                  String trunkName = getInterfaceName(trunkInterface);
                  _c.defineStructure(INTERFACE, trunkName, ctx);
                  _c.referenceStructure(
                      INTERFACE,
                      trunkName,
                      A10StructureUsage.INTERFACE_SELF_REF,
                      ctx.start.getLine());
                  return trunkInterface;
                })
            .orElseGet(() -> new TrunkInterface(-1, TrunkGroup.Type.STATIC)); // dummy
  }

  @Override
  public void exitVrrpac_device_id(Vrrpac_device_idContext ctx) {
    toInteger(ctx, ctx.vrrpa_device_id_number())
        .ifPresent(_c.getOrCreateVrrpA().getOrCreateCommon()::setDeviceId);
  }

  private @Nonnull Optional<Integer> toInteger(
      ParserRuleContext messageCtx, Vrrpa_device_id_numberContext ctx) {
    return toIntegerInSpace(messageCtx, ctx.uint8(), DEVICE_ID_RANGE, "vrrp-a device-id");
  }

  @Override
  public void exitVrrpac_disable_default_vrid(Vrrpac_disable_default_vridContext ctx) {
    _c.getOrCreateVrrpA().getOrCreateCommon().setDisableDefaultVrid(true);
  }

  @Override
  public void exitVrrpac_set_id(Vrrpac_set_idContext ctx) {
    toInteger(ctx, ctx.vrrpa_set_id_number())
        .ifPresent(_c.getOrCreateVrrpA().getOrCreateCommon()::setSetId);
  }

  private @Nonnull Optional<Integer> toInteger(
      ParserRuleContext messageCtx, Vrrpa_set_id_numberContext ctx) {
    return toIntegerInSpace(messageCtx, ctx.uint8(), SET_ID_RANGE, "vrrp-a set-id");
  }

  @Override
  public void exitVrrpac_enable(Vrrpac_enableContext ctx) {
    _c.getOrCreateVrrpA().getOrCreateCommon().setEnable(true);
  }

  @Override
  public void enterVrrpa_fail_over_policy_template(Vrrpa_fail_over_policy_templateContext ctx) {
    Optional<String> maybeName = toString(ctx, ctx.name);
    if (!maybeName.isPresent()) {
      // dummy
      _currentVrrpAFailOverPolicyTemplate = new VrrpAFailOverPolicyTemplate();
      return;
    }
    String name = maybeName.get();
    _currentVrrpAFailOverPolicyTemplate =
        _c.getOrCreateVrrpA().getOrCreateFailOverPolicyTemplate(name);
    _c.defineStructure(VRRP_A_FAIL_OVER_POLICY_TEMPLATE, name, ctx);
  }

  @Override
  public void exitVrrpa_fail_over_policy_template(Vrrpa_fail_over_policy_templateContext ctx) {
    _currentVrrpAFailOverPolicyTemplate = null;
  }

  private @Nonnull Optional<String> toString(
      ParserRuleContext messageCtx, Fail_over_policy_template_nameContext ctx) {
    return toStringWithLengthInSpace(
        messageCtx,
        ctx.word(),
        FAIL_OVER_POLICY_TEMPLATE_NAME_LENGTH_RANGE,
        "fail-over-policy-template name");
  }

  @Override
  public void exitVrrpaf_gateway(Vrrpaf_gatewayContext ctx) {
    toInteger(ctx, ctx.weight)
        .ifPresent(
            weight ->
                _currentVrrpAFailOverPolicyTemplate.addOrReplaceGateway(toIp(ctx.gwip), weight));
  }

  private @Nonnull Optional<Integer> toInteger(
      ParserRuleContext messageCtx, Vrrpaf_gateway_weightContext ctx) {
    return toIntegerInSpace(
        messageCtx,
        ctx.uint8(),
        FAIL_OVER_POLICY_TEMPLATE_GATEWAY_WEIGHT_RANGE,
        "fail-over-policy-template gateway weight");
  }

  @Override
  public void exitVrrpa_interface(Vrrpa_interfaceContext ctx) {
    Optional<InterfaceReference> maybeRef = toInterfaceReference(ctx, ctx.ref);
    if (!maybeRef.isPresent()) {
      return;
    }
    InterfaceReference ref = maybeRef.get();
    _c.getOrCreateVrrpA().setInterface(ref);
    _c.referenceStructure(
        INTERFACE, getInterfaceName(ref), VRRP_A_INTERFACE, ctx.getStart().getLine());
  }

  private @Nonnull Optional<InterfaceReference> toInterfaceReference(
      ParserRuleContext messageCtx, Ethernet_or_trunk_referenceContext ctx) {
    if (ctx.ETHERNET() != null) {
      return toInterfaceReference(messageCtx, ctx.ethnum);
    } else {
      assert ctx.TRUNK() != null;
      return toInterfaceReference(messageCtx, ctx.trunknum);
    }
  }

  private @Nonnull Optional<InterfaceReference> toInterfaceReference(
      ParserRuleContext messageCtx, Ethernet_numberContext ctx) {
    return toInteger(messageCtx, ctx).map(num -> new InterfaceReference(Type.ETHERNET, num));
  }

  private @Nonnull Optional<InterfaceReference> toInterfaceReference(
      ParserRuleContext messageCtx, Trunk_numberContext ctx) {
    return toInteger(messageCtx, ctx).map(num -> new InterfaceReference(Type.TRUNK, num));
  }

  private @Nonnull Optional<Integer> toInteger(
      ParserRuleContext messageCtx, Ethernet_numberContext ctx) {
    return toIntegerInSpace(
        messageCtx, ctx.uint8(), INTERFACE_NUMBER_ETHERNET_RANGE, "ethernet interface number");
  }

  private @Nonnull Optional<Integer> toInteger(
      ParserRuleContext messageCtx, Trunk_numberContext ctx) {
    return toIntegerInSpace(messageCtx, ctx.uint16(), TRUNK_NUMBER_RANGE, "trunk interface number");
  }

  @Override
  public void exitVrrpapg_peer(Vrrpapg_peerContext ctx) {
    _c.getOrCreateVrrpA().addPeerGroupPeer(toIp(ctx.ip));
  }

  @Override
  public void enterVrrpa_vrid_id(Vrrpa_vrid_idContext ctx) {
    Optional<Integer> maybeId = toInteger(ctx, ctx.vrid());
    if (!maybeId.isPresent()) {
      _currentVrid = new VrrpAVrid();
      return;
    }
    int id = maybeId.get();
    _currentVrid = _c.getOrCreateVrrpA().getOrCreateVrid(id);
    String name = Integer.toString(id);
    _c.defineStructure(VRRP_A_VRID, name, ctx);
    if (id == 0) {
      // VRID 0 always exists and is not referenced explicitly, so add self-reference.
      _c.referenceStructure(
          VRRP_A_VRID, name, VRRP_A_VRID_DEFAULT_SELF_REFERENCE, ctx.getStart().getLine());
    }
  }

  private @Nonnull Optional<Integer> toInteger(ParserRuleContext messageCtx, VridContext ctx) {
    return toIntegerInSpace(messageCtx, ctx.uint8(), VRID_RANGE, "vrrp-a vrid number");
  }

  @Override
  public void exitVrrpa_vrid_id(Vrrpa_vrid_idContext ctx) {
    _currentVrid = null;
  }

  @Override
  public void exitVrrpavrid_preempt_mode_disable(Vrrpavrid_preempt_mode_disableContext ctx) {
    _currentVrid.setPreemptModeDisable(true);
  }

  @Override
  public void exitVrrpavrid_preempt_mode_threshold(Vrrpavrid_preempt_mode_thresholdContext ctx) {
    _currentVrid.setPreemptModeThreshold(toInteger(ctx.threshold));
  }

  private int toInteger(Uint8Context ctx) {
    return Integer.parseInt(ctx.getText());
  }

  @Override
  public void exitVrrpavridb_priority(Vrrpavridb_priorityContext ctx) {
    toIntegerInSpace(
            ctx,
            ctx.vrrpa_priority_number().uint8(),
            VRRP_A_PRIORITY_RANGE,
            "vrrp-a vrid blade-paramters priority")
        .ifPresent(_currentVrid.getOrCreateBladeParameters()::setPriority);
  }

  @Override
  public void exitVrrpavridb_fail_over_policy_template(
      Vrrpavridb_fail_over_policy_templateContext ctx) {
    Optional<String> maybeName = toString(ctx, ctx.name);
    if (!maybeName.isPresent()) {
      return;
    }
    String name = maybeName.get();
    _c.referenceStructure(
        VRRP_A_FAIL_OVER_POLICY_TEMPLATE,
        name,
        VRRP_A_VRID_BLADE_PARAMETERS_FAIL_OVER_POLICY_TEMPLATE,
        ctx.getStart().getLine());
    _currentVrid.getOrCreateBladeParameters().setFailOverPolicyTemplate(name);
  }

  @Override
  public void exitVrrpa_vrid_lead(Vrrpa_vrid_leadContext ctx) {
    toStringWithLengthInSpace(ctx, ctx.name.word(), VRID_LEAD_NAME_LENGTH_RANGE, "vrrp-a vrid-lead")
        .ifPresent(_c.getOrCreateVrrpA()::setVridLead);
  }

  @Override
  public void exitS_trunk(A10Parser.S_trunkContext ctx) {
    _currentTrunk = null;
  }

  @Override
  public void exitStd_name(A10Parser.Std_nameContext ctx) {
    toString(ctx, ctx.name).ifPresent(n -> _currentTrunk.setName(n));
  }

  @Override
  public void exitStd_ethernet(A10Parser.Std_ethernetContext ctx) {
    int line = ctx.start.getLine();
    Optional<List<InterfaceReference>> maybeIfaces = toInterfaces(ctx);
    maybeIfaces.ifPresent(
        ifaces -> {
          ifaces.forEach(
              iface -> {
                _c.referenceStructure(
                    INTERFACE, getInterfaceName(iface), A10StructureUsage.TRUNK_INTERFACE, line);
                _currentTrunk.getMembers().add(iface);
              });
        });
  }

  @Override
  public void enterSs_server(A10Parser.Ss_serverContext ctx) {
    Optional<String> maybeName = toString(ctx, ctx.slb_server_name());
    if (!maybeName.isPresent()) {
      _currentServer =
          new Server(ctx.slb_server_name().getText(), new ServerTargetAddress(Ip.ZERO)); // dummy
      return;
    }

    String name = maybeName.get();
    if (ctx.slb_server_target() == null) {
      _currentServer = _c.getServers().get(name);
      // No match
      if (_currentServer == null) {
        warn(ctx, "Server target must be specified for a new server");
        _currentServer =
            new Server(ctx.slb_server_name().getText(), new ServerTargetAddress(Ip.ZERO)); // dummy
        return;
      }
      // Updating existing server
      _c.defineStructure(SERVER, name, ctx);
      return;
    }

    // TODO enforce no target reuse
    ServerTarget target = toServerTarget(ctx.slb_server_target());
    _c.defineStructure(SERVER, name, ctx);
    _currentServer = _c.getServers().computeIfAbsent(name, n -> new Server(n, target));
    // Make sure target is up-to-date
    _currentServer.setTarget(target);
  }

  @Nonnull
  ServerTarget toServerTarget(A10Parser.Slb_server_targetContext ctx) {
    assert ctx.ip_address() != null;
    return new ServerTargetAddress(toIp(ctx.ip_address()));
  }

  @Override
  public void exitSs_server(A10Parser.Ss_serverContext ctx) {
    _currentServer = null;
  }

  @Override
  public void exitSssd_conn_limit(A10Parser.Sssd_conn_limitContext ctx) {
    toInteger(ctx, ctx.connection_limit()).ifPresent(_currentServer::setConnLimit);
  }

  @Override
  public void exitSssd_disable(A10Parser.Sssd_disableContext ctx) {
    _currentServer.setEnable(false);
  }

  @Override
  public void exitSssd_enable(A10Parser.Sssd_enableContext ctx) {
    _currentServer.setEnable(true);
  }

  @Override
  public void exitSssd_stats_data_disable(A10Parser.Sssd_stats_data_disableContext ctx) {
    _currentServer.setStatsDataEnable(false);
  }

  @Override
  public void exitSssd_stats_data_enable(A10Parser.Sssd_stats_data_enableContext ctx) {
    _currentServer.setStatsDataEnable(true);
  }

  @Override
  public void exitSssdt_server(A10Parser.Sssdt_serverContext ctx) {
    toString(ctx, ctx.template_name()).ifPresent(_currentServer::setServerTemplate);
  }

  @Override
  public void exitSssd_weight(A10Parser.Sssd_weightContext ctx) {
    toInteger(ctx, ctx.connection_weight()).ifPresent(_currentServer::setWeight);
  }

  @Override
  public void enterSssd_port(A10Parser.Sssd_portContext ctx) {
    ServerPort.Type type = toType(ctx.tcp_or_udp());
    Integer range;
    if (ctx.port_range_value() != null) {
      Optional<Integer> maybeRange = toInteger(ctx, ctx.port_range_value());
      if (!maybeRange.isPresent()) {
        // Already warned
        _currentServerPort = new ServerPort(-1, type, null); // dummy
        return;
      }
      range = maybeRange.get();
    } else {
      range = null;
    }
    _currentServerPort =
        toInteger(ctx, ctx.port_number())
            .map(
                n ->
                    _currentServer
                        .getPorts()
                        .computeIfAbsent(
                            new ServerPort.ServerPortAndType(n, type),
                            key -> new ServerPort(n, type, range)))
            .orElseGet(() -> new ServerPort(-1, type, range)); // dummy
    // Make sure range is up-to-date
    _currentServerPort.setRange(range);
  }

  @Override
  public void exitSssd_port(A10Parser.Sssd_portContext ctx) {
    _currentServerPort = null;
  }

  @Override
  public void exitSssdpd_conn_limit(A10Parser.Sssdpd_conn_limitContext ctx) {
    toInteger(ctx, ctx.connection_limit()).ifPresent(_currentServerPort::setConnLimit);
  }

  @Override
  public void exitSssdpd_disable(A10Parser.Sssdpd_disableContext ctx) {
    _currentServerPort.setEnable(false);
  }

  @Override
  public void exitSssdpd_enable(A10Parser.Sssdpd_enableContext ctx) {
    _currentServerPort.setEnable(true);
  }

  @Override
  public void exitSssdpd_stats_data_disable(A10Parser.Sssdpd_stats_data_disableContext ctx) {
    _currentServerPort.setStatsDataEnable(false);
  }

  @Override
  public void exitSssdpd_stats_data_enable(A10Parser.Sssdpd_stats_data_enableContext ctx) {
    _currentServerPort.setStatsDataEnable(true);
  }

  @Override
  public void exitSssdpdt_port(A10Parser.Sssdpdt_portContext ctx) {
    toString(ctx, ctx.template_name()).ifPresent(_currentServerPort::setPortTemplate);
  }

  @Override
  public void exitSssdpd_weight(A10Parser.Sssdpd_weightContext ctx) {
    toInteger(ctx, ctx.connection_weight()).ifPresent(_currentServerPort::setWeight);
  }

  private @Nonnull Optional<Integer> toInteger(
      ParserRuleContext messageCtx, A10Parser.Connection_limitContext ctx) {
    return toIntegerInSpace(messageCtx, ctx.uint32(), CONNECTION_LIMIT_RANGE, "conn-limit");
  }

  private @Nonnull Optional<Integer> toInteger(
      ParserRuleContext messageCtx, A10Parser.Connection_weightContext ctx) {
    return toIntegerInSpace(messageCtx, ctx.uint16(), CONNECTION_WEIGHT_RANGE, "connection weight");
  }

  private @Nonnull Optional<Integer> toInteger(
      ParserRuleContext messageCtx, A10Parser.Port_numberContext ctx) {
    return toIntegerInSpace(messageCtx, ctx.uint16(), PORT_NUMBER_RANGE, "port");
  }

  private @Nonnull Optional<Integer> toInteger(
      ParserRuleContext messageCtx, A10Parser.Port_range_valueContext ctx) {
    return toIntegerInSpace(messageCtx, ctx.uint8(), PORT_RANGE_VALUE_RANGE, "port range");
  }

  private static ServerPort.Type toType(A10Parser.Tcp_or_udpContext ctx) {
    if (ctx.TCP() != null) {
      return ServerPort.Type.TCP;
    }
    assert ctx.UDP() != null;
    return ServerPort.Type.UDP;
  }

  Optional<List<InterfaceReference>> toInterfaces(A10Parser.Std_ethernetContext ctx) {
    ImmutableList.Builder<InterfaceReference> ifaces = ImmutableList.builder();
    for (A10Parser.Trunk_ethernet_interfaceContext iface : ctx.trunk_ethernet_interface()) {
      Optional<Integer> maybeNum = toInteger(ctx, iface.num);
      if (!maybeNum.isPresent()) {
        // Already warned
        return Optional.empty();
      }
      ifaces.add(new InterfaceReference(Interface.Type.ETHERNET, maybeNum.get()));
    }
    return Optional.of(ifaces.build());
  }

  TrunkGroup.Mode toMode(A10Parser.Trunk_modeContext ctx) {
    if (ctx.ACTIVE() != null) {
      return TrunkGroup.Mode.ACTIVE;
    }
    assert ctx.PASSIVE() != null;
    return TrunkGroup.Mode.PASSIVE;
  }

  TrunkGroup.Timeout toTimeout(A10Parser.Trunk_timeoutContext ctx) {
    if (ctx.SHORT() != null) {
      return TrunkGroup.Timeout.SHORT;
    }
    assert ctx.LONG() != null;
    return TrunkGroup.Timeout.LONG;
  }

  TrunkGroup.Type toType(A10Parser.Trunk_typeContext ctx) {
    if (ctx.LACP() != null) {
      return TrunkGroup.Type.LACP;
    } else if (ctx.LACP_UDLD() != null) {
      return TrunkGroup.Type.LACP_UDLD;
    }
    assert ctx.STATIC() != null;
    return TrunkGroup.Type.STATIC;
  }

  private Optional<List<InterfaceReference>> toInterfaceReferences(
      ParserRuleContext messageCtx, A10Parser.Vlan_ifaces_rangeContext ctx) {
    Interface.Type type = toInterfaceType(ctx);
    return toSubRange(messageCtx, ctx)
        .map(
            subRange ->
                subRange
                    .asStream()
                    .mapToObj(i -> new InterfaceReference(type, i))
                    .collect(ImmutableList.toImmutableList()));
  }

  /**
   * Convert specified context into a list of {@link InterfaceReference} and add structure
   * references for each interface. Returns {@link Optional#empty()} and adds warnings if the
   * context cannot be converted to a list of {@link InterfaceReference}s.
   */
  private Optional<List<InterfaceReference>> toInterfaceReferences(
      A10Parser.Vlan_iface_referencesContext ctx, A10StructureUsage usage) {
    int line = ctx.start.getLine();

    ImmutableList<Optional<List<InterfaceReference>>> references =
        Stream.concat(
                ctx.vlan_ifaces_list().stream().map(l -> toInterfaces(ctx, l)),
                ctx.vlan_ifaces_range().stream().map(r -> toInterfaceReferences(ctx, r)))
            .collect(ImmutableList.toImmutableList());
    if (references.stream().anyMatch(maybeRefs -> !maybeRefs.isPresent())) {
      // Already warned
      return Optional.empty();
    }
    return Optional.of(
        references.stream()
            .flatMap(
                maybeRef -> {
                  // Guaranteed above
                  assert maybeRef.isPresent();
                  List<InterfaceReference> refs = maybeRef.get();
                  refs.forEach(
                      iface ->
                          _c.referenceStructure(INTERFACE, getInterfaceName(iface), usage, line));
                  return refs.stream();
                })
            .collect(ImmutableList.toImmutableList()));
  }

  Interface.Type toInterfaceType(A10Parser.Vlan_ifaces_rangeContext ctx) {
    if (ctx.vlan_iface_ethernet_range() != null) {
      return Interface.Type.ETHERNET;
    }
    assert ctx.vlan_iface_trunk_range() != null;
    return Interface.Type.TRUNK;
  }

  Optional<SubRange> toSubRange(
      ParserRuleContext messageCtx, A10Parser.Vlan_ifaces_rangeContext ctx) {
    Optional<Integer> maybeFrom;
    Optional<Integer> maybeTo;
    if (ctx.vlan_iface_ethernet_range() != null) {
      maybeFrom = toInteger(messageCtx, ctx.vlan_iface_ethernet_range().num);
      maybeTo = toInteger(messageCtx, ctx.vlan_iface_ethernet_range().to);
    } else {
      assert ctx.vlan_iface_trunk_range() != null;
      maybeFrom = toInteger(messageCtx, ctx.vlan_iface_trunk_range().num);
      maybeTo = toInteger(messageCtx, ctx.vlan_iface_trunk_range().to);
    }

    if (!maybeFrom.isPresent() || !maybeTo.isPresent()) {
      // Already warned
      return Optional.empty();
    }
    int from = maybeFrom.get();
    int to = maybeTo.get();
    if (from > to) {
      warn(
          ctx, "Invalid range for VLAN interface reference, 'from' must not be greater than 'to'.");
      return Optional.empty();
    }
    return Optional.of(new SubRange(from, to));
  }

  Optional<List<InterfaceReference>> toInterfaces(
      ParserRuleContext messageCtx, A10Parser.Vlan_ifaces_listContext ctx) {
    ImmutableList.Builder<InterfaceReference> ifaces = ImmutableList.builder();
    for (A10Parser.Vlan_iface_ethernetContext iface : ctx.vlan_iface_ethernet()) {
      Optional<Integer> maybeNum = toInteger(messageCtx, iface.num);
      if (!maybeNum.isPresent()) {
        // Already warned
        return Optional.empty();
      }
      ifaces.add(new InterfaceReference(Interface.Type.ETHERNET, maybeNum.get()));
    }
    for (A10Parser.Vlan_iface_trunkContext iface : ctx.vlan_iface_trunk()) {
      Optional<Integer> maybeNum = toInteger(messageCtx, iface.num);
      if (!maybeNum.isPresent()) {
        // Already warned
        return Optional.empty();
      }
      ifaces.add(new InterfaceReference(Interface.Type.TRUNK, maybeNum.get()));
    }
    return Optional.of(ifaces.build());
  }

  Optional<Integer> toInteger(ParserRuleContext messageCtx, A10Parser.Trunk_numberContext ctx) {
    return toIntegerInSpace(messageCtx, ctx.uint16(), TRUNK_NUMBER_RANGE, "trunk number");
  }

  Optional<Integer> toInteger(ParserRuleContext messageCtx, A10Parser.Ports_thresholdContext ctx) {
    return toIntegerInSpace(
        messageCtx, ctx.uint8(), TRUNK_PORTS_THRESHOLD_RANGE, "trunk ports-threshold");
  }

  Optional<Integer> toInteger(ParserRuleContext messageCtx, A10Parser.Vlan_numberContext ctx) {
    return toIntegerInSpace(messageCtx, ctx.uint16(), VLAN_NUMBER_RANGE, "vlan number");
  }

  private @Nonnull ConcreteInterfaceAddress toInterfaceAddress(A10Parser.Ip_prefixContext ctx) {
    A10Parser.Ip_netmaskContext netmask = ctx.ip_netmask();
    if (netmask.subnet_mask() != null) {
      return ConcreteInterfaceAddress.create(toIp(ctx.ip_address()), toIp(netmask.subnet_mask()));
    }
    assert netmask.ip_slash_prefix() != null;
    return ConcreteInterfaceAddress.parse(
        ctx.ip_address().getText() + netmask.ip_slash_prefix().getText());
  }

  /** Convert specified context into a prefix for a route, enforcing IP/mask requirements. */
  private @Nonnull Optional<Prefix> toRoutePrefix(
      ParserRuleContext ctx, A10Parser.Ip_prefixContext prefixCtx) {
    Ip address = toIp(prefixCtx.ip_address());
    Prefix prefix = toPrefix(prefixCtx);
    if (!prefix.getStartIp().equals(address)) {
      warn(ctx, "Incorrect IP/mask specified");
      return Optional.empty();
    }
    return Optional.of(prefix);
  }

  private @Nonnull Prefix toPrefix(A10Parser.Ip_prefixContext ctx) {
    A10Parser.Ip_netmaskContext netmask = ctx.ip_netmask();
    if (netmask.subnet_mask() != null) {
      return Prefix.create(toIp(ctx.ip_address()), toIp(netmask.subnet_mask()));
    }
    assert netmask.ip_slash_prefix() != null;
    return Prefix.parse(ctx.ip_address().getText() + netmask.ip_slash_prefix().getText());
  }

  private @Nonnull Ip toIp(A10Parser.Ip_addressContext ctx) {
    return Ip.parse(ctx.getText());
  }

  private @Nonnull Ip toIp(A10Parser.Subnet_maskContext ctx) {
    return Ip.parse(ctx.getText());
  }

  /**
   * Get the number of subnet bits for an {@link
   * org.batfish.vendor.a10.grammar.A10Parser.Ip_netmaskContext}.
   */
  private int toInteger(A10Parser.Ip_netmaskContext ctx) {
    if (ctx.ip_slash_prefix() != null) {
      // Remove leading slash
      return Integer.parseUnsignedInt(ctx.ip_slash_prefix().getText().substring(1));
    }
    assert ctx.subnet_mask() != null;
    return toIp(ctx.subnet_mask()).numSubnetBits();
  }

  private @Nonnull Optional<Integer> toInteger(
      ParserRuleContext messageCtx, A10Parser.Interface_mtuContext ctx) {
    return toIntegerInSpace(messageCtx, ctx.uint16(), INTERFACE_MTU_RANGE, "interface mtu");
  }

  private @Nonnull Optional<Integer> toInteger(
      ParserRuleContext messageCtx, A10Parser.Static_route_distanceContext ctx) {
    return toIntegerInSpace(messageCtx, ctx.uint8(), IP_ROUTE_DISTANCE_RANGE, "ip route distance");
  }

  private @Nonnull Optional<Integer> toInteger(
      ParserRuleContext messageCtx, A10Parser.Ethernet_numberContext ctx) {
    return toIntegerInSpace(
        messageCtx, ctx.uint8(), INTERFACE_NUMBER_ETHERNET_RANGE, "interface ethernet number");
  }

  private @Nonnull Optional<Integer> toInteger(
      ParserRuleContext messageCtx, A10Parser.Loopback_numberContext ctx) {
    return toIntegerInSpace(
        messageCtx, ctx.uint8(), INTERFACE_NUMBER_LOOPBACK_RANGE, "interface loopback number");
  }

  private @Nonnull Optional<Integer> toInteger(
      ParserRuleContext messageCtx, A10Parser.Scaleout_device_idContext ctx) {
    return toIntegerInSpace(
        messageCtx, ctx.uint8(), SCALEOUT_DEVICE_ID_RANGE, "scaleout-device-id");
  }

<<<<<<< HEAD
=======
  private @Nonnull Optional<Integer> toInteger(
      ParserRuleContext messageCtx, A10Parser.VridContext ctx) {
    return toIntegerInSpace(messageCtx, ctx.uint8(), VRID_RANGE, "vrid");
  }

>>>>>>> 423afedf
  private @Nonnull Optional<Integer> toIntegerInSpace(
      ParserRuleContext messageCtx, A10Parser.Uint8Context ctx, IntegerSpace space, String name) {
    return toIntegerInSpace(messageCtx, ctx.getText(), space, name);
  }

  private @Nonnull Optional<Integer> toIntegerInSpace(
      ParserRuleContext messageCtx, A10Parser.Uint16Context ctx, IntegerSpace space, String name) {
    return toIntegerInSpace(messageCtx, ctx.getText(), space, name);
  }

  private @Nonnull Optional<Integer> toIntegerInSpace(
      ParserRuleContext messageCtx, A10Parser.Uint32Context ctx, IntegerSpace space, String name) {
    return toIntegerInSpace(messageCtx, ctx.getText(), space, name);
  }

  /**
   * Convert a {@link String} to an {@link Integer} if it represents a number that is contained in
   * the provided {@code space}, or else {@link Optional#empty}.
   */
  private @Nonnull Optional<Integer> toIntegerInSpace(
      ParserRuleContext messageCtx, String str, IntegerSpace space, String name) {
    Integer num = Ints.tryParse(str);
    if (num == null || !space.contains(num)) {
      warn(messageCtx, String.format("Expected %s in range %s, but got '%d'", name, space, num));
      return Optional.empty();
    }
    return Optional.of(num);
  }

  /**
   * Return the text of the provided {@code ctx} if its length is within the provided {@link
   * IntegerSpace lengthSpace}, or else {@link Optional#empty}.
   */
  private @Nonnull Optional<String> toStringWithLengthInSpace(
      ParserRuleContext messageCtx, WordContext ctx, IntegerSpace lengthSpace, String name) {
    String text = toString(ctx);
    if (!lengthSpace.contains(text.length())) {
      warn(
          messageCtx,
          String.format(
              "Expected %s with length in range %s, but got '%s'", name, lengthSpace, text));
      return Optional.empty();
    }
    return Optional.of(text);
  }

  private @Nonnull Optional<String> toString(ParserRuleContext messageCtx, HostnameContext ctx) {
    return toString(messageCtx, ctx.word(), "hostname", HOSTNAME_PATTERN);
  }

  private @Nonnull Optional<String> toString(
      ParserRuleContext messageCtx, A10Parser.Slb_server_nameContext ctx) {
    return toStringWithLengthInSpace(
        messageCtx, ctx.word(), SLB_SERVER_NAME_LENGTH_RANGE, "slb server name");
  }

  private @Nonnull Optional<String> toString(
      ParserRuleContext messageCtx, A10Parser.Static_route_descriptionContext ctx) {
    return toStringWithLengthInSpace(
        messageCtx,
        ctx.route_description().word(),
        IP_ROUTE_DESCRIPTION_LENGTH_RANGE,
        "ip route description");
  }

  private @Nonnull Optional<String> toString(
      ParserRuleContext messageCtx, A10Parser.Template_nameContext ctx) {
    return toStringWithLengthInSpace(
        messageCtx, ctx.word(), TEMPLATE_NAME_LENGTH_RANGE, "template name");
  }

  private @Nonnull Optional<String> toString(
      ParserRuleContext messageCtx, A10Parser.Nat_pool_nameContext ctx) {
    return toStringWithLengthInSpace(
        messageCtx, ctx.word(), NAT_POOL_NAME_LENGTH_RANGE, "nat pool name");
  }

  private @Nonnull Optional<String> toString(
      ParserRuleContext messageCtx, A10Parser.User_tagContext ctx) {
    return toStringWithLengthInSpace(messageCtx, ctx.word(), USER_TAG_LENGTH_RANGE, "user-tag");
  }

  private @Nonnull Optional<String> toString(
      ParserRuleContext messageCtx, A10Parser.Vlan_nameContext ctx) {
    return toStringWithLengthInSpace(messageCtx, ctx.word(), VLAN_NAME_LENGTH_RANGE, "vlan name");
  }

  private @Nonnull Optional<String> toString(
      ParserRuleContext messageCtx, A10Parser.Interface_name_strContext ctx) {
    return toStringWithLengthInSpace(
        messageCtx, ctx.word(), INTERFACE_NAME_LENGTH_RANGE, "interface name");
  }

  private @Nonnull Optional<String> toString(
      ParserRuleContext messageCtx, WordContext ctx, String type, Pattern pattern) {
    return toString(messageCtx, ctx, type, s -> pattern.matcher(s).matches());
  }

  private @Nonnull Optional<String> toString(
      ParserRuleContext messageCtx, WordContext ctx, String type, Predicate<String> predicate) {
    String text = toString(ctx);
    if (!predicate.test(text)) {
      warn(messageCtx, String.format("Illegal value for %s", type));
      return Optional.empty();
    }
    return Optional.of(text);
  }

  private static @Nonnull String toString(WordContext ctx) {
    return ctx.word_content().children.stream()
        .map(
            child -> {
              if (child instanceof A10Parser.Double_quoted_stringContext) {
                return toString(((A10Parser.Double_quoted_stringContext) child).text);
              } else if (child instanceof A10Parser.Single_quoted_stringContext) {
                return toString(((A10Parser.Single_quoted_stringContext) child).text);
              } else {
                assert child instanceof TerminalNode;
                int type = ((TerminalNode) child).getSymbol().getType();
                assert type == WORD;
                return child.getText();
              }
            })
        .collect(Collectors.joining(""));
  }

  private static @Nonnull String toString(@Nullable A10Parser.Quoted_textContext text) {
    if (text == null) {
      return "";
    }
    // Device appears to just remove backslashes from quoted strings
    return text.getText().replaceAll("\\\\", "");
  }

<<<<<<< HEAD
  private static final IntegerSpace DEVICE_ID_RANGE = IntegerSpace.of(Range.closed(1, 4));
  private static final IntegerSpace FAIL_OVER_POLICY_TEMPLATE_GATEWAY_WEIGHT_RANGE =
      IntegerSpace.of(Range.closed(1, 255));
  private static final IntegerSpace FAIL_OVER_POLICY_TEMPLATE_NAME_LENGTH_RANGE =
      IntegerSpace.of(Range.closed(1, 63));
=======
  private static final IntegerSpace CONNECTION_LIMIT_RANGE =
      IntegerSpace.of(Range.closed(1, 64000000));
  private static final IntegerSpace CONNECTION_WEIGHT_RANGE =
      IntegerSpace.of(Range.closed(1, 1000));
>>>>>>> 423afedf
  private static final IntegerSpace INTERFACE_MTU_RANGE = IntegerSpace.of(Range.closed(434, 1500));
  private static final IntegerSpace INTERFACE_NUMBER_ETHERNET_RANGE =
      IntegerSpace.of(Range.closed(1, 40));
  private static final IntegerSpace INTERFACE_NUMBER_LOOPBACK_RANGE =
      IntegerSpace.of(Range.closed(0, 10));
  private static final IntegerSpace INTERFACE_NAME_LENGTH_RANGE =
      IntegerSpace.of(Range.closed(1, 63));
  private static final IntegerSpace IP_ROUTE_DESCRIPTION_LENGTH_RANGE =
      IntegerSpace.of(Range.closed(1, 63));
  private static final IntegerSpace IP_ROUTE_DISTANCE_RANGE = IntegerSpace.of(Range.closed(1, 255));
  private static final IntegerSpace NAT_POOL_NAME_LENGTH_RANGE =
      IntegerSpace.of(Range.closed(1, 63));
<<<<<<< HEAD
  private static final IntegerSpace NON_DEFAULT_VRID_RANGE = IntegerSpace.of(Range.closed(1, 31));
  private static final IntegerSpace SCALEOUT_DEVICE_ID_RANGE = IntegerSpace.of(Range.closed(1, 16));
  private static final IntegerSpace SET_ID_RANGE = IntegerSpace.of(Range.closed(1, 15));
=======
  private static final IntegerSpace PORT_NUMBER_RANGE = IntegerSpace.of(Range.closed(0, 65535));
  private static final IntegerSpace PORT_RANGE_VALUE_RANGE = IntegerSpace.of(Range.closed(0, 254));
  private static final IntegerSpace SCALEOUT_DEVICE_ID_RANGE = IntegerSpace.of(Range.closed(1, 16));
  private static final IntegerSpace SLB_SERVER_NAME_LENGTH_RANGE =
      IntegerSpace.of(Range.closed(1, 127));
  private static final IntegerSpace TEMPLATE_NAME_LENGTH_RANGE =
      IntegerSpace.of(Range.closed(1, 127));
>>>>>>> 423afedf
  private static final IntegerSpace TRUNK_NUMBER_RANGE = IntegerSpace.of(Range.closed(1, 4096));
  private static final IntegerSpace TRUNK_PORTS_THRESHOLD_RANGE =
      IntegerSpace.of(Range.closed(2, 8));
  private static final IntegerSpace USER_TAG_LENGTH_RANGE = IntegerSpace.of(Range.closed(1, 127));
  private static final IntegerSpace VLAN_NAME_LENGTH_RANGE = IntegerSpace.of(Range.closed(1, 63));
  private static final IntegerSpace VLAN_NUMBER_RANGE = IntegerSpace.of(Range.closed(2, 4094));
  private static final IntegerSpace VRID_LEAD_NAME_LENGTH_RANGE =
      IntegerSpace.of(Range.closed(1, 63));
  private static final IntegerSpace VRID_RANGE = IntegerSpace.of(Range.closed(0, 31));
  private static final IntegerSpace VRRP_A_PRIORITY_RANGE = IntegerSpace.of(Range.closed(1, 255));

  private static final Pattern HOSTNAME_PATTERN = Pattern.compile("^[A-Za-z0-9_-]+$");

  /** Combination of all NAT pools, used for preventing pool overlap */
  private LongSpace _allNatPools = LongSpace.EMPTY;

  @Nonnull private A10Configuration _c;

  private Interface _currentInterface;

  private NatPool _currentNatPool;

  private VrrpAFailOverPolicyTemplate _currentVrrpAFailOverPolicyTemplate;

  /**
   * Boolean indicating if the {@code _currentNatPool} is valid (i.e. configured properties are
   * valid)
   */
  private boolean _currentNatPoolValid;

  private Server _currentServer;

  private ServerPort _currentServerPort;

  // Current trunk for ACOS v2 trunk stanza
  private TrunkInterface _currentTrunk;

  private TrunkGroup _currentTrunkGroup;

  private Vlan _currentVlan;

  private VrrpAVrid _currentVrid;

  @Nonnull private A10CombinedParser _parser;

  @Nonnull private final String _text;

  @Nonnull private final Warnings _w;

  @Nonnull private final SilentSyntaxCollection _silentSyntax;
}<|MERGE_RESOLUTION|>--- conflicted
+++ resolved
@@ -2,17 +2,14 @@
 
 import static org.batfish.vendor.a10.grammar.A10Lexer.WORD;
 import static org.batfish.vendor.a10.representation.A10Configuration.getInterfaceName;
-<<<<<<< HEAD
 import static org.batfish.vendor.a10.representation.A10StructureType.INTERFACE;
+import static org.batfish.vendor.a10.representation.A10StructureType.SERVER;
 import static org.batfish.vendor.a10.representation.A10StructureType.VRRP_A_FAIL_OVER_POLICY_TEMPLATE;
 import static org.batfish.vendor.a10.representation.A10StructureType.VRRP_A_VRID;
 import static org.batfish.vendor.a10.representation.A10StructureUsage.IP_NAT_POOL_VRID;
 import static org.batfish.vendor.a10.representation.A10StructureUsage.VRRP_A_INTERFACE;
 import static org.batfish.vendor.a10.representation.A10StructureUsage.VRRP_A_VRID_BLADE_PARAMETERS_FAIL_OVER_POLICY_TEMPLATE;
 import static org.batfish.vendor.a10.representation.A10StructureUsage.VRRP_A_VRID_DEFAULT_SELF_REFERENCE;
-=======
-import static org.batfish.vendor.a10.representation.A10StructureType.SERVER;
->>>>>>> 423afedf
 
 import com.google.common.collect.ImmutableList;
 import com.google.common.collect.Range;
@@ -664,18 +661,12 @@
   @Override
   public void exitSinpp_vrid(A10Parser.Sinpp_vridContext ctx) {
     // TODO enforce existence check when VRRP is supported
-<<<<<<< HEAD
     Optional<Integer> maybeVrid = toInteger(ctx, ctx.non_default_vrid());
     if (maybeVrid.isPresent()) {
       int vrid = maybeVrid.get();
       _c.referenceStructure(
           VRRP_A_VRID, Integer.toString(vrid), IP_NAT_POOL_VRID, ctx.getStart().getLine());
       _currentNatPool.setVrid(vrid);
-=======
-    Optional<Integer> vrid = toInteger(ctx, ctx.vrid());
-    if (vrid.isPresent()) {
-      _currentNatPool.setVrid(vrid.get());
->>>>>>> 423afedf
     } else {
       _currentNatPoolValid = false;
     }
@@ -1374,14 +1365,6 @@
         messageCtx, ctx.uint8(), SCALEOUT_DEVICE_ID_RANGE, "scaleout-device-id");
   }
 
-<<<<<<< HEAD
-=======
-  private @Nonnull Optional<Integer> toInteger(
-      ParserRuleContext messageCtx, A10Parser.VridContext ctx) {
-    return toIntegerInSpace(messageCtx, ctx.uint8(), VRID_RANGE, "vrid");
-  }
-
->>>>>>> 423afedf
   private @Nonnull Optional<Integer> toIntegerInSpace(
       ParserRuleContext messageCtx, A10Parser.Uint8Context ctx, IntegerSpace space, String name) {
     return toIntegerInSpace(messageCtx, ctx.getText(), space, name);
@@ -1516,18 +1499,15 @@
     return text.getText().replaceAll("\\\\", "");
   }
 
-<<<<<<< HEAD
+  private static final IntegerSpace CONNECTION_LIMIT_RANGE =
+      IntegerSpace.of(Range.closed(1, 64000000));
+  private static final IntegerSpace CONNECTION_WEIGHT_RANGE =
+      IntegerSpace.of(Range.closed(1, 1000));
   private static final IntegerSpace DEVICE_ID_RANGE = IntegerSpace.of(Range.closed(1, 4));
   private static final IntegerSpace FAIL_OVER_POLICY_TEMPLATE_GATEWAY_WEIGHT_RANGE =
       IntegerSpace.of(Range.closed(1, 255));
   private static final IntegerSpace FAIL_OVER_POLICY_TEMPLATE_NAME_LENGTH_RANGE =
       IntegerSpace.of(Range.closed(1, 63));
-=======
-  private static final IntegerSpace CONNECTION_LIMIT_RANGE =
-      IntegerSpace.of(Range.closed(1, 64000000));
-  private static final IntegerSpace CONNECTION_WEIGHT_RANGE =
-      IntegerSpace.of(Range.closed(1, 1000));
->>>>>>> 423afedf
   private static final IntegerSpace INTERFACE_MTU_RANGE = IntegerSpace.of(Range.closed(434, 1500));
   private static final IntegerSpace INTERFACE_NUMBER_ETHERNET_RANGE =
       IntegerSpace.of(Range.closed(1, 40));
@@ -1540,19 +1520,15 @@
   private static final IntegerSpace IP_ROUTE_DISTANCE_RANGE = IntegerSpace.of(Range.closed(1, 255));
   private static final IntegerSpace NAT_POOL_NAME_LENGTH_RANGE =
       IntegerSpace.of(Range.closed(1, 63));
-<<<<<<< HEAD
   private static final IntegerSpace NON_DEFAULT_VRID_RANGE = IntegerSpace.of(Range.closed(1, 31));
-  private static final IntegerSpace SCALEOUT_DEVICE_ID_RANGE = IntegerSpace.of(Range.closed(1, 16));
-  private static final IntegerSpace SET_ID_RANGE = IntegerSpace.of(Range.closed(1, 15));
-=======
   private static final IntegerSpace PORT_NUMBER_RANGE = IntegerSpace.of(Range.closed(0, 65535));
   private static final IntegerSpace PORT_RANGE_VALUE_RANGE = IntegerSpace.of(Range.closed(0, 254));
   private static final IntegerSpace SCALEOUT_DEVICE_ID_RANGE = IntegerSpace.of(Range.closed(1, 16));
+  private static final IntegerSpace SET_ID_RANGE = IntegerSpace.of(Range.closed(1, 15));
   private static final IntegerSpace SLB_SERVER_NAME_LENGTH_RANGE =
       IntegerSpace.of(Range.closed(1, 127));
   private static final IntegerSpace TEMPLATE_NAME_LENGTH_RANGE =
       IntegerSpace.of(Range.closed(1, 127));
->>>>>>> 423afedf
   private static final IntegerSpace TRUNK_NUMBER_RANGE = IntegerSpace.of(Range.closed(1, 4096));
   private static final IntegerSpace TRUNK_PORTS_THRESHOLD_RANGE =
       IntegerSpace.of(Range.closed(2, 8));
