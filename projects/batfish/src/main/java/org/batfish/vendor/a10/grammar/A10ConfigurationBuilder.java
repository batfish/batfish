package org.batfish.vendor.a10.grammar;

import static org.batfish.vendor.a10.grammar.A10Lexer.WORD;

import com.google.common.collect.ImmutableList;
import com.google.common.collect.Range;
import com.google.common.primitives.Ints;
import java.util.List;
import java.util.Optional;
import java.util.function.Predicate;
import java.util.regex.Pattern;
import java.util.stream.Collectors;
import javax.annotation.Nonnull;
import javax.annotation.Nullable;
import org.antlr.v4.runtime.ParserRuleContext;
import org.antlr.v4.runtime.Token;
import org.antlr.v4.runtime.tree.ErrorNode;
import org.antlr.v4.runtime.tree.TerminalNode;
import org.batfish.common.Warnings;
import org.batfish.common.Warnings.ParseWarning;
import org.batfish.datamodel.ConcreteInterfaceAddress;
import org.batfish.datamodel.IntegerSpace;
import org.batfish.datamodel.Ip;
import org.batfish.datamodel.SubRange;
import org.batfish.grammar.BatfishCombinedParser;
import org.batfish.grammar.SilentSyntaxListener;
import org.batfish.grammar.UnrecognizedLineToken;
import org.batfish.grammar.silent_syntax.SilentSyntaxCollection;
import org.batfish.vendor.a10.grammar.A10Parser.A10_configurationContext;
import org.batfish.vendor.a10.grammar.A10Parser.HostnameContext;
import org.batfish.vendor.a10.grammar.A10Parser.S_hostnameContext;
import org.batfish.vendor.a10.grammar.A10Parser.WordContext;
import org.batfish.vendor.a10.representation.A10Configuration;
import org.batfish.vendor.a10.representation.Interface;
import org.batfish.vendor.a10.representation.InterfaceReference;
import org.batfish.vendor.a10.representation.Vlan;

/** Given a parse tree, builds a {@link A10Configuration}. */
public final class A10ConfigurationBuilder extends A10ParserBaseListener
    implements SilentSyntaxListener {

  public A10ConfigurationBuilder(
      A10CombinedParser parser,
      String text,
      Warnings warnings,
      A10Configuration configuration,
      SilentSyntaxCollection silentSyntax) {
    _parser = parser;
    _text = text;
    _w = warnings;
    _configuration = configuration;
    _silentSyntax = silentSyntax;
  }

  @Override
  public void exitEveryRule(ParserRuleContext ctx) {
    tryProcessSilentSyntax(ctx);
  }

  @Override
  public void visitErrorNode(ErrorNode errorNode) {
    Token token = errorNode.getSymbol();
    int line = token.getLine();
    String lineText = errorNode.getText().replace("\n", "").replace("\r", "").trim();
    _configuration.setUnrecognized(true);

    if (token instanceof UnrecognizedLineToken) {
      UnrecognizedLineToken unrecToken = (UnrecognizedLineToken) token;
      _w.getParseWarnings()
          .add(
              new ParseWarning(
                  line, lineText, unrecToken.getParserContext(), "This syntax is unrecognized"));
    } else {
      _w.redFlag(
          String.format(
              "Unrecognized Line: %d: %s SUBSEQUENT LINES MAY NOT BE PROCESSED CORRECTLY",
              line, lineText));
    }
  }

  @Nonnull
  public A10Configuration getConfiguration() {
    return _configuration;
  }

  @Nonnull
  @Override
  public String getInputText() {
    return _text;
  }

  @Nonnull
  @Override
  public BatfishCombinedParser<?, ?> getParser() {
    return _parser;
  }

  @Nonnull
  @Override
  public SilentSyntaxCollection getSilentSyntax() {
    return _silentSyntax;
  }

  @Nonnull
  @Override
  public Warnings getWarnings() {
    return _w;
  }

  @Override
  public void enterA10_configuration(A10_configurationContext ctx) {}

  @Override
  public void exitA10_configuration(A10_configurationContext ctx) {
    _configuration.finalizeStructures();
  }

  @Override
  public void exitS_hostname(S_hostnameContext ctx) {
    toString(ctx, ctx.hostname()).ifPresent(_configuration::setHostname);
  }

  @Override
  public void enterSid_ethernet(A10Parser.Sid_ethernetContext ctx) {
    Optional<Integer> num = toInteger(ctx.num);
    num.ifPresent(
        n ->
            _currentInterface =
                _configuration
                    .getInterfacesEthernet()
                    .computeIfAbsent(n, number -> new Interface(Interface.Type.ETHERNET, n)));
    if (!num.isPresent()) {
      _currentInterface = new Interface(Interface.Type.ETHERNET, -1); // dummy
    }
  }

  @Override
  public void exitSid_ethernet(A10Parser.Sid_ethernetContext ctx) {
    _currentInterface = null;
  }

  @Override
  public void enterSid_loopback(A10Parser.Sid_loopbackContext ctx) {
    Optional<Integer> num = toInteger(ctx.num);
    num.ifPresent(
        n ->
            _currentInterface =
                _configuration
                    .getInterfacesLoopback()
                    .computeIfAbsent(n, number -> new Interface(Interface.Type.LOOPBACK, n)));
    if (!num.isPresent()) {
      _currentInterface = new Interface(Interface.Type.LOOPBACK, -1); // dummy
    }
  }

  @Override
  public void exitSid_loopback(A10Parser.Sid_loopbackContext ctx) {
    _currentInterface = null;
  }

  @Override
  public void exitSid_enable(A10Parser.Sid_enableContext ctx) {
    _currentInterface.setEnabled(true);
  }

  @Override
  public void exitSid_disable(A10Parser.Sid_disableContext ctx) {
    _currentInterface.setEnabled(false);
  }

  @Override
  public void exitSid_mtu(A10Parser.Sid_mtuContext ctx) {
    toInteger(ctx.interface_mtu()).ifPresent(mtu -> _currentInterface.setMtu(mtu));
  }

  @Override
  public void exitSidi_address(A10Parser.Sidi_addressContext ctx) {
    _currentInterface.setIpAddress(toInterfaceAddress(ctx.ip_prefix()));
  }

  @Override
  public void exitSid_name(A10Parser.Sid_nameContext ctx) {
    toString(ctx, ctx.interface_name_str()).ifPresent(n -> _currentInterface.setName(n));
  }

  @Override
  public void enterS_vlan(A10Parser.S_vlanContext ctx) {
    Optional<Integer> maybeVlanNum = toInteger(ctx.vlan_number());
    if (maybeVlanNum.isPresent()) {
      _currentVlan = _configuration.getVlans().computeIfAbsent(maybeVlanNum.get(), Vlan::new);
      return;
    }
    _currentVlan = new Vlan(0); // dummy
  }

  @Override
  public void exitS_vlan(A10Parser.S_vlanContext ctx) {
    _currentVlan = null;
  }

  @Override
  public void exitSvd_name(A10Parser.Svd_nameContext ctx) {
    toString(ctx, ctx.vlan_name()).ifPresent(n -> _currentVlan.setName(n));
  }

  @Override
  public void exitSvd_router_interface(A10Parser.Svd_router_interfaceContext ctx) {
    Optional<Integer> maybeNum = toInteger(ctx.vlan_number());
    if (maybeNum.isPresent()) {
      if (!maybeNum.get().equals(_currentVlan.getNumber())) {
        warn(ctx, "Virtual Ethernet interface number must be the same as VLAN ID.");
        return;
      }
      _currentVlan.setRouterInterface(maybeNum.get());
    }
  }

  @Override
  public void exitSvd_tagged(A10Parser.Svd_taggedContext ctx) {
    // TODO enforce interface restrictions (e.g. untagged iface cannot be reused)
    toInterfaceReferences(ctx.vlan_iface_references())
        .ifPresent(refs -> _currentVlan.addTagged(refs));
  }

  @Override
  public void exitSvd_untagged(A10Parser.Svd_untaggedContext ctx) {
    // TODO enforce interface restrictions (e.g. untagged iface cannot be reused)
    toInterfaceReferences(ctx.vlan_iface_references())
        .ifPresent(refs -> _currentVlan.addUntagged(refs));
  }

  Optional<List<InterfaceReference>> toInterfaceReferences(
      A10Parser.Vlan_iface_referencesContext ctx) {
    if (ctx.vlan_ifaces_list() != null) {
      return toInterfaces(ctx.vlan_ifaces_list());
    }
    assert ctx.vlan_ifaces_range() != null;
    Interface.Type type = toInterfaceType(ctx.vlan_ifaces_range());
    return toSubRange(ctx.vlan_ifaces_range())
        .map(
            subRange ->
                subRange
                    .asStream()
                    .mapToObj(i -> new InterfaceReference(type, i))
                    .collect(ImmutableList.toImmutableList()));
  }

  Interface.Type toInterfaceType(A10Parser.Vlan_ifaces_rangeContext ctx) {
    assert ctx.vlan_iface_ethernet_range() != null;
    return Interface.Type.ETHERNET;
  }

  Optional<SubRange> toSubRange(A10Parser.Vlan_ifaces_rangeContext ctx) {
    assert ctx.vlan_iface_ethernet_range() != null;
    Optional<Integer> maybeFrom = toInteger(ctx.vlan_iface_ethernet_range().num);
<<<<<<< HEAD
    A10Parser.Ethernet_numberContext toCtx = ctx.vlan_iface_ethernet_range().to;
    // If only `from` is specified, use that as `to` as well
    Optional<Integer> maybeTo = toCtx == null ? maybeFrom : toInteger(toCtx);
=======
    Optional<Integer> maybeTo = toInteger(ctx.vlan_iface_ethernet_range().to);
>>>>>>> 6271ed7f
    if (!maybeFrom.isPresent() || !maybeTo.isPresent()) {
      // Already warned
      return Optional.empty();
    }
    int from = maybeFrom.get();
    int to = maybeTo.get();
    if (from > to) {
<<<<<<< HEAD
      warn(ctx, "Invalid range for VLAN interface reference, 'to' must be greater than 'from'.");
=======
      warn(
          ctx, "Invalid range for VLAN interface reference, 'from' must not be greater than 'to'.");
>>>>>>> 6271ed7f
      return Optional.empty();
    }
    return Optional.of(new SubRange(from, to));
  }

  Optional<List<InterfaceReference>> toInterfaces(A10Parser.Vlan_ifaces_listContext ctx) {
    ImmutableList.Builder<InterfaceReference> ifaces = ImmutableList.builder();
    for (A10Parser.Vlan_iface_ethernetContext iface : ctx.vlan_iface_ethernet()) {
      Optional<Integer> maybeNum = toInteger(iface.num);
      if (!maybeNum.isPresent()) {
        // Already warned
        return Optional.empty();
      }
      ifaces.add(new InterfaceReference(Interface.Type.ETHERNET, maybeNum.get()));
    }
    return Optional.of(ifaces.build());
  }

  Optional<Integer> toInteger(A10Parser.Vlan_numberContext ctx) {
    return toIntegerInSpace(ctx, ctx.uint16(), VLAN_NUMBER_RANGE, "vlan number");
  }

  private @Nonnull ConcreteInterfaceAddress toInterfaceAddress(A10Parser.Ip_prefixContext ctx) {
    if (ctx.subnet_mask() != null) {
      return ConcreteInterfaceAddress.create(toIp(ctx.ip_address()), toIp(ctx.subnet_mask()));
    }
    assert ctx.ip_slash_prefix() != null;
    return ConcreteInterfaceAddress.parse(
        ctx.ip_address().getText() + ctx.ip_slash_prefix().getText());
  }

  private @Nonnull Ip toIp(A10Parser.Ip_addressContext ctx) {
    return Ip.parse(ctx.getText());
  }

  private @Nonnull Ip toIp(A10Parser.Subnet_maskContext ctx) {
    return Ip.parse(ctx.getText());
  }

  private @Nonnull Optional<Integer> toInteger(A10Parser.Interface_mtuContext ctx) {
    return toIntegerInSpace(ctx, ctx.uint16(), INTERFACE_MTU_RANGE, "interface mtu");
  }

  private @Nonnull Optional<Integer> toInteger(A10Parser.Ethernet_numberContext ctx) {
    return toIntegerInSpace(
        ctx, ctx.uint8(), INTERFACE_NUMBER_ETHERNET_RANGE, "interface ethernet number");
  }

  private @Nonnull Optional<Integer> toInteger(A10Parser.Loopback_numberContext ctx) {
    return toIntegerInSpace(
        ctx, ctx.uint8(), INTERFACE_NUMBER_LOOPBACK_RANGE, "interface loopback number");
  }

  private @Nonnull Optional<Integer> toIntegerInSpace(
      ParserRuleContext messageCtx, A10Parser.Uint8Context ctx, IntegerSpace space, String name) {
    return toIntegerInSpace(messageCtx, ctx.getText(), space, name);
  }

  private @Nonnull Optional<Integer> toIntegerInSpace(
      ParserRuleContext messageCtx, A10Parser.Uint16Context ctx, IntegerSpace space, String name) {
    return toIntegerInSpace(messageCtx, ctx.getText(), space, name);
  }

  private @Nonnull Optional<Integer> toIntegerInSpace(
      ParserRuleContext messageCtx, A10Parser.Uint32Context ctx, IntegerSpace space, String name) {
    return toIntegerInSpace(messageCtx, ctx.getText(), space, name);
  }

  /**
   * Convert a {@link String} to an {@link Integer} if it represents a number that is contained in
   * the provided {@code space}, or else {@link Optional#empty}.
   */
  private @Nonnull Optional<Integer> toIntegerInSpace(
      ParserRuleContext messageCtx, String str, IntegerSpace space, String name) {
    Integer num = Ints.tryParse(str);
    if (num == null || !space.contains(num)) {
      warn(messageCtx, String.format("Expected %s in range %s, but got '%d'", name, space, num));
      return Optional.empty();
    }
    return Optional.of(num);
  }

  /**
   * Return the text of the provided {@code ctx} if its length is within the provided {@link
   * IntegerSpace lengthSpace}, or else {@link Optional#empty}.
   */
  private @Nonnull Optional<String> toStringWithLengthInSpace(
      ParserRuleContext messageCtx, WordContext ctx, IntegerSpace lengthSpace, String name) {
    String text = toString(ctx);
    if (!lengthSpace.contains(text.length())) {
      warn(
          messageCtx,
          String.format(
              "Expected %s with length in range %s, but got '%s'", name, lengthSpace, text));
      return Optional.empty();
    }
    return Optional.of(text);
  }

  private @Nonnull Optional<String> toString(ParserRuleContext messageCtx, HostnameContext ctx) {
    return toString(messageCtx, ctx.word(), "hostname", HOSTNAME_PATTERN);
  }

  private @Nonnull Optional<String> toString(
      ParserRuleContext messageCtx, A10Parser.Vlan_nameContext ctx) {
    return toStringWithLengthInSpace(messageCtx, ctx.word(), VLAN_NAME_LENGTH_RANGE, "vlan name");
  }

  private @Nonnull Optional<String> toString(
      ParserRuleContext messageCtx, A10Parser.Interface_name_strContext ctx) {
    return toStringWithLengthInSpace(
        messageCtx, ctx.word(), INTERFACE_NAME_LENGTH_RANGE, "interface name");
  }

  private @Nonnull Optional<String> toString(
      ParserRuleContext messageCtx, WordContext ctx, String type, Pattern pattern) {
    return toString(messageCtx, ctx, type, s -> pattern.matcher(s).matches());
  }

  private @Nonnull Optional<String> toString(
      ParserRuleContext messageCtx, WordContext ctx, String type, Predicate<String> predicate) {
    String text = toString(ctx);
    if (!predicate.test(text)) {
      warn(messageCtx, String.format("Illegal value for %s", type));
      return Optional.empty();
    }
    return Optional.of(text);
  }

  private static @Nonnull String toString(WordContext ctx) {
    return ctx.word_content().children.stream()
        .map(
            child -> {
              if (child instanceof A10Parser.Double_quoted_stringContext) {
                return toString(((A10Parser.Double_quoted_stringContext) child).text);
              } else if (child instanceof A10Parser.Single_quoted_stringContext) {
                return toString(((A10Parser.Single_quoted_stringContext) child).text);
              } else {
                assert child instanceof TerminalNode;
                int type = ((TerminalNode) child).getSymbol().getType();
                assert type == WORD;
                return child.getText();
              }
            })
        .collect(Collectors.joining(""));
  }

  private static @Nonnull String toString(@Nullable A10Parser.Quoted_textContext text) {
    if (text == null) {
      return "";
    }
    // Device appears to just remove backslashes from quoted strings
    return text.getText().replaceAll("\\\\", "");
  }

  private static final IntegerSpace INTERFACE_MTU_RANGE = IntegerSpace.of(Range.closed(434, 1500));
  private static final IntegerSpace INTERFACE_NUMBER_ETHERNET_RANGE =
      IntegerSpace.of(Range.closed(1, 40));
  private static final IntegerSpace INTERFACE_NUMBER_LOOPBACK_RANGE =
      IntegerSpace.of(Range.closed(0, 10));
  private static final IntegerSpace INTERFACE_NAME_LENGTH_RANGE =
      IntegerSpace.of(Range.closed(1, 63));
  private static final IntegerSpace VLAN_NAME_LENGTH_RANGE = IntegerSpace.of(Range.closed(1, 63));
  private static final IntegerSpace VLAN_NUMBER_RANGE = IntegerSpace.of(Range.closed(2, 4094));

  private static final Pattern HOSTNAME_PATTERN = Pattern.compile("^[A-Za-z0-9_-]+$");

  @Nonnull private A10Configuration _configuration;

  private Interface _currentInterface;

  private Vlan _currentVlan;

  @Nonnull private A10CombinedParser _parser;

  @Nonnull private final String _text;

  @Nonnull private final Warnings _w;

  @Nonnull private final SilentSyntaxCollection _silentSyntax;
}<|MERGE_RESOLUTION|>--- conflicted
+++ resolved
@@ -253,13 +253,7 @@
   Optional<SubRange> toSubRange(A10Parser.Vlan_ifaces_rangeContext ctx) {
     assert ctx.vlan_iface_ethernet_range() != null;
     Optional<Integer> maybeFrom = toInteger(ctx.vlan_iface_ethernet_range().num);
-<<<<<<< HEAD
-    A10Parser.Ethernet_numberContext toCtx = ctx.vlan_iface_ethernet_range().to;
-    // If only `from` is specified, use that as `to` as well
-    Optional<Integer> maybeTo = toCtx == null ? maybeFrom : toInteger(toCtx);
-=======
     Optional<Integer> maybeTo = toInteger(ctx.vlan_iface_ethernet_range().to);
->>>>>>> 6271ed7f
     if (!maybeFrom.isPresent() || !maybeTo.isPresent()) {
       // Already warned
       return Optional.empty();
@@ -267,12 +261,8 @@
     int from = maybeFrom.get();
     int to = maybeTo.get();
     if (from > to) {
-<<<<<<< HEAD
-      warn(ctx, "Invalid range for VLAN interface reference, 'to' must be greater than 'from'.");
-=======
       warn(
           ctx, "Invalid range for VLAN interface reference, 'from' must not be greater than 'to'.");
->>>>>>> 6271ed7f
       return Optional.empty();
     }
     return Optional.of(new SubRange(from, to));
