--- conflicted
+++ resolved
@@ -1287,14 +1287,11 @@
     return text.getText().replaceAll("\\\\", "");
   }
 
-<<<<<<< HEAD
-  private static final IntegerSpace HA_GROUP_ID_RANGE = IntegerSpace.of(Range.closed(1, 31));
-=======
   private static final IntegerSpace CONNECTION_LIMIT_RANGE =
       IntegerSpace.of(Range.closed(1, 64000000));
   private static final IntegerSpace CONNECTION_WEIGHT_RANGE =
       IntegerSpace.of(Range.closed(1, 1000));
->>>>>>> 423afedf
+  private static final IntegerSpace HA_GROUP_ID_RANGE = IntegerSpace.of(Range.closed(1, 31));
   private static final IntegerSpace INTERFACE_MTU_RANGE = IntegerSpace.of(Range.closed(434, 1500));
   private static final IntegerSpace INTERFACE_NUMBER_ETHERNET_RANGE =
       IntegerSpace.of(Range.closed(1, 40));
