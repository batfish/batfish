package org.batfish.vendor.check_point_management;

<<<<<<< HEAD
import com.google.common.collect.ImmutableList;
import com.google.common.collect.ImmutableSet;
import java.util.HashSet;
import java.util.List;
=======
import static org.batfish.datamodel.IntegerSpace.PORTS;
import static org.batfish.datamodel.applications.PortsApplication.MAX_PORT_NUMBER;

import com.google.common.annotations.VisibleForTesting;
>>>>>>> a506ee4c
import java.util.Map;
import java.util.Optional;
import java.util.Set;
import javax.annotation.Nonnull;
import org.batfish.datamodel.HeaderSpace;
import org.batfish.datamodel.IntegerSpace;
import org.batfish.datamodel.IpProtocol;
import org.batfish.datamodel.SubRange;
import org.batfish.datamodel.acl.AclLineMatchExpr;
import org.batfish.datamodel.acl.MatchHeaderSpace;
import org.batfish.datamodel.acl.OrMatchExpr;
import org.batfish.datamodel.acl.TrueExpr;

/** Generates an {@link AclLineMatchExpr} for the specified {@link Service}. */
public class ServiceToMatchExpr implements ServiceVisitor<AclLineMatchExpr> {

  public ServiceToMatchExpr(Map<Uid, NamedManagementObject> objs) {
    _objs = objs;
  }

  @Override
  public AclLineMatchExpr visitCpmiAnyObject(CpmiAnyObject cpmiAnyObject) {
    // Does not constrain headerspace
    return TrueExpr.INSTANCE;
  }

  @Override
  public AclLineMatchExpr visitServiceGroup(ServiceGroup serviceGroup) {
    Set<Uid> allMembers = getDescendantObjects(serviceGroup, new HashSet<>());
    List<AclLineMatchExpr> matchExprs =
        allMembers.stream()
            .map(_objs::get)
            .filter(Service.class::isInstance)
            .map(Service.class::cast)
            .map(s -> s.accept(this))
            .collect(ImmutableList.toImmutableList());
    return new OrMatchExpr(matchExprs);
  }

  @Override
  public AclLineMatchExpr visitServiceIcmp(ServiceIcmp serviceIcmp) {
    HeaderSpace.Builder hsb = HeaderSpace.builder();
    hsb.setIpProtocols(IpProtocol.ICMP);
    hsb.setIcmpTypes(serviceIcmp.getIcmpType());
    Optional.ofNullable(serviceIcmp.getIcmpCode()).ifPresent(hsb::setIcmpCodes);
    return new MatchHeaderSpace(hsb.build());
  }

  @Override
  public AclLineMatchExpr visitServiceTcp(ServiceTcp serviceTcp) {
    return new MatchHeaderSpace(
        HeaderSpace.builder()
            .setIpProtocols(IpProtocol.TCP)
            .setDstPorts(portStringToIntegerSpace(serviceTcp.getPort()).getSubRanges())
            .build());
  }

  @Override
  public AclLineMatchExpr visitServiceUdp(ServiceUdp serviceUdp) {
    return new MatchHeaderSpace(
        HeaderSpace.builder()
            .setIpProtocols(IpProtocol.UDP)
            .setDstPorts(portStringToIntegerSpace(serviceUdp.getPort()).getSubRanges())
            .build());
  }

<<<<<<< HEAD
  /**
   * Returns descendant objects for the specified {@link ServiceGroup}. Keeps track of visited
   * descendants to prevent loops, though these should not occur in real configs.
   */
  private Set<Uid> getDescendantObjects(ServiceGroup group, Set<Uid> alreadyTraversedMembers) {
    Uid groupUid = group.getUid();
    if (alreadyTraversedMembers.contains(groupUid)) {
      return ImmutableSet.of();
    }
    alreadyTraversedMembers.add(groupUid);

    Set<Uid> descendantObjects = new HashSet<>();
    for (Uid memberUid : group.getMembers()) {
      NamedManagementObject member = _objs.get(memberUid);
      if (member instanceof ServiceGroup) {
        descendantObjects.addAll(
            getDescendantObjects((ServiceGroup) member, alreadyTraversedMembers));
      } else if (member instanceof Service) {
        descendantObjects.add(memberUid);
      }
    }
    return descendantObjects;
  }

=======
  /** Convert an entire CheckPoint port string to an {@link IntegerSpace}. */
  @VisibleForTesting
  static @Nonnull IntegerSpace portStringToIntegerSpace(String portStr) {
    String[] ranges = portStr.split(",", -1);
    IntegerSpace.Builder builder = IntegerSpace.builder();
    for (String range : ranges) {
      builder.including(portRangeStringToIntegerSpace(range.trim()));
    }
    return builder.build();
  }

  /** Convert a single element of a CheckPoint port string to an {@link IntegerSpace}. */
  @VisibleForTesting
  static @Nonnull IntegerSpace portRangeStringToIntegerSpace(String range) {
    if (range.isEmpty()) {
      // warn? all ports instead?
      return IntegerSpace.EMPTY;
    }
    IntegerSpace raw;
    char firstChar = range.charAt(0);
    if ('0' <= firstChar && firstChar <= '9') {
      // Examples:
      // 123
      // 50-90
      raw = IntegerSpace.parse(range);
    } else if (range.startsWith("<=")) {
      // Example: <=10
      raw = IntegerSpace.of(new SubRange(0, Integer.parseInt(range.substring(2))));
    } else if (range.startsWith("<")) {
      // Example: <10
      raw = IntegerSpace.of(new SubRange(0, Integer.parseInt(range.substring(1)) - 1));
    } else if (range.startsWith(">=")) {
      raw = IntegerSpace.of(new SubRange(Integer.parseInt(range.substring(2)), MAX_PORT_NUMBER));
    } else if (range.startsWith(">")) {
      raw =
          IntegerSpace.of(new SubRange(Integer.parseInt(range.substring(1)) + 1, MAX_PORT_NUMBER));
    } else {
      // unhandled
      // TODO: warn
      raw = IntegerSpace.EMPTY;
    }
    return raw.intersection(PORTS);
  }

  @SuppressWarnings("unused")
>>>>>>> a506ee4c
  private final @Nonnull Map<Uid, NamedManagementObject> _objs;
}<|MERGE_RESOLUTION|>--- conflicted
+++ resolved
@@ -1,16 +1,13 @@
 package org.batfish.vendor.check_point_management;
 
-<<<<<<< HEAD
+import static org.batfish.datamodel.IntegerSpace.PORTS;
+import static org.batfish.datamodel.applications.PortsApplication.MAX_PORT_NUMBER;
+
+import com.google.common.annotations.VisibleForTesting;
 import com.google.common.collect.ImmutableList;
 import com.google.common.collect.ImmutableSet;
 import java.util.HashSet;
 import java.util.List;
-=======
-import static org.batfish.datamodel.IntegerSpace.PORTS;
-import static org.batfish.datamodel.applications.PortsApplication.MAX_PORT_NUMBER;
-
-import com.google.common.annotations.VisibleForTesting;
->>>>>>> a506ee4c
 import java.util.Map;
 import java.util.Optional;
 import java.util.Set;
@@ -77,7 +74,6 @@
             .build());
   }
 
-<<<<<<< HEAD
   /**
    * Returns descendant objects for the specified {@link ServiceGroup}. Keeps track of visited
    * descendants to prevent loops, though these should not occur in real configs.
@@ -102,7 +98,6 @@
     return descendantObjects;
   }
 
-=======
   /** Convert an entire CheckPoint port string to an {@link IntegerSpace}. */
   @VisibleForTesting
   static @Nonnull IntegerSpace portStringToIntegerSpace(String portStr) {
@@ -147,7 +142,5 @@
     return raw.intersection(PORTS);
   }
 
-  @SuppressWarnings("unused")
->>>>>>> a506ee4c
   private final @Nonnull Map<Uid, NamedManagementObject> _objs;
 }