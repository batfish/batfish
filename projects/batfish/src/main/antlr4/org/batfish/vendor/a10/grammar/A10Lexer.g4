lexer grammar A10Lexer;

options {
   superClass = 'A10BaseLexer';
}

tokens {
  QUOTED_TEXT,
  RBA_LINE,
  RBA_TAIL,
  WORD,
  WORD_SEPARATOR
}

// A10 keywords
ACTIVE: 'active';
ADDRESS: 'address';
DISABLE: 'disable';
ENABLE: 'enable';
ETHERNET: 'ethernet';
HOSTNAME: 'hostname' -> pushMode(M_Word);
IP: 'ip';
INTERFACE: 'interface';
LACP: 'lacp';
LACP_UDLD: 'lacp-udld';
LONG: 'long';
LOOPBACK: 'loopback';
MODE: 'mode';
MTU: 'mtu';
NAME: 'name' -> pushMode(M_Word);
<<<<<<< HEAD
PASSIVE: 'passive';
=======
RBA: 'rba' -> pushMode(M_Rba);
ROLE: 'role';
>>>>>>> cc2890ab
ROUTER_INTERFACE: 'router-interface';
STATIC: 'static';
SHORT: 'short';
TAGGED: 'tagged';
TIMEOUT: 'timeout';
TO: 'to';
TRUNK: 'trunk';
TRUNK_GROUP: 'trunk-group';
UNTAGGED: 'untagged';
USER_TAG: 'user-tag' -> pushMode(M_Word);
VE: 've';
VLAN: 'vlan';

// Complex tokens
COMMENT_LINE
:
  F_Whitespace* '!'
  {lastTokenType() == NEWLINE || lastTokenType() == -1}?
  F_NonNewlineChar* (F_Newline | EOF) -> skip
;

DOUBLE_QUOTE
:
  '"' -> pushMode ( M_DoubleQuote )
;

SINGLE_QUOTE
:
  ['] -> pushMode ( M_SingleQuote )
;

SUBNET_MASK: F_SubnetMask;

IP_ADDRESS: F_IpAddress;

IP_SLASH_PREFIX: F_IpSlashPrefix;

NEWLINE: F_Newline+;

UINT8: F_Uint8;

UINT16: F_Uint16;

UINT32: F_Uint32;

WS: F_Whitespace+ -> skip;

// Fragments

fragment
F_DecByte
:
    F_Digit
    | F_PositiveDigit F_Digit
    | '1' F_Digit F_Digit
    | '2' [0-4] F_Digit
    | '25' [0-5]
;

fragment
F_Digit: [0-9];

fragment
F_IpAddress: F_DecByte '.' F_DecByte '.' F_DecByte '.' F_DecByte;

fragment
F_IpSlashPrefix: '/' F_IpPrefixLength;

fragment
F_IpPrefixLength
:
    F_Digit
    | [12] F_Digit
    | [3] [012]
;

fragment
F_Newline
:
    [\r\n] // carriage return or line feed
;

fragment
F_NonNewlineChar
:
    ~[\r\n] // carriage return or line feed
;

fragment
F_PositiveDigit: [1-9];

fragment
F_SubnetMask
:
  F_SubnetMaskOctet '.0.0.0'
  | '255.' F_SubnetMaskOctet '.0.0'
  | '255.255.' F_SubnetMaskOctet '.0'
  | '255.255.255.' F_SubnetMaskOctet
;

fragment
F_SubnetMaskOctet
:
  '0'
  | '128'
  | '192'
  | '224'
  | '240'
  | '248'
  | '252'
  | '254'
  | '255'
;

fragment
F_Uint8
:
    F_Digit
    | F_PositiveDigit F_Digit
    | '1' F_Digit F_Digit
    | '2' [0-4] F_Digit
    | '25' [0-5]
;

fragment
F_Uint16
:
    F_Digit
    | F_PositiveDigit F_Digit F_Digit? F_Digit?
    | [1-5] F_Digit F_Digit F_Digit F_Digit
    | '6' [0-4] F_Digit F_Digit F_Digit
    | '65' [0-4] F_Digit F_Digit
    | '655' [0-2] F_Digit
    | '6553' [0-5]
;

fragment
F_Uint32
:
// 0-4294967295
    F_Digit
    | F_PositiveDigit F_Digit F_Digit? F_Digit? F_Digit? F_Digit? F_Digit?
    F_Digit? F_Digit?
    | [1-3] F_Digit F_Digit F_Digit F_Digit F_Digit F_Digit F_Digit F_Digit
    F_Digit
    | '4' [0-1] F_Digit F_Digit F_Digit F_Digit F_Digit F_Digit F_Digit F_Digit
    | '42' [0-8] F_Digit F_Digit F_Digit F_Digit F_Digit F_Digit F_Digit
    | '429' [0-3] F_Digit F_Digit F_Digit F_Digit F_Digit F_Digit
    | '4294' [0-8] F_Digit F_Digit F_Digit F_Digit F_Digit
    | '42949' [0-5] F_Digit F_Digit F_Digit F_Digit
    | '429496' [0-6] F_Digit F_Digit F_Digit
    | '4294967' [0-1] F_Digit F_Digit
    | '42949672' [0-8] F_Digit
    | '429496729' [0-5]
;

fragment
F_Whitespace
:
    [ \t\u000C] // tab or space or unicode 0x000C
;

fragment
F_NonWhitespace
:
  ~[ \t\u000C\u00A0\n\r]
;

fragment
F_Word: F_WordChar+;

fragment
F_WordChar
:
  [0-9A-Za-z!@#$%^&*()_=+.;:{}/]
  | '-'
;

fragment
F_StrChar: ~( [ \t\u000C\u00A0\n\r(),!$'"*#] | '[' | ']' );
fragment
F_Str: F_StrChar+;

fragment
F_EscapedDoubleQuote: '\\"';

fragment
F_EscapedSingleQuote: '\\' ['];

// Modes
mode M_DoubleQuote;
M_DoubleQuote_DOUBLE_QUOTE: '"' -> type(DOUBLE_QUOTE), popMode;
M_DoubleQuote_QUOTED_TEXT: (F_EscapedDoubleQuote | ~'"')+ -> type(QUOTED_TEXT);

mode M_SingleQuote;
M_SingleQuote_SINGLE_QUOTE: ['] -> type(SINGLE_QUOTE), popMode;
M_SingleQuote_QUOTED_TEXT: (F_EscapedSingleQuote | ~['])+ -> type(QUOTED_TEXT);

mode M_Word;
M_Word_WS: F_Whitespace+ -> type(WORD_SEPARATOR), mode(M_WordValue);
M_Word_NEWLINE: F_Newline -> type(NEWLINE), popMode;

mode M_WordValue;
M_WordValue_DOUBLE_QUOTE: '"' -> type(DOUBLE_QUOTE), pushMode(M_DoubleQuote);
M_WordValue_SINGLE_QUOTE: ['] -> type(SINGLE_QUOTE), pushMode(M_SingleQuote);
M_WordValue_WORD: F_Word -> type(WORD);
M_WordValue_WS: F_Whitespace+ -> skip, popMode;
M_WordValue_NEWLINE: F_Newline -> type(NEWLINE), popMode;

mode M_Rba;
M_Rba_WS: F_Whitespace+ -> skip;
M_Rba_ROLE: ROLE -> type(ROLE), mode(M_RbaRoleName);
M_Rba_NEWLINE: F_Newline -> type(NEWLINE), mode(M_RbaLine);

mode M_RbaRoleName;
M_RbaRoleName_WS: F_Whitespace+ -> type(WORD_SEPARATOR), mode(M_RbaRoleNameValue);
M_RbaRoleName_NEWLINE: F_Newline -> type(NEWLINE), popMode;

mode M_RbaRoleNameValue;
M_RbaRoleNameValue_DOUBLE_QUOTE: '"' -> type(DOUBLE_QUOTE), pushMode(M_DoubleQuote);
M_RbaRoleNameValue_SINGLE_QUOTE: ['] -> type(SINGLE_QUOTE), pushMode(M_SingleQuote);
M_RbaRoleNameValue_WORD: F_Word -> type(WORD);
M_RbaRoleNameValue_WS: F_Whitespace+ -> skip, mode(M_RbaTail);
M_RbaRoleNameValue_NEWLINE: F_Newline -> type(NEWLINE), mode(M_RbaLine);

mode M_RbaTail;
M_RbaTail_RBA_TAIL: F_NonNewlineChar+ -> type(RBA_TAIL);
M_RbaTail_NEWLINE: F_Newline -> type(NEWLINE), mode(M_RbaLine);

mode M_RbaLine;
M_RbaLine_RBA_LINE: F_Whitespace* F_Word F_Whitespace+ ('no-access'|'read'|'partition-only'|'oper'|'write') F_Newline-> type(RBA_LINE);
M_RbaLine_COMMENT_LINE: F_Whitespace* '!' F_NonNewlineChar* (F_Newline | EOF) -> skip;
M_RbaLine_END: F_NonWhitespace+ {less();} -> popMode;<|MERGE_RESOLUTION|>--- conflicted
+++ resolved
@@ -28,12 +28,9 @@
 MODE: 'mode';
 MTU: 'mtu';
 NAME: 'name' -> pushMode(M_Word);
-<<<<<<< HEAD
 PASSIVE: 'passive';
-=======
 RBA: 'rba' -> pushMode(M_Rba);
 ROLE: 'role';
->>>>>>> cc2890ab
 ROUTER_INTERFACE: 'router-interface';
 STATIC: 'static';
 SHORT: 'short';
