--- conflicted
+++ resolved
@@ -67,10 +67,9 @@
 // 0-31
 vrid: uint8;
 
-<<<<<<< HEAD
 // 1-31
 non_default_vrid: uint8;
-=======
+
 // 1-64000000
 connection_limit: uint32;
 
@@ -82,7 +81,6 @@
 
 // 0-254
 port_range_value: uint8;
->>>>>>> 423afedf
 
 uint8: UINT8;
 
