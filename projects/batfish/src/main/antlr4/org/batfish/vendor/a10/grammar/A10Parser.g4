parser grammar A10Parser;

import
  A10_common,
  A10_interface,
<<<<<<< HEAD
  A10_ip_route,
=======
  A10_lacp_trunk,
>>>>>>> d2f8bbaa
  A10_rba,
  A10_trunk,
  A10_vlan;

options {
   superClass = 'org.batfish.grammar.BatfishParser';
   tokenVocab = A10Lexer;
}

a10_configuration: NEWLINE? statement+ EOF;

statement
:
   s_hostname
   | s_interface
<<<<<<< HEAD
   | s_ip_route
=======
   | s_lacp_trunk
>>>>>>> d2f8bbaa
   | s_rba
   | s_trunk
   | s_vlan
;

s_hostname: HOSTNAME hostname NEWLINE;<|MERGE_RESOLUTION|>--- conflicted
+++ resolved
@@ -3,11 +3,8 @@
 import
   A10_common,
   A10_interface,
-<<<<<<< HEAD
   A10_ip_route,
-=======
   A10_lacp_trunk,
->>>>>>> d2f8bbaa
   A10_rba,
   A10_trunk,
   A10_vlan;
@@ -23,11 +20,8 @@
 :
    s_hostname
    | s_interface
-<<<<<<< HEAD
    | s_ip_route
-=======
    | s_lacp_trunk
->>>>>>> d2f8bbaa
    | s_rba
    | s_trunk
    | s_vlan
