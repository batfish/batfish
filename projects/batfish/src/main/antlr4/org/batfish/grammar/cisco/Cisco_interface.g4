parser grammar Cisco_interface;

import Cisco_common;

options {
   tokenVocab = CiscoLexer;
}

if_autostate
:
   NO? AUTOSTATE NEWLINE
;

if_channel_group
:
   CHANNEL_GROUP num = DEC
   (
      MODE
      (
         ACTIVE
         | DESIRABLE
         | AUTO
         | ON
         | PASSIVE
      )
   )? NEWLINE
;

if_default_gw
:
   DEFAULT_GW IP_ADDRESS NEWLINE
;

if_description
:
   description_line
;

if_flow_sampler
:
   NO? FLOW_SAMPLER variable EGRESS? NEWLINE
;

if_hsrp
:
   HSRP group = DEC NEWLINE
   (
      if_hsrp_ip_address
      | if_hsrp_null
      | if_hsrp_preempt
      | if_hsrp_priority
      | if_hsrp_track
   )*
;

if_hsrp_ip_address
:
   IP ip = IP_ADDRESS NEWLINE
;

if_hsrp_null
:
   NO?
   (
      AUTHENTICATION
      | MAC_ADDRESS
      | NAME
      | TIMERS
   ) ~NEWLINE* NEWLINE
;

if_hsrp_preempt
:
   NO? PREEMPT ~NEWLINE* NEWLINE
;

if_hsrp_priority
:
   NO? PRIORITY value = DEC ~NEWLINE* NEWLINE
;

if_hsrp_track
:
   NO? TRACK ~NEWLINE* NEWLINE
;

if_ip_access_group
:
   (
      (
         (
            IP
            | IPV4
         ) PORT? ACCESS_GROUP
      )
      |
      (
         ACCESS_LIST NAME
      )
   ) name = variable
   (
      EGRESS
      | IN
      | INGRESS
      | OUT
   )
   (
      HARDWARE_COUNT
      | OPTIMIZED
   )* NEWLINE
;

if_ip_address
:
   (
      IP
      | IPV4
   ) ADDRESS VIRTUAL?
   (
      (
         ip = IP_ADDRESS subnet = IP_ADDRESS
      )
      | prefix = IP_PREFIX
   )
   (
      STANDBY standby_address = IP_ADDRESS
   )? NEWLINE
;

if_ip_address_dhcp
:
   IP ADDRESS DHCP NEWLINE
;

if_ip_address_secondary
:
   (
      IP
      | IPV4
   ) ADDRESS
   (
      (
         ip = IP_ADDRESS subnet = IP_ADDRESS
      )
      | prefix = IP_PREFIX
   ) SECONDARY DHCP_GIADDR? NEWLINE
;

if_ip_dhcp
:
   NO? IP DHCP
   (
      ifdhcp_null
      | ifdhcp_relay
   )
;

if_ip_helper_address
:
   IP HELPER_ADDRESS address = IP_ADDRESS NEWLINE
;

if_ip_inband_access_group
:
   IP INBAND ACCESS_GROUP name = variable_permissive NEWLINE
;

if_ip_igmp
:
   NO? IP IGMP
   (
      NEWLINE
      | ifigmp_access_group
      | ifigmp_null
      | ifigmp_static_group
   )
;

if_ip_nat_destination
:
   IP NAT DESTINATION STATIC IP_ADDRESS ACCESS_LIST acl = variable IP_ADDRESS
   NEWLINE
;

if_ip_nat_source
:
   IP NAT SOURCE DYNAMIC ACCESS_LIST acl = variable
   (
      OVERLOAD
      |
      (
         POOL pool = variable
      )
   )* NEWLINE
;

if_ip_ospf_area
:
   IP OSPF procnum = DEC AREA area = DEC NEWLINE
;

if_ip_ospf_cost
:
   IP? OSPF COST cost = DEC NEWLINE
;

if_ip_ospf_dead_interval
:
   IP OSPF DEAD_INTERVAL seconds = DEC NEWLINE
;

if_ip_ospf_dead_interval_minimal
:
   IP OSPF DEAD_INTERVAL MINIMAL HELLO_MULTIPLIER mult = DEC NEWLINE
;

if_ip_ospf_hello_interval
:
   IP OSPF HELLO_INTERVAL seconds = DEC NEWLINE
;

if_ip_ospf_network
:
   IP OSPF NETWORK POINT_TO_POINT NEWLINE
;

if_ip_ospf_passive_interface
:
   NO? IP OSPF PASSIVE_INTERFACE NEWLINE
;

if_ip_pim_neighbor_filter
:
   IP PIM NEIGHBOR_FILTER acl = variable NEWLINE
;

if_ip_policy
:
   IP POLICY ROUTE_MAP name = ~NEWLINE NEWLINE
;

if_ip_proxy_arp
:
   NO? IP PROXY_ARP NEWLINE
;

if_ip_router_isis
:
   IP ROUTER ISIS NEWLINE
;

if_ip_router_ospf_area
:
   IP ROUTER OSPF procnum = DEC AREA area = IP_ADDRESS NEWLINE
;

if_ip_verify
:
   IP VERIFY UNICAST
   (
      (
         NOTIFICATION THRESHOLD DEC
      )
      |
      (
         REVERSE_PATH ALLOW_SELF_PING? acl = DEC?
      )
      |
      (
         SOURCE REACHABLE_VIA
         (
            ANY
            | RX
         )
         (
            ALLOW_DEFAULT
            | ALLOW_SELF_PING
            | L2_SRC
         )* acl = DEC?
      )
   ) NEWLINE
;

if_ip_virtual_router
:
   IP VIRTUAL_ROUTER ADDRESS address = IP_ADDRESS NEWLINE
;

if_ip_vrf_forwarding
:
   IP VRF FORWARDING name = variable NEWLINE
;

if_isis_circuit_type
:
   ISIS CIRCUIT_TYPE
   (
      LEVEL_1
      | LEVEL_2_ONLY
      | LEVEL_2
   ) NEWLINE
;

if_isis_enable
:
   ISIS ENABLE num = DEC NEWLINE
;

if_isis_hello_interval
:
   ISIS HELLO_INTERVAL DEC
   (
      LEVEL_1
      | LEVEL_2
   )? NEWLINE
;

if_isis_metric
:
   ISIS IPV6? METRIC metric = DEC
   (
      LEVEL_1
      | LEVEL_2
   )? NEWLINE
;

if_isis_network
:
   ISIS NETWORK POINT_TO_POINT NEWLINE
;

if_isis_passive
:
   ISIS PASSIVE NEWLINE
;

if_isis_tag
:
   ISIS TAG tag = DEC NEWLINE
;

if_load_interval
:
   LOAD_INTERVAL li = DEC NEWLINE
;

if_mtu
:
   MTU mtu_size = DEC NEWLINE
;

if_no_ip_address
:
   NO IP ADDRESS NEWLINE
;

if_null_block
:
   NO?
   (
      ACTIVE
      | AFFINITY
      | ANTENNA
      | ARP
      | ASYNC
      | ATM
      | AUTHENTICATION
      | AUTO
      | AUTOROUTE
      | BANDWIDTH
      | BEACON
      | BFD
      | BGP_POLICY
      | BRIDGE_GROUP
      | BUNDLE
      | CABLE
      | CABLELENGTH
      | CARRIER_DELAY
      | CDP
      | CHANNEL
      | CHANNEL_PROTOCOL
      | CLASS
      | CLNS
      | CLOCK
      | COUNTER
      | CRC
      | CRYPTO
      | DAMPENING
      | DCB
      | DCBX
      | DCB_POLICY
      | DELAY
      | DESTINATION
      | DIALER
      | DIALER_GROUP
      | DFS
      | DOWNSTREAM
      | DSL
      |
      (
         DSU BANDWIDTH
      )
      | DUPLEX
      | ENABLE
      | ENCAPSULATION
      | ENCRYPTION
      | ETHERNET
      | EXIT
      | FAIR_QUEUE
      | FAST_REROUTE
      | FLOW
      | FLOW_CONTROL
      | FLOWCONTROL
      | FORWARDER
      | FRAME_RELAY
      | FRAMING
      | FULL_DUPLEX
      | GIG_DEFAULT
      | GLBP
      | GROUP_RANGE
      | H323_GATEWAY
      | HALF_DUPLEX
      | HARDWARE
      | HISTORY
      | HOLD_QUEUE
      |
      (
         HSRP
         (
            BFD
            | DELAY
            | USE_BIA
            | VERSION
         )
      )
      | IGNORE
      | INGRESS
      |
      (
         IP
         (
            ACCOUNTING
            | ADDRESS
            (
               NEGOTIATED
            )
            | ARP
            | BGP
            | BROADCAST_ADDRESS
            | CGMP
            | CONTROL_APPS_USE_MGMT_PORT
            | DVMRP
            |
            (
               DIRECTED_BROADCAST
            )
            | FLOW
            | IP_ADDRESS
            | IRDP
            | LOAD_SHARING
            | MROUTE_CACHE
            | MTU
            | MULTICAST
            | MULTICAST_BOUNDARY
            |
            (
               NAT
               (
                  INSIDE
                  | OUTSIDE
               )
            )
            | NHRP
            |
            (
               OSPF
               (
                  AUTHENTICATION
                  | AUTHENTICATION_KEY
                  | BFD
                  | DEMAND_CIRCUIT
                  | MESSAGE_DIGEST_KEY
                  | MTU_IGNORE
                  | PRIORITY
                  | RETRANSMIT_INTERVAL
                  | TRANSMIT_DELAY
               )
            )
            |
            (
               PIM
               (
                  BORDER
                  | BORDER_ROUTER
                  | BSR_BORDER
                  | DENSE_MODE
                  | DR_PRIORITY
                  | HELLO_INTERVAL
                  | PASSIVE
                  | QUERY_INTERVAL
                  | SNOOPING
                  | SPARSE_DENSE_MODE
                  | SPARSE_MODE
                  | SPARSE_MODE_SSM
               )
            )
            | PIM_SPARSE
            | PORT_UNREACHABLE
            | REDIRECT
            | REDIRECTS
            | RIP
            | ROUTE_CACHE
            | RSVP
            | SAP
            | SDR
            | TCP
            | UNNUMBERED
            | UNREACHABLES
            | VERIFY
            | VIRTUAL_REASSEMBLY
            | WCCP
         )
      )
      |
      (
         IPV4
         (
            ICMP
            | MTU
            | POINT_TO_POINT
            | UNNUMBERED
            | UNREACHABLES
            | VERIFY
         )
      )
      | IPV6
      | ISDN
      |
      (
         ISIS
         (
            AUTHENTICATION
            | CSNP_INTERVAL
            | DS_HELLO_INTERVAL
            | HELLO
            | HELLO_INTERVAL
            | HELLO_MULTIPLIER
            | LSP_INTERVAL
            | POINT_TO_POINT
            | PROTOCOL
            | SMALL_HELLO
            | WIDE_METRIC
         )
      )
      | KEEPALIVE
      | L2_FILTER
      | L2PROTOCOL_TUNNEL
      | L2TRANSPORT
      | LANE
      | LAPB
      | LACP
      | LINK
      | LINK_FAULT_SIGNALING
      | LLDP
      | LOAD_BALANCING
      | LOAD_INTERVAL
      | LOGGING
      | LOOPBACK
      | LRE
      | MAC
      | MAC_ADDRESS
      | MACRO
      | MANAGEMENT
      | MANAGEMENT_ONLY
      | MAP_GROUP
      | MDIX
      | MEDIA_TYPE
      | MEDIUM
      | MEMBER
      | MINIMUM_LINKS
      | MLAG
      | MLS
      | MOBILITY
      | MOP
      | MPLS
      | NAME
      | NAMEIF
      | NEGOTIATE
      | NEGOTIATION
      | NMSP
      |
      (
         NO
         (
            DESCRIPTION
         )
      )
      |
      (
         NTP
         (
            BROADCAST
            | DISABLE
            | MULTICAST
         )
      )
      | NV
      | OPENFLOW
      | OPTICAL_MONITOR
      | OSPFV3
      | PACKET
      | PATH_OPTION
      | PEAKDETECT
      | PEER
      | PFC PRIORITY
      | PHYSICAL_LAYER
      | PLATFORM
      | PORT_CHANNEL
      | PORT_CHANNEL_PROTOCOL
      | PORT_NAME
      | PORT_TYPE
      | PORTMODE
      | POS
      | POWER
      | POWER_LEVEL
      | PPP
      | PREEMPT
      | PRIORITY
      | PRIORITY_FLOW_CONTROL
      | PRIORITY_QUEUE
      | PVC
      | QOS
      | QUEUE_MONITOR
      | QUEUE_SET
      | RANDOM_DETECT
      | RATE_LIMIT
      | RATE_MODE
      | RCV_QUEUE
      | REDIRECTS
      | REMOTE
      | ROUTE_CACHE
      | ROUTE_ONLY
      | SCRAMBLE
      | SECURITY_LEVEL
      | SERIAL
      | SERVICE
      | SERVICE_MODULE
      | SERVICE_POLICY
      | SFLOW
      | SHAPE
      | SIGNALLED_BANDWIDTH
      | SIGNALLED_NAME
      | SONET
      | SOURCE
      | SPEED
      | SPEED_DUPLEX
      | SNMP
      | SRR_QUEUE
      | SSID
      | STACK_MIB
      | STANDBY
      | STATION_ROLE
      | STBC
      | STORM_CONTROL
      |
      (
         SWITCHPORT
         (
            BACKUP
            | BLOCK
            | DOT1Q
            | EMPTY
            |
            (
               MODE PRIVATE_VLAN
            )
            | MONITOR
            | NONEGOTIATE
            | PORT_SECURITY
            | PRIORITY
            | TAP
            | TOOL
            |
            (
               TRUNK
               (
                  GROUP
                  | PRUNING
               )
            )
            | VOICE
            | VLAN
         )
      )
      | TAG_SWITCHING
      | TAGGED
      | TAP
      | TCAM
      | TRANSCEIVER
      | TRANSPORT_MODE
      | TRUST
      | TUNABLE_OPTIC
      | TX_QUEUE
      | UC_TX_QUEUE
      | UDLD
      | UNTAGGED
      | VLT_PEER_LAG
      | VMTRACER
      | VPC
      | VTP
      | VXLAN
      | WEIGHTING
      | WRR_QUEUE
      | X25
      | XCONNECT
   ) ~NEWLINE* NEWLINE if_null_inner*
;

if_null_inner
:
   NO?
   (
      ADDRESS
      | BACKUP
      | BRIDGE_DOMAIN
      | DIALER
      | ENCAPSULATION
      | L2PROTOCOL
      | MODE
      | PRIORITY
      | PROPAGATE
      | PROTOCOL
      | RECEIVE
      | REMOTE_PORTS
      | REWRITE
      | SATELLITE_FABRIC_LINK
      | SERVICE_POLICY
      | TRANSMIT
      | VIRTUAL_ADDRESS
   ) ~NEWLINE* NEWLINE
;

if_null_single
:
   NO?
   (
      BCMC_OPTIMIZATION
      | JUMBO
      | LINKDEBOUNCE
      | PHY
      | SUPPRESS_ARP
      | TRIMODE
      | TRUSTED
   ) ~NEWLINE* NEWLINE
;

if_port_security
:
   PORT SECURITY NEWLINE
   (
      if_port_security_null
   )*
;

if_spanning_tree
:
   NO? SPANNING_TREE
   (
      if_st_null
      | if_st_portfast
      | NEWLINE
   )
;

if_st_null
:
   (
      BPDUFILTER
      | BPDUGUARD
      | COST
      | GUARD
      | LINK_TYPE
      | MST
      | PORT
      | PORT_PRIORITY
      | PRIORITY
      | PROTECT
      | RSTP
      | VLAN
   ) ~NEWLINE* NEWLINE
;

if_st_portfast
:
   PORTFAST
   (
      disable = DISABLE
      | edge = EDGE
      | network = NETWORK
      | trunk = TRUNK
   )* NEWLINE
;

if_port_security_null
:
   NO?
   (
      AGE
      | ENABLE
      | MAXIMUM
      | SECURE_MAC_ADDRESS
      | VIOLATION
   ) ~NEWLINE* NEWLINE
;

if_shutdown
:
   NO?
   (
      DISABLE
      | SHUTDOWN
   ) FORCE? LAN? NEWLINE
;

if_switchport
:
   NO? SWITCHPORT NEWLINE
;

if_switchport_access
:
   SWITCHPORT ACCESS VLAN
   (
      vlan = DEC
      | DYNAMIC
   ) NEWLINE
;

if_switchport_mode
:
   SWITCHPORT MODE
   (
      ACCESS
      | DOT1Q_TUNNEL
      |
      (
         DYNAMIC
         (
            AUTO
            | DESIRABLE
         )
      )
      | FEX_FABRIC
      | TAP
      | TOOL
      | TRUNK
   ) NEWLINE
;

if_switchport_private_vlan_association
:
   SWITCHPORT PRIVATE_VLAN ASSOCIATION TRUNK primary_vlan_id = DEC
   secondary_vlan_id = DEC NEWLINE
;

if_switchport_private_vlan_host_association
:
   SWITCHPORT PRIVATE_VLAN HOST_ASSOCIATION primary_vlan_id = DEC
   secondary_vlan_id = DEC NEWLINE
;

if_switchport_private_vlan_mapping
:
   SWITCHPORT PRIVATE_VLAN MAPPING TRUNK? primary_vlan_id = DEC
   secondary_vlan_list = range NEWLINE
;

if_switchport_trunk_allowed
:
   SWITCHPORT TRUNK ALLOWED VLAN ADD? r = range NEWLINE
;

if_switchport_trunk_encapsulation
:
   SWITCHPORT TRUNK ENCAPSULATION e = switchport_trunk_encapsulation NEWLINE
;

if_switchport_trunk_native
:
   SWITCHPORT TRUNK NATIVE VLAN vlan = DEC NEWLINE
;

if_tunnel
:
   TUNNEL
   (
<<<<<<< HEAD
       iftunnel_bandwidth
       | iftunnel_destination
=======
       iftunnel_destination
       | iftunnel_key
>>>>>>> 2abb622f
       | iftunnel_mode
       | iftunnel_protection
       | iftunnel_source
   )
;

if_vrf
:
   VRF name = variable NEWLINE
;

if_vrf_member
:
   VRF MEMBER name = variable NEWLINE
;

if_vrrp
:
   VRRP groupnum = DEC
   (
      ifvrrp_authentication
      | ifvrrp_ip
      | ifvrrp_ip_secondary
      | ifvrrp_preempt
      | ifvrrp_priority
   )
;

ifdhcp_null
:
   (
      SMART_RELAY
      | SNOOPING
   ) ~NEWLINE* NEWLINE
;

ifdhcp_relay
:
   RELAY
   (
      ifdhcpr_address
      | ifdhcpr_client
      | ifdhcpr_null
   )
;

ifdhcpr_address
:
   ADDRESS address = IP_ADDRESS NEWLINE
;

ifdhcpr_client
:
   CLIENT NEWLINE
;

ifdhcpr_null
:
   (
      INFORMATION
      | SUBNET_BROADCAST
   ) ~NEWLINE* NEWLINE
;

ifigmp_access_group
:
   ACCESS_GROUP name = variable NEWLINE
;

ifigmp_null
:
   (
      GROUP_TIMEOUT
      | HOST_PROXY
      | JOIN_GROUP
      | LAST_MEMBER_QUERY_COUNT
      | LAST_MEMBER_QUERY_INTERVAL
      | LAST_MEMBER_QUERY_RESPONSE_TIME
      | MULTICAST_STATIC_ONLY
      | QUERY_INTERVAL
      | QUERY_MAX_RESPONSE_TIME
      | QUERY_TIMEOUT
      | ROBUSTNESS_VARIABLE
      | ROUTER_ALERT
      | SNOOPING
      | STARTUP_QUERY_COUNT
      | STARTUP_QUERY_INTERVAL
      | VERSION
   ) ~NEWLINE* NEWLINE
;

ifigmp_static_group
:
   STATIC_GROUP
   (
      ifigmpsg_acl
      | ifigmpsg_null
   )
;

ifigmpsg_acl
:
   ACL name = variable NEWLINE
;

ifigmpsg_null
:
   (
      IP_ADDRESS
      | RANGE
   ) ~NEWLINE* NEWLINE
;

iftunnel_bandwidth
:
   BANDWIDTH 
   (
      RECEIVE
      | TRANSMIT
   ) DEC NEWLINE
;


iftunnel_destination
:
   DESTINATION IP_ADDRESS NEWLINE
;

iftunnel_key
:
   KEY keynum = DEC NEWLINE
;

iftunnel_mode
:
   MODE
   (
     GRE
     | IPSEC
   )
   (
     IPV4
     | IPV6
     | MULTIPOINT
   )
   NEWLINE
;

iftunnel_protection
:
   PROTECTION IPSEC PROFILE name = variable NEWLINE
;

iftunnel_source
:
<<<<<<< HEAD
   SOURCE 
   (
     IP_ADDRESS 
     | interface_name
   ) NEWLINE
=======
   SOURCE (IP_ADDRESS | interface_name) NEWLINE
>>>>>>> 2abb622f
;

ifvrrp_authentication
:
   AUTHENTICATION TEXT text = variable_permissive NEWLINE
;

ifvrrp_ip
:
   IP ip = IP_ADDRESS NEWLINE
;

ifvrrp_ip_secondary
:
   IP ip = IP_ADDRESS SECONDARY NEWLINE
;

ifvrrp_preempt
:
   PREEMPT DELAY
   (
      MINIMUM
      | RELOAD
   ) DEC NEWLINE
;

ifvrrp_priority
:
   PRIORITY priority = DEC NEWLINE
;

s_interface
:
   INTERFACE PRECONFIGURE? iname = interface_name
   (
      L2TRANSPORT
      | MULTIPOINT
      | POINT_TO_POINT
   )?
   (
      NEWLINE
      |
      {_cadant}?

      NEWLINE?
   )
   (
      if_autostate
      | if_channel_group
      | if_default_gw
      | if_description
      | if_flow_sampler
      | if_hsrp
      | if_ip_proxy_arp
      | if_ip_verify
      | if_ip_access_group
      | if_ip_address
      | if_ip_address_dhcp
      | if_ip_address_secondary
      | if_ip_dhcp
      | if_ip_helper_address
      | if_ip_inband_access_group
      | if_ip_igmp
      | if_ip_nat_destination
      | if_ip_nat_source
      | if_ip_ospf_area
      | if_ip_ospf_cost
      | if_ip_ospf_dead_interval
      | if_ip_ospf_dead_interval_minimal
      | if_ip_ospf_hello_interval
      | if_ip_ospf_network
      | if_ip_ospf_passive_interface
      | if_ip_pim_neighbor_filter
      | if_ip_policy
      | if_ip_router_isis
      | if_ip_router_ospf_area
      | if_ip_virtual_router
      | if_ip_vrf_forwarding
      | if_isis_circuit_type
      | if_isis_enable
      | if_isis_hello_interval
      | if_isis_metric
      | if_isis_network
      | if_isis_passive
      | if_isis_tag
      | if_load_interval
      | if_mtu
      | if_no_ip_address
      | if_port_security
      | if_shutdown
      | if_spanning_tree
      | if_switchport
      | if_switchport_access
      | if_switchport_mode
      | if_switchport_private_vlan_association
      | if_switchport_private_vlan_host_association
      | if_switchport_private_vlan_mapping
      | if_switchport_trunk_allowed
      | if_switchport_trunk_encapsulation
      | if_switchport_trunk_native
      | if_tunnel
      | if_vrf
      | if_vrf_member
      | if_vrrp
      // do not rearrange items below

      | if_null_single
      | if_null_block
   )*
;<|MERGE_RESOLUTION|>--- conflicted
+++ resolved
@@ -894,13 +894,9 @@
 :
    TUNNEL
    (
-<<<<<<< HEAD
        iftunnel_bandwidth
        | iftunnel_destination
-=======
-       iftunnel_destination
        | iftunnel_key
->>>>>>> 2abb622f
        | iftunnel_mode
        | iftunnel_protection
        | iftunnel_source
@@ -1056,15 +1052,11 @@
 
 iftunnel_source
 :
-<<<<<<< HEAD
    SOURCE 
    (
      IP_ADDRESS 
      | interface_name
    ) NEWLINE
-=======
-   SOURCE (IP_ADDRESS | interface_name) NEWLINE
->>>>>>> 2abb622f
 ;
 
 ifvrrp_authentication
