parser grammar CumulusFrrParser;

import CumulusFrr_bgp, CumulusFrr_common, CumulusFrr_ip_community_list, CumulusFrr_ip_prefix_list, CumulusFrr_routemap, CumulusFrr_vrf;

options {
  superClass =
  'org.batfish.grammar.cumulus_frr.parsing.CumulusFrrBaseParser';
  tokenVocab = CumulusFrrLexer;
}

// goal rule
cumulus_frr_configuration
:
  statement+ EOF
;

// other rules
statement
:
<<<<<<< HEAD
  FRR VERSION REMARK_TEXT NEWLINE
  | FRR DEFAULTS DATACENTER NEWLINE
=======
  FRR_VERSION_LINE NEWLINE
  | USERNAME word word NEWLINE
>>>>>>> c0258c7a
  | s_agentx
  | s_bgp
  | s_vrf
  | s_routemap
  | s_ip
  | SERVICE INTEGRATED_VTYSH_CONFIG NEWLINE
  | LINE VTY NEWLINE
  | LOG SYSLOG INFORMATIONAL NEWLINE
;

s_agentx
:
  AGENTX NEWLINE
;

s_ip
:
  IP
  (
    ip_community_list
    | ip_prefix_list
  )
;<|MERGE_RESOLUTION|>--- conflicted
+++ resolved
@@ -17,13 +17,9 @@
 // other rules
 statement
 :
-<<<<<<< HEAD
   FRR VERSION REMARK_TEXT NEWLINE
   | FRR DEFAULTS DATACENTER NEWLINE
-=======
-  FRR_VERSION_LINE NEWLINE
   | USERNAME word word NEWLINE
->>>>>>> c0258c7a
   | s_agentx
   | s_bgp
   | s_vrf
