parser grammar CumulusFrr_common;

options {
  tokenVocab = CumulusFrrLexer;
}

autonomous_system
:
  uint32
;

ip_address
:
  IP_ADDRESS
  | SUBNET_MASK
;

ip_community_list_name
:
// 1-63 characters
  WORD
;

line_action
:
  deny = DENY
  | permit = PERMIT
;

literal_standard_community
:
  high = uint16 COLON low = uint16
;

prefix
:
  IP_PREFIX
;

vni_number
:
  v = uint32
  {isVniNumber($v.ctx)}?

;

<<<<<<< HEAD
uint16
:
  UINT8
  | UINT16
=======
vrf_name
:
  word
>>>>>>> cd786893
;

uint32
:
  UINT8
  | UINT16
  | UINT32
;

word
:
  WORD
;

null_rest_of_line
:
  ~NEWLINE* NEWLINE
;<|MERGE_RESOLUTION|>--- conflicted
+++ resolved
@@ -44,16 +44,15 @@
 
 ;
 
-<<<<<<< HEAD
 uint16
 :
   UINT8
   | UINT16
-=======
+;
+
 vrf_name
 :
   word
->>>>>>> cd786893
 ;
 
 uint32
