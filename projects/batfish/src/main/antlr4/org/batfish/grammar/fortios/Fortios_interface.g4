parser grammar Fortios_interface;

options {
  tokenVocab = FortiosLexer;
}

cs_interface: INTERFACE newline csi_edit*;

csi_edit
:
<<<<<<< HEAD
    EDIT interface_name newline csie* NEXT newline
=======
    EDIT interface_name newline (
        SET csi_set_singletons
    )* NEXT newline
>>>>>>> b6b355c6
;

csie: SET csi_set_singletons;

csi_set_singletons:
    csi_set_alias
    | csi_set_description
    | csi_set_ip
    | csi_set_mtu
    | csi_set_mtu_override
    | csi_set_status
    | csi_set_type
    | csi_set_vdom
    | csi_set_vrf
    | csi_set_null
;

csi_set_alias: ALIAS alias = interface_alias newline;

csi_set_description: DESCRIPTION description = str newline;

csi_set_ip: IP ip = ip_address_with_mask_or_prefix newline;

csi_set_mtu: MTU value = mtu newline;

csi_set_mtu_override: MTU_OVERRIDE value = enable_or_disable newline;

csi_set_status: STATUS status = up_or_down newline;

csi_set_type: TYPE type = interface_type newline;

csi_set_vdom: VDOM vdom = str newline;

csi_set_vrf: VRF value = vrf newline;

csi_set_null: SNMP_INDEX null_rest_of_line;

// 68-65535
mtu: uint16;

// 0-31
vrf: uint8;

interface_type:
    AGGREGATE
    | EMAC_VLAN
    | LOOPBACK
    | PHYSICAL
    | REDUNDANT
    | TUNNEL
    | VLAN
    | WL_MESH
;

// Up to 25 characters
interface_alias: str;

// Up to 15 characters
interface_name: str;<|MERGE_RESOLUTION|>--- conflicted
+++ resolved
@@ -6,16 +6,7 @@
 
 cs_interface: INTERFACE newline csi_edit*;
 
-csi_edit
-:
-<<<<<<< HEAD
-    EDIT interface_name newline csie* NEXT newline
-=======
-    EDIT interface_name newline (
-        SET csi_set_singletons
-    )* NEXT newline
->>>>>>> b6b355c6
-;
+csi_edit: EDIT interface_name newline csie* NEXT newline;
 
 csie: SET csi_set_singletons;
 
