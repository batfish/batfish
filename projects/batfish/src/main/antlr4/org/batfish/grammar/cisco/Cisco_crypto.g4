--- conflicted
+++ resolved
@@ -366,16 +366,9 @@
    ) NEWLINE
 ;
 
-<<<<<<< HEAD
-cis_key:
-   (
-       KEY DEC? key = VARIABLE ADDRESS ip_address = IP_ADDRESS (wildcard_mask = IP_ADDRESS)? NEWLINE
-   )
-=======
 cis_key
 :
    KEY DEC? key = VARIABLE ADDRESS ip_address = IP_ADDRESS (wildcard_mask = IP_ADDRESS)? NEWLINE
->>>>>>> 6552f926
 ;
 
 cis_null
