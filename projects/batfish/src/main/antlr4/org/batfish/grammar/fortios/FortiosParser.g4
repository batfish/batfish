--- conflicted
+++ resolved
@@ -2,11 +2,8 @@
 
 import
   Fortios_address,
-<<<<<<< HEAD
   Fortios_addrgrp,
-=======
   Fortios_bgp,
->>>>>>> 03fb1152
   Fortios_common,
   Fortios_firewall,
   Fortios_interface,
