--- conflicted
+++ resolved
@@ -17,17 +17,10 @@
 
 statement: s_config;
 
-<<<<<<< HEAD
-s_config: CONFIG (
-  c_firewall
-  | c_system
-) END NEWLINE;
-=======
 s_config
 :
     CONFIG (
         c_system
         | c_firewall
     ) END NEWLINE
-;
->>>>>>> 661ff73b
+;