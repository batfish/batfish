--- conflicted
+++ resolved
@@ -477,15 +477,14 @@
   'cmd'
 ;
 
-<<<<<<< HEAD
 COMMAND
 :
   'command'
-=======
+;
+
 COMMANDS
 :
   'commands'
->>>>>>> 68c4e391
 ;
 
 COMMUNITY
