parser grammar Cisco_line;

import Cisco_common;

options {
   tokenVocab = CiscoLexer;
}

l_access_class
:
   IPV6? ACCESS_CLASS
   (
      (
         (
            EGRESS
            | INGRESS
         ) name = variable
      )
      |
      (
         name = variable
         (
            IN
            | OUT
         )?
      )
   ) VRF_ALSO? NEWLINE
;

l_accounting
:
   (
      (
         NO ACCOUNTING
         (
            COMMANDS
            | EXEC
         )
      )
      |
      (
         ACCOUNTING
         (
            COMMANDS
            | EXEC
         )
         (
            DEFAULT
            | variable
         )
      )
   ) NEWLINE
;

l_exec_timeout
:
   EXEC_TIMEOUT minutes = DEC seconds = DEC? NEWLINE
;

l_length
:
   (
      LENGTH DEC NEWLINE
   )
   |
   (
      NO LENGTH NEWLINE
   )
;

l_login
:
   LOGIN
   (
      l_login_authentication
      | l_login_local
   )
;

l_login_authentication
:
   AUTHENTICATION
   (
      DEFAULT
      | name = variable
   ) NEWLINE
;

l_login_local
:
   LOCAL NEWLINE
;

l_null
:
   NO?
   (
      ABSOLUTE_TIMEOUT
      | ACTIVATION_CHARACTER
      | AUTHORIZATION
      | AUTOHANGUP
      | AUTOSELECT
      | DATABITS
      | ESCAPE_CHARACTER
      | EXEC
      | FLOWCONTROL
      | FLUSH_AT_ACTIVATION
      | HISTORY
      | IPV6
      | LOCATION
      | LOGGING
      | LOGOUT_WARNING
      | MODEM
      | NOTIFY
      | PASSWORD
      | PRIVILEGE
      | ROTARY
      | RXSPEED
      | SESSION_DISCONNECT_WARNING
      | SESSION_LIMIT
      | SESSION_TIMEOUT
      | STOPBITS
      | TERMINAL_TYPE
      | TIMEOUT
      | TIMESTAMP
<<<<<<< HEAD
      |
      (
        NO VACANT_MESSAGE
      )
=======
      | TXSPEED
      | VACANT_MESSAGE
>>>>>>> 2abb622f
   ) ~NEWLINE* NEWLINE
;

l_script
:
   SCRIPT DIALER variable NEWLINE
;

l_transport
:
   TRANSPORT
   (
      INPUT
      | OUTPUT
      | PREFERRED
   ) prot += variable+ NEWLINE
;

l_vacant_message
:
  VACANT_MESSAGE ESCAPE_C ~ESCAPE_C* ESCAPE_C NEWLINE
;

lc_null
:
   (
      ACCOUNTING
      | AUTHENTICATION
      | AUTHORIZATION
      | ENABLE_AUTHENTICATION
      | IDLE_TIMEOUT
      | LENGTH
      | LOGIN_AUTHENTICATION
      | PASSWORD
      | SESSION_TIMEOUT
      | SPEED
   ) ~NEWLINE* NEWLINE
;

s_line
:
   LINE line_type
   (
      (
         slot1 = DEC FORWARD_SLASH
         (
            port1 = DEC FORWARD_SLASH
         )?
      )? first = DEC
      (
         (
            slot2 = DEC FORWARD_SLASH
            (
               port2 = DEC FORWARD_SLASH
            )?
         )? last = DEC
      )?
   )? NEWLINE
   (
      l_access_class
      | l_accounting
      | l_exec_timeout
      | l_length
      | l_login
      | l_null
      | l_script
      | l_transport
      | l_vacant_message
      | description_line
   )*
;

s_line_cadant
:
   LINE line_type_cadant start_line = DEC end_line = DEC?
   (
      lc_null
   )
;<|MERGE_RESOLUTION|>--- conflicted
+++ resolved
@@ -123,15 +123,11 @@
       | TERMINAL_TYPE
       | TIMEOUT
       | TIMESTAMP
-<<<<<<< HEAD
+      | TXSPEED
       |
       (
         NO VACANT_MESSAGE
       )
-=======
-      | TXSPEED
-      | VACANT_MESSAGE
->>>>>>> 2abb622f
    ) ~NEWLINE* NEWLINE
 ;
 
