--- conflicted
+++ resolved
@@ -99,11 +99,8 @@
       sbn_interface       // set an interface neighbor property
     | sbn_peer_group_decl // declare a new peer group
     | sbn_property        // set a peer-group property
-<<<<<<< HEAD
+    | sbn_bfd
     | sbn_password
-=======
-    | sbn_bfd
->>>>>>> d577e422
     )
 ;
 
@@ -144,13 +141,12 @@
   NEIGHBOR ip = IP_ADDRESS NEXT_HOP_SELF NEWLINE
 ;
 
-<<<<<<< HEAD
+sbn_bfd
+:
+  BFD word*
+;
+
 sbn_password
 :
   PASSWORD word
-=======
-sbn_bfd
-:
-  BFD word*
->>>>>>> d577e422
 ;