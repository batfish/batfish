--- conflicted
+++ resolved
@@ -147,13 +147,9 @@
 :
   (
      // there are likely others but haven't seen examples yet, so leaving for later
-<<<<<<< HEAD
      IMPORT
      | NEIGHBOR
      | NO
-=======
-     NEIGHBOR
->>>>>>> 4f9ee6f5
      | REDISTRIBUTE
   ) null_rest_of_line
 ;
