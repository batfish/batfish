parser grammar FlatJuniper_security;

import FlatJuniper_common;

options {
   tokenVocab = FlatJuniperLexer;
}

address_specifier
:
   ANY
   | ANY_IPV4
   | ANY_IPV6
   | name = variable
;

dh_group
:
   GROUP1
   | GROUP14
   | GROUP2
   | GROUP5
;

encryption_algorithm
:
   THREEDES_CBC
   | AES_128_CBC
   | AES_192_CBC
   | AES_256_CBC
   | DES_CBC
;

hib_protocol
:
   ALL
   | BFD
   | BGP
   | DVMRP
   | IGMP
   | LDP
   | MSDP
   | NHRP
   | OSPF
   | OSPF3
   | PGM
   | PIM
   | RIP
   | RIPNG
   | ROUTER_DISCOVERY
   | RSVP
   | SAP
   | VRRP
;

hib_system_service
:
   ALL
   | ANY_SERVICE
   | DHCP
   | DNS
   | FINGER
   | FTP
   | HTTP
   | HTTPS
   | IDENT_RESET
   | IKE
   | LSPING
   | NETCONF
   | NTP
   | PING
   | R2CP
   | REVERSE_SSH
   | REVERSE_TELNET
   | RLOGIN
   | RPM
   | RSH
   | SIP
   | SNMP
   | SNMP_TRAP
   | SSH
   | TELNET
   | TFTP
   | TRACEROUTE
   | XNM_CLEAR_TEXT
   | XNM_SSL
;

ike_authentication_algorithm
:
   MD5
   | SHA_256
   | SHA_384
   | SHA1
;

ike_authentication_method
:
   DSA_SIGNATURES
   | PRE_SHARED_KEYS
   | RSA_SIGNATURES
;

ipsec_authentication_algorithm
:
   HMAC_MD5_96
   | HMAC_SHA1_96
;

ipsec_protocol
:
   AH
   | ESP
;

nat_rule_set
:
   RULE_SET name = variable
   (
      rs_from
      | rs_rule
      | rs_to
   )
;

proposal_set_type
:
   BASIC
   | COMPATIBLE
   | STANDARD
;

rs_from
:
   FROM rsf_common
;

rs_rule
:
   RULE name = variable
   (
      rsr_description
      | rsr_match
      | rsr_then
   )
;

rs_to
:
   TO rsf_common
;

rsf_common
:
   rsf_zone
;

rsf_zone
:
   ZONE name = variable
;

rsr_description
:
   DESCRIPTION null_filler
;

rsr_match
:
   MATCH
   (
      rsrm_destination_address
      | rsrm_destination_port
      | rsrm_source_address
   )
;

rsr_then
:
   THEN
   (
      rsrt_source_nat
      | rsrt_static_nat
   )
;

rsrm_destination_address
:
   DESTINATION_ADDRESS IP_PREFIX
;

rsrm_destination_port
:
   DESTINATION_PORT from = DEC
   (
      TO to = DEC
   )?
;

rsrm_source_address
:
   SOURCE_ADDRESS IP_PREFIX
;

rsrt_source_nat
:
   SOURCE_NAT
   (
      rsrts_interface
      | rsrts_off
      | rsrts_pool
   )
;

rsrt_static_nat
:
   STATIC_NAT
   (
      rsrtst_prefix
   )
;

rsrts_interface
:
   INTERFACE
;

rsrts_off
:
   OFF
;

rsrts_pool
:
   POOL
   (
      rsrtsp_common
      | rsrtsp_named
   )
;

rsrtsp_common
:
   apply
   | rsrtsp_persistent_nat
;

rsrtsp_named
:
   name = variable rsrtsp_common
;

rsrtsp_persistent_nat
:
   PERSISTENT_NAT
   (
      apply
      | rsrtspp_inactivity_timeout
      | rsrtspp_max_session_number
      | rsrtspp_permit
   )
;

rsrtspp_inactivity_timeout
:
   INACTIVITY_TIMEOUT seconds = DEC
;

rsrtspp_max_session_number
:
   MAX_SESSION_NUMBER max = DEC
;

rsrtspp_permit
:
   PERMIT
   (
      ANY_REMOTE_HOST
      | TARGET_HOST
      | TARGET_HOST_PORT
   )
;

rsrtst_prefix
:
   PREFIX
   (
      rsrtstp_mapped_port
      | rsrtstp_prefix
   )
;

rsrtstp_mapped_port
:
   MAPPED_PORT low = DEC
   (
      TO high = DEC
   )?
;

rsrtstp_prefix
:
   IP_PREFIX
;

s_security
:
   SECURITY
   (
      se_address_book
      | se_authentication_key_chain
      | se_certificates
      | se_ike
      | se_ipsec
      | se_nat
      | se_null
      | se_policies
      | se_zones
   )
;

se_address_book
:
   ADDRESS_BOOK GLOBAL
   (
       apply
       | sead_address
       | sead_address_set
   )
;

se_authentication_key_chain
:
   AUTHENTICATION_KEY_CHAINS KEY_CHAIN name = string
   (
      sea_key
      | sea_description
      | sea_tolerance
   )
;

se_certificates
:
   CERTIFICATES
   (
      sec_local
   )
;

se_ike
:
   IKE
   (
      seik_gateway
      | seik_policy
      | seik_proposal
   )
;

se_ipsec
:
   IPSEC
   (
      seip_policy
      | seip_proposal
      | seip_vpn
   )
;

se_nat
:
   NAT
   (
      sen_proxy_arp
      | sen_source
      | sen_static
   )
;

se_null
:
   (
      ALG
      | APPLICATION_TRACKING
      | FLOW
      | LOG
      | SCREEN
   ) null_filler
;

se_policies
:
   POLICIES
   (
      sep_default_policy
      | sep_from_zone
      | sep_global
   )
;

se_zones
:
   ZONES
   (
      apply
      | sez_security_zone
   )
;

sea_description
:
   description
;

sea_key
:
   KEY name = string
   (
      seak_algorithm
      | seak_options
      | seak_secret
      | seak_start_time
   )
;

sea_tolerance
:
   TOLERANCE DEC
;

sead_address
:
   ADDRESS name = variable
   (
      apply
      | address = IP_ADDRESS
      | prefix = IP_PREFIX
      | WILDCARD_ADDRESS wildcard_address
   )
;

sead_address_set
:
   ADDRESS_SET name = variable
   (
      apply
      | seada_address
      | seada_address_set
   )
;

seada_address
:
   ADDRESS name = variable
;

seada_address_set
:
   ADDRESS_SET name = variable
;

sec_local
:
   LOCAL name = variable cert = DOUBLE_QUOTED_STRING
;

seak_algorithm
:
   ALGORITHM
   (
      HMAC_SHA1
      | MD5
   )
;

seak_options
:
   OPTIONS
   (
      BASIC
      | ISIS_ENHANCED
   )
;

seak_secret
:
   SECRET key = string
;

seak_start_time
:
   START_TIME time = variable_permissive
;

seik_gateway
:
   GATEWAY name = variable
   (
      seikg_address
      | seikg_dead_peer_detection
      | seikg_dynamic
      | seikg_external_interface
      | seikg_ike_policy
      | seikg_local_address
      | seikg_local_identity
      | seikg_no_nat_traversal
      | seikg_version
      | seikg_xauth
   )
;

seik_policy
:
   POLICY name = variable
   (
      seikp_description
      | seikp_mode
      | seikp_pre_shared_key
      | seikp_proposal_set
      | seikp_proposals
   )
;

seik_proposal
:
   PROPOSAL name = variable
   (
      seikpr_authentication_algorithm
      | seikpr_authentication_method
      | seikpr_description
      | seikpr_dh_group
      | seikpr_encryption_algorithm
      | seikpr_lifetime_seconds
   )
;

seikg_address
:
   ADDRESS IP_ADDRESS
;

seikg_dead_peer_detection
:
   DEAD_PEER_DETECTION ALWAYS_SEND?
;

seikg_dynamic
:
   DYNAMIC
   (
      apply
      | seikgd_connections_limit
      | seikgd_hostname
      | seikgd_ike_user_type
   )
;

seikg_external_interface
:
   EXTERNAL_INTERFACE interface_id
;

seikg_ike_policy
:
   IKE_POLICY name = variable
;

seikg_local_address
:
   LOCAL_ADDRESS IP_ADDRESS
;

seikg_local_identity
:
   LOCAL_IDENTITY
   (
      seikgl_inet
   )
;

seikg_no_nat_traversal
:
   NO_NAT_TRAVERSAL
;

seikg_version
:
   VERSION V1_ONLY
;

seikg_xauth
:
   XAUTH ACCESS_PROFILE name = variable
;

seikgd_connections_limit
:
   CONNECTIONS_LIMIT limit = DEC
;

seikgd_hostname
:
   HOSTNAME name = variable
;

seikgd_ike_user_type
:
   IKE_USER_TYPE
   (
      GROUP_IKE_ID
      | SHARED_IKE_ID
   )
;

seikgl_inet
:
   INET name = variable
;

seikp_description
:
   DESCRIPTION null_filler
;

seikp_mode
:
   MODE
   (
      AGGRESSIVE
      | MAIN
   )
;

seikp_pre_shared_key
:
   PRE_SHARED_KEY ASCII_TEXT key = DOUBLE_QUOTED_STRING
;

seikp_proposal_set
:
   PROPOSAL_SET proposal_set_type
;

seikp_proposals
:
   PROPOSALS name = variable
;

seikpr_authentication_algorithm
:
   AUTHENTICATION_ALGORITHM ike_authentication_algorithm
;

seikpr_authentication_method
:
   AUTHENTICATION_METHOD ike_authentication_method
;

seikpr_description
:
   DESCRIPTION null_filler
;

seikpr_dh_group
:
   DH_GROUP dh_group
;

seikpr_encryption_algorithm
:
   ENCRYPTION_ALGORITHM encryption_algorithm
;

seikpr_lifetime_seconds
:
   LIFETIME_SECONDS seconds = DEC
;

seip_policy
:
   POLICY name = variable
   (
      seipp_perfect_forward_secrecy
      | seipp_proposal_set
      | seipp_proposals
   )
;

seip_proposal
:
   PROPOSAL name = variable
   (
      apply
      | seippr_authentication_algorithm
      | seippr_description
      | seippr_encryption_algorithm
      | seippr_lifetime_kilobytes
      | seippr_lifetime_seconds
      | seippr_protocol
   )
;

seip_vpn
:
   VPN name = variable
   (
      seipv_bind_interface
      | seipv_df_bit
      | seipv_establish_tunnels
      | seipv_ike
      | seipv_vpn_monitor
   )
;

seipp_perfect_forward_secrecy
:
   PERFECT_FORWARD_SECRECY KEYS dh_group
;

seipp_proposal_set
:
   PROPOSAL_SET proposal_set_type
;

seipp_proposals
:
   PROPOSALS name = variable
;

seippr_authentication_algorithm
:
   AUTHENTICATION_ALGORITHM ipsec_authentication_algorithm
;

seippr_description
:
   DESCRIPTION null_filler
;

seippr_encryption_algorithm
:
   ENCRYPTION_ALGORITHM encryption_algorithm
;

seippr_lifetime_kilobytes
:
   LIFETIME_KILOBYTES kilobytes = DEC
;

seippr_lifetime_seconds
:
   LIFETIME_SECONDS seconds = DEC
;

seippr_protocol
:
   PROTOCOL ipsec_protocol
;

seipv_bind_interface
:
   BIND_INTERFACE interface_id
;

seipv_df_bit
:
   DF_BIT CLEAR
;

seipv_establish_tunnels
:
   ESTABLISH_TUNNELS IMMEDIATELY
;

seipv_ike
:
   IKE
   (
      seipvi_gateway
      | seipvi_ipsec_policy
      | seipvi_null
      | seipvi_proxy_identity
   )
;

seipv_vpn_monitor
:
   VPN_MONITOR
   (
      apply
      | seipvv_destination_ip
      | seipvv_source_interface
   )
;

seipvi_gateway
:
   GATEWAY name = variable
;

seipvi_ipsec_policy
:
   IPSEC_POLICY name = variable
;

seipvi_null
:
   (
      NO_ANTI_REPLAY
   ) null_filler
;

seipvi_proxy_identity
:
   PROXY_IDENTITY
   (
      seipvip_local
      | seipvip_remote
      | seipvip_service
   )
;

seipvip_local
:
   LOCAL IP_PREFIX
;

seipvip_remote
:
   REMOTE IP_PREFIX
;

seipvip_service
:
   SERVICE
   (
      ANY
      | name = variable
   )
;

seipvv_destination_ip
:
   DESTINATION_IP IP_ADDRESS
;

seipvv_source_interface
:
   SOURCE_INTERFACE interface_id
;

sen_proxy_arp
:
   PROXY_ARP
   (
      apply
      | senp_interface
   )
;

sen_source
:
   SOURCE
   (
      nat_rule_set
      | sens_interface
      | sens_pool
      | sens_port_randomization
   )
;

sen_static
:
   STATIC nat_rule_set
;

senp_interface
:
   INTERFACE interface_id
   (
      apply
      | senpi_address
   )
;

senpi_address
:
   ADDRESS
   (
      from = IP_ADDRESS
      | from = IP_PREFIX
   )
   (
      TO
      (
         to = IP_ADDRESS
         | to = IP_PREFIX
      )
   )?
;

sens_interface
:
   INTERFACE
   (
      sensi_port_overloading
      | sensi_port_overloading_factor
   )
;

sens_pool
:
   POOL name = variable
   (
      sensp_address
      | sensp_description
   )
;

sens_port_randomization
:
   PORT_RANDOMIZATION DISABLE
;

sensi_port_overloading
:
   PORT_OVERLOADING OFF
;

sensi_port_overloading_factor
:
   PORT_OVERLOADING_FACTOR factor = DEC
;

sensp_address
:
   ADDRESS IP_PREFIX
   (
      TO IP_PREFIX
   )?
;

sensp_description
:
   DESCRIPTION null_filler
;

sep_default_policy
:
   DEFAULT_POLICY
   (
      apply
      | DENY_ALL
      | PERMIT_ALL
   )
;

sep_from_zone
:
   FROM_ZONE from = zone TO_ZONE to = zone
   (
      apply
      | sepctx_policy
   )
;

sep_global
:
   GLOBAL
   (
      apply
      | sepctx_policy
   )
;

sepctx_policy
:
   POLICY name = variable
   (
      apply
      | sepctxp_description
      | sepctxp_match
      | sepctxp_then
   )
;

sepctxp_description
:
   DESCRIPTION null_filler
;

sepctxp_match
:
   MATCH
   (
      sepctxpm_application
      | sepctxpm_destination_address
      | sepctxpm_destination_address_excluded
      | sepctxpm_source_address
      | sepctxpm_source_identity
   )
;

sepctxp_then
:
   THEN
   (
      sepctxpt_deny
      | sepctxpt_log
      | sepctxpt_permit
   )
;

sepctxpm_application
:
   APPLICATION
   (
<<<<<<< HEAD
      ANY
      | junos_application
      | junos_application_set
=======
      junos_application
>>>>>>> 73726896
      | name = variable
   )
;

sepctxpm_destination_address
:
   DESTINATION_ADDRESS address_specifier
;

sepctxpm_destination_address_excluded
:
   DESTINATION_ADDRESS_EXCLUDED
;

sepctxpm_source_address
:
   SOURCE_ADDRESS address_specifier
;

sepctxpm_source_identity
:
   SOURCE_IDENTITY
   (
      ANY
      | name = variable
   )
;

sepctxpt_deny
:
   DENY
   | REJECT
;

sepctxpt_log
:
   LOG null_filler
;

sepctxpt_permit
:
   PERMIT
   (
      apply
      | sepctxptp_tunnel
   )
;

sepctxptp_tunnel
:
   TUNNEL
   (
      apply
      | sepctxptpt_ipsec_vpn
   )
;

sepctxptpt_ipsec_vpn
:
   IPSEC_VPN name = variable
;

sez_security_zone
:
   SECURITY_ZONE zone
   (
      apply
      | sezs_address_book
      | sezs_application_tracking
      | sezs_host_inbound_traffic
      | sezs_interfaces
      | sezs_screen
      | sezs_tcp_rst
   )
;

sezs_address_book
:
   ADDRESS_BOOK
   (
      apply
      | sezsa_address
      | sezsa_address_set
   )
;

sezs_application_tracking
:
   APPLICATION_TRACKING
;

sezs_host_inbound_traffic
:
   HOST_INBOUND_TRAFFIC
   (
      apply
      | sezsh_protocols
      | sezsh_system_services
   )
;

sezs_interfaces
:
   INTERFACES interface_id
   (
      apply
      | sezs_host_inbound_traffic
   )
;

sezs_screen
:
   SCREEN
   (
      UNTRUST_SCREEN
      | name = variable
   )
;

sezs_tcp_rst
:
   TCP_RST
;

sezsa_address
:
   ADDRESS name = variable
   (
      apply
      | address = IP_ADDRESS
      | prefix = IP_PREFIX
      | WILDCARD_ADDRESS wildcard_address
   )
;

sezsa_address_set
:
   ADDRESS_SET name = variable
   (
      apply
      | sezsaad_address
      | sezsaad_address_set
   )
;

sezsaad_address
:
   ADDRESS name = variable
;

sezsaad_address_set
:
   ADDRESS_SET name = variable
;

sezsh_protocols
:
   PROTOCOLS hib_protocol
;

sezsh_system_services
:
   SYSTEM_SERVICES hib_system_service
;

zone
:
   JUNOS_HOST
   | TRUST
   | UNTRUST
   | name = variable
;<|MERGE_RESOLUTION|>--- conflicted
+++ resolved
@@ -1015,13 +1015,8 @@
 :
    APPLICATION
    (
-<<<<<<< HEAD
-      ANY
-      | junos_application
+      junos_application
       | junos_application_set
-=======
-      junos_application
->>>>>>> 73726896
       | name = variable
    )
 ;
