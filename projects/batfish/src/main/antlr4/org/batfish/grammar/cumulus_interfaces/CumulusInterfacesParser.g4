--- conflicted
+++ resolved
@@ -37,14 +37,9 @@
 :
   INET
   (
-<<<<<<< Updated upstream
     DHCP NEWLINE i_property*
     | LOOPBACK NEWLINE l_property*
     | STATIC NEWLINE i_property*
-=======
-    LOOPBACK NEWLINE l_property*
-    | (DHCP | MANUAL | STATIC) NEWLINE i_property*
->>>>>>> Stashed changes
   )
 ;
 
