--- conflicted
+++ resolved
@@ -48,7 +48,6 @@
   COMMUNITY names += ip_community_list_name+ NEWLINE
 ;
 
-<<<<<<< HEAD
 rm_set
 :
   SET
@@ -60,9 +59,9 @@
 rms_metric
 :
   METRIC metric = uint32 NEWLINE
-=======
+;
+
 rmm_interface
 :
   INTERFACE name = WORD NEWLINE
->>>>>>> e9d068d0
 ;