lexer grammar CiscoLexer;

options {
   superClass = 'org.batfish.grammar.BatfishLexer';
}

@members {
private int lastTokenType = -1;
private boolean enableIPV6_ADDRESS = true;
private boolean enableIP_ADDRESS = true;
private boolean enableDEC = true;
private boolean enableACL_NUM = false;
private boolean enableCOMMUNITY_LIST_NUM = false;
private boolean enableREGEX = false;
private boolean _inAccessList = false;
private boolean inCommunitySet = false;
private boolean _foundry = false;
private boolean _cadant = false;

@Override
public void emit(Token token) {
    super.emit(token);
    if (token.getChannel() != HIDDEN) {
       lastTokenType = token.getType();
    }
}

public void setCadant(boolean cadant) {
   _cadant = cadant;
}

public void setFoundry(boolean foundry) {
   _foundry = foundry;
}

public String printStateVariables() {
   StringBuilder sb = new StringBuilder();
   sb.append("enableIPV6_ADDRESS: " + enableIPV6_ADDRESS + "\n");
   sb.append("enableIP_ADDRESS: " + enableIP_ADDRESS + "\n");
   sb.append("enableDEC: " + enableDEC + "\n");
   sb.append("enableACL_NUM: " + enableACL_NUM+ "\n");
   sb.append("enableCOMMUNITY_LIST_NUM: " + enableCOMMUNITY_LIST_NUM + "\n");
   return sb.toString();
}

}

tokens {
   ACL_NUM_APPLETALK,
   ACL_NUM_EXTENDED,
   ACL_NUM_EXTENDED_IPX,
   ACL_NUM_EXTENDED_MAC,
   ACL_NUM_FOUNDRY_L2,
   ACL_NUM_IPX,
   ACL_NUM_IPX_SAP,
   ACL_NUM_MAC,
   ACL_NUM_OTHER,
   ACL_NUM_PROTOCOL_TYPE_CODE,
   ACL_NUM_STANDARD,
   AS_PATH_SET_REGEX,
   ASA_BANNER_LINE,
   COMMUNITY_LIST_NUM_EXPANDED,
   COMMUNITY_LIST_NUM_STANDARD,
   COMMUNITY_SET_REGEX,
   CONFIG_SAVE,
   DSA1024,
   END_CADANT,
   HEX_FRAGMENT,
   IS_LOCAL,
   ISO_ADDRESS,
   LINE_CADANT,
   PAREN_LEFT_LITERAL,
   PAREN_RIGHT_LITERAL,
   PASSWORD_SEED,
   PIPE,
   PROMPT_TIMEOUT,
   QUOTED_TEXT,
   RAW_TEXT,
   SELF_SIGNED,
   SLIP_PPP,
   STATEFUL_DOT1X,
   STATEFUL_KERBEROS,
   STATEFUL_NTLM,
   TEXT,
   VALUE,
   WIRED,
   WISPR
} // Cisco Keywords

AAA
:
   'aaa'
;

AAA_PROFILE
:
   'aaa-profile'
;

AAA_SERVER
:
   'aaa-server'
;

AAA_USER
:
   'aaa-user'
;

ABSOLUTE_TIMEOUT
:
   'absolute-timeout'
;

ACCEPT_DIALIN
:
   'accept-dialin'
;

ACCEPT_LIFETIME
:
   'accept-lifetime'
;

ACCEPT_OWN
:
   'accept-own'
;

ACCEPT_REGISTER
:
   'accept-register'
;

ACCEPT_RP
:
   'accept-rp'
;

ACCESS
:
   'access'
;

ACCESS_CLASS
:
   'access-class'
;

ACCESS_GROUP
:
   'access-group'
;

ACCESS_LIST
:
   'access-list'
   {enableACL_NUM = true; enableDEC = false;_inAccessList = true;}

;

ACCESS_LOG
:
   'access-log'
;

ACCESS_MAP
:
   'access-map'
;

ACCOUNTING
:
   'accounting'
;

ACCOUNTING_LIST
:
   'accounting-list'
;

ACCOUNTING_PORT
:
   'accounting-port'
;

ACCOUNTING_SERVER_GROUP
:
   'accounting-server-group'
;

ACCOUNTING_THRESHOLD
:
   'accounting-threshold'
;

ACCT_PORT
:
   'acct-port'
;

ACFE
:
   'acfe'
;

ACK
:
   'ack'
;

ACL
:
   'acl'
;

ACL_POLICY
:
   'acl-policy'
;

ACLLOG
:
   'acllog'
;

ACTION
:
   'action'
;

ACTION_TYPE
:
   'action-type'
;

ACTIVATE
:
   'activate'
;

ACTIVATE_SERVICE_WHITELIST
:
   'activate-service-whitelist'
;

ACTIVATED_SERVICE_TEMPLATE
:
   'activated-service-template'
;

ACTIVATION_CHARACTER
:
   'activation-character'
;

ACTIVE
:
   'active'
;

ADD
:
   'add'
;

ADD_VLAN
:
   'add-vlan'
;

ADDITIONAL_PATHS
:
   'additional-paths'
;

ADDITIVE
:
   'additive'
;

ADDRESS
:
   'address'
;

ADDRESS_FAMILY
:
   'address-family'
;

ADDRESS_HIDING
:
   'address-hiding'
;

ADDRESS_POOL
:
   'address-pool'
;

ADDRESS_POOLS
:
   'address-pools'
;

ADDRESS_RANGE
:
   'address-range'
;

ADDRESS_TABLE
:
   'address-table'
;

ADDRGROUP
:
   'addrgroup'
;

ADJACENCY
:
   'adjacency'
;

ADJACENCY_CHECK
:
   'adjacency-check'
;

ADJACENCY_STALE_TIMER
:
   'adjacency-stale-timer'
;

ADJMGR
:
   'adjmgr'
;

ADMIN
:
   'admin'
;

ADMIN_DIST
:
   'admin-dist'
;

ADMIN_DISTANCE
:
   'admin-distance'
;

ADMIN_STATE
:
   'admin-state'
;

ADMIN_VDC
:
   'admin-vdc'
;

ADMINISTRATIVE_WEIGHT
:
   'administrative-weight'
;

ADMISSION
:
   'admission'
;

ADMISSION_CONTROL
:
   'admission-control'
;

ADP
:
   'adp'
;

ADVERTISE
:
   'advertise'
;

ADVERTISEMENT_INTERVAL
:
   'advertisement-interval'
;

ADVERTISE_INACTIVE
:
   'advertise-inactive'
;

ADVERTISE_MAP
:
   'advertise-map'
;

AES
:
   'aes'
;

AES128
:
   'aes128'
;

AES192
:
   'aes192'
;

AES256
:
   'aes256'
;

AES128_SHA1
:
   'aes128-sha1'
;

AES256_SHA1
:
   'aes256-sha1'
;

AESA
:
   'aesa'
;

AF_GROUP
:
   'af-group'
;

AF11
:
   'af11'
;

AF12
:
   'af12'
;

AF13
:
   'af13'
;

AF21
:
   'af21'
;

AF22
:
   'af22'
;

AF23
:
   'af23'
;

AF31
:
   'af31'
;

AF32
:
   'af32'
;

AF33
:
   'af33'
;

AF41
:
   'af41'
;

AF42
:
   'af42'
;

AF43
:
   'af43'
;

AFFINITY
:
   'affinity'
;

AFFINITY_MAP
:
   'affinity-map'
;

AGE
:
   'age'
;

AGGREGATE
:
   'aggregate'
;

AGGREGATE_ADDRESS
:
   'aggregate-address'
;

AGING
:
   'aging'
;

AH
:
   'ah'
;

AH_MD5_HMAC
:
   'ah-md5-hmac'
;

AH_SHA_HMAC
:
   'ah-sha-hmac'
;

AHP
:
   'ahp'
;

AIRGROUP
:
   'airgroup'
;

AIRGROUPSERVICE
:
   'airgroupservice'
;

AIS_SHUT
:
   'ais-shut'
;

ALARM
:
   'alarm'
;

ALARM_REPORT
:
   'alarm-report'
;

ALERT_GROUP
:
   'alert-group'
;

ALERTS
:
   'alerts'
;

ALG
:
   'alg'
;

ALG_BASED_CAC
:
   'alg-based-cac'
;

ALIAS
:
   'alias' -> pushMode ( M_Alias )
;

ALL
:
   'all'
;

ALL_ALARMS
:
   'all-alarms'
;

ALL_OF_ROUTER
:
   'all-of-router'
;

ALLOCATE
:
   'allocate'
;

ALLOW
:
   'allow'
;

ALLOW_CONNECTIONS
:
   'allow-connections'
;

ALLOW_DEFAULT
:
   'allow-default'
;

ALLOW_FAIL_THROUGH
:
   'allow-fail-through'
;

ALLOW_NOPASSWORD_REMOTE_LOGIN
:
   'allow-nopassword-remote-login'
;

ALLOW_SELF_PING
:
   'allow-self-ping'
;

ALLOWED
:
   'allowed'
;

ALLOWAS_IN
:
   'allowas-in'
;

ALTERNATE_ADDRESS
:
   'alternate-address'
;

ALWAYS
:
   'always'
;

ALWAYS_COMPARE_MED
:
   'always-compare-med'
;

ALWAYS_ON
:
   'always-on'
;

ALWAYS_ON_VPN
:
   'always-on-vpn'
;

AM_DISABLE
:
   'am-disable'
;

AM_SCAN_PROFILE
:
   'am-scan-profile'
;

AMON
:
   'amon'
;

AMT
:
   'amt'
;

AND
:
   'and'
;

ANTENNA
:
   'antenna'
;

ANY
:
   'any'
;

ANY4
:
   'any4'
;

ANY6
:
   'any6'
;

ANYCONNECT
:
   'anyconnect'
;

ANYCONNECT_ESSENTIALS
:
   'anyconnect-essentials'
;

AOL
:
   'aol'
;

AP
:
   'ap'
;

AP_BLACKLIST_TIME
:
   'ap-blacklist-time'
;

AP_CLASSIFICATION_RULE
:
   'ap-classification-rule'
;

AP_CRASH_TRANSFER
:
   'ap-crash-transfer'
;

AP_GROUP
:
   'ap-group'
;

AP_LACP_STRIPING_IP
:
   'ap-lacp-striping-ip'
;

AP_NAME
:
   'ap-name'
;

AP_RULE_MATCHING
:
   'ap-rule-matching'
;

AP_SYSTEM_PROFILE
:
   'ap-system-profile'
;

API
:
   'api'
;

APP
:
   'app'
;

APPCATEGORY
:
   'appcategory'
;

APPLETALK
:
   'appletalk'
;

APPLICATION
:
   'application'
;

APPLY
:
   'apply'
;

AQM_REGISTER_FNF
:
   'aqm-register-fnf'
;

ARAP
:
   'arap'
;

ARCHIVE
:
   'archive'
;

ARCHIVE_LENGTH
:
   'archive-length'
;

ARCHIVE_SIZE
:
   'archive-size'
;

AREA
:
   'area'
;

AREA_PASSWORD
:
   'area-password'
;

ARM_PROFILE
:
   'arm-profile'
;

ARM_RF_DOMAIN_PROFILE
:
   'arm-rf-domain-profile'
;

ARP
:
   'arp'
   { enableIPV6_ADDRESS = false; }

;

AS_NUMBER
:
   'as-number'
;

AS_OVERRIDE
:
   'as-override'
;

AS_PATH
:
   'as-path' -> pushMode ( M_AsPath )
;

AS_PATH_SET
:
   'as-path-set'
;

AS_SET
:
   'as-set'
;

AS
:
   'as'
;

ASA
:
   'ASA'
;

ASCII_AUTHENTICATION
:
   'ascii-authentication'
;

ASDM
:
   'asdm'
;

ASDM_BUFFER_SIZE
:
   'asdm-buffer-size'
;

ASN
:
   'asn'
;

ASSEMBLER
:
   'assembler'
;

ASSIGNMENT
:
   'assignment'
;

ASSOC_RETRANSMIT
:
   'assoc-retransmit'
;

ASSOCIATE
:
   'associate'
;

ASSOCIATION
:
   'association'
;

ASYMMETRIC
:
   'asymmetric'
;

ASYNC
:
   'async'
;

ASYNC_BOOTP
:
   'async-bootp'
;

ASYNCHRONOUS
:
   'asynchronous'
;

ATM
:
   'atm'
;

ATTEMPTS
:
   'attempts'
;

ATTRIBUTE
:
   'attribute'
;

ATTRIBUTE_DOWNLOAD
:
   'attribute-download'
;

ATTRIBUTE_MAP
:
   'attribute-map'
;

ATTRIBUTE_NAMES
:
   'attribute-names'
;

ATTRIBUTE_SET
:
   'attribute-set'
;

ATTRIBUTES
:
   'attributes'
;

AUDIT
:
   'audit'
;

AUTH
:
   'auth'
;

AUTH_FAILURE_BLACKLIST_TIME
:
   'auth-failure-blacklist-time'
;

AUTH_PORT
:
   'auth-port'
;

AUTH_PROXY
:
   'auth-proxy'
;

AUTH_SERVER
:
   'auth-server'
;

AUTH_TYPE
:
   'auth-type'
;

AUTHENTICATE
:
   'authenticate'
;

AUTHENTICATION
:
   'authentication' -> pushMode ( M_Authentication )
;

AUTHENTICATION_DOT1X
:
   'authentication-dot1x'
;

AUTHENTICATION_KEY
:
   'authentication-key'
;

AUTHENTICATION_MAC
:
   'authentication-mac'
;

AUTHENTICATION_PORT
:
   'authentication-port'
;

AUTHENTICATION_RESTART
:
   'authentication-restart'
;

AUTHENTICATION_RETRIES
:
   'authentication-retries'
;

AUTHENTICATION_SERVER
:
   'authentication-server'
;

AUTHENTICATION_SERVER_GROUP
:
   'authentication-server-group'
;

AUTHORITATIVE
:
   'authoritative'
;

AUTHORIZATION
:
   'authorization'
;

AUTHORIZATION_REQUIRED
:
   'authorization-required'
;

AUTHORIZATION_STATUS
:
   'authorization-status'
;

AUTHORIZATION_SERVER_GROUP
:
   'authorization-server-group'
;

AUTHORIZE
:
   'authorize'
;

AUTHORIZED
:
   'authorized'
;

AUTO
:
   'auto'
;

AUTO_CERT_ALLOW_ALL
:
   'auto-cert-allow-all'
;

AUTO_CERT_ALLOWED_ADDRS
:
   'auto-cert-allowed-addrs'
;

AUTO_CERT_PROV
:
   'auto-cert-prov'
;

AUTO_COST
:
   'auto-cost'
;

AUTO_DISCARD
:
   'auto-discard'
;

AUTO_IMPORT
:
   'auto-import'
;

AUTO_LOCAL_ADDR
:
   'auto-local-addr'
;

AUTO_RECOVERY
:
   'auto-recovery'
;

AUTO_RP
:
   'auto-rp'
;

AUTO_SHUTDOWN_NEW_NEIGHBORS
:
   'auto-shutdown-new-neighbors'
;

AUTO_SUMMARY
:
   'auto-summary'
;

AUTO_SYNC
:
   'auto-sync'
;

AUTO_TUNNEL
:
   'auto-tunnel'
;

AUTO_UPGRADE
:
   'auto-upgrade'
;

AUTOHANGUP
:
   'autohangup'
;

AUTORECOVERY
:
   'autorecovery'
;

AUTOROUTE
:
   'autoroute'
;

AUTORP
:
   'autorp'
;

AUTOSELECT
:
   'autoselect'
;

AUTOSTATE
:
   'autostate'
;

AUX
:
   'aux'
;

BACK_UP
:
   'back-up'
;

BACKBONEFAST
:
   'backbonefast'
;

BACKGROUND_ROUTES_ENABLE
:
   'background-routes-enable'
;

BACKOFF_TIME
:
   'backoff-time'
;

BACKUP
:
   'backup'
;

BACKUPCRF
:
   'backupcrf'
;

BAND_STEERING
:
   'band-steering'
;

BANDWIDTH
:
   'bandwidth'
;

BANDWIDTH_CONTRACT
:
   'bandwidth-contract'
;

BANDWIDTH_PERCENTAGE
:
   'bandwidth-percentage'
;

BANNER
:
   'banner' -> pushMode ( M_Banner )
;

BASH
:
   'bash'
;

BASIC_1_0
:
  'basic-1.0'
;

BASIC_2_0
:
  'basic-2.0'
;

BASIC_5_5
:
  'basic-5.5'
;

BASIC_6_0
:
  'basic-6.0'
;

BASIC_9_0
:
  'basic-9.0'
;

BASIC_11_0
:
  'basic-11.0'
;

BASIC_12_0
:
  'basic-12.0'
;

BASIC_18_0
:
  'basic-18.0'
;

BASIC_24_0
:
  'basic-24.0'
;

BASIC_36_0
:
  'basic-36.0'
;

BASIC_48_0
:
  'basic-48.0'
;

BASIC_54_0
:
  'basic-54.0'
;

BCMC_OPTIMIZATION
:
   'bcmc-optimization'
;

BCN_RPT_REQ_PROFILE
:
   'bcn-rpt-req-profile'
;

BEACON
:
   'beacon'
;

BESTPATH
:
   'bestpath'
;

BESTPATH_LIMIT
:
   'bestpath-limit'
;

BEYOND_SCOPE
:
   'beyond-scope'
;

BFD
:
   'bfd'
;

BFD_ENABLE
:
   'bfd-enable'
;

BGP
:
   'bgp'
;

BGP_COMMUNITY
:
   'bgp-community'
;

BGP_POLICY
:
   'bgp-policy'
;

BIDIR_ENABLE
:
   'bidir-enable'
;

BIDIR_OFFER_INTERVAL
:
   'bidir-offer-interval'
;

BIDIR_OFFER_LIMIT
:
   'bidir-offer-limit'
;

BIDIR_RP_LIMIT
:
   'bidir-rp-limit'
;

BIFF
:
   'biff'
;

BIND
:
   'bind'
;

BITTORRENT
:
   'bittorrent'
;

BITTORRENT_APPLICATION
:
   'bittorrent-application'
;

BKUP_LMS_IP
:
   'bkup-lms-ip'
;

BLACKLIST
:
   'blacklist'
;

BLACKLIST_TIME
:
   'blacklist-time'
;

BLOCK
:
   'block'
;

BLOGGERD
:
   'bloggerd'
;

BOOT
:
   'boot'
;

BOOT_END_MARKER
:
   'boot-end-marker'
;

BOOT_START_MARKER
:
   'boot-start-marker'
;

BOOTFILE
:
   'bootfile'
;

BOOTP_RELAY
:
   'bootp-relay'
;

BOOTP
:
   'bootp'
;

BOOTPC
:
   'bootpc'
;

BOOTPS
:
   'bootps'
;

BORDER
:
   'border'
;

BORDER_ROUTER
:
   'border-router'
;

BOTH
:
   'both'
;

BOUNDARY
:
   'boundary'
;

BPDUFILTER
:
   'bpdufilter'
;

BPDUGUARD
:
   'bpduguard'
;

BREAKOUT
:
   'breakout'
;

BRIDGE
:
   'bridge'
;

BRIDGE_DOMAIN
:
   'bridge-domain'
;

BRIDGE_GROUP
:
   'bridge-group'
;

BRIDGE_PRIORITY
:
   'bridge-priority'
;

BROADCAST
:
   'broadcast'
;

BROADCAST_ADDRESS
:
   'broadcast-address'
;

BROADCAST_FILTER
:
   'broadcast-filter'
;

BSD_CLIENT
:
   'bsd-client'
;

BSD_USERNAME
:
   'bsd-username'
;

BSR_BORDER
:
   'bsr-border'
;

BSR_CANDIDATE
:
   'bsr-candidate'
;

BUCKETS
:
   'buckets'
;

BUFFER_SIZE
:
   'buffer-size'
;

BUFFERED
:
   'buffered'
;

BUILDING_CONFIGURATION
:
   'Building configuration'
;

BUNDLE
:
   'bundle'
;

BUFFERS
:
   'buffers'
;

BURST_SIZE
:
   'burst-size'
;

CA
:
   'ca'
;

CABLE
:
   'cable'
;

CABLE_DOWNSTREAM
:
   'cable-downstream'
;

CABLE_RANGE
:
   'cable-range'
;

CABLE_UPSTREAM
:
   'cable-upstream'
;

CABLELENGTH
:
   'cablelength' -> pushMode ( M_COMMENT )
;

CACHE
:
   'cache'
;

CACHE_TIMEOUT
:
   'cache-timeout'
;

CALL
:
   'call'
;

CALL_BLOCK
:
   'call-block'
;

CALL_FORWARD
:
   'call-forward'
;

CALL_HOME
:
   'call-home'
;

CALL_MANAGER_FALLBACK
:
   'call-manager-fallback'
;

CALLER_ID
:
   'caller-id'
;

CALLHOME
:
   'callhome'
;

CAM_ACL
:
   'cam-acl'
;

CAM_PROFILE
:
   'cam-profile'
;

CAPABILITY
:
   'capability'
;

CAPTIVE
:
   'captive'
;

CAPTIVE_PORTAL
:
   'captive-portal'
;

CAPTIVE_PORTAL_CERT
:
   'captive-portal-cert'
;

CAPTURE
:
   'capture'
;

CARD
:
   'card'
;

CARD_TRAP_INH
:
   'card-trap-inh'
;

CARRIER_DELAY
:
   'carrier-delay'
;

CAS_CUSTOM
:
   'cas-custom'
;

CASE
:
   'case'
;

CCM
:
   'ccm'
;

CCM_GROUP
:
   'ccm-group'
;

CCM_MANAGER
:
   'ccm-manager'
;

CDP
:
   'cdp'
;

CDP_URL
:
   'cdp-url'
;

CEF
:
   'cef'
;

CENTRALIZED_LICENSING_ENABLE
:
   'centralized-licensing-enable'
;

CERTIFICATE
:
   'certificate' -> pushMode ( M_Certificate )
;

CFS
:
   'cfs'
;

CGMP
:
   'cgmp'
;

CHAIN
:
   'chain'
;

CHANGES
:
   'changes'
;

CHANNEL
:
   'channel'
;

CHANNEL_GROUP
:
   'channel-group'
;

CHANNEL_PROTOCOL
:
   'channel-protocol'
;

CHANNELIZED
:
   'channelized'
;

CHAP
:
   'chap'
;

CHARGEN
:
   'chargen'
;

CHASSIS_ID
:
   'chassis-id'
;

CHAT_SCRIPT
:
   'chat-script'
;

CHECK
:
   'check'
;

CIPC
:
   'cipc'
;

CIR
:
   'cir'
;

CIRCUIT_TYPE
:
   'circuit-type'
;

CISP
:
   'cisp'
;

CITRIX_ICA
:
   'citrix-ica'
;

CLASS
:
   'class'
;

CLASS_DEFAULT
:
   'class-default'
;

CLASS_MAP
:
   'class-map'
;

CLASSLESS
:
   'classless'
;

CLEANUP
:
   'cleanup'
;

CLEAR
:
   'clear'
;

CLEAR_SESSION
:
   'clear-session'
;

CLI
:
   'cli'
;

CLIENT
:
   'client'
;

CLIENT_GROUP
:
   'client-group'
;

CLIENT_IDENTIFIER
:
   'client-identifier'
;

CLIENT_NAME
:
   'client-name'
;

CLIENT_TO_CLIENT
:
   'client-to-client'
;

CLNS
:
   'clns'
;

CLOCK
:
   'clock'
;

CLOCK_PERIOD
:
   'clock-period'
;

CLOSED
:
   'closed'
;

CLUSTER
:
   'cluster'
;

CLUSTER_ID
:
   'cluster-id'
;

CMD
:
   'cmd'
;

CMTS
:
   'cmts'
;

CNS
:
   'cns'
;

COAP
:
   'coap'
;

CODEC
:
   'codec'
;

COLLECT
:
   'collect'
;

COLLECT_STATS
:
   'collect-stats'
;

COMM_LIST
:
   'comm-list'
;

COMMAND
:
   'command' -> pushMode ( M_Command )
;

COMMANDER_ADDRESS
:
   'commander-address'
   { enableIPV6_ADDRESS = false; }

;

COMMANDS
:
   'commands'
;

COMMIT
:
   'commit'
;

COMMON
:
   'common'
;

COMMON_NAME
:
   'common-name'
;

COMMUNITY
:
   'community'
   { enableIPV6_ADDRESS = false; }

;

COMMUNITY_LIST
:
   'community-list'
   {
      enableIPV6_ADDRESS = false;
      enableCOMMUNITY_LIST_NUM = true;
      enableDEC = false;
   }

;

COMMUNITY_MAP
:
   'community-map' -> pushMode ( M_Name )
;

COMMUNITY_SET
:
   'community-set'
   {
      inCommunitySet = true;
      enableIPV6_ADDRESS = false;
   }

;

COMPARE_ROUTERID
:
   'compare-routerid'
;

COMPATIBLE
:
   'compatible'
;

CON
:
   'con'
;

CONF_LEVEL_INCR
:
   'conf-level-incr'
;

CONFDCONFIG
:
   'confdConfig'
;

CONFED
:
   'confed'
;

CONFEDERATION
:
   'confederation'
;

CONFIG
:
   'config'
;

CONFIG_COMMANDS
:
   'config-commands'
;

CONFIG_REGISTER
:
   'config-register'
;

CONFIGURATION
:
   'configuration'
;

CONFIGURE
:
   'configure'
;

CONFLICT_POLICY
:
   'conflict-policy'
;

CONFORM_ACTION
:
   'conform-action'
;

CONGESTION_CONTROL
:
   'congestion-control'
;

CONN
:
   'conn'
;

CONN_HOLDDOWN
:
   'conn-holddown'
;

CONNECT_RETRY
:
   'connect-retry'
;

CONNECT_SOURCE
:
   'connect-source'
;

CONNECTED
:
   'connected'
;

CONNECTION
:
   'connection'
;

CONNECTION_MODE
:
   'connection-mode'
;

CONNECTION_REUSE
:
   'connection-reuse'
;

CONSOLE
:
   'console'
;

CONTACT
:
   'contact'
;

CONTACT_EMAIL_ADDR
:
   'contact-email-addr'
;

CONTACT_NAME
:
   'contact-name' -> pushMode ( M_Description )
;

CONTENT_TYPE
:
   'content-type'
;

CONTEXT
:
   'context'
;

CONTINUE
:
   (
      'continue'
   )
   |
   (
      'Continue'
   )
;

CONTRACT_ID
:
   'contract-id'
;

CONTROL
:
   'control'
;

CONTROL_APPS_USE_MGMT_PORT
:
   'control-apps-use-mgmt-port'
;

CONTROL_DIRECTION
:
   'control-direction'
;

CONTROL_PLANE
:
   'control-plane'
;

CONTROL_PLANE_SECURITY
:
   'control-plane-security'
;

CONTROL_WORD
:
   'control-word'
;

CONTROLLER
:
   'controller' -> pushMode ( M_Interface )
;

CONVERSION_ERROR
:
   'conversion-error'
;

CONTROLLER_IP
:
   'controller-ip'
;

COOKIE
:
   'cookie'
;

COPP
:
   'copp'
;

COPS
:
   'cops'
;

COPY
:
   'copy'
;

COPY_ATTRIBUTES
:
   'copy-attributes'
;

COS
:
   'cos'
;

COS_MAPPING
:
   'cos-mapping'
;

COS_QUEUE_GROUP
:
   'cos-queue-group'
;

COST
:
   'cost'
;

COST_COMMUNITY
:
   'cost-community'
;

COUNT
:
   'count'
;

COUNTRY
:
   'country'
;

COUNTRY_CODE
:
   'country-code'
;

COUNTER
:
   'counter'
;

COUNTERS
:
   'counters'
;

CPD
:
   'cpd'
;

CPTONE
:
   'cptone'
;

CPU_SHARE
:
   'cpu-share'
;

CRASHINFO
:
   'crashinfo'
;

CRC
:
   'crc'
;

CREDENTIALS
:
   'credentials'
;

CRITICAL
:
   'critical'
;

CRYPTO
:
   'crypto'
;

CRYPTOCHECKSUM
:
   'Cryptochecksum'
;

CRYPTO_LOCAL
:
   'crypto-local'
;

CRYPTOGRAPHIC_ALGORITHM
:
   'cryptographic-algorithm'
;

CRL
:
   'crl'
;

CS1
:
   'cs1'
;

CS2
:
   'cs2'
;

CS3
:
   'cs3'
;

CS4
:
   'cs4'
;

CS5
:
   'cs5'
;

CS6
:
   'cs6'
;

CS7
:
   'cs7'
;

CSD
:
   'csd'
;

CSNP_INTERVAL
:
   'csnp-interval'
;

CSR_PARAMS
:
   'csr-params'
;

CTIQBE
:
   'ctiqbe'
;

CTL_FILE
:
   'ctl-file'
;

CTS
:
   'cts'
;

CURRENT_CONFIGURATION
:
   'Current configuration'
;

CUSTOM
:
   'custom'
;

CUSTOMER_ID
:
   'customer-id'
;

CVX
:
   'cvx'
;

CWR
:
   'cwr'
;

D20_GGRP_DEFAULT
:
   'd20-ggrp-default'
;

D30_GGRP_DEFAULT
:
   'd30-ggrp-default'
;

DAEMON
:
   'daemon'
;

DAMPEN
:
   'dampen'
;

DAMPEN_IGP_METRIC
:
   'dampen-igp-metric'
;

DAMPENING
:
   'dampening'
;

DATA_PRIVACY
:
   'data-privacy'
;

DATABASE
:
   'database'
;

DATABITS
:
   'databits'
;

DAYTIME
:
   'daytime'
;

DBL
:
   'dbl'
;

DCB
:
   'dcb'
;

DCB_BUFFER_THRESHOLD
:
   'dcb-buffer-threshold'
;

DCB_POLICY
:
   'dcb-policy'
;

DCBX
:
   'dcbx'
;

DCE_MODE
:
   'dce-mode'
;

DEAD_INTERVAL
:
   'dead-interval'
;

DEADTIME
:
   'deadtime'
;

DEBUG
:
   'debug'
;

DEBUG_TRACE
:
   'debug-trace'
;

DEBUGGING
:
   'debugging'
;

DECAP_GROUP
:
   'decap-group'
;

DEFAULT
:
   'default'
;

DEFAULT_ACTION
:
   'default-action'
;

DEFAULT_COST
:
   'default-cost'
;

DEFAULT_DESTINATION
:
   'default-destination'
;

DEFAULT_DOMAIN
:
   'default-domain'
;

DEFAULT_GATEWAY
:
   'default-gateway'
;

DEFAULT_GROUP_POLICY
:
   'default-group-policy'
;

DEFAULT_GUEST_ROLE
:
   'default-guest-role'
;

DEFAULT_GW
:
   'default-gw'
;

DEFAULT_INFORMATION
:
   'default-information'
;

DEFAULT_INFORMATION_ORIGINATE
:
   'default-information-originate'
;

DEFAULT_INSPECTION_TRAFFIC
:
   'default-inspection-traffic'
;

DEFAULT_MAX_FRAME_SIZE
:
   'default-max-frame-size'
;

DEFAULT_METRIC
:
   'default-metric'
;

DEFAULT_NETWORK
:
   'default-network'
;

DEFAULT_ORIGINATE
:
   'default-originate'
;

DEFAULT_ROLE
:
   'default-role'
;

DEFAULT_ROUTER
:
   'default-router'
;

DEFAULT_TASKGROUP
:
   'default-taskgroup'
;

DEFAULT_TOS_QOS10
:
   'default-tos-qos10'
;

DEFAULT_VALUE
:
   'default-value'
;

DEFINITION
:
   'definition'
;

DEL
:
   'Del'
;

DELIMITER
:
   'delimiter'
;

DELAY
:
   'delay'
;

DELAY_START
:
   'delay-start'
;

DELETE
:
   'delete'
;

DELETE_DYNAMIC_LEARN
:
   'delete-dynamic-learn'
;

DEMAND_CIRCUIT
:
   'demand-circuit'
;

DENSE_MODE
:
   'dense-mode'
;

DENY
:
   'deny'
;

DENY_INTER_USER_TRAFFIC
:
   'deny-inter-user-traffic'
;

DEPI
:
   'depi'
;

DEPI_CLASS
:
   'depi-class'
;

DEPI_TUNNEL
:
   'depi-tunnel'
;

DEPLOY
:
   'deploy'
;

DERIVATION_RULES
:
   'derivation-rules'
;

DES
:
   'des' -> pushMode ( M_Des )
;

DES_SHA1
:
   'des-sha1'
;

DESCRIPTION
:
   'description' -> pushMode ( M_Description )
;

DESIRABLE
:
   'desirable'
;

DEST_IP
:
   'dest-ip'
;

DESTINATION
:
   'destination'
;

DESTINATION_PATTERN
:
   'destination-pattern'
;

DESTINATION_PROFILE
:
   'destination-profile'
;

DESTINATION_SLOT
:
   'destination-slot'
;

DESTINATION_UNREACHABLE
:
   'destination-unreachable'
;

DESTINATION_VRF
:
   'destination-vrf'
;

DETAIL
:
   'detail'
;

DETECT_ADHOC_NETWORK
:
   'detect-adhoc-network'
;

DETECT_AP_FLOOD
:
   'detect-ap-flood'
;

DETECT_AP_IMPERSONATION
:
   'detect-ap-impersonation'
;

DETECT_BAD_WEP
:
   'detect-bad-wep'
;

DETECT_BEACON_WRONG_CHANNEL
:
   'detect-beacon-wrong-channel'
;

DETECT_CHOPCHOP_ATTACK
:
   'detect-chopchop-attack'
;

DETECT_CLIENT_FLOOD
:
   'detect-client-flood'
;

DETECT_CTS_RATE_ANOMALY
:
   'detect-cts-rate-anomaly'
;

DETECT_EAP_RATE_ANOMALY
:
   'detect-eap-rate-anomaly'
;

DETECT_HOTSPOTTER
:
   'detect-hotspotter'
;

DETECT_HT_40MHZ_INTOLERANCE
:
   'detect-ht-40mhz-intolerance'
;

DETECT_HT_GREENFIELD
:
   'detect-ht-greenfield'
;

DETECT_INVALID_ADDRESS_COMBINATION
:
   'detect-invalid-address-combination'
;

DETECT_INVALID_MAC_OUI
:
   'detect-invalid-mac-oui'
;

DETECT_MALFORMED_ASSOCIATION_REQUEST
:
   'detect-malformed-association-request'
;

DETECT_MALFORMED_AUTH_FRAME
:
   'detect-malformed-auth-frame'
;

DETECT_MALFORMED_HTIE
:
   'detect-malformed-htie'
;

DETECT_MALFORMED_LARGE_DURATION
:
   'detect-malformed-large-duration'
;

DETECT_MISCONFIGURED_AP
:
   'detect-misconfigured-ap'
;

DETECT_OVERFLOW_EAPOL_KEY
:
   'detect-overflow-eapol-key'
;

DETECT_OVERFLOW_IE
:
   'detect-overflow-ie'
;

DETECT_RATE_ANOMALIES
:
   'detect-rate-anomalies'
;

DETECT_RTS_RATE_ANOMALY
:
   'detect-rts-rate-anomaly'
;

DETECT_TKIP_REPLAY_ATTACK
:
   'detect-tkip-replay-attack'
;

DETECT_VALID_SSID_MISUSE
:
   'detect-valid-ssid-misuse'
;

DETECT_WIRELESS_BRIDGE
:
   'detect-wireless-bridge'
;

DETECT_WIRELESS_HOSTED_NETWORK
:
   'detect-wireless-hosted-network'
;

DETERMINISTIC_MED
:
   'deterministic-med'
;

DEV
:
   'dev' -> pushMode ( M_Interface )
;

DEVICE
:
   'device'
;

DEVICE_SENSOR
:
   'device-sensor'
;

DISABLE_CONNECTED_CHECK
:
   'disable-connected-check'
;

DISABLE_PEER_AS_CHECK
:
   'disable-peer-as-check'
;

DISCRIMINATOR
:
   'discriminator'
;

DISPUTE
:
   'dispute'
;

DF
:
   'df'
;

DF_BIT
:
   'df-bit'
;

DFA_REGEX
:
   'dfa-regex'
;

DFS
:
   'dfs'
;

DHCP
:
   'dhcp'
;

DHCP_GIADDR
:
   'dhcp-giaddr'
;

DHCPD
:
   'dhcpd'
;

DHCPRELAY
:
   'dhcprelay'
;

DIAGNOSTIC
:
   'diagnostic'
;

DIAGNOSTIC_SIGNATURE
:
   'diagnostic-signature'
;

DIAL_CONTROL_MIB
:
   'dial-control-mib'
;

DIAL_PEER
:
   'dial-peer'
;

DIAL_STRING
:
   'dial-string'
;

DIALER
:
   'dialer'
;

DIALER_GROUP
:
   'dialer-group'
;

DIALER_LIST
:
   'dialer-list'
;

DIALPLAN_PATTERN
:
   'dialplan-pattern'
;

DIALPLAN_PROFILE
:
   'dialplan-profile'
;

DIRECT
:
   'direct'
;

DIRECT_INWARD_DIAL
:
   'direct-inward-dial'
;

DIRECTED_BROADCAST
:
   'directed-broadcast'
;

DIRECTED_REQUEST
:
   'directed-request'
;

DISABLE
:
   'disable'
;

DISABLE_ADVERTISEMENT
:
   'disable-advertisement'
;

DISCARD
:
   'discard'
;

DISCARD_ROUTE
:
   'discard-route'
;

DISCOVERED_AP_CNT
:
   'discovered-ap-cnt'
;

DISCOVERY
:
   'discovery'
;

DISTANCE
:
   'distance'
;

DISTRIBUTE
:
   'distribute'
;

DISTRIBUTE_LIST
:
   'distribute-list'
;

DISTRIBUTION
:
   'distribution'
;

DM_FALLBACK
:
   'dm-fallback'
;

DNS
:
   'dns'
;

DNS_DOMAIN
:
   'dns-domain'
;

DNS_GUARD
:
   'dns-guard'
;

DNS_SERVER
:
   'dns-server'
;

DNSIX
:
   'dnsix'
;

DO
:
   'do'
;

DO_UNTIL_FAILURE
:
   'do-until-failure'
;

DOCSIS_ENABLE
:
   'docsis-enable'
;

DOCSIS_GROUP
:
   'docsis-group'
;

DOCSIS_POLICY
:
   'docsis-policy'
;

DOCSIS_VERSION
:
   'docsis-version'
;

DOCSIS30_ENABLE
:
   'docsis30-enable'
;

DOMAIN
:
   'domain'
;

DOMAIN_ID
:
   'domain-id'
;

DOMAIN_LIST
:
   'domain-list'
;

DOMAIN_LOOKUP
:
   'domain-lookup'
;

DOMAIN_NAME
:
   'domain-name'
;

DONE
:
   'done'
;

DONT_CAPABILITY_NEGOTIATE
:
   'dont-capability-negotiate'
;

DOS_PROFILE
:
   'dos-profile'
;

DOT11
:
   'dot11'
;

DOT11A_RADIO_PROFILE
:
   'dot11a-radio-profile'
;

DOT11G_RADIO_PROFILE
:
   'dot11g-radio-profile'
;

DOT11K_PROFILE
:
   'dot11k-profile'
;

DOT11R_PROFILE
:
   'dot11r-profile'
;

DOT1P_PRIORITY
:
   'dot1p-priority'
;

DOT1Q
:
   'dot1' [Qq]
;

DOT1Q_TUNNEL
:
   'dot1q-tunnel'
;

DOT1X
:
   'dot1x'
;

DOT1X_DEFAULT_ROLE
:
   'dot1x-default-role'
;

DOT1X_ENABLE
:
   'dot1x-enable'
;

DOT1X_SERVER_GROUP
:
   'dot1x-server-group'
;

DOWNLINK
:
   'downlink'
;

DOWNSTREAM
:
   'downstream'
;

DOWNSTREAM_START_THRESHOLD
:
   'downstream-start-threshold'
;

DPG
:
    'dpg'
;

DR_PRIORITY
:
   'dr-priority'
;

DROP
:
   'drop'
;

DS_HELLO_INTERVAL
:
   'ds-hello-interval'
;

DS_MAX_BURST
:
   'ds-max-burst'
;

DS0_GROUP
:
   'ds0-group'
;

DSCP
:
   'dscp'
;

DSCP_VALUE
:
   'dscp-value'
;

DSG
:
   'dsg'
;

DSL
:
   'dsl'
;

DSP
:
   'dsp'
;

DSPFARM
:
   'dspfarm'
;

DSS
:
   'dss'
;

DST_NAT
:
   'dst-nat'
;

DSU
:
   'dsu'
;

DTMF_RELAY
:
   'dtmf-relay'
;

DTP
:
   'dtp'
;

DUAL_ACTIVE
:
   'dual-active'
;

DUAL_AS
:
   'dual-as'
;

DUAL_MODE_DEFAULT_VLAN
:
   'dual-mode-default-vlan'
;

DUPLEX
:
   'duplex'
;

DUPLICATE_MESSAGE
:
   'duplicate-message'
;

DURATION
:
   'duration'
;

DVMRP
:
   'dvmrp'
;

DYNAMIC
:
   'dynamic'
;

DYNAMIC_ACCESS_POLICY_RECORD
:
   'dynamic-access-policy-record'
;

DYNAMIC_AUTHOR
:
   'dynamic-author'
;

DYNAMIC_CAPABILITY
:
   'dynamic-capability'
;

DYNAMIC_EXTENDED
:
   'dynamic-extended'
;

DYNAMIC_MAP
:
   'dynamic-map'
;

DYNAMIC_MCAST_OPTIMIZATION
:
   'dynamic-mcast-optimization'
;

DYNAMIC_MCAST_OPTIMIZATION_THRESH
:
   'dynamic-mcast-optimization-thresh'
;

E164
:
    'e164'
;

E164_PATTERN_MAP
:
    'e164-pattern-map'
;

EAP_PASSTHROUGH
:
   'eap-passthrough'
;

EAPOL_RATE_OPT
:
   'eapol-rate-opt'
;

EARLY_OFFER
:
   'early-offer'
;

EBGP
:
   'ebgp'
;

EBGP_MULTIHOP
:
   'ebgp-multihop'
;

ECE
:
   'ece'
;

ECHO
:
   'echo'
;

ECHO_CANCEL
:
   'echo-cancel'
;

ECHO_REPLY
:
   'echo-reply'
;

ECHO_REQUEST
:
   'echo-request'
;

ECMP
:
   'ecmp'
;

ECMP_GROUP
:
   'ecmp-group'
;

ECN
:
   'ecn'
;

EDCA_PARAMETERS_PROFILE
:
   'edca-parameters-profile'
;

EDGE
:
   'edge'
;

EF
:
   'ef'
;

EGP
:
   'egp'
;

EGRESS
:
   'egress'
;

EGRESS_INTERFACE_SELECTION
:
   'egress-interface-selection'
;

EIBGP
:
   'eibgp'
;

EIGRP
:
   'eigrp'
;

ELSE
:
   'else'
;

ELSEIF
:
   'elseif'
;

EMAIL
:
   'email'
;

EMAIL_ADDR
:
   'email-addr' -> pushMode ( M_Description )
;

EMAIL_CONTACT
:
   'email-contact' -> pushMode ( M_Description )
;

EMERGENCIES
:
   'emergencies'
;

EMPTY
:
   'empty'
;

ENABLE
:
   'enable'
;

ENABLE_ACL_CAM_SHARING
:
   'enable-acl-cam-sharing'
;

ENABLE_ACL_COUNTER
:
   'enable-acl-counter'
;

ENABLE_AUTHENTICATION
:
   'enable-authentication'
;

ENABLE_QOS_STATISTICS
:
   'enable-qos-statistics'
;

ENABLE_WELCOME_PAGE
:
   'enable-welcome-page'
;

ENABLED
:
   'enabled'
;

ENCAPSULATION
:
   'encapsulation'
;

ENCR
:
   'encr'
;

ENCRYPTED
:
   'encrypted'
;

ENCRYPTED_PASSWORD
:
   'encrypted-password'
;

ENCRYPTION
:
   'encryption'
;

END
:
   'end'
;

ENDIF
:
   'endif'
;

END_CLASS_MAP
:
   'end-class-map'
;

END_POLICY
:
   'end-policy'
;

END_POLICY_MAP
:
   'end-policy-map'
;

END_SET
:
   'end-set'
   { inCommunitySet = false; }

;

ENET_LINK_PROFILE
:
   'enet-link-profile'
;

ENFORCE_DHCP
:
   'enforce-dhcp'
;

ENFORCE_FIRST_AS
:
   'enforce-first-as'
;

ENFORCE_RULE
:
   'enforce-rule'
;

ENFORCED
:
   'enforced'
;

ENGINE
:
   'engine'
;

ENGINEID
:
   (
      'engineid'
      | 'engineID'
   ) -> pushMode ( M_COMMENT )
;

ENROLLMENT
:
   'enrollment'
;

ENVIRONMENT
:
   'environment'
;

ENVIRONMENT_MONITOR
:
   'environment-monitor'
;

EOF_LITERAL
:
   'EOF'
;

EOU
:
   'eou'
;

EPM
:
   'epm'
;

EQ
:
   'eq'
;

ERRDISABLE
:
   'errdisable'
;

ERROR
:
   'error'
;

ERROR_ENABLE
:
   'error-enable'
;

ERROR_RATE_THRESHOLD
:
   'error-rate-threshold'
;

ERROR_RECOVERY
:
   'error-recovery'
;

ERROR_PASSTHRU
:
   'error-passthru'
;

ERRORS
:
   'errors'
;

ERSPAN_ID
:
   'erspan-id'
;

ESCAPE_CHARACTER
:
   'escape-character'
;

ESM
:
   'esm'
;

ESP
:
   'esp'
;

ESP_3DES
:
   'esp-3des'
;

ESP_AES
:
   'esp-aes'
;

ESP_AES128
:
   'esp-aes128'
;

ESP_AES192
:
   'esp-aes192'
;

ESP_AES256
:
   'esp-aes256'
;


ESP_DES
:
   'esp-des'
;

ESP_GCM
:
   'esp-gcm'
;

ESP_AES128_GCM
:
   'esp-aes128-gcm'
;

ESP_AES256_GCM
:
   'esp-aes256-gcm'
;

ESP_GMAC
:
   'esp-gmac'
;

ESP_MD5_HMAC
:
   'esp-md5-hmac'
;

ESP_NULL
:
   'esp-null'
;

ESP_SEAL
:
   'esp-seal'
;

ESP_SHA_HMAC
:
   'esp-sha-hmac'
;

ESP_SHA256_HMAC
:
   'esp-sha256-hmac'
;

ESP_SHA512_HMAC
:
   'esp-sha512-hmac'
;

ESSID
:
   'essid'
;

ESTABLISHED
:
   'established'
;

ETH
:
   'eth'
;

ETHERCHANNEL
:
   'etherchannel'
;

ETHERNET
:
   'ethernet'
;

ETHERNET_SERVICES
:
   'ethernet-services'
;

ETYPE
:
   'etype'
;

EVALUATE
:
   'evaluate'
;

EVENT
:
   'event'
;

EVENT_HANDLER
:
   'event-handler'
;

EVENT_HISTORY
:
   'event-history'
;

EVENT_THRESHOLDS_PROFILE
:
   'event-thresholds-profile'
;

EVENTS
:
   'events'
;

EXACT
:
   'exact'
;

EXCEED_ACTION
:
   'exceed-action'
;

EXCEPT
:
   'except'
;

EXCEPTION
:
   'exception'
;

EXCEPTION_SLAVE
:
   'exception-slave'
;

EXCLUDE
:
   'exclude'
;

EXCLUDED_ADDRESS
:
   'excluded-address'
;

EXEC
:
   'exec'
;

EXEC_TIMEOUT
:
   'exec-timeout'
;

EXECUTE
:
   'execute' -> pushMode ( M_Execute )
;

EXEMPT
:
   'exempt'
;

EXIST_MAP
:
   'exist-map'
;

EXIT
:
   'exit'
;

EXIT_ADDRESS_FAMILY
:
   'exit-address-family'
;

EXIT_PEER_POLICY
:
   'exit-peer-policy'
;

EXIT_PEER_SESSION
:
   'exit-peer-session'
;

EXIT_VRF
:
   'exit-vrf'
;

EXPECT
:
   'expect'
;

EXPLICIT_NULL
:
   'explicit-null'
;

EXPORT
:
   'export'
;

EXPORT_PROTOCOL
:
   'export-protocol'
;

EXPORTER
:
   'exporter'
;

EXPORTER_MAP
:
   'exporter-map'
;

EXPANDED
:
   'expanded'
;

EXTCOMM_LIST
:
   'extcomm-list'
;

EXTCOMMUNITY
:
   'extcommunity'
   {
     if (lastTokenType == SET) {
       pushMode(M_Extcommunity);
     }
   }
;

EXTCOMMUNITY_LIST
:
   'extcommunity-list'
;

EXTEND
:
   'extend'
;

EXTENDED
:
   'extended'
   { enableDEC = true; enableACL_NUM = false; }

;

EXTENDED_COUNTERS
:
   'extended-counters'
;

EXTENDED_DELAY
:
   'extended-delay'
;

EXTERNAL
:
   'external'
;

EXTERNAL_LSA
:
   'external-lsa'
;

FABRIC
:
   'fabric'
;

FABRIC_MODE
:
   'fabric-mode'
;

FABRICPATH
:
   'fabricpath'
;

FACILITY
:
   'facility'
;

FACILITY_ALARM
:
   'facility-alarm'
;

FAIL_MESSAGE
:
   'fail-message'
;

FAILED
:
   'failed'
;

FAILED_LIST
:
   'failed-list'
;

FAILOVER
:
   'failover'
;

FAILURE
:
   'failure'
;

FAIL_OVER
:
   'fail-over'
;

FAIR_QUEUE
:
   'fair-queue'
;

FALL_OVER
:
   'fall-over'
;

FALLBACK
:
   'fallback'
;

FALLBACK_DN
:
   'fallback-dn'
;

FAN
:
   'fan'
;

FAST_AGE
:
   'fast-age'
;

FAST_DETECT
:
   'fast-detect'
;

FAST_EXTERNAL_FALLOVER
:
   'fast-external-fallover'
;

FAST_FLOOD
:
   'fast-flood'
;

FAST_REROUTE
:
   'fast-reroute'
;

FAX
:
   'fax'
;

FAX_RELAY
:
   'fax-relay'
;

FCOE
:
   'fcoe'
;

FDL
:
	'fdl'
;

FEATURE
:
   'feature'
;

FEATURE_SET
:
   'feature-set'
;

FEX
:
   'fex'
;

FEX_FABRIC
:
   'fex-fabric'
;

FIBER_NODE
:
   'fiber-node' -> pushMode ( M_FiberNode )
;

FIELDS
:
   'fields'
;

FILE
:
   'file'
;

FILE_BROWSING
:
   'file-browsing'
;

FILE_ENTRY
:
   'file-entry'
;

FILE_SIZE
:
   'file-size'
;

FILE_TRANSFER
:
   'file-transfer'
;

FILTER
:
   'filter'
;

FILTER_LIST
:
   'filter-list'
;

FIREWALL
:
   'firewall'
   { enableIPV6_ADDRESS = false; }

;

FIREWALL_VISIBILITY
:
   'firewall-visibility'
;

FIN
:
   'fin'
;

FINGER
:
   'finger'
;

FIRMWARE
:
   'firmware'
;

FLAP_LIST
:
   'flap-list'
;

FLASH
:
   'flash'
;

FLASH_OVERRIDE
:
   'flash-override'
;

FLOATING_CONN
:
   'floating-conn'
;

FLOW
:
   'flow'
;

FLOW_AGGREGATION
:
   'flow-aggregation'
;

FLOW_CAPTURE
:
   'flow-capture'
;

FLOW_CACHE
:
   'flow-cache'
;

FLOW_CONTROL
:
   'flow-control'
;

FLOW_EXPORT
:
   'flow-export'
;

FLOW_SAMPLING_MODE
:
   'flow-sampling-mode'
;

FLOW_SAMPLER
:
   'flow-sampler'
;

FLOW_SAMPLER_MAP
:
   'flow-sampler-map'
;

FLOW_TOP_TALKERS
:
   'flow-top-talkers'
;

FLOWCONTROL
:
   'flowcontrol'
;

FLUSH_AT_ACTIVATION
:
   'flush-at-activation'
;

FLUSH_R1_ON_NEW_R0
:
   'flush-r1-on-new-r0'
;

FLUSH_ROUTES
:
   'flush-routes'
;

FORCE
:
   'force'
;

FORCED
:
   'forced'
;

FOR
:
   'for'
;

FORMAT
:
   'format'
;

FORTYG_FULL
:
  '40gfull'
;

FORWARD
:
   'forward'
;

FORWARD_DIGITS
:
   'forward-digits'
;

FORWARD_PROTOCOL
:
   'forward-protocol'
;

FORWARDER
:
   'forwarder'
;

FORWARDING
:
   'forwarding'
;

FPD
:
   'fpd'
;

FQDN
:
   'fqdn'
;

FRAGMENTS
:
   'fragments'
;

FRAME_RELAY
:
   'frame-relay'
;

FRAMING
:
   'framing'
;

FREE_CHANNEL_INDEX
:
   'free-channel-index'
;

FREQUENCY
:
   'frequency'
;

FRI
:
   'Fri'
;

FROM
:
   'from'
;

FT
:
   'ft'
;

FTP
:
   'ftp'
;

FTP_DATA
:
   'ftp-data'
;

FTP_SERVER
:
   'ftp-server'
;

FULL_DUPLEX
:
   'full-duplex'
;

FULL_TXT
:
   'full-txt'
;

G709
:
   'g709'
;

G729
:
   'g729'
;

GATEKEEPER
:
   'gatekeeper'
;

GATEWAY
:
   'gateway'
;

GBPS
:
    'Gbps'
;

GE
:
   'ge'
;

GENERAL_GROUP_DEFAULTS
:
   'general-group-defaults'
;

GENERAL_PROFILE
:
   'general-profile'
;

GENERATE
:
   'generate'
;

GID
:
   'gid'
;

GIG_DEFAULT
:
   'gig-default'
;

GLBP
:
   'glbp'
;

GLOBAL
:
   'global'
;

GLOBALENFORCEPRIV
:
   'globalEnforcePriv'
;

GLOBAL_MTU
:
   'global-mtu'
;

GLOBAL_PORT_SECURITY
:
   'global-port-security'
;

GOPHER
:
   'gopher'
;

GRACEFUL_RESTART
:
   'graceful-restart'
;

GRACEFUL_RESTART_HELPER
:
   'graceful-restart-helper'
;

GRACETIME
:
   'gracetime'
;

GRANT
:
   'grant'
;

GRATUITOUS_ARPS
:
   'gratuitous-arps'
;

GRE
:
   'gre'
;

GREEN
:
   'green'
;

GROUP
:
   'group'
;

GROUP_ALIAS
:
   'group-alias'
;

GROUP_LIST
:
   'group-list'
;

GROUP_LOCK
:
   'group-lock'
;

GROUP_OBJECT
:
   'group-object'
;

GROUP_POLICY
:
   'group-policy'
;

GROUP_RANGE
:
   'group-range'
;

GROUP_TIMEOUT
:
   'group-timeout'
;

GROUP_URL
:
   'group-url'
;

GROUP1
:
   'group1'
;

GROUP14
:
   'group14'
;

GROUP15
:
   'group15'
;

GROUP16
:
   'group16'
;

GROUP19
:
   'group19'
;

GROUP2
:
   'group2'
;

GROUP20
:
   'group20'
;

GROUP21
:
   'group21'
;

GROUP24
:
   'group24'
;

GROUP5
:
   'group5'
;

GSHUT
:
   [Gg][Ss][Hh][Uu][Tt]
;

GT
:
   'gt'
;

GUARANTEED
:
   'guaranteed'
;

GUARD
:
   'guard'
;

GUEST_ACCESS_EMAIL
:
   'guest-access-email'
;

GUEST_LOGON
:
   'guest-logon'
;

GUEST_MODE
:
   'guest-mode'
;

GW_TYPE_PREFIX
:
   'gw-type-prefix'
;

H225
:
   'h225'
;

H323
:
   'h323'
;

H323_GATEWAY
:
   'h323-gateway'
;

HA_POLICY
:
   'ha-policy'
;

HALF_CLOSED
:
   'half-closed'
;

HALF_DUPLEX
:
   'half-duplex'
;

HANDOVER_TRIGGER_PROFILE
:
   'handover-trigger-profile'
;

HARDWARE
:
   'hardware'
;

HARDWARE_ADDRESS
:
   'hardware-address'
;

HARDWARE_COUNT
:
   'hardware-count'
;

HASH
:
   'hash'
;

HASH_ALGORITHM
:
   'hash-algorithm'
;

HEADER_COMPRESSION
:
   'header-compression'
;

HEADER_PASSING
:
   'header-passing'
;

HEARTBEAT_INTERVAL
:
   'heartbeat-interval'
;

HEARTBEAT_TIME
:
   'heartbeat-time'
;

HELLO
:
   'hello'
;

HELLO_INTERVAL
:
   'hello-interval'
;

HELLO_MULTIPLIER
:
   'hello-multiplier'
;

HELLO_PADDING
:
   'hello-padding'
;

HELLO_PASSWORD
:
   'hello-password'
;

HELPER_ADDRESS
:
   'helper-address'
;

HIDDEN_LITERAL
:
   'hidden'
;

HIDDEN_SHARES
:
   'hidden-shares'
;

HIDEKEYS
:
   'hidekeys'
;

HIGH
:
   'high'
;

HIGH_AVAILABILITY
:
   'high-availability'
;

HIGH_RESOLUTION
:
   'high-resolution'
;

HISTORY
:
   'history'
;

HOLD_QUEUE
:
   'hold-queue'
;

HOMEDIR
:
   'homedir'
;

HOP_LIMIT
:
   'hop-limit'
;

HOPLIMIT
:
   'hoplimit'
;

HOPS_OF_STATISTICS_KEPT
:
   'hops-of-statistics-kept'
;

HOST
:
   'host'
;

HOST_ASSOCIATION
:
   'host-association'
;

HOST_INFO
:
   'host-info'
;

HOST_PROXY
:
   'host-proxy'
;

HOST_ROUTING
:
   'host-routing'
;

HOST_UNKNOWN
:
   'host-unknown'
;

HOST_UNREACHABLE
:
   'host-unreachable'
;

HOSTNAME
:
   'hostname'
;

HOTSPOT
:
   'hotspot'
;

HPM
:
   'hpm'
;

HSRP
:
   'hsrp'
;

HT_SSID_PROFILE
:
   'ht-ssid-profile'
;

HTTP
:
   'http'
;

HTTP_COMMANDS
:
   'http-commands'
;

HTTPS
:
   'https'
;

HUNT
:
   'hunt'
;

HW_MODULE
:
   'hw-module'
;

HW_SWITCH
:
   'hw-switch'
;

IBGP
:
   'ibgp'
;

ICMP
:
   'icmp'
;

ICMP_ECHO
:
   'icmp-echo'
;

ICMP_ERROR
:
   'icmp-error'
;

ICMP_ERRORS
:
   'icmp-errors'
;

ICMP_OBJECT
:
   'icmp-object'
;

ICMP_TYPE
:
   'icmp-type'
;

ICMP6
:
   'icmp6'
;

ICMPV6
:
   'icmpv6'
;

ID
:
   'id'
;

ID_MISMATCH
:
   'id-mismatch'
;

ID_RANDOMIZATION
:
   'id-randomization'
;

IDEAL_COVERAGE_INDEX
:
   'ideal-coverage-index'
;

IDENT
:
   'ident'
;

IDENTIFIER
:
   'identifier'
;

IDENTITY
:
   'identity'
;

IDLE
:
   'idle'
;

IDLE_TIMEOUT
:
   'idle-timeout'
;

IDP_CERT
:
   'idp-cert'
;

IDS
:
   'ids'
;

IDS_PROFILE
:
   'ids-profile'
;

IEC
:
   'iec'
;

IETF_FORMAT
:
   'ietf-format'
;

IF
:
   'if'
;

IFACL
:
   'ifacl'
;

IFDESCR
:
   'ifdescr'
;

IF_NEEDED
:
   'if-needed'
;

IFINDEX
:
   'ifindex'
;

IFMAP
:
   'ifmap'
;

IFMIB
:
   'ifmib'
;

IGMP
:
   'igmp'
;

IGP_COST
:
   'igp-cost'
;

IGRP
:
   'igrp'
;

IGNORE
:
   'ignore'
;

IGNORE_ATTACHED_BIT
:
   'ignore-attached-bit'
;

IGP
:
   'igp'
;

IKE
:
   'ike'
;

IKEV1
:
   'ikev1'
;

IKEV2
:
   'ikev2'
;

IKEV2_PROFILE
:
   'ikev2-profile'
;

ILMI_KEEPALIVE
:
   'ilmi-keepalive'
;

IMAP4
:
   'imap4'
;

IMMEDIATE
:
   'immediate'
;

IMPERSONATION_PROFILE
:
   'impersonation-profile'
;

IMPLICIT_USER
:
   'implicit-user'
;

IMPORT
:
   'import'
;

IN
:
   'in'
;

INACTIVITY_TIMER
:
   'inactivity-timer'
;

INBAND
:
   'inband'
;

INBOUND
:
   'inbound'
;

INCLUDE
:
   'include'
;

INCLUDE_STUB
:
   'include-stub'
;

INCOMING
:
   'incoming'
;

INCOMPLETE
:
   'incomplete'
;

INDEX
:
   'index'
;

INFINITY
:
   'infinity'
;

INFORM
:
   'inform'
;

INFORMATION
:
   'information'
;

INFORMATION_REPLY
:
   'information-reply'
;

INFORMATION_REQUEST
:
   'information-request'
;

INFORMATIONAL
:
   'informational'
;

INFORMS
:
   'informs'
;

INGRESS
:
   'ingress'
;

INHERIT
:
   'inherit'
;

INHERITANCE_DISABLE
:
   'inheritance-disable'
;

INIT
:
   'init'
;

INIT_STRING
:
   'init-string'
;

INIT_TECH_LIST
:
   'init-tech-list'
;

INITIAL_ROLE
:
   'initial-role'
;

INJECT_MAP
:
   'inject-map'
;

INPUT
:
   'input'
;

INSERVICE
:
   'inservice'
;

INSIDE
:
   'inside'
;

INSPECT
:
   'inspect'
;

INSTALL
:
   'install'
;

INSTANCE
:
   'instance'
;

INTEGRITY
:
   'integrity'
;

INTERAREA
:
   'interarea'
;

INTERCEPT
:
   'intercept'
;

INTERFACE
:
   'int' 'erface'?
   { enableIPV6_ADDRESS = false; if (!_inAccessList) {pushMode(M_Interface);}}

;

INTERNAL
:
   'internal'
;

INTERNET
:
   'internet'
;

INTERVAL
:
   'interval'
;

INTERWORKING
:
   'interworking'
;

INVALID_SPI_RECOVERY
:
   'invalid-spi-recovery'
;

INVALID_USERNAME_LOG
:
   'invalid-username-log'
;

INVERT
:
   'invert'
;

IOS_REGEX
:
   'ios-regex' -> pushMode ( M_IosRegex )
;

IP
:
   'ip'
;

IP_ADDRESS_LITERAL
:
   'ip-address'
;

IP_FLOW_EXPORT_PROFILE
:
   'ip-flow-export-profile'
;

IPC
:
   'ipc'
;

IPENACL
:
   'ipenacl'
;

IPHC_FORMAT
:
   'iphc-format'
;

IPINIP
:
   'ipinip'
;

IPSEC
:
   'ipsec'
;

IPSEC_ISAKMP
:
   'ipsec-isakmp'
;

IPSEC_OVER_TCP
:
   'ipsec-over-tcp'
;

IPSEC_PROPOSAL
:
   'ipsec-proposal'
;

IPSEC_UDP
:
   'ipsec-udp'
;

IPSLA
:
   'ipsla'
;

IPV4
:
   [iI] [pP] [vV] '4'
;

IPV4_L5
:
   'ipv4-l5'
;

IPV6
:
   [iI] [pP] [vV] '6'
;

IPV6_ADDRESS_POOL
:
   'ipv6-address-pool'
;

IPX
:
   'ipx'
;

IRC
:
   'irc'
;

IRDP
:
   'irdp'
;

ISAKMP
:
   'isakmp'
;

ISAKMP_PROFILE
:
   'isakmp-profile'
;

ISDN
:
   'isdn'
;

IS
:
   'is'
;

IS_TYPE
:
   'is-type'
;

ISIS
:
   'isis'
;

ISIS_METRIC
:
   'isis-metric'
;

ISL
:
   'isl'
;

ISOLATE
:
  'isolate'
;

ISPF
:
   'ispf'
;

ISSUER_NAME
:
   'issuer-name'
;

IUC
:
   'iuc'
;

JOIN_GROUP
:
    'join-group'
;

JUMBO
:
   'jumbo'
;

JUMBOMTU
:
   'jumbomtu'
;

KBPS
:
   'kbps'
;

KEEPALIVE
:
   'keepalive'
;

KEEPALIVE_ENABLE
:
   'keepalive-enable'
;

KEEPOUT
:
   'keepout'
;

KERBEROS
:
   'kerberos'
;

KERNEL
:
   'kernel'
;

KEY
:
   'key'
;

KEY_EXCHANGE
:
   'key-exchange'
;

KEY_HASH
:
   'key-hash'
;

KEY_SOURCE
:
   'key-source'
;

KEY_STRING
:
   'key-string'
;

KEYPAIR
:
   'keypair'
;

KEYPATH
:
   'keypath'
;

KEYRING
:
   'keyring'
;

KEYSTORE
:
   'keystore'
;

KLOGIN
:
   'klogin'
;

<<<<<<< HEAD
KRB5
:
   'krb5'
;

KRB5_TELNET
:
   'krb5-telnet'
=======
KOD
:
   'kod'
>>>>>>> e87740c1
;

KRON
:
   'kron'
;

KSHELL
:
   'kshell'
;

L2
:
   'l2'
;

L2_FILTER
:
   'l2-filter'
;

L2_SRC
:
   'l2-src'
;

L2PROTOCOL
:
   'l2protocol'
;

L2PROTOCOL_TUNNEL
:
   'l2protocol-tunnel'
;

L2TP
:
   'l2tp'
;

L2TP_CLASS
:
   'l2tp-class'
;

L2TRANSPORT
:
   'l2transport'
;

L2VPN
:
   'l2vpn'
;

LABEL
:
   'label'
;

LABELED_UNICAST
:
   'labeled-unicast'
;

LACP
:
   'lacp'
;

LACP_TIMEOUT
:
   'lacp-timeout'
;

LAG
:
   'lag'
;

LAN
:
   'lan'
;

LANE
:
   'lane'
;

LAPB
:
   'lapb'
;

LARGE
:
   'large'
;

LAST_AS
:
   'last-as'
;

LAST_MEMBER_QUERY_COUNT
:
   'last-member-query-count'
;

LAST_MEMBER_QUERY_INTERVAL
:
   'last-member-query-interval'
;

LAST_MEMBER_QUERY_RESPONSE_TIME
:
   'last-member-query-response-time'
;

LCD_MENU
:
   'lcd-menu'
;

LDAP
:
   'ldap'
;

LDAPS
:
   'ldaps'
;

LDP
:
   'ldp'
;

LE
:
   'le'
;

LEAK_MAP
:
   'leak-map'
;

LEASE
:
   'lease'
;

LEVEL
:
   'level'
;

LEVEL_1
:
   'level-1'
;

LEVEL_1_2
:
   'level-1-2'
;

LEVEL_2
:
   'level-2'
;

LEVEL_2_ONLY
:
   'level-2-only'
;

LDAP_BASE_DN
:
   'ldap-base-dn'
;

LDAP_LOGIN
:
   'ldap-login'
;

LDAP_LOGIN_DN
:
   'ldap-login-dn'
;

LDAP_NAMING_ATTRIBUTE
:
   'ldap-naming-attribute'
;

LDAP_SCOPE
:
   'ldap-scope'
;

LENGTH
:
   'length'
;

LICENSE
:
   'license'
;

LIFE
:
   'life'
;

LIFETIME
:
   'lifetime'
;

LIMIT
:
   'limit'
;

LIMIT_DN
:
   'limit-dn'
;

LIMIT_RESOURCE
:
   'limit-resource'
;

LINE
:
   'line'
;

LINECARD
:
   'linecard'
;

LINECARD_GROUP
:
   'linecard-group'
;

LINECODE
:
   'linecode'
;

LINK
:
   'link'
;

LINK_FAIL
:
   'link-fail'
;

LINK_FAULT_SIGNALING
:
   'link-fault-signaling'
;

LINK_TYPE
:
   'link-type'
;

LINKSEC
:
   'linksec'
;

LINKDEBOUNCE
:
   'linkdebounce'
;

LISP
:
   'lisp'
;

LIST
:
   'list'
;

LISTEN
:
   'listen'
;

LISTEN_PORT
:
   'listen-port'
;

LISTENER
:
   'listener'
;

LLDP
:
   'lldp'
;

LMS_IP
:
   'lms-ip'
;

LMS_PREEMPTION
:
   'lms-preemption'
;

LOAD_BALANCE
:
   'load-balance'
;

LOAD_BALANCING
:
   'load-balancing'
;

LOAD_INTERVAL
:
   'load-interval'
;

LOAD_SHARING
:
   'load-sharing'
;

LOCAL
:
   'local'
;

LOCALITY
:
   'locality'
;

LOCAL_ADDRESS
:
   'local-address'
;

LOCAL_AS
:
   [Ll][Oo][Cc][Aa][Ll]'-'[Aa][Ss]
;

LOCAL_ASA
:
   'LOCAL'
;

LOCAL_CASE
:
   'local-case'
;

LOCAL_INTERFACE
:
   'local-interface'
;

LOCAL_IP
:
   'local-ip'
;

LOCAL_PORT
:
   'local-port'
;

LOCAL_PREFERENCE
:
   'local-preference'
;

LOCAL_V6_ADDR
:
   'local-v6-addr'
;

LOCAL_VOLATILE
:
   'local-volatile'
;

LOCATION
:
   'location' -> pushMode ( M_COMMENT )
;

LOCALE
:
   'locale'
;

LOCALIP
:
   'localip'
;

LOG
:
   'log'
;

LOG_ADJ_CHANGES
:
   'log-adj-changes'
;

LOG_ADJACENCY_CHANGES
:
   'log-adjacency-changes'
;

LOG_ENABLE
:
   'log-enable'
;

LOG_INPUT
:
   'log-input'
;

LOG_INTERNAL_SYNC
:
   'log-internal-sync'
;

LOG_NEIGHBOR_CHANGES
:
   'log-neighbor-changes'
;

LOGFILE
:
   'logfile'
;

LOGGING
:
   'logging'
;

LOGIN
:
   'login'
;

LOGIN_ATTEMPTS
:
   'login-attempts'
;

LOGIN_AUTHENTICATION
:
   'login-authentication'
;

LOGIN_PAGE
:
   'login-page'
;

LOGINSESSION
:
   'loginsession'
;

LOGOUT_WARNING
:
   'logout-warning'
;

LOOKUP
:
   'lookup'
;

LOOPBACK
:
   'loopback'
;

LOOPGUARD
:
   'loopguard'
;

LOTUSNOTES
:
   'lotusnotes'
;

LOW_MEMORY
:
   'low-memory'
;

LPD
:
   'lpd'
;

LPTS
:
   'lpts'
;

LRE
:
   'lre'
;

LRQ
:
   'lrq'
;

LSP_GEN_INTERVAL
:
   'lsp-gen-interval'
;

LSP_INTERVAL
:
   'lsp-interval'
;

LSP_PASSWORD
:
   'lsp-password'
;

LSP_REFRESH_INTERVAL
:
   'lsp-refresh-interval'
;

LT
:
   'lt'
;

M0_7
:
  'm0-7'
;

M0_DOT
:
  'm0.'
;

M1_DOT
:
  'm1.'
;

M2_DOT
:
  'm2.'
;

M3_DOT
:
  'm3.'
;

M4_DOT
:
  'm4.'
;

M5_DOT
:
  'm5.'
;

M6_DOT
:
  'm6.'
;

M7_DOT
:
  'm7.'
;

M8_DOT
:
  'm8.'
;

M8_15
:
  'm8-15'
;

M9_DOT
:
  'm9.'
;

M10_DOT
:
  'm10.'
;

M11_DOT
:
  'm11.'
;

M12_DOT
:
  'm12.'
;

M13_DOT
:
  'm13.'
;

M14_DOT
:
  'm14.'
;

M15_DOT
:
  'm15.'
;

MAB
:
   'mab'
;

MAC
:
   'mac'
;

MAC_ADDRESS
:
   'mac-address' -> pushMode ( M_COMMENT )
;

MAC_ADDRESS_TABLE
:
   'mac-address-table'
;

MAC_DEFAULT_ROLE
:
   'mac-default-role'
;

MAC_LEARN
:
   'mac-learn'
;

MAC_MOVE
:
   'mac-move'
;

MAC_SERVER_GROUP
:
   'mac-server-group'
;

MACHINE_AUTHENTICATION
:
   'machine-authentication'
;

MACRO
:
   'macro'
;

MAIL_SERVER
:
   'mail-server'
;

MAIN_CPU
:
   'main-cpu'
;

MAINTENANCE
:
  'maintenance'
;

MANAGEMENT
:
   'management'
;

MANAGEMENT_ACCESS
:
   'management-access'
;

MANAGEMENT_ONLY
:
   'management-only'
;

MANAGEMENT_PLANE
:
   'management-plane'
;

MANAGEMENT_PROFILE
:
   'management-profile'
;

MANAGER
:
   'manager'
;

MAP
:
   'map'
;

MAP_CLASS
:
   'map-class'
;

MAP_GROUP
:
   'map-group'
;

MAP_LIST
:
   'map-list'
;

MAPPING
:
   'mapping'
;

MASK
:
   'mask'
;

MASK_REPLY
:
   'mask-reply'
;

MASK_REQUEST
:
   'mask-request'
;

MASTER
:
   'master'
;

MASTERIP
:
   'masterip'
;

MATCH
:
   'match'
;

MATCH_ALL
:
   'match-all'
;

MATCH_ANY
:
   'match-any'
;

MATCH_NONE
:
   'match-none'
;

MATCHES_ANY
:
   'matches-any'
;

MATCHES_EVERY
:
   'matches-every'
;

MAXAS_LIMIT
:
   'maxas-limit'
;

MAX_ASSOCIATIONS
:
   'max-associations'
;

MAX_AUTHENTICATION_FAILURES
:
   'max-authentication-failures'
;

MAX_BURST
:
   'max-burst'
;

MAX_CLIENTS
:
   'max-clients'
;

MAX_CONCAT_BURST
:
   'max-concat-burst'
;

MAX_CONFERENCES
:
   'max-conferences'
;

MAX_CONNECTIONS
:
   'max-connections'
;

MAX_DN
:
   'max-dn'
;

MAX_EPHONES
:
   'max-ephones'
;

MAX_IFINDEX_PER_MODULE
:
   'max-ifindex-per-module'
;

MAX_LSA
:
   'max-lsa'
;

MAX_LSP_LIFETIME
:
   'max-lsp-lifetime'
;

MAX_METRIC
:
   'max-metric'
;

MAX_RATE
:
   'max-rate'
;

MAX_ROUTE
:
   'max-route'
;

MAX_SESSIONS
:
   'max-sessions'
;

MAX_TX_POWER
:
   'max-tx-power'
;

MAXIMUM
:
   'maximum'
;

MAXIMUM_ACCEPTED_ROUTES
:
   'maximum-accepted-routes'
;

MAXIMUM_PATHS
:
   'maximum-paths'
;

MAXIMUM_PEERS
:
   'maximum-peers'
;

MAXIMUM_PREFIX
:
   'maximum-prefix'
;

MAXIMUM_ROUTES
:
   'maximum-routes'
;

MAXPOLL
:
   'maxpoll'
;

MAXSTARTUPS
:
   'maxstartups'
;

MBPS
:
    'Mbps'
;

MBSSID
:
   'mbssid'
;

MCAST_BOUNDARY
:
   'mcast-boundary'
;

MCAST_RATE_OPT
:
   'mcast-rate-opt'
;

MD5
:
   'md5'
;

MDIX
:
   'mdix'
;

MDT
:
   'mdt'
;

MED
:
   'med'
;

MEDIUM
:
   'medium'
;

MEDIA
:
   'media'
;

MEDIA_TERMINATION
:
   'media-termination'
;

MEDIA_TYPE
:
   'media-type'
;

MEMBER
:
   'member'
;

MEMORY
:
   'memory'
;

MEMORY_SIZE
:
   'memory-size'
;

MENU
:
   'menu'
;

MESH_CLUSTER_PROFILE
:
   'mesh-cluster-profile'
;

MESH_GROUP
:
   'mesh-group'
;

MESH_HT_SSID_PROFILE
:
   'mesh-ht-ssid-profile'
;

MESH_RADIO_PROFILE
:
   'mesh-radio-profile'
;

MESSAGE_COUNTER
:
   'message-counter'
;

MESSAGE_DIGEST
:
   'message-digest'
;

MESSAGE_DIGEST_KEY
:
   'message-digest-key'
;

MESSAGE_LENGTH
:
   'message-length'
;

MESSAGE_LEVEL
:
   'message-level'
;

MESSAGE_SIZE
:
   'message-size'
;

METERING
:
   'metering'
;

METHOD
:
   'method'
;

METHOD_UTILIZATION
:
   'method-utilization'
;

METRIC
:
   'metric'
;

METRIC_STYLE
:
   'metric-style'
;

METRIC_TYPE
:
   'metric-type'
;

MFIB
:
   'mfib'
;

MFIB_MODE
:
   'mfib-mode'
;

MFWD
:
   'mfwd'
;

MGCP
:
   'mgcp'
;

MGCP_PAT
:
   'mgcp-pat'
;

MGMT
:
   'mgmt'
;

MGMT_AUTH
:
   'mgmt-auth'
;

MGMT_SERVER
:
   'mgmt-server'
;

MGMT_USER
:
   'mgmt-user'
;

MIB
:
   'mib'
;

MICROCODE
:
   'microcode'
;

MICROSOFT_DS
:
   'microsoft-ds'
;

MIDCALL_SIGNALING
:
   'midcall-signaling'
;

MIN_PACKET_SIZE
:
   'min-packet-size'
;

MIN_RATE
:
   'min-rate'
;

MIN_TX_POWER
:
   'min-tx-power'
;

MINIMAL
:
   'minimal'
;

MINIMUM
:
   'minimum'
;

MINIMUM_INTERVAL
:
   'minimum-interval'
;

MINIMUM_LINKS
:
   'minimum-links'
;

MINPOLL
:
   'minpoll'
;

MIRROR
:
   'mirror'
;

MISMATCH
:
   'mismatch'
;

MISSING_AS_WORST
:
   'missing-as-worst'
;

MLAG
:
   'mlag'
;

MLD
:
   'mld'
;

MLD_QUERY
:
   'mld-query'
;

MLD_REDUCTION
:
   'mld-reduction'
;

MLD_REPORT
:
   'mld-report'
;

MLDV2
:
   'mldv2'
;

MLS
:
   'mls'
;

MOBILE
:
   'mobile'
;

MOBILE_IP
:
   'mobile-ip'
;

MOBILE_REDIRECT
:
   'mobile-redirect'
;

MOBILITY
:
   'mobility'
;

MODE
:
   'mode'
;

MODEM
:
   'modem'
;

MODULATION_PROFILE
:
   'modulation-profile'
;

MODULE
:
   'module'
;

MODULE_TYPE
:
   'module-type'
;

MON
:
   'Mon'
;

MONITOR
:
   'monitor'
;

MONITOR_INTERFACE
:
   'monitor-interface'
;

MONITOR_MAP
:
   'monitor-map'
;

MONITOR_SESSION
:
   'monitor-session'
;

MONITORING
:
   'monitoring'
;

MONITORING_BASICS
:
   'monitoring-basics'
;

MOP
:
   'mop'
;

MOTD
:
   'motd'
;

MPLS
:
   'mpls'
;

MPLS_LABEL
:
   'mpls-label'
;

MROUTE
:
   'mroute'
;

MROUTE_CACHE
:
   'mroute-cache'
;

MSDP
:
   'msdp'
;

MSDP_PEER
:
   'msdp-peer'
;

MSCHAP
:
   'mschap'
;

MSCHAPV2
:
   'mschapv2'
;

MSIE_PROXY
:
   'msie-proxy'
;

MSRPC
:
   'msrpc'
;

MST
:
   'mst'
;

MTA
:
   'mta'
;

MTU
:
   'mtu'
;

MTU_IGNORE
:
   'mtu-ignore'
;

MULTICAST
:
   'multicast'
;

MULTICAST_BOUNDARY
:
   'multicast-boundary'
;

MULTICAST_ROUTING
:
   'multicast-routing'
;

MULTICAST_STATIC_ONLY
:
   'multicast-static-only'
;

MULTILINK
:
   'multilink'
;

MULTIPATH
:
   'multipath'
;

MULTIPATH_RELAX
:
   'multipath-relax'
;

MULTIPLIER
:
   'multiplier'
;

MULTIPOINT
:
   'multipoint'
;

MULTI_CONFIG
:
   'multi-config'
;

MULTI_TOPOLOGY
:
   'multi-topology'
;

MUST_SECURE
:
    'must-secure'
;

MVPN
:
   'mvpn'
;

MVR
:
   'mvr'
;

NAME
:
   'name' -> pushMode ( M_Name )
;

NAME_LOOKUP
:
   'name-lookup'
;

NAME_SERVER
:
   'name-server'
;

NAMED_KEY
:
   'named-key'
;

NAMEIF
:
   'nameif'
;

NAMESPACE
:
   'namespace'
;

NAMES
:
   'names'
;

NAMESERVER
:
   'nameserver'
;

NAT
:
   [Nn][Aa][Tt]
;

NAT_CONTROL
:
   'nat-control'
;

NAT_TRANSPARENCY
:
   'nat-transparency'
;

NAT_TRAVERSAL
:
   'nat-traversal'
;

NATIVE
:
   'native'
;

NATPOOL
:
   'natpool'
;

NBAR
:
   'nbar'
;

ND
:
   'nd'
;

ND_NA
:
   'nd-na'
;

ND_NS
:
   'nd-ns'
;

ND_TYPE
:
   'nd-type'
;

NEGOTIATE
:
   'negotiate'
;

NEGOTIATED
:
   'negotiated'
;

NEGOTIATION
:
   'negotiation'
;

NEIGHBOR
:
   'neighbor' -> pushMode ( M_NEIGHBOR )
;

NEIGHBOR_DOWN
:
   'neighbor-down'
;

NEIGHBOR_FILTER
:
   'neighbor-filter'
;

NEIGHBOR_GROUP
:
   'neighbor-group'
;

NEIGHBOR_IS
:
   'neighbor-is'
;

NEQ
:
   'neq'
;

NESTED
:
   'nested'
;

NET
:
   'net' -> pushMode ( M_ISO_Address )
;

NET_UNREACHABLE
:
   'net-unreachable'
;

NETBIOS_DGM
:
   'netbios-dgm'
;

NETBIOS_NS
:
   'netbios-ns'
;

NETBIOS_SS
:
   'netbios-ss'
;

NETBIOS_SSN
:
   'netbios-ssn'
;

NETCONF
:
   'netconf'
;

NETDESTINATION
:
   'netdestination'
;

NETDESTINATION6
:
   'netdestination6'
;

NETEXTHDR
:
   'netexthdr'
;

NETMASK
:
   'netmask'
;

NETSERVICE
:
   'netservice'
;

NETWORK
:
   'network'
;

NETWORK_CLOCK
:
   'network-clock'
;

NETWORK_CLOCK_PARTICIPATE
:
   'network-clock-participate'
;

NETWORK_CLOCK_SELECT
:
   'network-clock-select'
;

NETWORK_DELAY
:
   'network-delay'
;

NETWORK_OBJECT
:
   'network-object'
;

NETWORK_QOS
:
   'network-qos'
;

NETWORK_UNKNOWN
:
   'network-unknown'
;

NEW_MODEL
:
   'new-model'
;

NEWINFO
:
   'newinfo'
;

NEXT_HOP
:
   'next-hop'
;

NEXT_HOP_SELF
:
   'next-hop-self'
;

NEXT_HOP_THIRD_PARTY
:
   'next-hop-third-party'
;

NEXT_SERVER
:
   'next-server'
;

NEXTHOP
:
   'nexthop'
;

NEXTHOP1
:
   'nexthop1'
;

NEXTHOP2
:
   'nexthop2'
;

NEXTHOP_ATTRIBUTE
:
   'nexthop-attribute'
;

NEXTHOP_LIST
:
   'nexthop-list'
;

NHOP_ONLY
:
   'nhop-only'
;

NHRP
:
   'nhrp'
;

NLRI
:
   'nlri'
;

NLS
:
   'nls'
;

NMSP
:
   'nmsp'
;

NNTP
:
   'nntp'
;

NO
:
   'no'
;

NO_ADVERTISE
:
   'no-advertise'
;

NO_BANNER
:
   'no' F_Whitespace+ 'banner'
;

NO_EXPORT
:
   'no-export'
;

NO_L4R_SHIM
:
   'No l4r_shim'
;

NO_PREPEND
:
   'no-prepend'
;

NO_REDISTRIBUTION
:
   'no-redistribution'
;

NO_SUMMARY
:
   'no-summary'
;

NOAUTH
:
   'noauth'
;

NODE
:
   'node'
;

NOE
:
   'noe'
;

NOHANGUP
:
   'nohangup'
;

NON500_ISAKMP
:
   'non500-isakmp'
;

NON_BROADCAST
:
   'non-broadcast'
;

NON_CLIENT_NRT
:
   'non-client-nrt'
;

NON_CRITICAL
:
   'non-critical'
;

NON_DETERMINISTIC
:
   'non-deterministic'
;

NON_DETERMINISTIC_MED
:
   'non-deterministic-med'
;

NON_EXIST_MAP
:
   'non-exist-map'
;

NON_SILENT
:
    'non-silent'
;

NONE
:
   'none'
;

NONEGOTIATE
:
   'nonegotiate'
;

NOS
:
   'nos'
;

NOT
:
   'not'
;

NOT_ADVERTISE
:
   'not-advertise'
;

NOTIFICATION
:
   'notification'
;

NOTIFICATION_TIMER
:
   'notification-timer'
;

NOTIFICATIONS
:
   'notifications'
;

NOTIFY
:
   'notify'
;

NOTIFY_FILTER
:
   'notify-filter'
;

NSF
:
   'nsf'
;

NSR
:
   'nsr'
;

NSSA
:
   'nssa'
;

NSSA_EXTERNAL
:
   'nssa-external'
;

NTP
:
   'ntp'
;

NULL
:
   'null'
;

NV
:
   'nv'
;

OAM
:
   'oam'
;

OBJECT
:
   'object'
;

OBJECT_GROUP
:
   'object-group' -> pushMode(M_ObjectGroup)
;

OBJSTORE
:
   'objstore'
;

OFDM
:
  'ofdm'
;

OFDM_THROUGHPUT
:
  'ofdm-throughput'
;

ON
:
   'on'
;

ON_FAILURE
:
   'on-failure'
;

ON_PASSIVE
:
   'on-passive'
;

ON_STARTUP
:
   'on-startup'
;

ON_SUCCESS
:
   'on-success'
;

ONE
:
   'one'
;

ONE_HUNDRED_FULL
:
  '100full'
;

ONE_OUT_OF
:
   'one-out-of'
;

ONE_THOUSAND_FULL
:
  '1000full'
;

ONEP
:
   'onep'
;

ONLY_OFDM
:
  'only-ofdm'
;

OPEN
:
   'open'
;

OPENFLOW
:
   'openflow'
;

OPERATION
:
   'operation'
;

OPMODE
:
   'opmode'
;

OPS
:
   'ops'
;

OPTICAL_MONITOR
:
   'optical-monitor'
;

OPTIMIZATION_PROFILE
:
   'optimization-profile'
;

OPTIMIZE
:
   'optimize'
;

OPTIMIZED
:
   'optimized'
;

OPTION
:
   'option'
;

OPTIONS
:
   'options'
;

OR
:
   'or'
;

ORGANIZATION_NAME
:
   'organization-name'
;

ORGANIZATION_UNIT
:
   'organization-unit'
;

ORIGIN
:
   'origin'
;

ORIGIN_ID
:
   'origin-id'
;

ORIGINATE
:
   'originate'
;

ORIGINATES_FROM
:
   'originates-from'
;

ORIGINATOR_ID
:
   'originator-id'
;

OSPF
:
   'ospf'
;

OSPF3
:
   'ospf3'
;

OSPF_EXTERNAL_TYPE_1
:
   'ospf-external-type-1'
;

OSPF_EXTERNAL_TYPE_2
:
   'ospf-external-type-2'
;

OSPF_INTER_AREA
:
   'ospf-inter-area'
;

OSPF_INTRA_AREA
:
   'ospf-intra-area'
;

OSPF_NSSA_TYPE_1
:
   'ospf-nssa-type-1'
;

OSPF_NSSA_TYPE_2
:
   'ospf-nssa-type-2'
;

OSPFV3
:
   'ospfv3'
;

OTHER_ACCESS
:
   'other-access'
;

OUI
:
   'oui' -> pushMode ( M_COMMENT )
;

OUT
:
   'out'
;

OUT_OF_BAND
:
   'out-of-band'
;

OUTBOUND_ACL_CHECK
:
   'outbound-acl-check'
;

OUTPUT
:
   'output'
;

OUTSIDE
:
   'outside'
;

OVERLOAD
:
   'overload'
;

OVERLOAD_CONTROL
:
   'overload-control'
;

OVERRIDE
:
   'override'
;

OWNER
:
   'owner'
;

P2P
:
   'p2p'
;

PACKET
:
   'packet'
;

PACKET_CAPTURE_DEFAULTS
:
   'packet-capture-defaults'
;

PACKET_TOO_BIG
:
   'packet-too-big'
;

PACKETCABLE
:
   'packetcable'
;

PACKETSIZE
:
   'packetsize'
;

PAGER
:
   'pager'
;

PAGP
:
   'pagp'
;

PAN
:
   'pan'
;

PAN_OPTIONS
:
   'pan-options'
;

PARAM
:
   'param'
;

PARAMETER_PROBLEM
:
   'parameter-problem'
;

PARAMETERS
:
   'parameters'
;

PARENT
:
   'parent'
;

PARITY
:
   'parity'
;

PARSER
:
   'parser'
;

PARTICIPATE
:
   'participate'
;

PASS
:
   'pass'
;

PASSES_THROUGH
:
   'passes-through'
;

PASSIVE
:
   'passive'
;

PASSIVE_INTERFACE
:
   'passive-interface' -> pushMode ( M_Interface )
;

PASSIVE_ONLY
:
   'passive-only'
;

PASSPHRASE
:
   'passphrase'
;

PASSWORD
:
   'password'
;

PASSWORD_POLICY
:
   'password-policy'
;

PASSWORD_PROMPT
:
   'password-prompt'
;

PASSWORD_STORAGE
:
   'password-storage'
;

PASSWD
:
   'passwd'
;

PAT_XLATE
:
   'pat-xlate'
;

PATH_ECHO
:
   'path-echo'
;

PATH_JITTER
:
   'path-jitter'
;

PATH_OPTION
:
   'path-option'
;

PATH_RETRANSMIT
:
   'path-retransmit'
;

PATHCOST
:
   'pathcost'
;

PATH
:
   'path'
;

PATHS
:
   'paths'
;

PATHS_OF_STATISTICS_KEPT
:
   'paths-of-statistics-kept'
;

PAUSE
:
   'pause'
;

PBR
:
  'pbr'
;

PCANYWHERE_DATA
:
   'pcanywhere-data'
;

PCANYWHERE_STATUS
:
   'pcanywhere-status'
;

PCP
:
   'pcp'
;

PCP_VALUE
:
   'pcp-value'
;

PD_ROUTE_INJECTION
:
   'pd-route-injection'
;

PEAKDETECT
:
   'peakdetect'
;

PEER
:
   'peer'
;

PEERS
:
   'peers'
;

PEER_ADDRESS
:
   'peer-address'
;

PEER_CONFIG_CHECK_BYPASS
:
   'peer-config-check-bypass'
;

PEER_GROUP
:
   'peer-group' -> pushMode ( M_NEIGHBOR )
;

PEER_GATEWAY
:
   'peer-gateway'
;

PEER_ID_VALIDATE
:
   'peer-id-validate'
;

PEER_KEEPALIVE
:
   'peer-keepalive'
;

PEER_LINK
:
   'peer-link'
;

PEER_POLICY
:
   'peer-policy'
;

PEER_SESSION
:
   'peer-session'
;

PEER_SWITCH
:
   'peer-switch'
;

PEER_TO_PEER
:
   'peer-to-peer'
;

PENALTY_PERIOD
:
   'penalty-period'
;

PERCENT_LITERAL
:
   'percent'
;

PERIODIC
:
   'periodic'
;

PERIODIC_INVENTORY
:
   'periodic-inventory'
;

PERIODIC_REFRESH
:
   'periodic-refresh'
;

PERMANENT
:
   'permanent'
;

PERMISSION
:
   'permission'
;

PERMIT
:
   'permit'
;

PERMIT_HOSTDOWN
:
   'permit-hostdown'
;

PERSISTENT
:
   'persistent'
;

PFC
:
   'pfc'
;

PFS
:
   'pfs'
;

PHONE_CONTACT
:
   'phone-contact' -> pushMode ( M_Description )
;

PHONE_NUMBER
:
   'phone-number'
;

PHONE_PROXY
:
   'phone-proxy'
;

PHY
:
   'phy'
;

PHYSICAL_LAYER
:
   'physical-layer'
;

PHYSICAL_PORT
:
   'physical-port'
;

PICKUP
:
   'pickup'
;

PIM
:
   'pim'
;

PIM_AUTO_RP
:
   'pim-auto-rp'
;

PIM_SPARSE
:
   'pim-sparse'
;

PINNING
:
   'pinning'
;

PKI
:
   'pki'
;

PLAT
:
   'plat'
;

PLATFORM
:
   'platform'
;

PM
:
   'pm'
;

POAP
:
   'poap'
;

POINT_TO_MULTIPOINT
:
   'point-to-multipoint'
;

POINT_TO_POINT
:
   'point-to-point'
;

POLICE
:
   'police'
;

POLICY
:
   'policy'
;

POLICY_LIST
:
   'policy-list'
;

POLICY_MAP
:
   'policy-map'
;

POLICY_MAP_INPUT
:
   'policy-map-input'
;

POLICY_MAP_OUTPUT
:
   'policy-map-output'
;

POOL
:
   'pool'
;

POP2
:
   'pop2'
;

POP3
:
   'pop3'
;

PORT
:
   'port'
;

PORTFAST
:
   'portfast'
;

PORTS
:
   'ports'
;

PORT_CHANNEL
:
   'port-channel'
;

PORT_CHANNEL_PROTOCOL
:
   'port-channel-protocol'
;

PORT_NAME
:
   'port-name'
;

PORT_OBJECT
:
   'port-object'
;

PORT_PRIORITY
:
   'port-priority'
;

PORT_PROFILE
:
   'port-profile'
;

PORT_SECURITY
:
   'port-security'
;

PORT_TYPE
:
   'port-type'
;

PORT_UNREACHABLE
:
   'port-unreachable'
;

PORTMODE
:
   'portmode'
;

POS
:
   'pos'
;

POWER
:
   'power'
;

POWEROFF
:
   'poweroff'
;

POWER_LEVEL
:
   'power-level'
;

POWER_MGR
:
   'power-mgr'
;

POWER_MONITOR
:
   'power-monitor'
;

PPP
:
   'ppp'
;

PPTP
:
   'pptp'
;

PRC_INTERVAL
:
   'prc-interval'
;

PRE_EQUALIZATION
:
   'pre-equalization'
;

PRE_SHARE
:
   'pre-share'
;

PRE_SHARED_KEY
:
   'pre-shared-key'
;

PRECEDENCE
:
   'precedence'
;

PRECONFIGURE
:
   'preconfigure'
;

PREDICTOR
:
   'predictor'
;

PREEMPT
:
   'preempt'
;

PREFER
:
   'prefer'
;

PREFERENCE
:
   'preference'
;

PREFERRED
:
   'preferred'
;

PREFERRED_PATH
:
   'preferred-path'
;

PREFIX
:
   'prefix'
;

PREFIX_LENGTH
:
   'prefix-length'
;

PREFIX_LIST
:
   'prefix-list'
;

PREFIX_PEER_TIMEOUT
:
   'prefix-peer-timeout'
;

PREFIX_PEER_WAIT
:
   'prefix-peer-wait'
;

PREFIX_SET
:
   'prefix-set'
;

PREPEND
:
   'prepend'
;

PRF
:
   'prf'
;

PRI_GROUP
:
   'pri-group'
;

PRIMARY
:
   'primary'
;

PRIMARY_PORT
:
   'primary-port'
;

PRIMARY_PRIORITY
:
   'primary-priority'
;

PRIORITY
:
   'priority'
;

PRIORITY_FLOW_CONTROL
:
   'priority-flow-control'
;

PRIORITY_FORCE
:
   'priority-force'
;

PRIORITY_MAPPING
:
   'priority-mapping'
;

PRIORITY_QUEUE
:
   'priority-queue'
;

PRIV
:
   'priv'
;

PRIVACY
:
   'privacy'
;

PRIVATE_AS
:
   'private-as'
;

PRIVATE_KEY
:
   'private-key' -> pushMode ( M_SshKey )
;

PRIVATE_VLAN
:
   'private-vlan'
;

PRIVILEGE
:
   'privilege'
;

PRIVILEGE_MODE
:
   'privilege-mode'
;

PROACTIVE
:
   'proactive'
;

PROBE
:
   'probe'
;

PROCESS
:
   'process'
;

PROCESS_MAX_TIME
:
   'process-max-time'
;

PROFILE
:
   'profile'
;

PROGRESS_IND
:
   'progress_ind'
;

PROMPT
:
   'prompt'
;

PROPAGATE
:
   'propagate'
;

PROPOSAL
:
   'proposal'
;

PROPRIETARY
:
   'proprietary'
;

PROTECT
:
   'protect'
;

PROTECT_SSID
:
   'protect-ssid'
;

PROTECT_TUNNEL
:
   'protect-tunnel'
;

PROTECT_VALID_STA
:
   'protect-valid-sta'
;

PROTECTION
:
   'protection'
;

PROTOCOL
:
   'protocol'
;

PROTOCOL_DISCOVERY
:
   'protocol-discovery'
;

PROTOCOL_HTTP
:
   'protocol-http'
;

PROTOCOL_OBJECT
:
   'protocol-object'
;

PROTOCOL_VIOLATION
:
   'protocol-violation'
;

PROVISION
:
   'provision'
;

PROVISIONING_PROFILE
:
   'provisioning-profile'
;

PROXY_ARP
:
   'proxy-arp'
;

PROXY_SERVER
:
   'proxy-server'
;

PRUNING
:
   'pruning'
;

PSEUDO_INFORMATION
:
   'pseudo-information'
;

PSEUDOWIRE
:
   'pseudowire'
;

PSEUDOWIRE_CLASS
:
   'pseudowire-class'
;

PSH
:
   'psh'
;

PTP
:
   'ptp'
;

PUBKEY_CHAIN
:
   'pubkey-chain'
;

PUBLIC_KEY
:
   'public-key' -> pushMode ( M_SshKey )
;

PVC
:
   'pvc'
;

QOS
:
   'qos'
;

QOS_GROUP
:
   'qos-group'
;

QOS_MAPPING
:
   'qos-mapping'
;

QOS_POLICY
:
   'qos-policy'
;

QOS_POLICY_OUTPUT
:
   'qos-policy-output'
;

QOS_SC
:
   'qos-sc'
;

QUERY_INTERVAL
:
   'query-interval'
;

QUERY_MAX_RESPONSE_TIME
:
   'query-max-response-time'
;

QUERY_ONLY
:
   'query-only'
;

QUERY_TIMEOUT
:
   'query-timeout'
;

QUEUE
:
   'queue'
;

QUEUE_BUFFERS
:
   'queue-buffers'
;

QUEUE_LENGTH
:
   'queue-length'
;

QUEUE_LIMIT
:
   'queue-limit'
;

QUEUE_MONITOR
:
   'queue-monitor'
;

QUEUE_SET
:
   'queue-set'
;

QUEUEING
:
   'queueing'
;

QUEUING
:
   'queuing'
;

QUIT
:
   'quit'
;

RADIUS
:
   'radius'
;

RADIUS_ACCOUNTING
:
   'radius-accounting'
;

RADIUS_ACCT
:
   'radius-acct'
;

RADIUS_COMMON_PW
:
   'radius-common-pw'
;

RADIUS_INTERIM_ACCOUNTING
:
   'radius-interim-accounting'
;

RADIUS_SERVER
:
   'radius-server'
;

RANDOM
:
   'random'
;

RANDOM_DETECT
:
   'random-detect'
;

RANDOM_DETECT_LABEL
:
   'random-detect-label'
;

RANGE
:
   'range'
;

RATE_LIMIT
:
   'rate-limit'
;

RATE_MODE
:
   'rate-mode'
;

RATE_THRESHOLDS_PROFILE
:
   'rate-thresholds-profile'
;

RBACL
:
   'rbacl'
;

RC4_SHA1
:
   'rc4-sha1'
;

RCMD
:
   'rcmd'
;

RCP
:
   'rcp'
;

RCV_QUEUE
:
   'rcv-queue'
;

RD
:
   'rd'
;

REACHABLE_VIA
:
   'reachable-via'
;

REACT
:
   'react'
;

REACTION
:
   'reaction'
;

READ_ONLY_PASSWORD
:
   'read-only-password'
;

REAL
:
   'real'
;

REAL_TIME_CONFIG
:
   'real-time-config'
;

REAUTHENTICATION
:
   'reauthentication'
;

RECEIVE
:
   'receive'
;

RECEIVE_WINDOW
:
   'receive-window'
;

RECONNECT_INTERVAL
:
   'reconnect-interval'
;

RECORD
:
   'record'
;

RECORD_ENTRY
:
   'record-entry'
;

RED
:
   'red'
;

REDIRECT
:
   'redirect'
;

REDIRECT_FQDN
:
   'redirect-fqdn'
;

REDIRECT_LIST
:
   'redirect-list'
;

REDIRECT_PAUSE
:
   'redirect-pause'
;

REDIRECTS
:
   'redirects'
;

REDISTRIBUTE
:
   'redistribute'
;

REDISTRIBUTE_INTERNAL
:
   'redistribute-internal'
;

REDISTRIBUTED_PREFIXES
:
   'redistributed-prefixes'
;

REDUNDANCY
:
   'redundancy'
;

REDUNDANCY_GROUP
:
   'redundancy-group'
;

REFERENCE_BANDWIDTH
:
   'reference-bandwidth'
;

REFLECT
:
   'reflect'
;

REFLECTION
:
   'reflection'
;

REFLEXIVE_LIST
:
   'reflexive-list'
;

REGEX_MODE
:
   'regex-mode'
;

REGISTER_RATE_LIMIT
:
   'register-rate-limit'
;

REGISTER_SOURCE
:
   'register-source'
;

REGISTERED
:
   'registered'
;

REGULATORY_DOMAIN_PROFILE
:
   'regulatory-domain-profile'
;

RELAY
:
   'relay'
;

RELOAD
:
   'reload'
;

RELOAD_DELAY
:
   'reload-delay'
;

RELOAD_TYPE
:
   'reload-type'
;

REMARK
:
   'remark' -> pushMode ( M_REMARK )
;

REMOTE
:
   'remote'
;

REMOTE_ACCESS
:
   'remote-access'
;

REMOTE_AS
:
   'remote-as'
;

REMOTE_IP
:
   'remote-ip'
;

REMOTE_PORT
:
   'remote-port'
;

REMOTE_PORTS
:
   'remote-ports'
;

REMOVE_PRIVATE_AS
:
   'remove-private-' [Aa] [Ss]
;

REMOTE_SERVER
:
   'remote-server'
;

REMOTE_SPAN
:
   'remote-span'
;

REMOVE
:
   'remove'
;

REPLACE_AS
:
   'replace-as'
;

REPLY_TO
:
   'reply-to'
;

REOPTIMIZE
:
   'reoptimize'
;

REQ_RESP
:
   'req-resp'
;

REQ_TRANS_POLICY
:
   'req-trans-policy'
;

REQUEST
:
   'request'
;

REQUEST_DATA_SIZE
:
   'request-data-size'
;

REQUIRE_WPA
:
   'require-wpa'
;

RESOURCE
:
   'resource'
;

RESOURCE_POOL
:
   'resource-pool'
;

RESOURCES
:
   'resources'
;

RESPONDER
:
   'responder'
;

RESPONSE
:
   'response'
;

RESTART
:
   'restart'
;

RESTART_TIME
:
   'restart-time'
;

RESTRICT
:
   'restrict'
;

RESTRICTED
:
   'restricted'
;

RESULT_TYPE
:
   'result-type'
;

RESUME
:
   'resume'
;

RETRANSMIT
:
   'retransmit'
;

RETRANSMIT_INTERVAL
:
   'retransmit-interval'
;

RETRANSMIT_TIMEOUT
:
   'retransmit-timeout'
;

RETRIES
:
   'retries'
;

RETRY
:
   'retry'
;

REVERSE_ACCESS
:
   'reverse-access'
;

REVERSE_PATH
:
   'reverse-path'
;

REVERSE_ROUTE
:
   'reverse-route'
;

REVERTIVE
:
   'revertive'
;

REVISION
:
   'revision'
;

REVOCATION_CHECK
:
   'revocation-check'
;

REWRITE
:
   'rewrite'
;

RF
:
   'rf'
;

RF_CHANNEL
:
   'rf-channel'
;

RF_POWER
:
   'rf-power'
;

RF_SHUTDOWN
:
   'rf-shutdown'
;

RF_SWITCH
:
   'rf-switch'
;

RFC_3576_SERVER
:
   'rfc-3576-server'
;

RFC1583
:
   'rfc1583'
;

RFC1583COMPATIBILITY
:
   'rfc1583compatibility'
;

RIB_HAS_ROUTE
:
   'rib-has-route'
;

RIB_METRIC_AS_EXTERNAL
:
   'rib-metric-as-external'
;

RIB_METRIC_AS_INTERNAL
:
   'rib-metric-as-internal'
;

RING
:
   'ring'
;

RIP
:
   'rip'
;

RMON
:
   'rmon'
;

RO
:
   [rR] [oO]
;

ROBUSTNESS_VARIABLE
:
   'robustness-variable'
;

ROGUE_AP_AWARE
:
   'rogue-ap-aware'
;

ROLE
:
   'role'
;

ROOT
:
   'root'
;

ROTARY
:
   'rotary'
;

ROUTE
:
   'route'
;

ROUTE_CACHE
:
   'route-cache'
;

ROUTE_MAP
:
   'route-map' -> pushMode ( M_RouteMap )
;

ROUTE_ONLY
:
   'route-only'
;

ROUTE_POLICY
:
   'route-policy'
;

ROUTE_REFLECTOR_CLIENT
:
   'route-reflector-client'
;

ROUTE_SOURCE
:
   'route-source'
;

ROUTE_TARGET
:
   'route-target'
;

ROUTE_TYPE
:
   'route-type'
;

ROUTED
:
   'routed'
;

ROUTER
:
   'router'
;

ROUTER_ADVERTISEMENT
:
   'router-advertisement'
;

ROUTER_ALERT
:
   'router-alert'
;

ROUTER_ID
:
   'router-id'
;

ROUTER_INTERFACE
:
   'router-interface'
;

ROUTER_LSA
:
  'router-lsa'
;

ROUTER_SOLICITATION
:
   'router-solicitation'
;

ROUTING
:
   'routing'
;

RP
:
   'rp'
;

RPF_VECTOR
:
   'rpf-vector'
;

RP_ADDRESS
:
   'rp-address'
;

RP_ANNOUNCE_FILTER
:
   'rp-announce-filter'
;

RP_CANDIDATE
:
   'rp-candidate'
;

RP_LIST
:
   'rp-list'
;

RRM_IE_PROFILE
:
   'rrm-ie-profile'
;

RSA
:
   'rsa'
;

RSA_SIG
:
   'rsa-sig'
;

RSAKEYPAIR
:
   'rsakeypair'
;

RST
:
   'rst'
;

RSTP
:
   'rstp'
;

RSVP
:
   'rsvp'
;

RT
:
   'rt'
;

RTCP_INACTIVITY
:
   'rtcp-inactivity'
;

RTP
:
   'rtp'
;

RTP_PORT
:
   'rtp-port'
;

RTR
:
   'rtr'
;

RTR_ADV
:
   'rtr-adv'
;

RTSP
:
   'rtsp'
;

RULE
:
   'rule' {enableREGEX = true;}
;

RULE_NAME
:
   'rule-name'
;

RUN
:
   'run'
;

RW
:
   [Rr] [Ww]
;

RX
:
   'rx'
;

RX_COS_SLOT
:
   'rx-cos-slot'
;

RXSPEED
:
   'rxspeed'
;

SA_FILTER
:
   'sa-filter'
;

SAME_SECURITY_TRAFFIC
:
   'same-security-traffic'
;

SAMPLER
:
   'sampler'
;

SAMPLER_MAP
:
   'sampler-map'
;

SAMPLES_OF_HISTORY_KEPT
:
   'samples-of-history-kept'
;

SAP
:
   'sap'
;

SAT
:
   'Sat'
;

SATELLITE
:
   'satellite'
;

SATELLITE_FABRIC_LINK
:
   'satellite-fabric-link'
;

SCALE_FACTOR
:
   'scale-factor'
;

SCAN_TIME
:
   'scan-time'
;

SCANNING
:
   'scanning'
;

SCCP
:
   'sccp'
;

SCHED_TYPE
:
   'sched-type'
;

SCHEDULE
:
   'schedule'
;

SCHEDULER
:
   'scheduler'
;

SCHEME
:
   'scheme'
;

SCOPE
:
   'scope'
;

SCP
:
   'scp'
;

SCRAMBLE
:
   'scramble'
;

SCRIPT
:
   'script'
;

SCRIPTING
:
   'scripting'
;

SCTP
:
   'sctp'
;

SDM
:
   'sdm'
;

SDR
:
   'sdr'
;

SDROWNER
:
   'SDROwner'
;

SECONDARY
:
   'secondary'
;

SECONDARY_DIALTONE
:
   'secondary-dialtone'
;

SECRET
:
   'secret'
;

SECUREID_UDP
:
   'secureid-udp'
;

SECURE_MAC_ADDRESS
:
   'secure-mac-address'
;

SECURITY
:
   'security'
;

SECURITY_ASSOCIATION
:
   'security-association'
;

SECURITY_LEVEL
:
   'security-level'
;

SELECT
:
   'select'
;

SELECTION
:
   'selection'
;

SELECTIVE
:
   'selective'
;

SELF
:
   'self'
;

SEND
:
   'send'
;

SEND_COMMUNITY
:
   'send-community'
;

SEND_COMMUNITY_EBGP
:
   'send-community-ebgp'
;

SEND_EXTENDED_COMMUNITY_EBGP
:
   'send-extended-community-ebgp'
;

SEND_LABEL
:
   'send-label'
;

SEND_LIFETIME
:
   'send-lifetime'
;

SEND_RP_ANNOUNCE
:
   'send-rp-announce'
;

SEND_RP_DISCOVERY
:
   'send-rp-discovery'
;

SENDER
:
   'sender'
;

SENSOR
:
   'sensor'
;

SEQ
:
   'seq'
;

SEQUENCE
:
   'sequence'
;

SEQUENCE_NUMS
:
   'sequence-nums'
;

SERIAL
:
   'serial'
;

SERIAL_NUMBER
:
   'serial-number'
;

SERVE
:
   'serve'
;

SERVE_ONLY
:
   'serve-only'
;

SERVER
:
   'server'
;

SERVER_ARP
:
   'server-arp'
;

SERVER_GROUP
:
   'server-group'
;

SERVER_KEY
:
   'server-key'
;

SERVER_PRIVATE
:
   'server-private'
;

SERVER_TYPE
:
   'server-type'
;

SERVERFARM
:
   'serverfarm'
;

SERVICE
:
   'service'
;

SERVICE_CLASS
:
   'service-class'
;

SERVICE_LIST
:
   'service-list'
;

SERVICE_MODULE
:
   'service-module'
;

SERVICE_OBJECT
:
   'service-object'
;

SERVICE_POLICY
:
   'service-policy'
;

SERVICE_QUEUE
:
   'service-queue'
;

SERVICE_TEMPLATE
:
   'service-template'
;

SERVICE_TYPE
:
   'service-type'
;

SESSION
:
   'session'
;

SESSION_AUTHORIZATION
:
   'session-authorization'
;

SESSION_DISCONNECT_WARNING
:
   'session-disconnect-warning' -> pushMode ( M_COMMENT )
;

SESSION_GROUP
:
   'session-group'
;

SESSION_ID
:
   'session-id'
;

SESSION_KEY
:
   'session-key'
;

SESSION_LIMIT
:
   'session-limit'
;

SESSION_OPEN_MODE
:
   'session-open-mode'
;

SESSION_PROTECTION
:
   'session-protection'
;

SESSION_TIMEOUT
:
   'session-timeout'
;

SET
:
   'set'
;

SET_COLOR
:
   'set-color'
;

SET_OVERLOAD_BIT
:
   'set-overload-bit'
;

SETUP
:
   'setup'
;

SEVERITY
:
   'severity'
;

SFLOW
:
   'sflow'
;

SFTP
:
   'sftp'
;

SG_EXPIRY_TIMER
:
   'sg-expiry-timer'
;

SGBP
:
   'sgbp'
;

SHA
:
   'sha' -> pushMode ( M_Sha )
;

SHA1
:
   'sha1' -> pushMode ( M_SHA1 )
;

SHA2_256_128
:
   'sha2-256-128'
;

SHA512
:
   'sha512'
;

SHA512_PASSWORD
:
   '$sha512$' [0-9]+ '$' F_Base64String '$' F_Base64String -> pushMode ( M_SeedWhitespace )
;

SHAPE
:
   'shape'
;

SHARED_SECONDARY_SECRET
:
   'shared-secondary-secret'
;

SHARED_SECRET
:
   'shared-secret'
;

SHELFNAME
:
   'shelfname'
;

SHELL
:
   'shell'
;

SHORT_TXT
:
   'short-txt'
;

SHOULD_SECURE
:
    'should-secure'
;

SHOW
:
   'show'
;

SHUTDOWN
:
   'shut' 'down'?
;

SIGNAL
:
   'signal'
;

SIGNALING
:
   'signaling'
;

SIGNALLED_BANDWIDTH
:
   'signalled-bandwidth'
;

SIGNALLED_NAME
:
   'signalled-name'
;

SIGNALLING
:
   'signalling'
;

SIGNATURE
:
   'signature'
;

SIGNATURE_MATCHING_PROFILE
:
   'signature-matching-profile'
;

SIGNATURE_PROFILE
:
   'signature-profile'
;

SIGNING
:
   'signing'
;

SILENT
:
    'silent'
;

SINGLE_CONNECTION
:
   'single-connection'
;

SINGLE_ROUTER_MODE
:
   'single-router-mode'
;

SINGLE_TOPOLOGY
:
   'single-topology'
;

SIP
:
   'sip'
;

SIP_DISCONNECT
:
   'sip-disconnect'
;

SIP_INVITE
:
   'sip-invite'
;

SIP_MEDIA
:
   'sip_media'
;

SIP_MIDCALL_REQ_TIMEOUT
:
   'sip-midcall-req-timeout'
;

SIP_PROFILES
:
   'sip-profiles'
;

SIP_PROVISIONAL_MEDIA
:
   'sip-provisional-media'
;

SIP_SERVER
:
   'sip-server'
;

SIP_UA
:
   'sip-ua'
;

SIPS
:
   'sips'
;

SITE_ID
:
   'site-id'
;

SIZE
:
   'size'
;

SLA
:
   'sla'
;

SLOT
:
   'slot'
;

SLOT_TABLE_COS
:
   'slot-table-cos'
;

SMALL
:
   'small'
;

SMALL_HELLO
:
   'small-hello'
;

SMART_RELAY
:
   'smart-relay'
;

SMTP
:
   'smtp'
;

SMTP_SERVER
:
   'smtp-server'
;

SNMP_AUTHFAIL
:
   'snmp-authfail'
;

SNMP
:
   'snmp'
;

SNMP_SERVER
:
   'snmp-server'
;

SNMP_TRAP
:
   'snmp-trap'
;

SNMPTRAP
:
   'snmptrap'
;

SNOOPING
:
   'snooping'
;

SNP
:
   'snp'
;

SNR_MAX
:
   'snr-max'
;

SNR_MIN
:
   'snr-min'
;

SNTP
:
   'sntp'
;

SOO
:
   'soo'
;

SORT_BY
:
   'sort-by'
;

SPE
:
   'spe'
;

SPECTRUM
:
   'spectrum'
;

SPECTRUM_LOAD_BALANCING
:
   'spectrum-load-balancing'
;

SPECTRUM_MONITORING
:
   'spectrum-monitoring'
;

SPF_INTERVAL
:
   'spf-interval'
;

SOFT_PREEMPTION
:
   'soft-preemption'
;

SOFT_RECONFIGURATION
:
   'soft' '-reconfiguration'?
;

SOFTWARE
:
   'software'
;

SONET
:
   'sonet'
;

SOURCE
:
   'source'
;

SOURCE_ADDRESS
:
   'source-address'
;

SOURCE_INTERFACE
:
   'source-interface' -> pushMode ( M_Interface )
;

SOURCE_IP_ADDRESS
:
   'source-ip-address'
;

SOURCE_PROTOCOL
:
   'source-protocol'
;

SOURCE_ROUTE
:
   'source-route'
;

SOURCE_QUENCH
:
   'source-quench'
;

SPAN
:
   'span'
;

SPANNING_TREE
:
   'spanning-tree'
;

SPARSE_DENSE_MODE
:
   'sparse-dense-mode'
;

SPARSE_MODE
:
   'sparse-mode'
;

SPARSE_MODE_SSM
:
   'sparse-mode-ssm'
;

SPD
:
   'spd'
;

SPEED
:
   'speed'
;

SPEED_DUPLEX
:
   'speed-duplex'
;

SPLIT_HORIZON
:
   'split-horizon'
;

SPLIT_TUNNEL_NETWORK_LIST
:
   'split-tunnel-network-list'
;

SPLIT_TUNNEL_POLICY
:
   'split-tunnel-policy'
;

SPT_THRESHOLD
:
   'spt-threshold'
;

SQLNET
:
   'sqlnet'
;

SRC_NAT
:
   'src-nat'
;

SRLG
:
   'srlg'
;

SRR_QUEUE
:
   'srr-queue'
;

SSH
:
   'ssh'
;

SSH_CERTIFICATE
:
   'ssh-certificate'
;

SSH_KEYDIR
:
   'ssh_keydir'
;

SSH_PUBLICKEY
:
   'ssh-publickey'
;

SSID
:
   'ssid'
;

SSID_ENABLE
:
   'ssid-enable'
;

SSID_PROFILE
:
   'ssid-profile'
;

SSL
:
   'ssl'
;

SSM
:
   'ssm'
;

STACK_MAC
:
   'stack-mac'
;

STACK_MIB
:
   'stack-mib'
;

STACK_UNIT
:
   'stack-unit'
;

STALEPATH_TIME
:
   'stalepath-time'
;

STALE_ROUTE
:
   'stale-route'
;

STANDARD
:
   'standard'
   { enableDEC = true; enableACL_NUM = false; }

;

STANDBY
:
   'standby'
;

START_STOP
:
   'start-stop'
;

START_TIME
:
   'start-time'
;

STARTUP_QUERY_COUNT
:
   'startup-query-count'
;

STARTUP_QUERY_INTERVAL
:
   'startup-query-interval'
;

STATE
:
   'state'
;

STATE_REFRESH
:
   'state-refresh'
;

STATIC
:
   'static'
;

STATIC_GROUP
:
   'static-group'
;

STATION_ROLE
:
   'station-role'
;

STATISTICS
:
   'statistics'
;

STBC
:
   'stbc'
;

STCAPP
:
   'stcapp'
;

STICKY
:
   'sticky'
;

STICKY_ARP
:
   'sticky-arp'
;

STOP
:
   'stop'
;

STOP_ONLY
:
   'stop-only'
;

STOP_RECORD
:
   'stop-record'
;

STOPBITS
:
   'stopbits'
;

STORM_CONTROL
:
   'storm-control'
;

STP
:
   'stp'
;

STREAMING
:
   'streaming'
;

STREET_ADDRESS
:
   'street-address'
;

STREETADDRESS
:
   'streetaddress' -> pushMode ( M_Description )
;

STRICTHOSTKEYCHECK
:
   'stricthostkeycheck'
;

STRING
:
   'string'
;

STRIP
:
   'strip'
;

STS_1
:
   'sts-1'
;

STUB
:
   'stub'
;

SUBJECT_NAME
:
   'subject-name'
;

SUBMGMT
:
   'submgmt'
;

SUBNET
:
   'subnet'
;

SUBNET_BROADCAST
:
   'subnet-broadcast'
;

SUBNET_MASK
:
   'subnet-mask'
;

SUBNETS
:
   'subnets'
;

SUBNET_ZERO
:
   'subnet-zero'
;

SUB_OPTION
:
   'sub-option'
;

SUB_ROUTE_MAP
:
   'sub-route-map'
;

SUBSCRIBE_TO
:
   'subscribe-to'
;

SUBSCRIBE_TO_ALERT_GROUP
:
   'subscribe-to-alert-group'
;

SUBSCRIBER
:
   'subscriber'
;

SUCCESS
:
   'success'
;

SUMMARY_ADDRESS
:
   'summary-address'
;

SUMMARY_LSA
:
   'summary-lsa'
;

SUMMARY_ONLY
:
   'summary-only'
;

SUN
:
   'Sun'
;

SUNRPC
:
   'sunrpc'
;

SUPER_USER_PASSWORD
:
   'super-user-password'
;

SUPPLEMENTARY_SERVICE
:
   'supplementary-service'
;

SUPPLEMENTARY_SERVICES
:
   'supplementary-services'
;

SUPPRESS
:
   'suppress'
;

SUPPRESS_ARP
:
   'suppress-arp'
;

SUPPRESS_INACTIVE
:
   'suppress-inactive'
;

SUPPRESS_FIB_PENDING
:
   'suppress-fib-pending'
;

SUPPRESS_MAP
:
   'suppress-map'
;

SUPPRESSED
:
   'suppressed'
;

SUSPECT_ROGUE_CONF_LEVEL
:
   'suspect-rogue-conf-level'
;

SVC
:
   'svc'
;

SVCLC
:
   'svclc'
;

SVP
:
   'svp'
;

SWITCH
:
   'switch'
;

SWITCH_CERT
:
   'switch-cert'
;

SWITCH_PRIORITY
:
   'switch-priority'
;

SWITCH_PROFILE
:
   'switch-profile'
;

SWITCH_TYPE
:
   'switch-type'
;

SWITCHBACK
:
   'switchback'
;

SWITCHING_MODE
:
   'switching-mode'
;

SWITCHNAME
:
   'switchname'
;

SWITCHPORT
:
   'switchport'
;

SYMMETRIC
:
   'symmetric'
;

SYN
:
   'syn'
;

SYNC
:
   'sync'
;

SYNCHRONIZATION
:
   'synchronization'
;

SYNCHRONOUS
:
   'synchronous'
;

SYSCONTACT
:
   'syscontact'
;

SYSLOCATION
:
   'syslocation'
;

SYSLOG
:
   'syslog'
;

SYSLOGD
:
   'syslogd'
;

SYSOPT
:
   'sysopt'
;

SYSTEM
:
   'system'
;

SYSTEM_INIT
:
   'system-init'
;

SYSTEM_MAX
:
   'system-max'
;

SYSTEM_PRIORITY
:
   'system-priority'
;

SYSTEM_PROFILE
:
   'system-profile'
;

SYSTEM_SHUTDOWN
:
   'system-shutdown'
;

SYSTEMOWNER
:
   'SystemOwner'
;

TABLE_MAP
:
   'table-map'
;

TACACS
:
   'tacacs'
;

TACACS_DS
:
   'tacacs-ds'
;

TACACS_PLUS
:
   'tacacs+'
;

TACACS_PLUS_ASA
:
   'TACACS+'
;

TACACS_SERVER
:
   'tacacs-server'
;

TAC_PLUS
:
   'tac_plus'
;

TAG
:
   'tag'
;

TAG_SWITCHING
:
   'tag-switching'
;

TAG_TYPE
:
   'tag-type'
;

TAGGED
:
   'tagged'
;

TALK
:
   'talk'
;

TAP
:
   'tap'
;

TASK
:
   'task'
;

TASK_SPACE_EXECUTE
:
   'task execute'
;

TASKGROUP
:
   'taskgroup'
;

TB_VLAN1
:
   'tb-vlan1'
;

TB_VLAN2
:
   'tb-vlan2'
;

TCAM
:
   'tcam'
;

TCP
:
   'tcp'
;

TCP_CONNECT
:
   'tcp-connect'
;

TCP_INSPECTION
:
   'tcp-inspection'
;

TCP_PROXY_REASSEMBLY
:
   'tcp-proxy-reassembly'
;

TCP_SESSION
:
   'tcp-session'
;

TCP_UDP
:
   'tcp-udp'
;

TCS_LOAD_BALANCE
:
   'tcs-load-balance'
;

TELNET
:
   'telnet'
;

TELNET_SERVER
:
   'telnet-server'
;

TEMPLATE
:
   'template'
;

TEN_THOUSAND_FULL
:
  '10000full'
;

TERMINAL
:
   'terminal'
;

TERMINAL_TYPE
:
   'terminal-type'
;

TERMINATE
:
   'terminate'
;

TERMINATION
:
   'termination'
;

TEST
:
   'test'
;

TFTP
:
   'tftp'
;

TFTP_SERVER
:
   'tftp-server'
;

TFTP_SERVER_LIST
:
   'tftp-server-list'
;

THEN
:
   'then'
;

THREAT_DETECTION
:
   'threat-detection'
;

THREAT_VISIBILITY
:
   'threat-visibility'
;

THREE_DES
:
   '3des'
;

THREE_DES_SHA1
:
   '3des-sha1'
;

THRESHOLD
:
   'threshold'
;

THROUGHPUT
:
  'throughput'
;

THU
:
   'Thu'
;

TIME
:
   'time'
;

TIME_EXCEEDED
:
   'time-exceeded'
;

TIME_FORMAT
:
   'time-format'
;

TIME_RANGE
:
   'time-range'
;

TIME_OUT
:
   'time-out'
;

TIMEOUT
:
   'timeout'
;

TIMEOUTS
:
   'timeouts'
;

TIMER
:
   'timer'
;

TIMERS
:
   'timers'
;

TIMESOURCE
:
   'timesource'
;

TIMESTAMP
:
   'timestamp'
;

TIMESTAMP_REPLY
:
   'timestamp-reply'
;

TIMESTAMP_REQUEST
:
   'timestamp-request'
;

TIME_ZONE
:
   'time-zone'
;

TIMING
:
   'timing'
;

TLS_PROXY
:
   'tls-proxy'
;

TM_VOQ_COLLECTION
:
   'tm-voq-collection'
;

TOKEN
:
   'token'
;

TOOL
:
   'tool'
;

TOP
:
   'top'
;

TOS
:
   'tos'
;

TOS_OVERWRITE
:
   'tos-overwrite'
;

TRACE
:
   'trace'
;

TRACEROUTE
:
   'traceroute'
;

TRACK
:
   'track'
;

TRACKED
:
   'tracked'
;

TRACKING_PRIORITY_INCREMENT
:
   'tracking-priority-increment'
;

TRADITIONAL
:
   'traditional'
;

TRAFFIC_ENG
:
   'traffic-eng'
;

TRAFFIC_INDEX
:
   'traffic-index'
;

TRANSFER_SYSTEM
:
   'transfer-system'
;

TRANSFORM_SET
:
   'transform-set'
;

TRANSCEIVER
:
   'transceiver'
;

TRANSCEIVER_TYPE_CHECK
:
   'transceiver-type-check'
;

TRANSLATE
:
   'translate'
;

TRANSLATION
:
   'translation'
;

TRANSLATION_RULE
:
   'translation-rule'
;

TRANSLATION_PROFILE
:
   'translation-profile'
;

TRANSMIT
:
   'transmit'
;

TRANSMIT_DELAY
:
   'transmit-delay'
;

TRANSPARENT_HW_FLOODING
:
   'transparent-hw-flooding'
;

TRANSPORT
:
   'transport'
;

TRANSPORT_METHOD
:
   'transport-method'
;

TRANSPORT_MODE
:
   'transport-mode'
;

TRAP
:
   'trap'
;

TRAP_SOURCE
:
   'trap-source' -> pushMode ( M_Interface )
;

TRAP_TIMEOUT
:
   'trap-timeout'
;

TRAPS
:
   'traps'
;

TRIGGER
:
   'trigger'
;

TRIGGER_DELAY
:
   'trigger-delay'
;

TRIMODE
:
   'trimode'
;

TRUNK
:
   'trunk'
;

TRUNK_THRESHOLD
:
   'trunk-threshold'
;

TRUST
:
   'trust'
;

TRUSTED
:
   'trusted'
;

TRUSTED_KEY
:
   'trusted-key'
;

TRUSTPOINT
:
   'trustpoint'
;

TRUSTPOOL
:
   'trustpool'
;

TSID
:
   'tsid'
;

TSM_REQ_PROFILE
:
   'tsm-req-profile'
;

TTL
:
   'ttl'
;

TTL_EXCEEDED
:
   'ttl-exceeded'
;

TTL_THRESHOLD
:
   'ttl-threshold'
;

TTY
:
   'tty'
;

TUE
:
   'Tue'
;

TUNABLE_OPTIC
:
   'tunable-optic'
;

TUNNEL
:
   'tunnel'
;

TUNNEL_GROUP
:
   'tunnel-group'
;

TUNNEL_GROUP_LIST
:
   'tunnel-group-list'
;

TUNNEL_ID
:
   'tunnel-id'
;

TUNNELED_NODE_ADDRESS
:
   'tunneled-node-address'
;

TX_QUEUE
:
   'tx-queue'
;

TXSPEED
:
   'txspeed'
;

TYPE
:
   'type'
;

TYPE_1
:
   'type-1'
;

TYPE_2
:
   'type-2'
;

UAUTH
:
   'uauth'
;

UC_TX_QUEUE
:
   'uc-tx-queue'
;

UDF
:
   'udf'
;

UDLD
:
   'udld'
;

UDP
:
   'udp'
;

UDP_JITTER
:
   'udp-jitter'
;

UID
:
   'uid'
;

UNABLE
:
   'Unable'
;

UNAUTHORIZED
:
   'unauthorized'
;

UNAUTHORIZED_DEVICE_PROFILE
:
   'unauthorized-device-profile'
;

UNICAST_ROUTING
:
   'unicast-routing'
;

UNIQUE
:
   'unique'
;

UNIT
:
   'unit'
;

UNNUMBERED
:
   'unnumbered'
;

UNREACHABLE
:
   'unreachable'
;

UNREACHABLES
:
   'unreachables'
;

UNSUPPRESS_MAP
:
   'unsuppress-map'
;

UNICAST
:
   'unicast'
;

UNTAGGED
:
   'untagged'
;

UPDATE
:
   'update'
;

UPDATE_CALENDAR
:
   'update-calendar'
;

UPDATE_SOURCE
:
   'update-source' -> pushMode ( M_Interface )
;

UPGRADE
:
   'upgrade'
;

UPGRADE_PROFILE
:
   'upgrade-profile'
;

UPLINK
:
   'uplink'
;

UPLINKFAST
:
   'uplinkfast'
;

UPSTREAM
:
   'upstream'
;

UPSTREAM_START_THRESHOLD
:
   'upstream-start-threshold'
;

URG
:
   'urg'
;

URI
:
    'uri'
;

URL
:
    'url'
;

URL_LIST
:
   'url-list'
;

URPF
:
   'urpf'
;

USE
:
   'use'
;

USE_ACL
:
   'use-acl'
;

USE_BIA
:
   'use-bia'
;

USE_IPV4_ACL
:
   'use-ipv4-acl'
;

USE_IPV6_ACL
:
   'use-ipv6-acl'
;

USE_LINK_ADDRESS
:
   'use-link-address'
;

USE_VRF
:
   'use-vrf'
;

USER
:
   'user'
;

USER_IDENTITY
:
   'user-identity'
;

USERINFO
:
	'userinfo'
;

USER_MESSAGE
:
   'user-message' -> pushMode ( M_Description )
;

USER_ROLE
:
   'user-role'
;

USER_STATISTICS
:
   'user-statistics'
;

USERGROUP
:
   'usergroup'
;

USERNAME
:
   'username'
;

USERNAME_PROMPT
:
   'username-prompt'
;

USERPASSPHRASE
:
   'userpassphrase'
;

USERS
:
   'users'
;

USING
:
   'Using'
;

UTIL_INTERVAL
:
   'util-interval'
;

UUCP
:
   'uucp'
;

V1_RP_REACHABILITY
:
   'v1-rp-reachability'
;

V2
:
   'v2'
;

V4
:
   'v4'
;

V6
:
   'v6'
;

VACANT_MESSAGE
:
   'vacant-message' -> pushMode ( M_VacantMessageText )
;

VACL
:
   'vacl'
;

VAD
:
   'vad'
;

VALID_11A_40MHZ_CHANNEL_PAIR
:
   'valid-11a-40mhz-channel-pair'
;

VALID_11A_80MHZ_CHANNEL_GROUP
:
   'valid-11a-80mhz-channel-group'
;

VALID_11A_CHANNEL
:
   'valid-11a-channel'
;

VALID_11G_40MHZ_CHANNEL_PAIR
:
   'valid-11g-40mhz-channel-pair'
;

VALID_11G_CHANNEL
:
   'valid-11g-channel'
;

VALID_AND_PROTECTED_SSID
:
   'valid-and-protected-ssid'
;

VALID_NETWORK_OUI_PROFILE
:
   'valid-network-oui-profile'
;

VALIDATION_USAGE
:
   'validation-usage'
;

VAP_ENABLE
:
   'vap-enable'
;

VDC
:
   'vdc'
;

VER
:
   'ver'
;

VERIFY
:
   'verify'
;

VERIFY_DATA
:
   'verify-data'
;

VERSION
:
   'version'
;

VIDEO
:
   'video'
;

VIEW
:
   'view'
;

VIOLATE_ACTION
:
   'violate-action'
;

VIOLATION
:
   'violation'
;

VIRTUAL
:
   'virtual'
;

VIRTUAL_ADDRESS
:
   'virtual-address'
;

VIRTUAL_AP
:
   'virtual-ap'
;

VIRTUAL_REASSEMBLY
:
   'virtual-reassembly'
;

VIRTUAL_ROUTER
:
   'virtual-router'
;

VIRTUAL_SERVICE
:
   'virtual-service'
;

VIRTUAL_TEMPLATE
:
   'virtual-template'
;

VFI
:
   'vfi'
;

VLAN
:
   'vlan'
;

VLAN_GROUP
:
   'vlan-group'
;

VLAN_NAME
:
   'vlan-name'
;

VLAN_POLICY
:
   'vlan-policy'
;

VLT
:
   'vlt'
;

VLT_PEER_LAG
:
   'vlt-peer-lag'
;

VM_CPU
:
   'vm-cpu'
;

VM_MEMORY
:
   'vm-memory'
;

VMPS
:
   'vmps'
;

VMTRACER
:
   'vmtracer'
;

VOCERA
:
   'vocera'
;

VOICE
:
   'voice'
;

VOICE_CARD
:
   'voice-card'
;

VOICE_CLASS
:
   'voice-class'
;

VOICE_PORT
:
   'voice-port'
;

VOICE_SERVICE
:
   'voice-service'
;

VOIP
:
   'voip'
;

VOIP_CAC_PROFILE
:
   'voip-cac-profile'
;

VPC
:
   'vpc'
;

VPDN
:
   'vpdn'
;

VPDN_GROUP
:
   'vpdn-group'
;

VPLS
:
   'vpls'
;

VPN
:
   'vpn'
;

VPN_DIALER
:
   'vpn-dialer'
;

VPN_GROUP_POLICY
:
   'vpn-group-policy'
;

VPN_FILTER
:
   'vpn-filter'
;

VPN_IDLE_TIMEOUT
:
   'vpn-idle-timeout'
;

VPN_SESSION_TIMEOUT
:
   'vpn-session-timeout'
;

VPN_SIMULTANEOUS_LOGINS
:
   'vpn-simultaneous-logins'
;

VPN_TUNNEL_PROTOCOL
:
   'vpn-tunnel-protocol'
;

VPNV4
:
   'vpnv4'
;

VPNV6
:
   'vpnv6'
;

VRF
:
   'vrf'
   {enableIPV6_ADDRESS = false;}

;

VRF_ALSO
:
   'vrf-also'
;

VRRP
:
   'vrrp'
;

VRRP_GROUP
:
   'vrrp-group'
;

VSERVER
:
   'vserver'
;

VSTACK
:
   'vstack'
;

VTP
:
   'vtp'
;

VTY
:
   'vty'
;

VTY_POOL
:
   'vty-pool'
;

VXLAN
:
   'vxlan'
;

WAIT_FOR
:
  'wait-for'
;

WAIT_IGP_CONVERGENCE
:
   'wait-igp-convergence'
;

WAIT_START
:
   'wait-start'
;

WARNINGS
:
   'warnings'
;

WARNING_ONLY
:
   'warning-only'
;

WARNTIME
:
   'warntime'
;

WATCHDOG
:
   'watchdog'
;

WATCH_LIST
:
   'watch-list'
;

WAVELENGTH
:
   'wavelength'
;

WCCP
:
   'wccp'
;

WEB_CACHE
:
   'web-cache'
;

WEB_HTTPS_PORT_443
:
   'web-https-port-443'
;

WEB_MAX_CLIENTS
:
   'web-max-clients'
;

WEB_SERVER
:
   'web-server'
;

WEBAUTH
:
   'webauth'
;

WEBVPN
:
   'webvpn'
;

WED
:
   'Wed'
;

WEEKDAY
:
   'weekday'
;

WEEKEND
:
   'weekend'
;

WEIGHT
:
   'weight'
;

WEIGHTING
:
   'weighting'
;

WELCOME_PAGE
:
   'welcome-page'
;

WHITE_LIST
:
   'white-list'
;

WHO
:
   'who'
;

WHOIS
:
   'whois'
;

WIDE
:
   'wide'
;

WIDE_METRIC
:
   'wide-metric'
;

WIDEBAND
:
   'wideband'
;

WINDOW_SIZE
:
   'window-size'
;

WINS_SERVER
:
   'wins-server'
;

WIRED_AP_PROFILE
:
   'wired-ap-profile'
;

WIRED_CONTAINMENT
:
   'wired-containment'
;

WIRED_PORT_PROFILE
:
   'wired-port-profile'
;

WIRED_TO_WIRELESS_ROAM
:
   'wired-to-wireless-roam'
;

WIRELESS_CONTAINMENT
:
   'wireless-containment'
;

WISM
:
   'wism'
;

WITHOUT_CSD
:
   'without-csd'
;

WLAN
:
   'wlan'
;

WMM
:
   'wmm'
;

WMS_GENERAL_PROFILE
:
   'wms-general-profile'
;

WMS_LOCAL_SYSTEM_PROFILE
:
   'wms-local-system-profile'
;

WPA_FAST_HANDOVER
:
   'wpa-fast-handover'
;

WRED
:
   'wred'
;

WRED_PROFILE
:
   'wred-profile'
;

WRITE_MEMORY
:
   'write-memory'
;

WRR
:
   'wrr'
;

WRR_QUEUE
:
   'wrr-queue'
;

WSMA
:
   'wsma'
;

WWW
:
   'www'
;

X25
:
   'x25'
;

X29
:
   'x29'
;

XCONNECT
:
   'xconnect'
;

XDMCP
:
   'xdmcp'
;

XDR
:
   'xdr'
;

XLATE
:
   'xlate'
;

XML
:
   'XML'
   | 'xml'
;

XML_CONFIG
:
   'xml-config'
;

YELLOW
:
   'yellow'
;

ZONE
:
   'zone'
;

ZONE_MEMBER
:
   'zone-member'
;

ZONE_PAIR
:
  'zone-pair'
;

/* Other Tokens */

MULTICONFIGPART
:
   '############ MultiConfigPart' F_NonNewline* F_Newline+ -> channel ( HIDDEN
   )
;

MD5_ARISTA
:
   '$1$' F_AristaBase64String '$' F_AristaBase64String
;

SHA512_ARISTA
:
   '$6$' F_AristaBase64String '$' F_AristaBase64String
;

POUND
:
   '#' -> pushMode ( M_Description )
;

COMMUNITY_NUMBER
:
   F_Digit
   {!enableIPV6_ADDRESS}?

   F_Digit* ':' F_Digit+
;

MAC_ADDRESS_LITERAL
:
   F_HexDigit F_HexDigit F_HexDigit F_HexDigit '.' F_HexDigit F_HexDigit
   F_HexDigit F_HexDigit '.' F_HexDigit F_HexDigit F_HexDigit F_HexDigit
;

HEX
:
   '0x' F_HexDigit+
;

VARIABLE
:
   (
      (
         F_Variable_RequiredVarChar
         (
            (
               {!enableIPV6_ADDRESS}?

               F_Variable_VarChar*
            )
            |
            (
               {enableIPV6_ADDRESS}?

               F_Variable_VarChar_Ipv6*
            )
         )
      )
      |
      (
         (
            F_Variable_VarChar
            {!enableIPV6_ADDRESS}?

            F_Variable_VarChar* F_Variable_RequiredVarChar F_Variable_VarChar*
         )
         |
         (
            F_Variable_VarChar_Ipv6
            {enableIPV6_ADDRESS}?

            F_Variable_VarChar_Ipv6* F_Variable_RequiredVarChar
            F_Variable_VarChar_Ipv6*
         )
      )
   )
   {
      if (enableACL_NUM) {
         enableACL_NUM = false;
         enableDEC = true;
      }
      if (enableCOMMUNITY_LIST_NUM) {
         enableCOMMUNITY_LIST_NUM = false;
         enableDEC = true;
      }
   }

;

ACL_NUM
:
   F_Digit
   {enableACL_NUM}?

   F_Digit*
   {
	int val = Integer.parseInt(getText());
	if ((1 <= val && val <= 99) || (1300 <= val && val <= 1999)) {
		_type = ACL_NUM_STANDARD;
	}
	else if ((100 <= val && val <= 199) || (2000 <= val && val <= 2699)) {
		_type = ACL_NUM_EXTENDED;
	}
	else if (200 <= val && val <= 299) {
		_type = ACL_NUM_PROTOCOL_TYPE_CODE;
	}
   else if (_foundry && 400 <= val && val <= 1399) {
      _type = ACL_NUM_FOUNDRY_L2;
   }
	else if (600 <= val && val <= 699) {
		_type = ACL_NUM_APPLETALK;
	}
   else if (700 <= val && val <= 799) {
      _type = ACL_NUM_MAC;
   }
	else if (800 <= val && val <= 899) {
		_type = ACL_NUM_IPX;
	}
	else if (900 <= val && val <= 999) {
		_type = ACL_NUM_EXTENDED_IPX;
	}
	else if (1000 <= val && val <= 1099) {
		_type = ACL_NUM_IPX_SAP;
	}
	else if (1100 <= val && val <= 1199) {
		_type = ACL_NUM_EXTENDED_MAC;
	}
	else {
		_type = ACL_NUM_OTHER;
	}
	enableDEC = true;
	enableACL_NUM = false;
}

;

AMPERSAND
:
   '&'
;

ANGLE_BRACKET_LEFT
:
   '<'
;

ANGLE_BRACKET_RIGHT
:
   '>'
;

ASTERISK
:
   '*'
;

AT
:
   '@'
;

BACKSLASH
:
   '\\'
;

BLANK_LINE
:
   (
      F_Whitespace
   )* F_Newline
   {lastTokenType == NEWLINE}?

   F_Newline* -> channel ( HIDDEN )
;

BRACE_LEFT
:
   '{'
;

BRACE_RIGHT
:
   '}'
;

BRACKET_LEFT
:
   '['
;

BRACKET_RIGHT
:
   ']'
;

CARAT
:
   '^'
;

COLON
:
   ':'
;

COMMA
:
   ','
;

COMMUNITY_LIST_NUM
:
   F_Digit
   {enableCOMMUNITY_LIST_NUM}?

   F_Digit*
   {
		int val = Integer.parseInt(getText());
		if (1 <= val && val <= 99) {
			_type = COMMUNITY_LIST_NUM_STANDARD;
		}
		else if (100 <= val && val <= 500) {
			_type = COMMUNITY_LIST_NUM_EXPANDED;
		}
		enableCOMMUNITY_LIST_NUM = false;
		enableDEC = true;
	}

;

COMMENT_LINE
:
   (
      F_Whitespace
   )* [!#]
   {lastTokenType == NEWLINE || lastTokenType == END_CADANT || lastTokenType == -1}?

   F_NonNewline* F_Newline+ -> channel ( HIDDEN )
;

COMMENT_TAIL
:
   '!' F_NonNewline* -> channel ( HIDDEN )
;

ARISTA_PAGINATION_DISABLED
:
   'Pagination disabled.' F_Newline+ -> channel ( HIDDEN )
;

ARISTA_PROMPT_SHOW_RUN
:
   F_NonWhitespace+ [>#]
   {lastTokenType == NEWLINE || lastTokenType == -1}?

   'show' F_Whitespace+ 'run' ( 'n' ( 'i' ( 'n' ( 'g' ( '-' ( 'c' ( 'o' ( 'n' ( 'f' ( 'i' 'g'? )? )? )? )? )? )? )? )? )? )? F_Whitespace* F_Newline+ -> channel ( HIDDEN )
;

DASH
:
   '-'
;

DOLLAR
:
   '$'
;

DEC
:
   F_Digit
   {enableDEC}?

   F_Digit*
;

DIGIT
:
   F_Digit
;

DOUBLE_QUOTE
:
   '"'
;

EQUALS
:
   '='
;

ESCAPE_C
:
   (
      '^C'
      | '\u0003'
      | '#'
   )
;

FLOAT
:
   (
      F_PositiveDigit* F_Digit '.' F_Digit+
   )
;

FORWARD_SLASH
:
   '/'
;

FOUR_BYTE_AS
:
   '4-byte-as'
;

IP_ADDRESS
:
   F_DecByte '.'
   {enableIP_ADDRESS}?

   F_DecByte '.' F_DecByte '.' F_DecByte
;

IP_PREFIX
:
   F_DecByte '.'
   {enableIP_ADDRESS}?

   F_DecByte '.' F_DecByte '.' F_DecByte '/' F_Digit F_Digit?
;

IPV6_ADDRESS
:
   (
      (
         ':'
         {enableIPV6_ADDRESS}?

         ':'
         (
            (
               F_HexDigit+ ':'
            )* F_HexDigit+
         )?
      )
      |
      (
         (
            F_HexDigit+
            {enableIPV6_ADDRESS}?

            ':' ':'?
         )+ F_HexDigit*
      )
   )
   (
      ':' F_DecByte '.' F_DecByte '.' F_DecByte '.' F_DecByte
   )?
;

IPV6_PREFIX
:
   (
      (
         ':'
         {enableIPV6_ADDRESS}?

         ':'
         (
            (
               F_HexDigit+ ':'
            )* F_HexDigit+
         )?
      )
      |
      (
         (
            F_HexDigit+
            {enableIPV6_ADDRESS}?

            ':' ':'?
         )+ F_HexDigit*
      )
   )
   (
      ':' F_DecByte '.' F_DecByte '.' F_DecByte '.' F_DecByte
   )? '/' F_DecByte
;

NEWLINE
:
   F_Newline+
   {
      if (!inCommunitySet) {
   	  enableIPV6_ADDRESS = true;
   	}
   	enableIP_ADDRESS = true;
      enableDEC = true;
      enableREGEX = false;
      enableACL_NUM = false;
      _inAccessList = false;
  }

;

PAREN_LEFT
:
   '('
;

PAREN_RIGHT
:
   ')'
;

PERCENT
:
   '%'
;

PERIOD
:
   '.'
;

PLUS
:
   '+'
;

REGEX
:
   '/' {enableREGEX}?
   (
      ~('/' | '\\')
      |
      ( '\\' '/')
   )* '/'
;

RP_VARIABLE
:
   '$' F_Variable_RequiredVarChar F_Variable_VarChar_Ipv6*
;

SEMICOLON
:
   ';'
;

SINGLE_QUOTE
:
   '\''
;

UNDERSCORE
:
   '_'
;

WS
:
   F_Whitespace+ -> channel ( HIDDEN )
; // Fragments

fragment
F_AristaBase64Char
:
   [0-9A-Za-z/.]
;

fragment
F_AristaBase64String
:
   F_AristaBase64Char+
;

fragment
F_Base64Char
:
   [0-9A-Za-z/+]
;

fragment
F_Base64Quadruple
:
   F_Base64Char F_Base64Char F_Base64Char F_Base64Char
;
fragment
F_Base64String
:
   F_Base64Quadruple*
   (
      F_Base64Quadruple
      | F_Base64Char F_Base64Char '=='
      | F_Base64Char F_Base64Char F_Base64Char '='
   )
;

fragment
F_Dec16
:
   (
      F_PositiveDigit F_Digit F_Digit F_Digit F_Digit
   )
   |
   (
      F_PositiveDigit F_Digit F_Digit F_Digit
   )
   |
   (
      F_PositiveDigit F_Digit F_Digit
   )
   |
   (
      F_PositiveDigit F_Digit
   )
   | F_Digit
;

fragment
F_DecByte
:
   (
      F_PositiveDigit F_Digit F_Digit
   )
   |
   (
      F_PositiveDigit F_Digit
   )
   | F_Digit
;

fragment
F_Digit
:
   '0' .. '9'
;

fragment
F_HexDigit
:
   (
      '0' .. '9'
      | 'a' .. 'f'
      | 'A' .. 'F'
   )
;

fragment
F_HexWord
:
   F_HexDigit F_HexDigit F_HexDigit F_HexDigit
;

fragment
F_Letter
:
   F_LowerCaseLetter
   | F_UpperCaseLetter
;

fragment
F_LowerCaseLetter
:
   'a' .. 'z'
;

fragment
F_Newline
:
   [\n\r]
;

fragment
F_NonNewline
:
   ~[\n\r]
;

fragment
F_NonWhitespace
:
   ~( ' ' | '\t' | '\u000C' | '\n' | '\r' )
;

F_PositiveHexDigit
:
   (
      '1' .. '9'
      | 'a' .. 'f'
      | 'A' .. 'F'
   )
;

fragment
F_PositiveDigit
:
   '1' .. '9'
;

fragment
F_UpperCaseLetter
:
   'A' .. 'Z'
;

fragment
F_Variable_RequiredVarChar
:
   ~( '0' .. '9' | '-' | [ \t\n\r(),!+$'"*#] | '[' | ']' | [/.] | ':' )
;

fragment
F_Variable
:
   F_Variable_VarChar* F_Variable_RequiredVarChar F_Variable_VarChar*
;

fragment
F_Variable_VarChar
:
   ~( [ \t\n\r(),!$'"*#] | '[' | ']' )
;

fragment
F_Variable_VarChar_Ipv6
:
   ~( [ \t\n\r(),!$'"*#] | '[' | ']' | ':' )
;

fragment
F_Whitespace
:
   ' '
   | '\t'
   | '\u000C'
;

mode M_Alias;

M_Alias_VARIABLE
:
   F_NonWhitespace+ -> type ( VARIABLE ) , popMode
;

M_Alias_WS
:
   F_Whitespace+ -> channel ( HIDDEN )
;

mode M_AsPath;

M_AsPath_ACCESS_LIST
:
   'access-list' -> type ( ACCESS_LIST ) , mode ( M_AsPathAccessList )
;

M_AsPath_CONFED
:
   'confed' -> type ( CONFED ) , popMode
;

M_AsPath_DEC
:
   F_Digit+ -> type ( DEC ) , popMode
;

M_AsPath_RP_VARIABLE
:
   '$' F_Variable_RequiredVarChar F_Variable_VarChar_Ipv6* -> type (
   RP_VARIABLE ) , popMode
;

M_AsPath_IN
:
   'in' -> type ( IN ) , popMode
;

M_AsPath_IS_LOCAL
:
   'is-local' -> type ( IS_LOCAL ) , popMode
;

M_AsPath_MULTIPATH_RELAX
:
   'multipath-relax' -> type ( MULTIPATH_RELAX ) , popMode
;

M_AsPath_NEIGHBOR_IS
:
   'neighbor-is' -> type ( NEIGHBOR_IS ) , popMode
;

M_AsPath_PASSES_THROUGH
:
   'passes-through' -> type ( PASSES_THROUGH ) , popMode
;

M_AsPath_PREPEND
:
   'prepend' -> type ( PREPEND ) , popMode
;

M_AsPath_ORIGINATES_FROM
:
   'originates-from' -> type ( ORIGINATES_FROM ) , popMode
;

M_AsPath_REGEX_MODE
:
   'regex-mode' -> type ( REGEX_MODE ) , popMode
;

M_AsPath_TAG
:
   'tag' -> type ( TAG ) , popMode
;

M_AsPath_VARIABLE
:
   F_Variable_RequiredVarChar F_Variable_VarChar* -> type ( VARIABLE ) ,
   popMode
;

M_AsPath_WS
:
   F_Whitespace+ -> channel ( HIDDEN )
;

mode M_AsPathAccessList;

M_AsPathAccessList_DEC
:
   F_Digit+ -> type ( DEC )
;

M_AsPathAccessList_DENY
:
   'deny' -> type ( DENY ) , mode ( M_Description )
;

M_AsPathAccessList_NEWLINE
:
   F_Newline+ -> type ( NEWLINE ) , mode ( DEFAULT_MODE )
;

M_AsPathAccessList_PERMIT
:
   'permit' -> type ( PERMIT ) , mode ( M_Description )
;

M_AsPathAccessList_SEQ
:
   'seq' -> type ( SEQ )
;

M_AsPathAccessList_VARIABLE
:
   F_Variable_RequiredVarChar F_Variable_VarChar* -> type ( VARIABLE )
;

M_AsPathAccessList_WS
:
   F_Whitespace+ -> channel ( HIDDEN )
;

mode M_Authentication;

M_Authentication_DOUBLE_QUOTE
:
   '"' -> mode ( M_DoubleQuote )
;

M_Authentication_BANNER
:
   'banner' -> type ( BANNER ) , mode ( M_BannerText )
;

M_Authentication_ARAP
:
   'arap' -> type ( ARAP ) , popMode
;

M_Authentication_ATTEMPTS
:
   'attempts' -> type ( ATTEMPTS ) , popMode
;

M_Authentication_CAPTIVE_PORTAL
:
   'captive-portal' -> type ( CAPTIVE_PORTAL ) , popMode
;

M_Authentication_COMMAND
:
   'command' -> type ( COMMAND ) , popMode
;

M_Authentication_CONTROL_DIRECTION
:
   'control-direction' -> type ( CONTROL_DIRECTION ) , popMode
;

M_Authentication_DOT1X
:
   'dot1x' -> type ( DOT1X ) , popMode
;

M_Authentication_ENABLE
:
   'enable' -> type ( ENABLE ) , popMode
;

M_Authentication_EOU
:
   'eou' -> type ( EOU ) , popMode
;

M_Authentication_FAIL_MESSAGE
:
   'fail-message' -> type ( FAIL_MESSAGE ) , popMode
;

M_Authentication_FAILURE
:
   'failure' -> type ( FAILURE ) , popMode
;

M_Authentication_HTTP
:
   'http' -> type ( HTTP ) , popMode
;

M_Authentication_INCLUDE
:
   'include' -> type ( INCLUDE ) , popMode
;

M_Authentication_LOGIN
:
   'login' -> type ( LOGIN ) , popMode
;

M_Authentication_MAC
:
   'mac' -> type ( MAC ) , popMode
;

M_Authentication_MAC_MOVE
:
   'mac-move' -> type ( MAC_MOVE ) , popMode
;

M_Authentication_MESSAGE_DIGEST
:
   'message-digest' -> type ( MESSAGE_DIGEST ) , popMode
;

M_Authentication_MGMT
:
   'mgmt' -> type ( MGMT ) , popMode
;

M_Authentication_NEWLINE
:
   F_Newline+ -> type ( NEWLINE ) , popMode
;

M_Authentication_ONEP
:
   'onep' -> type ( ONEP ) , popMode
;

M_Authentication_PASSWORD_PROMPT
:
   'password-prompt' -> type ( PASSWORD_PROMPT ) , popMode
;

M_Authentication_POLICY
:
   'policy' -> type ( POLICY ) , popMode
;

M_Authentication_PPP
:
   'ppp' -> type ( PPP ) , popMode
;

M_Authentication_PRE_SHARE
:
   'pre-share' -> type ( PRE_SHARE ) , popMode
;

M_Authentication_RSA_SIG
:
   'rsa-sig' -> type ( RSA_SIG ) , popMode
;

M_Authentication_SGBP
:
   'sgbp' -> type ( SGBP ) , popMode
;

M_Authentication_SERIAL
:
   'serial' -> type ( SERIAL ) , popMode
;

M_Authentication_SSH
:
   'ssh' -> type ( SSH ) , popMode
;

M_Authentication_STATEFUL_DOT1X
:
   'stateful-dot1x' -> type ( STATEFUL_DOT1X ) , popMode
;

M_Authentication_STATEFUL_KERBEROS
:
   'stateful-kerberos' -> type ( STATEFUL_KERBEROS ) , popMode
;

M_Authentication_STATEFUL_NTLM
:
   'stateful-ntlm' -> type ( STATEFUL_NTLM ) , popMode
;

M_Authentication_SUCCESS
:
   'success' -> type ( SUCCESS ) , popMode
;

M_Authentication_SUPPRESS
:
   'suppress' -> type ( SUPPRESS ) , popMode
;

M_Authentication_TELNET
:
   'telnet' -> type ( TELNET ) , popMode
;

M_Authentication_TEXT
:
   'text' -> type ( TEXT ) , popMode
;

M_Authentication_USERNAME_PROMPT
:
   'username-prompt' -> type ( USERNAME_PROMPT ) , mode (
   M_AuthenticationUsernamePrompt )
;

M_Authentication_VPN
:
   'vpn' -> type ( VPN ) , popMode
;

M_Authentication_WIRED
:
   'wired' -> type ( WIRED ) , popMode
;

M_Authentication_WISPR
:
   'wispr' -> type ( WISPR ) , popMode
;

M_Authentication_VARIABLE
:
   F_Variable -> type ( VARIABLE ) , popMode
;

M_Authentication_WS
:
   F_Whitespace+ -> channel ( HIDDEN )
;

mode M_AuthenticationUsernamePrompt;

M_AuthenticationUsernamePrompt_DOUBLE_QUOTE
:
   '"' -> type ( DOUBLE_QUOTE ) , mode ( M_AuthenticationUsernamePromptText )
;

M_AuthenticationUsernamePrompt_WS
:
   F_Whitespace+ -> channel ( HIDDEN )
;

mode M_AuthenticationUsernamePromptText;

M_AuthenticationUsernamePromptText_RAW_TEXT
:
   ~'"'+ -> type ( RAW_TEXT )
;

M_AuthenticationUsernamePromptText_DOUBLE_QUOTE
:
   '"' -> type ( DOUBLE_QUOTE ) , popMode
;

mode M_Banner;

M_Banner_CONFIG_SAVE
:
   'config-save' -> type ( CONFIG_SAVE ) , mode ( M_BannerText )
;

M_Banner_EXEC
:
   'exec' -> type ( EXEC ) , mode ( M_BannerText )
;

M_Banner_INCOMING
:
   'incoming' -> type ( INCOMING ) , mode ( M_BannerText )
;

M_Banner_LOGIN
:
   'login' -> type ( LOGIN ) , mode ( M_BannerText )
;

M_Banner_MOTD
:
   'motd' -> type ( MOTD ) , mode ( M_BannerText )
;

M_Banner_NEWLINE
:
   F_Newline+ -> type ( NEWLINE ) , popMode
;

M_Banner_NONE
:
   'none' -> type ( NONE )
;

M_Banner_PROMPT_TIMEOUT
:
   'prompt-timeout' -> type ( PROMPT_TIMEOUT ) , mode ( M_BannerText )
;

M_Banner_SLIP_PPP
:
   'slip-ppp' -> type ( SLIP_PPP ) , mode ( M_BannerText )
;

M_Banner_VALUE
:
   'value' -> type ( VALUE ) , mode ( M_Description )
;

M_Banner_WS
:
   F_Whitespace+ -> channel ( HIDDEN )
;

mode M_BannerCadant;

M_BannerCadant_END_CADANT
:
   '/end' F_Newline -> type ( END_CADANT ) , popMode
;

M_BannerCadant_LINE_CADANT
:
   F_NonNewline* F_Newline+ -> type ( LINE_CADANT )
;

mode M_BannerText;

M_BannerText_WS
:
   F_Whitespace+ -> channel ( HIDDEN )
;

M_BannerText_ESCAPE_C
:
   (
      '^C'
      | '^'
      | '\u0003'
   ) {!_cadant}? -> type ( ESCAPE_C ) , mode ( M_MOTD_C )
;

M_BannerText_HASH
:
   '#' {!_cadant}? -> type ( POUND ) , mode ( M_MOTD_HASH )
;

M_BannerText_ASA_BANNER_LINE
:
   ~[#^\r\n \t\u000C] F_NonNewline* -> type ( ASA_BANNER_LINE ) , popMode
;

M_BannerText_NEWLINE
:
   F_Newline {!_cadant}? F_Newline* -> type ( NEWLINE ) , mode ( M_MOTD_EOF )
;

M_BannerText_NEWLINE_CADANT
:
   F_Newline {_cadant}? F_Newline* -> type ( NEWLINE ) , mode ( M_BannerCadant )
;

mode M_CadantSshKey;

M_CadantSshKey_END
:
   '/end' F_NonNewline* F_Newline -> type ( END_CADANT ) , popMode
;

M_CadantSshKey_LINE
:
   F_HexDigit+ F_Newline+
;

M_CadantSshKey_WS
:
   F_Whitespace+ -> channel ( HIDDEN )
;

M_CadantSshKey_NEWLINE
:
   F_Newline+ -> type ( NEWLINE )
;

mode M_Certificate;

M_Certificate_CA
:
   'ca' -> type ( CA ) , pushMode ( M_CertificateText )
;

M_Certificate_CHAIN
:
   'chain' -> type ( CHAIN ) , popMode
;

M_Certificate_SELF_SIGNED
:
   'self-signed' -> type ( SELF_SIGNED ) , pushMode ( M_CertificateText )
;

M_Cerficate_HEX_FRAGMENT
:
   [A-Fa-f0-9]+ -> type ( HEX_FRAGMENT ) , pushMode ( M_CertificateText )
;

M_Certificate_WS
:
   F_Whitespace+ -> channel ( HIDDEN )
;

mode M_CertificateText;

M_CertificateText_QUIT
:
   'quit' -> type ( QUIT ) , mode ( DEFAULT_MODE )
;

M_CertificateText_HEX_FRAGMENT
:
   [A-Fa-f0-9]+ -> type ( HEX_FRAGMENT )
;

M_CertificateText_WS
:
   (
      F_Whitespace
      | F_Newline
   )+ -> channel ( HIDDEN )
;

mode M_Command;

M_Command_QuotedString
:
   '"'
   (
      ~'"'
   )* '"' -> type ( QUOTED_TEXT )
;

M_Command_Newline
:
   F_Newline+ -> type ( NEWLINE ) , popMode
;

M_Command_Variable
:
   F_NonWhitespace+ -> type ( VARIABLE )
;

M_Command_WS
:
   F_Whitespace+ -> channel ( HIDDEN )
;

mode M_COMMENT;

M_COMMENT_NEWLINE
:
   F_Newline+ -> type ( NEWLINE ) , popMode
;

M_COMMENT_NON_NEWLINE
:
   F_NonNewline+
;

mode M_Des;

M_Des_DEC_PART
:
   F_Digit+
;

M_Des_HEX_PART
:
   F_HexDigit+ -> popMode
;

M_Des_REDACTED
:
   '*'+ -> popMode
;

M_Des_NEWLINE
:
   F_Newline+ -> type ( NEWLINE ) , popMode
;

M_Des_WS
:
   F_Whitespace+ -> channel ( HIDDEN )
;

mode M_Description;

M_Description_NEWLINE
:
   F_Newline+ -> type ( NEWLINE ) , popMode
;

M_Description_NON_NEWLINE
:
   F_NonNewline+ -> type ( RAW_TEXT )
;

mode M_DoubleQuote;

M_DoubleQuote_DOUBLE_QUOTE
:
   '"' -> type ( DOUBLE_QUOTE ) , popMode
;

M_DoubleQuote_TEXT
:
   ~'"'+
;

mode M_Execute;

M_Execute_TEXT
:
   ~'}'+
;

M_Execute_BRACE_RIGHT
:
   '}' -> type ( BRACE_RIGHT ) , popMode
;

mode M_Extcommunity;

M_Extcommunity_COLON
:
   ':' -> type ( COLON )
;

M_Extcommunity_DEC
:
   F_Digit+ -> type ( DEC )
;

M_ExtCommunity_NEWLINE
:
   F_Newline+ -> type ( NEWLINE ) , popMode
;

M_Extcommunity_RT
:
   'rt' -> type ( RT )
;

M_Extcommunity_WS
:
   F_Whitespace+ -> channel ( HIDDEN )
;

mode M_FiberNode;

M_FiberNode_DEC
:
   F_Digit+ -> type ( DEC ) , popMode
;

M_FiberNode_DOUBLE_QUOTE
:
   '"' -> type ( DOUBLE_QUOTE ) , mode ( M_DoubleQuote )
;

M_FiberNode_WS
:
   F_Whitespace+ -> channel ( HIDDEN )
;

mode M_Interface;

M_Interface_ALL
:
   'all' -> type ( ALL ) , popMode
;

M_Interface_BREAKOUT
:
   'breakout' -> type ( BREAKOUT ) , popMode
;

M_Interface_CABLE
:
   'cable' -> type ( CABLE ) , popMode
;

M_Interface_DEFAULT
:
   'default' -> type ( DEFAULT ) , popMode
;

M_Interface_DOLLAR
:
   '$' -> type ( DOLLAR ) , popMode
;

M_Interface_EQ
:
   'eq' -> type ( EQ ) , popMode
;

M_Interface_GLOBAL
:
   'global' -> type ( GLOBAL ) , popMode
;

M_Interface_GT
:
   'gt' -> type ( GT ) , popMode
;

M_Interface_INFORM
:
   'inform' -> type ( INFORM )
;

M_Interface_INFORMS
:
   'informs' -> type ( INFORMS )
;

M_Interface_IP
:
   'ip' -> type ( IP ) , popMode
;

M_Interface_IPV4
:
   'IPv4' -> type ( IPV4 )
;

M_Interface_POINT_TO_POINT
:
   'point-to-point' -> type ( POINT_TO_POINT ) , popMode
;

M_Interface_POLICY
:
   'policy' -> type ( POLICY ) , popMode
;

M_Interface_L2TRANSPORT
:
   'l2transport' -> type ( L2TRANSPORT ) , popMode
;

M_Interface_LT
:
   'lt' -> type ( LT ) , popMode
;

M_Interface_MODULE
:
   'module' -> type ( MODULE )
;

M_Interface_NO
:
   'no' -> type ( NO ) , popMode
;

M_Interface_MULTIPOINT
:
   'multipoint' -> type ( MULTIPOINT ) , popMode
;

M_Interface_SHUTDOWN
:
   'shutdown' -> type ( SHUTDOWN ) , popMode
;

M_Interface_TRAP
:
   'trap' -> type ( TRAP )
;

M_Interface_TRAPS
:
   'traps' -> type ( TRAPS )
;

M_Interface_VRF
:
   'vrf' -> type ( VRF ) , popMode
;

M_Interface_COLON
:
   ':' -> type ( COLON )
;

M_Interface_COMMA
:
   ',' -> type ( COMMA )
;

M_Interface_DASH
:
   '-' -> type ( DASH )
;

M_Interface_NEWLINE
:
   F_Newline+ -> type ( NEWLINE ) , popMode
;

M_Interface_NUMBER
:
   DEC -> type ( DEC )
;

M_Interface_PERIOD
:
   '.' -> type ( PERIOD )
;

M_Interface_PIPE
:
   '|' -> type ( PIPE ) , popMode
;

M_Interface_PRECFONFIGURE
:
   'preconfigure' -> type ( PRECONFIGURE )
;

M_Interface_PREFIX
:
   (
      F_Letter
      (
         F_Letter
         | '-'
         | '_'
      )*
   )
   | 'Dot11Radio'
   | [Ee]'1'
   | [Tt]'1'
;

M_Interface_RELAY
:
   'relay' -> type ( RELAY ) , popMode
;

M_Interface_SLASH
:
   '/' -> type ( FORWARD_SLASH )
;

M_Interface_WS
:
   F_Whitespace+ -> channel ( HIDDEN )
;

mode M_IosRegex;

M_IosRegex_COMMUNITY_SET_REGEX
:
   '\'' ~[':&<> ]* ':' ~[':&<> ]* '\'' -> type ( COMMUNITY_SET_REGEX ) ,
   popMode
;

M_IosRegex_AS_PATH_SET_REGEX
:
   '\'' ~'\''* '\'' -> type ( AS_PATH_SET_REGEX ) , popMode
;

M_IosRegex_WS
:
   F_Whitespace+ -> channel ( HIDDEN )
;

mode M_ISO_Address;

M_ISO_Address_ISO_ADDRESS
:
   F_HexDigit+
   (
      '.' F_HexDigit+
   )+ -> type ( ISO_ADDRESS ) , popMode
;

M_ISO_Address_WS
:
   F_Whitespace+ -> channel ( HIDDEN )
;

mode M_MOTD_C;

M_MOTD_C_ESCAPE_C
:
   (
      '^C'
      |
      (
         '^' F_Newline
      )
      | 'cC'
      | '\u0003'
   ) -> type ( ESCAPE_C ) , mode ( DEFAULT_MODE )
;

M_MOTD_C_MOTD
:
   (
      (
         '^' ~[^C\u0003\n\r]
      )
      |
      (
         'c' ~[^C\u0003]
      )
      | ~[c^\u0003]
   )+
;

mode M_MOTD_EOF;

M_MOTD_EOF_EOF
:
   'EOF' -> type ( EOF_LITERAL ) , mode ( DEFAULT_MODE )
;

M_MOTD_EOF_MOTD
:
   (
      ~'E'
      |
      (
         'E' ~'O'
      )
      |
      (
         'EO' ~'F'
      )
   )+
;

mode M_MOTD_HASH;

M_MOTD_HASH_HASH
:
   '#' -> type ( POUND ) , mode ( DEFAULT_MODE )
;

M_MOTD_HASH_MOTD
:
   ~'#'+
;

mode M_Name;

M_Name_NAME
:
   F_NonWhitespace+ -> type ( VARIABLE ) , popMode
;

M_Name_NEWLINE
:
   F_Newline+ -> type ( NEWLINE ) , popMode
;

M_Name_WS
:
   F_Whitespace+ -> channel ( HIDDEN )
;

mode M_NEIGHBOR;

M_NEIGHBOR_CHANGES
:
   'changes' -> type ( CHANGES ) , popMode
;

M_NEIGHBOR_IP_ADDRESS
:
   F_DecByte '.' F_DecByte '.' F_DecByte '.' F_DecByte -> type ( IP_ADDRESS ) ,
   popMode
;

M_NEIGHBOR_IP_PREFIX
:
   F_DecByte '.' F_DecByte '.' F_DecByte '.' F_DecByte '/' F_Digit F_Digit? ->
   type ( IP_PREFIX ) , popMode
;

M_NEIGHBOR_IPV6_ADDRESS
:
   (
      (
         (
            '::'
            (
               (
                  F_HexDigit+ ':'
               )* F_HexDigit+
            )?
         )
         |
         (
            (
               F_HexDigit+ ':' ':'?
            )+ F_HexDigit*
         )
      )
      (
         ':' F_DecByte '.' F_DecByte '.' F_DecByte '.' F_DecByte
      )?
   ) -> type ( IPV6_ADDRESS ) , popMode
;

M_NEIGHBOR_IPV6_PREFIX
:
   (
      (
         (
            '::'
            (
               (
                  F_HexDigit+ ':'
               )* F_HexDigit+
            )?
         )
         |
         (
            (
               F_HexDigit+ ':' ':'?
            )+ F_HexDigit*
         )
      )
      (
         ':' F_DecByte '.' F_DecByte '.' F_DecByte '.' F_DecByte
      )? '/' F_DecByte
   ) -> type ( IPV6_PREFIX ) , popMode
;

M_NEIGHBOR_NLRI
:
   'nlri' -> type ( NLRI ) , popMode
;

M_NEIGHBOR_PASSIVE
:
   'passive' -> type ( PASSIVE ) , popMode
;

M_Neighbor_VARIABLE
:
   F_Variable_VarChar+ -> type ( VARIABLE ) , popMode
;

M_NEIGHBOR_NEWLINE
:
   F_Newline+ -> type ( NEWLINE ) , popMode
;

M_NEIGHBOR_WS
:
   F_Whitespace+ -> channel ( HIDDEN )
;

mode M_ObjectGroup;

M_ObjectGroup_IP
:
  'ip' -> type ( IP ) , popMode
;

M_ObjectGroup_NETWORK
:
  'network' -> type ( NETWORK ) , popMode
;

M_ObjectGroup_PROTOCOL
:
  'protocol' -> type ( PROTOCOL ) , popMode
;

M_ObjectGroup_SERVICE
:
  'service' -> type ( SERVICE ) , popMode
;

M_ObjectGroup_USER
:
  'user' -> type ( USER ) , popMode
;

/* Do not reorder above literals */
M_ObjectGroup_NAME
:
   F_NonWhitespace+ -> type ( VARIABLE ) , popMode
;

M_ObjectGroup_NEWLINE
:
   F_Newline+ -> type ( NEWLINE ) , popMode
;

M_ObjectGroup_WS
:
   F_Whitespace+ -> channel ( HIDDEN )
;

mode M_REMARK;

M_REMARK_NEWLINE
:
   F_Newline+ -> type ( NEWLINE ) , popMode
;

M_REMARK_REMARK
:
   F_NonNewline+
;

mode M_RouteMap;

M_RouteMap_IN
:
   'in' -> type ( IN )
;

M_RouteMap_OUT
:
   'out' -> type ( OUT )
;

M_RouteMap_NEWLINE
:
   F_Newline+ -> type ( NEWLINE ) , popMode
;

M_RouteMap_VARIABLE
:
   F_NonWhitespace+
   {
      if (enableACL_NUM) {
         enableACL_NUM = false;
         enableDEC = true;
      }
      if (enableCOMMUNITY_LIST_NUM) {
         enableCOMMUNITY_LIST_NUM = false;
         enableDEC = true;
      }
   }
   -> type ( VARIABLE ) , popMode
;

M_RouteMap_WS
:
   F_Whitespace+ -> channel ( HIDDEN )
;

mode M_Seed;

M_Seed_PASSWORD_SEED
:
   F_NonWhitespace+ -> type ( PASSWORD_SEED ) , popMode
;

mode M_SeedWhitespace;

M_Seed_WS
:
   F_Whitespace+ -> channel ( HIDDEN ) , mode ( M_Seed )
;

mode M_Sha;

M_Sha_DEC_PART
:
   F_Digit+
;

M_Sha_HEX_PART
:
   F_HexDigit+ -> popMode
;

M_Sha_REDACTED
:
   '*'+ -> popMode
;

M_Sha_NEWLINE
:
   F_Newline+ -> type ( NEWLINE ) , popMode
;

M_Sha_WS
:
   F_Whitespace+ -> channel ( HIDDEN )
;

mode M_SHA1;

M_SHA1_DEC_PART
:
   F_Digit+
;

M_SHA1_HEX_PART
:
   F_HexDigit+ -> popMode
;

M_SHA1_WS
:
   F_Whitespace+ -> channel ( HIDDEN )
;

mode M_SshKey;

M_SshKey_DSA1024
:
   'dsa1024' -> type ( DSA1024 ), mode ( M_CadantSshKey )
;

M_SshKey_NEWLINE
:
   F_Newline+ -> type ( NEWLINE ) , popMode
;

M_SshKey_WS
:
   F_Whitespace+ -> channel ( HIDDEN )
;

mode M_VacantMessageText;

M_VacantMessage_WS
:
   F_Whitespace+ -> channel ( HIDDEN )
;

M_VacantMessage_ESCAPE_C
:
   (
      '^C'
      | '\u0003'
   ) -> type ( ESCAPE_C ) , mode ( M_MOTD_C )
;

M_VacantMessage_NEWLINE
:
   F_Newline+ -> type ( NEWLINE ) , popMode
;<|MERGE_RESOLUTION|>--- conflicted
+++ resolved
@@ -5909,7 +5909,6 @@
    'klogin'
 ;
 
-<<<<<<< HEAD
 KRB5
 :
    'krb5'
@@ -5918,11 +5917,11 @@
 KRB5_TELNET
 :
    'krb5-telnet'
-=======
+;
+
 KOD
 :
    'kod'
->>>>>>> e87740c1
 ;
 
 KRON
