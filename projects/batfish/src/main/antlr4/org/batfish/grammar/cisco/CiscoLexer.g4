lexer grammar CiscoLexer;

options {
   superClass = 'org.batfish.grammar.BatfishLexer';
}

@members {
private int lastTokenType = -1;
private boolean enableIPV6_ADDRESS = true;
private boolean enableIP_ADDRESS = true;
private boolean enableDEC = true;
private boolean enableACL_NUM = false;
private boolean enableCOMMUNITY_LIST_NUM = false;
private boolean enableREGEX = false;
private boolean _inAccessList = false;
private boolean inCommunitySet = false;
private boolean _foundry = false;
private boolean _cadant = false;

@Override
public void emit(Token token) {
    super.emit(token);
    if (token.getChannel() != HIDDEN) {
       lastTokenType = token.getType();
    }
}

public void setCadant(boolean cadant) {
   _cadant = cadant;
}

public void setFoundry(boolean foundry) {
   _foundry = foundry;
}

public String printStateVariables() {
   StringBuilder sb = new StringBuilder();
   sb.append("enableIPV6_ADDRESS: " + enableIPV6_ADDRESS + "\n");
   sb.append("enableIP_ADDRESS: " + enableIP_ADDRESS + "\n");
   sb.append("enableDEC: " + enableDEC + "\n");
   sb.append("enableACL_NUM: " + enableACL_NUM+ "\n");
   sb.append("enableCOMMUNITY_LIST_NUM: " + enableCOMMUNITY_LIST_NUM + "\n");
   return sb.toString();
}

}

tokens {
   ACL_NUM_APPLETALK,
   ACL_NUM_EXTENDED,
   ACL_NUM_EXTENDED_IPX,
   ACL_NUM_EXTENDED_MAC,
   ACL_NUM_FOUNDRY_L2,
   ACL_NUM_IPX,
   ACL_NUM_IPX_SAP,
   ACL_NUM_MAC,
   ACL_NUM_OTHER,
   ACL_NUM_PROTOCOL_TYPE_CODE,
   ACL_NUM_STANDARD,
   AS_PATH_SET_REGEX,
   ASA_BANNER_LINE,
   COMMUNITY_LIST_NUM_EXPANDED,
   COMMUNITY_LIST_NUM_STANDARD,
   COMMUNITY_SET_REGEX,
   CONFIG_SAVE,
   DSA1024,
   END_CADANT,
   HEX_FRAGMENT,
   IS_LOCAL,
   ISO_ADDRESS,
   LINE_CADANT,
   PAREN_LEFT_LITERAL,
   PAREN_RIGHT_LITERAL,
   PASSWORD_SEED,
   PIPE,
   PROMPT_TIMEOUT,
   QUOTED_TEXT,
   RAW_TEXT,
   SELF_SIGNED,
   SLIP_PPP,
   STATEFUL_DOT1X,
   STATEFUL_KERBEROS,
   STATEFUL_NTLM,
   TEXT,
   VALUE,
   WIRED,
   WISPR
} // Cisco Keywords

AAA
:
   'aaa'
;

AAA_PROFILE
:
   'aaa-profile'
;

AAA_SERVER
:
   'aaa-server'
;

AAA_USER
:
   'aaa-user'
;

ABSOLUTE_TIMEOUT
:
   'absolute-timeout'
;

ACCEPT_DIALIN
:
   'accept-dialin'
;

ACCEPT_LIFETIME
:
   'accept-lifetime'
;

ACCEPT_OWN
:
   'accept-own'
;

ACCEPT_REGISTER
:
   'accept-register'
;

ACCEPT_RP
:
   'accept-rp'
;

ACCESS
:
   'access'
;

ACCESS_CLASS
:
   'access-class'
;

ACCESS_GROUP
:
   'access-group'
;

ACCESS_LIST
:
   'access-list'
   {enableACL_NUM = true; enableDEC = false;_inAccessList = true;}

;

ACCESS_LOG
:
   'access-log'
;

ACCESS_MAP
:
   'access-map'
;

ACCOUNTING
:
   'accounting'
;

ACCOUNTING_LIST
:
   'accounting-list'
;

ACCOUNTING_PORT
:
   'accounting-port'
;

ACCOUNTING_SERVER_GROUP
:
   'accounting-server-group'
;

ACCOUNTING_THRESHOLD
:
   'accounting-threshold'
;

ACCT_PORT
:
   'acct-port'
;

ACFE
:
   'acfe'
;

ACK
:
   'ack'
;

ACL
:
   'acl'
;

ACL_POLICY
:
   'acl-policy'
;

ACLLOG
:
   'acllog'
;

ACTION
:
   'action'
;

ACTION_TYPE
:
   'action-type'
;

ACTIVATE
:
   'activate'
;

ACTIVATE_SERVICE_WHITELIST
:
   'activate-service-whitelist'
;

ACTIVATION_CHARACTER
:
   'activation-character'
;

ACTIVE
:
   'active'
;

ADD
:
   'add'
;

ADD_VLAN
:
   'add-vlan'
;

ADDITIONAL_PATHS
:
   'additional-paths'
;

ADDITIVE
:
   'additive'
;

ADDRESS
:
   'address'
;

ADDRESS_FAMILY
:
   'address-family'
;

ADDRESS_HIDING
:
   'address-hiding'
;

ADDRESS_POOL
:
   'address-pool'
;

ADDRESS_POOLS
:
   'address-pools'
;

ADDRESS_RANGE
:
   'address-range'
;

ADDRESS_TABLE
:
   'address-table'
;

ADDRGROUP
:
   'addrgroup'
;

ADJACENCY
:
   'adjacency'
;

ADJACENCY_CHECK
:
   'adjacency-check'
;

ADJACENCY_STALE_TIMER
:
   'adjacency-stale-timer'
;

ADJMGR
:
   'adjmgr'
;

ADMIN
:
   'admin'
;

ADMIN_DIST
:
   'admin-dist'
;

ADMIN_DISTANCE
:
   'admin-distance'
;

ADMIN_STATE
:
   'admin-state'
;

ADMIN_VDC
:
   'admin-vdc'
;

ADMINISTRATIVE_WEIGHT
:
   'administrative-weight'
;

ADMISSION
:
   'admission'
;

ADMISSION_CONTROL
:
   'admission-control'
;

ADP
:
   'adp'
;

ADVERTISE
:
   'advertise'
;

ADVERTISEMENT_INTERVAL
:
   'advertisement-interval'
;

ADVERTISE_INACTIVE
:
   'advertise-inactive'
;

AES
:
   'aes'
;

AES128
:
   'aes128'
;

AES192
:
   'aes192'
;

AES256
:
   'aes256'
;

AES128_SHA1
:
   'aes128-sha1'
;

AES256_SHA1
:
   'aes256-sha1'
;

AESA
:
   'aesa'
;

AF_GROUP
:
   'af-group'
;

AF11
:
   'af11'
;

AF12
:
   'af12'
;

AF13
:
   'af13'
;

AF21
:
   'af21'
;

AF22
:
   'af22'
;

AF23
:
   'af23'
;

AF31
:
   'af31'
;

AF32
:
   'af32'
;

AF33
:
   'af33'
;

AF41
:
   'af41'
;

AF42
:
   'af42'
;

AF43
:
   'af43'
;

AFFINITY
:
   'affinity'
;

AFFINITY_MAP
:
   'affinity-map'
;

AGE
:
   'age'
;

AGGREGATE
:
   'aggregate'
;

AGGREGATE_ADDRESS
:
   'aggregate-address'
;

AGING
:
   'aging'
;

AHP
:
   'ahp'
;

AIRGROUP
:
   'airgroup'
;

AIRGROUPSERVICE
:
   'airgroupservice'
;

AIS_SHUT
:
   'ais-shut'
;

ALARM
:
   'alarm'
;

ALARM_REPORT
:
   'alarm-report'
;

ALERT_GROUP
:
   'alert-group'
;

ALERTS
:
   'alerts'
;

ALG
:
   'alg'
;

ALG_BASED_CAC
:
   'alg-based-cac'
;

ALIAS
:
   'alias' -> pushMode ( M_Alias )
;

ALL
:
   'all'
;

ALL_ALARMS
:
   'all-alarms'
;

ALL_OF_ROUTER
:
   'all-of-router'
;

ALLOCATE
:
   'allocate'
;

ALLOW
:
   'allow'
;

ALLOW_CONNECTIONS
:
   'allow-connections'
;

ALLOW_DEFAULT
:
   'allow-default'
;

ALLOW_FAIL_THROUGH
:
   'allow-fail-through'
;

ALLOW_NOPASSWORD_REMOTE_LOGIN
:
   'allow-nopassword-remote-login'
;

ALLOW_SELF_PING
:
   'allow-self-ping'
;

ALLOWED
:
   'allowed'
;

ALLOWAS_IN
:
   'allowas-in'
;

ALTERNATE_ADDRESS
:
   'alternate-address'
;

ALWAYS
:
   'always'
;

ALWAYS_COMPARE_MED
:
   'always-compare-med'
;

ALWAYS_ON
:
   'always-on'
;

ALWAYS_ON_VPN
:
   'always-on-vpn'
;

AM_DISABLE
:
   'am-disable'
;

AM_SCAN_PROFILE
:
   'am-scan-profile'
;

AMON
:
   'amon'
;

AND
:
   'and'
;

ANTENNA
:
   'antenna'
;

ANY
:
   'any'
;

ANY4
:
   'any4'
;

ANY6
:
   'any6'
;

ANYCONNECT
:
   'anyconnect'
;

ANYCONNECT_ESSENTIALS
:
   'anyconnect-essentials'
;

AOL
:
   'aol'
;

AP
:
   'ap'
;

AP_BLACKLIST_TIME
:
   'ap-blacklist-time'
;

AP_CLASSIFICATION_RULE
:
   'ap-classification-rule'
;

AP_CRASH_TRANSFER
:
   'ap-crash-transfer'
;

AP_GROUP
:
   'ap-group'
;

AP_LACP_STRIPING_IP
:
   'ap-lacp-striping-ip'
;

AP_NAME
:
   'ap-name'
;

AP_RULE_MATCHING
:
   'ap-rule-matching'
;

AP_SYSTEM_PROFILE
:
   'ap-system-profile'
;

API
:
   'api'
;

APP
:
   'app'
;

APPCATEGORY
:
   'appcategory'
;

APPLETALK
:
   'appletalk'
;

APPLICATION
:
   'application'
;

APPLY
:
   'apply'
;

AQM_REGISTER_FNF
:
   'aqm-register-fnf'
;

ARAP
:
   'arap'
;

ARCHIVE
:
   'archive'
;

ARCHIVE_LENGTH
:
   'archive-length'
;

ARCHIVE_SIZE
:
   'archive-size'
;

AREA
:
   'area'
;

AREA_PASSWORD
:
   'area-password'
;

ARM_PROFILE
:
   'arm-profile'
;

ARM_RF_DOMAIN_PROFILE
:
   'arm-rf-domain-profile'
;

ARP
:
   'arp'
   { enableIPV6_ADDRESS = false; }

;

AS_OVERRIDE
:
   'as-override'
;

AS_PATH
:
   'as-path' -> pushMode ( M_AsPath )
;

AS_PATH_SET
:
   'as-path-set'
;

AS_SET
:
   'as-set'
;

AS
:
   'as'
;

ASA
:
   'ASA'
;

ASCII_AUTHENTICATION
:
   'ascii-authentication'
;

ASDM
:
   'asdm'
;

ASDM_BUFFER_SIZE
:
   'asdm-buffer-size'
;

ASN
:
   'asn'
;

ASSEMBLER
:
   'assembler'
;

ASSIGNMENT
:
   'assignment'
;

ASSOC_RETRANSMIT
:
   'assoc-retransmit'
;

ASSOCIATE
:
   'associate'
;

ASSOCIATION
:
   'association'
;

ASYMMETRIC
:
   'asymmetric'
;

ASYNC
:
   'async'
;

ASYNC_BOOTP
:
   'async-bootp'
;

ASYNCHRONOUS
:
   'asynchronous'
;

ATM
:
   'atm'
;

ATTEMPTS
:
   'attempts'
;

ATTRIBUTE
:
   'attribute'
;

ATTRIBUTE_DOWNLOAD
:
   'attribute-download'
;

ATTRIBUTE_MAP
:
   'attribute-map'
;

ATTRIBUTE_NAMES
:
   'attribute-names'
;

ATTRIBUTE_SET
:
   'attribute-set'
;

ATTRIBUTES
:
   'attributes'
;

AUDIT
:
   'audit'
;

AUTH
:
   'auth'
;

AUTH_FAILURE_BLACKLIST_TIME
:
   'auth-failure-blacklist-time'
;

AUTH_PORT
:
   'auth-port'
;

AUTH_PROXY
:
   'auth-proxy'
;

AUTH_SERVER
:
   'auth-server'
;

AUTHENTICATE
:
   'authenticate'
;

AUTHENTICATION
:
   'authentication' -> pushMode ( M_Authentication )
;

AUTHENTICATION_DOT1X
:
   'authentication-dot1x'
;

AUTHENTICATION_KEY
:
   'authentication-key'
;

AUTHENTICATION_MAC
:
   'authentication-mac'
;

AUTHENTICATION_PORT
:
   'authentication-port'
;

AUTHENTICATION_RETRIES
:
   'authentication-retries'
;

AUTHENTICATION_SERVER
:
   'authentication-server'
;

AUTHENTICATION_SERVER_GROUP
:
   'authentication-server-group'
;

AUTHORITATIVE
:
   'authoritative'
;

AUTHORIZATION
:
   'authorization'
;

AUTHORIZATION_REQUIRED
:
   'authorization-required'
;

AUTHORIZATION_SERVER_GROUP
:
   'authorization-server-group'
;

AUTO
:
   'auto'
;

AUTO_CERT_ALLOW_ALL
:
   'auto-cert-allow-all'
;

AUTO_CERT_ALLOWED_ADDRS
:
   'auto-cert-allowed-addrs'
;

AUTO_CERT_PROV
:
   'auto-cert-prov'
;

AUTO_COST
:
   'auto-cost'
;

AUTO_IMPORT
:
   'auto-import'
;

AUTO_LOCAL_ADDR
:
   'auto-local-addr'
;

AUTO_RECOVERY
:
   'auto-recovery'
;

AUTO_RP
:
   'auto-rp'
;

AUTO_SHUTDOWN_NEW_NEIGHBORS
:
   'auto-shutdown-new-neighbors'
;

AUTO_SUMMARY
:
   'auto-summary'
;

AUTO_SYNC
:
   'auto-sync'
;

AUTO_TUNNEL
:
   'auto-tunnel'
;

AUTO_UPGRADE
:
   'auto-upgrade'
;

AUTOHANGUP
:
   'autohangup'
;

AUTORECOVERY
:
   'autorecovery'
;

AUTOROUTE
:
   'autoroute'
;

AUTORP
:
   'autorp'
;

AUTOSELECT
:
   'autoselect'
;

AUTOSTATE
:
   'autostate'
;

AUX
:
   'aux'
;

BACK_UP
:
   'back-up'
;

BACKBONEFAST
:
   'backbonefast'
;

BACKGROUND_ROUTES_ENABLE
:
   'background-routes-enable'
;

BACKOFF_TIME
:
   'backoff-time'
;

BACKUP
:
   'backup'
;

BACKUPCRF
:
   'backupcrf'
;

BAND_STEERING
:
   'band-steering'
;

BANDWIDTH
:
   'bandwidth'
;

BANDWIDTH_CONTRACT
:
   'bandwidth-contract'
;

BANDWIDTH_PERCENTAGE
:
   'bandwidth-percentage'
;

BANNER
:
   'banner' -> pushMode ( M_Banner )
;

BASH
:
   'bash'
;

BCMC_OPTIMIZATION
:
   'bcmc-optimization'
;

BCN_RPT_REQ_PROFILE
:
   'bcn-rpt-req-profile'
;

BEACON
:
   'beacon'
;

BESTPATH
:
   'bestpath'
;

BEYOND_SCOPE
:
   'beyond-scope'
;

BFD
:
   'bfd'
;

BFD_ENABLE
:
   'bfd-enable'
;

BGP
:
   'bgp'
;

BGP_COMMUNITY
:
   'bgp-community'
;

BGP_POLICY
:
   'bgp-policy'
;

BIDIR_ENABLE
:
   'bidir-enable'
;

BIDIR_OFFER_INTERVAL
:
   'bidir-offer-interval'
;

BIDIR_OFFER_LIMIT
:
   'bidir-offer-limit'
;

BIDIR_RP_LIMIT
:
   'bidir-rp-limit'
;

BIFF
:
   'biff'
;

BIND
:
   'bind'
;

BITTORRENT
:
   'bittorrent'
;

BITTORRENT_APPLICATION
:
   'bittorrent-application'
;

BKUP_LMS_IP
:
   'bkup-lms-ip'
;

BLACKLIST
:
   'blacklist'
;

BLACKLIST_TIME
:
   'blacklist-time'
;

BLOCK
:
   'block'
;

BLOGGERD
:
   'bloggerd'
;

BOOT
:
   'boot'
;

BOOT_END_MARKER
:
   'boot-end-marker'
;

BOOT_START_MARKER
:
   'boot-start-marker'
;

BOOTFILE
:
   'bootfile'
;

BOOTP_RELAY
:
   'bootp-relay'
;

BOOTP
:
   'bootp'
;

BOOTPC
:
   'bootpc'
;

BOOTPS
:
   'bootps'
;

BORDER
:
   'border'
;

BORDER_ROUTER
:
   'border-router'
;

BOTH
:
   'both'
;

BOUNDARY
:
   'boundary'
;

BPDUFILTER
:
   'bpdufilter'
;

BPDUGUARD
:
   'bpduguard'
;

BREAKOUT
:
   'breakout'
;

BRIDGE
:
   'bridge'
;

BRIDGE_DOMAIN
:
   'bridge-domain'
;

BRIDGE_GROUP
:
   'bridge-group'
;

BRIDGE_PRIORITY
:
   'bridge-priority'
;

BROADCAST
:
   'broadcast'
;

BROADCAST_ADDRESS
:
   'broadcast-address'
;

BROADCAST_FILTER
:
   'broadcast-filter'
;

BSD_CLIENT
:
   'bsd-client'
;

BSD_USERNAME
:
   'bsd-username'
;

BSR_BORDER
:
   'bsr-border'
;

BSR_CANDIDATE
:
   'bsr-candidate'
;

BUCKETS
:
   'buckets'
;

BUFFER_SIZE
:
   'buffer-size'
;

BUFFERED
:
   'buffered'
;

BUILDING_CONFIGURATION
:
   'Building configuration'
;

BUNDLE
:
   'bundle'
;

BUFFERS
:
   'buffers'
;

BURST_SIZE
:
   'burst-size'
;

CA
:
   'ca'
;

CABLE
:
   'cable'
;

CABLE_DOWNSTREAM
:
   'cable-downstream'
;

CABLE_RANGE
:
   'cable-range'
;

CABLE_UPSTREAM
:
   'cable-upstream'
;

CABLELENGTH
:
   'cablelength' -> pushMode ( M_COMMENT )
;

CACHE
:
   'cache'
;

CACHE_TIMEOUT
:
   'cache-timeout'
;

CALL
:
   'call'
;

CALL_BLOCK
:
   'call-block'
;

CALL_FORWARD
:
   'call-forward'
;

CALL_HOME
:
   'call-home'
;

CALL_MANAGER_FALLBACK
:
   'call-manager-fallback'
;

CALLER_ID
:
   'caller-id'
;

CALLHOME
:
   'callhome'
;

CAM_ACL
:
   'cam-acl'
;

CAM_PROFILE
:
   'cam-profile'
;

CAPABILITY
:
   'capability'
;

CAPTIVE
:
   'captive'
;

CAPTIVE_PORTAL
:
   'captive-portal'
;

CAPTIVE_PORTAL_CERT
:
   'captive-portal-cert'
;

CAPTURE
:
   'capture'
;

CARD
:
   'card'
;

CARD_TRAP_INH
:
   'card-trap-inh'
;

CARRIER_DELAY
:
   'carrier-delay'
;

CAS_CUSTOM
:
   'cas-custom'
;

CASE
:
   'case'
;

CCM
:
   'ccm'
;

CCM_GROUP
:
   'ccm-group'
;

CCM_MANAGER
:
   'ccm-manager'
;

CDP
:
   'cdp'
;

CDP_URL
:
   'cdp-url'
;

CEF
:
   'cef'
;

CENTRALIZED_LICENSING_ENABLE
:
   'centralized-licensing-enable'
;

CERTIFICATE
:
   'certificate' -> pushMode ( M_Certificate )
;

CFS
:
   'cfs'
;

CGMP
:
   'cgmp'
;

CHAIN
:
   'chain'
;

CHANGES
:
   'changes'
;

CHANNEL
:
   'channel'
;

CHANNEL_GROUP
:
   'channel-group'
;

CHANNEL_PROTOCOL
:
   'channel-protocol'
;

CHANNELIZED
:
   'channelized'
;

CHAP
:
   'chap'
;

CHARGEN
:
   'chargen'
;

CHASSIS_ID
:
   'chassis-id'
;

CHAT_SCRIPT
:
   'chat-script'
;

CHECK
:
   'check'
;

CIPC
:
   'cipc'
;

CIR
:
   'cir'
;

CIRCUIT_TYPE
:
   'circuit-type'
;

CISP
:
   'cisp'
;

CITRIX_ICA
:
   'citrix-ica'
;

CLASS
:
   'class'
;

CLASSLESS
:
   'classless'
;

CLASS_MAP
:
   'class-map'
;

CLEANUP
:
   'cleanup'
;

CLEAR
:
   'clear'
;

CLI
:
   'cli'
;

CLIENT
:
   'client'
;

CLIENT_GROUP
:
   'client-group'
;

CLIENT_IDENTIFIER
:
   'client-identifier'
;

CLIENT_NAME
:
   'client-name'
;

CLIENT_TO_CLIENT
:
   'client-to-client'
;

CLNS
:
   'clns'
;

CLOCK
:
   'clock'
;

CLOCK_PERIOD
:
   'clock-period'
;

CLOSED
:
   'closed'
;

CLUSTER
:
   'cluster'
;

CLUSTER_ID
:
   'cluster-id'
;

CMD
:
   'cmd'
;

CMTS
:
   'cmts'
;

CNS
:
   'cns'
;

COAP
:
   'coap'
;

CODEC
:
   'codec'
;

COLLECT
:
   'collect'
;

COLLECT_STATS
:
   'collect-stats'
;

COMM_LIST
:
   'comm-list'
;

COMMAND
:
   'command' -> pushMode ( M_Command )
;

COMMANDER_ADDRESS
:
   'commander-address'
   { enableIPV6_ADDRESS = false; }

;

COMMANDS
:
   'commands'
;

COMMIT
:
   'commit'
;

COMMON
:
   'common'
;

COMMUNITY
:
   'community'
   { enableIPV6_ADDRESS = false; }

;

COMMUNITY_LIST
:
   'community-list'
   {
      enableIPV6_ADDRESS = false;
      enableCOMMUNITY_LIST_NUM = true;
      enableDEC = false;
   }

;

COMMUNITY_MAP
:
   'community-map'
;

COMMUNITY_SET
:
   'community-set'
   {
      inCommunitySet = true;
      enableIPV6_ADDRESS = false;
   }

;

COMPARE_ROUTERID
:
   'compare-routerid'
;

COMPATIBLE
:
   'compatible'
;

CON
:
   'con'
;

CONF_LEVEL_INCR
:
   'conf-level-incr'
;

CONFDCONFIG
:
   'confdConfig'
;

CONFED
:
   'confed'
;

CONFEDERATION
:
   'confederation'
;

CONFIG
:
   'config'
;

CONFIG_COMMANDS
:
   'config-commands'
;

CONFIG_REGISTER
:
   'config-register'
;

CONFIGURATION
:
   'configuration'
;

CONFIGURE
:
   'configure'
;

CONFLICT_POLICY
:
   'conflict-policy'
;

CONFORM_ACTION
:
   'conform-action'
;

CONGESTION_CONTROL
:
   'congestion-control'
;

CONN
:
   'conn'
;

CONN_HOLDDOWN
:
   'conn-holddown'
;

CONNECT_RETRY
:
   'connect-retry'
;

CONNECT_SOURCE
:
   'connect-source'
;

CONNECTED
:
   'connected'
;

CONNECTION
:
   'connection'
;

CONNECTION_REUSE
:
   'connection-reuse'
;

CONSOLE
:
   'console'
;

CONTACT
:
   'contact'
;

CONTACT_EMAIL_ADDR
:
   'contact-email-addr'
;

CONTACT_NAME
:
   'contact-name' -> pushMode ( M_Description )
;

CONTEXT
:
   'context'
;

CONTINUE
:
   (
      'continue'
   )
   |
   (
      'Continue'
   )
;

CONTRACT_ID
:
   'contract-id'
;

CONTROL_APPS_USE_MGMT_PORT
:
   'control-apps-use-mgmt-port'
;

CONTROL_DIRECTION
:
   'control-direction'
;

CONTROL_PLANE
:
   'control-plane'
;

CONTROL_PLANE_SECURITY
:
   'control-plane-security'
;

CONTROL_WORD
:
   'control-word'
;

CONTROLLER
:
   'controller' -> pushMode ( M_Interface )
;

CONVERSION_ERROR
:
   'conversion-error'
;

CONTROLLER_IP
:
   'controller-ip'
;

COOKIE
:
   'cookie'
;

COPP
:
   'copp'
;

COPS
:
   'cops'
;

COPY
:
   'copy'
;

COS
:
   'cos'
;

COS_MAPPING
:
   'cos-mapping'
;

COS_QUEUE_GROUP
:
   'cos-queue-group'
;

COST
:
   'cost'
;

COUNT
:
   'count'
;

COUNTRY
:
   'country'
;

COUNTRY_CODE
:
   'country-code'
;

COUNTER
:
   'counter'
;

COUNTERS
:
   'counters'
;

CPD
:
   'cpd'
;

CPTONE
:
   'cptone'
;

CPU_SHARE
:
   'cpu-share'
;

CRASHINFO
:
   'crashinfo'
;

CRC
:
   'crc'
;

CREDENTIALS
:
   'credentials'
;

CRITICAL
:
   'critical'
;

CRYPTO
:
   'crypto'
;

CRYPTOCHECKSUM
:
   'Cryptochecksum'
;

CRYPTO_LOCAL
:
   'crypto-local'
;

CRYPTOGRAPHIC_ALGORITHM
:
   'cryptographic-algorithm'
;

CRL
:
   'crl'
;

CS1
:
   'cs1'
;

CS2
:
   'cs2'
;

CS3
:
   'cs3'
;

CS4
:
   'cs4'
;

CS5
:
   'cs5'
;

CS6
:
   'cs6'
;

CS7
:
   'cs7'
;

CSD
:
   'csd'
;

CSNP_INTERVAL
:
   'csnp-interval'
;

CTIQBE
:
   'ctiqbe'
;

CTL_FILE
:
   'ctl-file'
;

CTS
:
   'cts'
;

CURRENT_CONFIGURATION
:
   'Current configuration'
;

CUSTOMER_ID
:
   'customer-id'
;

CVX
:
   'cvx'
;

CWR
:
   'cwr'
;

D20_GGRP_DEFAULT
:
   'd20-ggrp-default'
;

D30_GGRP_DEFAULT
:
   'd30-ggrp-default'
;

DAEMON
:
   'daemon'
;

DAMPEN
:
   'dampen'
;

DAMPEN_IGP_METRIC
:
   'dampen-igp-metric'
;

DAMPENING
:
   'dampening'
;

DATA_PRIVACY
:
   'data-privacy'
;

DATABASE
:
   'database'
;

DATABITS
:
   'databits'
;

DAYTIME
:
   'daytime'
;

DBL
:
   'dbl'
;

DCB
:
   'dcb'
;

DCB_BUFFER_THRESHOLD
:
   'dcb-buffer-threshold'
;

DCB_POLICY
:
   'dcb-policy'
;

DCBX
:
   'dcbx'
;

DCE_MODE
:
   'dce-mode'
;

DEAD_INTERVAL
:
   'dead-interval'
;

DEADTIME
:
   'deadtime'
;

DEBUG
:
   'debug'
;

DEBUG_TRACE
:
   'debug-trace'
;

DEBUGGING
:
   'debugging'
;

DECAP_GROUP
:
   'decap-group'
;

DEFAULT
:
   'default'
;

DEFAULT_ACTION
:
   'default-action'
;

DEFAULT_COST
:
   'default-cost'
;

DEFAULT_DESTINATION
:
   'default-destination'
;

DEFAULT_DOMAIN
:
   'default-domain'
;

DEFAULT_GATEWAY
:
   'default-gateway'
;

DEFAULT_GROUP_POLICY
:
   'default-group-policy'
;

DEFAULT_GUEST_ROLE
:
   'default-guest-role'
;

DEFAULT_GW
:
   'default-gw'
;

DEFAULT_INFORMATION
:
   'default-information'
;

DEFAULT_INFORMATION_ORIGINATE
:
   'default-information-originate'
;

DEFAULT_INSPECTION_TRAFFIC
:
   'default-inspection-traffic'
;

DEFAULT_MAX_FRAME_SIZE
:
   'default-max-frame-size'
;

DEFAULT_METRIC
:
   'default-metric'
;

DEFAULT_NETWORK
:
   'default-network'
;

DEFAULT_ORIGINATE
:
   'default-originate'
;

DEFAULT_ROLE
:
   'default-role'
;

DEFAULT_ROUTER
:
   'default-router'
;

DEFAULT_TASKGROUP
:
   'default-taskgroup'
;

DEFAULT_TOS_QOS10
:
   'default-tos-qos10'
;

DEFAULT_VALUE
:
   'default-value'
;

DEFINITION
:
   'definition'
;

DEL
:
   'Del'
;

DELIMITER
:
   'delimiter'
;

DELAY
:
   'delay'
;

DELAY_START
:
   'delay-start'
;

DELETE
:
   'delete'
;

DELETE_DYNAMIC_LEARN
:
   'delete-dynamic-learn'
;

DEMAND_CIRCUIT
:
   'demand-circuit'
;

DENSE_MODE
:
   'dense-mode'
;

DENY
:
   'deny'
;

DENY_INTER_USER_TRAFFIC
:
   'deny-inter-user-traffic'
;

DEPI
:
   'depi'
;

DEPI_CLASS
:
   'depi-class'
;

DEPI_TUNNEL
:
   'depi-tunnel'
;

DEPLOY
:
   'deploy'
;

DERIVATION_RULES
:
   'derivation-rules'
;

DES
:
   'des' -> pushMode ( M_Des )
;

DES_SHA1
:
   'des-sha1'
;

DESCRIPTION
:
   'description' -> pushMode ( M_Description )
;

DESIRABLE
:
   'desirable'
;

DEST_IP
:
   'dest-ip'
;

DESTINATION
:
   'destination'
;

DESTINATION_PATTERN
:
   'destination-pattern'
;

DESTINATION_PROFILE
:
   'destination-profile'
;

DESTINATION_SLOT
:
   'destination-slot'
;

DESTINATION_UNREACHABLE
:
   'destination-unreachable'
;

DESTINATION_VRF
:
   'destination-vrf'
;

DETAIL
:
   'detail'
;

DETECT_ADHOC_NETWORK
:
   'detect-adhoc-network'
;

DETECT_AP_FLOOD
:
   'detect-ap-flood'
;

DETECT_AP_IMPERSONATION
:
   'detect-ap-impersonation'
;

DETECT_BAD_WEP
:
   'detect-bad-wep'
;

DETECT_BEACON_WRONG_CHANNEL
:
   'detect-beacon-wrong-channel'
;

DETECT_CHOPCHOP_ATTACK
:
   'detect-chopchop-attack'
;

DETECT_CLIENT_FLOOD
:
   'detect-client-flood'
;

DETECT_CTS_RATE_ANOMALY
:
   'detect-cts-rate-anomaly'
;

DETECT_EAP_RATE_ANOMALY
:
   'detect-eap-rate-anomaly'
;

DETECT_HOTSPOTTER
:
   'detect-hotspotter'
;

DETECT_HT_40MHZ_INTOLERANCE
:
   'detect-ht-40mhz-intolerance'
;

DETECT_HT_GREENFIELD
:
   'detect-ht-greenfield'
;

DETECT_INVALID_ADDRESS_COMBINATION
:
   'detect-invalid-address-combination'
;

DETECT_INVALID_MAC_OUI
:
   'detect-invalid-mac-oui'
;

DETECT_MALFORMED_ASSOCIATION_REQUEST
:
   'detect-malformed-association-request'
;

DETECT_MALFORMED_AUTH_FRAME
:
   'detect-malformed-auth-frame'
;

DETECT_MALFORMED_HTIE
:
   'detect-malformed-htie'
;

DETECT_MALFORMED_LARGE_DURATION
:
   'detect-malformed-large-duration'
;

DETECT_MISCONFIGURED_AP
:
   'detect-misconfigured-ap'
;

DETECT_OVERFLOW_EAPOL_KEY
:
   'detect-overflow-eapol-key'
;

DETECT_OVERFLOW_IE
:
   'detect-overflow-ie'
;

DETECT_RATE_ANOMALIES
:
   'detect-rate-anomalies'
;

DETECT_RTS_RATE_ANOMALY
:
   'detect-rts-rate-anomaly'
;

DETECT_TKIP_REPLAY_ATTACK
:
   'detect-tkip-replay-attack'
;

DETECT_VALID_SSID_MISUSE
:
   'detect-valid-ssid-misuse'
;

DETECT_WIRELESS_BRIDGE
:
   'detect-wireless-bridge'
;

DETECT_WIRELESS_HOSTED_NETWORK
:
   'detect-wireless-hosted-network'
;

DETERMINISTIC_MED
:
   'deterministic-med'
;

DEV
:
   'dev' -> pushMode ( M_Interface )
;

DEVICE
:
   'device'
;

DEVICE_SENSOR
:
   'device-sensor'
;

DISABLE_CONNECTED_CHECK
:
   'disable-connected-check'
;

DISABLE_PEER_AS_CHECK
:
   'disable-peer-as-check'
;

DISCRIMINATOR
:
   'discriminator'
;

DISPUTE
:
   'dispute'
;

DF
:
   'df'
;

DF_BIT
:
   'df-bit'
;

DFA_REGEX
:
   'dfa-regex'
;

DFS
:
   'dfs'
;

DHCP
:
   'dhcp'
;

DHCP_GIADDR
:
   'dhcp-giaddr'
;

DHCPD
:
   'dhcpd'
;

DHCPRELAY
:
   'dhcprelay'
;

DIAGNOSTIC
:
   'diagnostic'
;

DIAGNOSTIC_SIGNATURE
:
   'diagnostic-signature'
;

DIAL_CONTROL_MIB
:
   'dial-control-mib'
;

DIAL_PEER
:
   'dial-peer'
;

DIAL_STRING
:
   'dial-string'
;

DIALER
:
   'dialer'
;

DIALER_GROUP
:
   'dialer-group'
;

DIALER_LIST
:
   'dialer-list'
;

DIALPLAN_PATTERN
:
   'dialplan-pattern'
;

DIALPLAN_PROFILE
:
   'dialplan-profile'
;

DIRECT
:
   'direct'
;

DIRECT_INWARD_DIAL
:
   'direct-inward-dial'
;

DIRECTED_BROADCAST
:
   'directed-broadcast'
;

DIRECTED_REQUEST
:
   'directed-request'
;

DISABLE
:
   'disable'
;

DISABLE_ADVERTISEMENT
:
   'disable-advertisement'
;

DISCARD
:
   'discard'
;

DISCARD_ROUTE
:
   'discard-route'
;

DISCOVERED_AP_CNT
:
   'discovered-ap-cnt'
;

DISCOVERY
:
   'discovery'
;

DISTANCE
:
   'distance'
;

DISTRIBUTE
:
   'distribute'
;

DISTRIBUTE_LIST
:
   'distribute-list'
;

DISTRIBUTION
:
   'distribution'
;

DM_FALLBACK
:
   'dm-fallback'
;

DNS
:
   'dns'
;

DNS_DOMAIN
:
   'dns-domain'
;

DNS_GUARD
:
   'dns-guard'
;

DNS_SERVER
:
   'dns-server'
;

DNSIX
:
   'dnsix'
;

DO
:
   'do'
;

DOCSIS_ENABLE
:
   'docsis-enable'
;

DOCSIS_GROUP
:
   'docsis-group'
;

DOCSIS_POLICY
:
   'docsis-policy'
;

DOCSIS_VERSION
:
   'docsis-version'
;

DOCSIS30_ENABLE
:
   'docsis30-enable'
;

DOMAIN
:
   'domain'
;

DOMAIN_ID
:
   'domain-id'
;

DOMAIN_LIST
:
   'domain-list'
;

DOMAIN_LOOKUP
:
   'domain-lookup'
;

DOMAIN_NAME
:
   'domain-name'
;

DONE
:
   'done'
;

DONT_CAPABILITY_NEGOTIATE
:
   'dont-capability-negotiate'
;

DOS_PROFILE
:
   'dos-profile'
;

DOT11
:
   'dot11'
;

DOT11A_RADIO_PROFILE
:
   'dot11a-radio-profile'
;

DOT11G_RADIO_PROFILE
:
   'dot11g-radio-profile'
;

DOT11K_PROFILE
:
   'dot11k-profile'
;

DOT11R_PROFILE
:
   'dot11r-profile'
;

DOT1P_PRIORITY
:
   'dot1p-priority'
;

DOT1Q
:
   'dot1' [Qq]
;

DOT1Q_TUNNEL
:
   'dot1q-tunnel'
;

DOT1X
:
   'dot1x'
;

DOT1X_DEFAULT_ROLE
:
   'dot1x-default-role'
;

DOT1X_ENABLE
:
   'dot1x-enable'
;

DOT1X_SERVER_GROUP
:
   'dot1x-server-group'
;

DOWNLINK
:
   'downlink'
;

DOWNSTREAM
:
   'downstream'
;

DOWNSTREAM_START_THRESHOLD
:
   'downstream-start-threshold'
;

DR_PRIORITY
:
   'dr-priority'
;

DROP
:
   'drop'
;

DS_HELLO_INTERVAL
:
   'ds-hello-interval'
;

DS_MAX_BURST
:
   'ds-max-burst'
;

DS0_GROUP
:
   'ds0-group'
;

DSCP
:
   'dscp'
;

DSCP_VALUE
:
   'dscp-value'
;

DSG
:
   'dsg'
;

DSL
:
   'dsl'
;

DSP
:
   'dsp'
;

DSPFARM
:
   'dspfarm'
;

DSS
:
   'dss'
;

DST_NAT
:
   'dst-nat'
;

DSU
:
   'dsu'
;

DTMF_RELAY
:
   'dtmf-relay'
;

DUAL_ACTIVE
:
   'dual-active'
;

DUAL_MODE_DEFAULT_VLAN
:
   'dual-mode-default-vlan'
;

DUPLEX
:
   'duplex'
;

DUPLICATE_MESSAGE
:
   'duplicate-message'
;

DURATION
:
   'duration'
;

DVMRP
:
   'dvmrp'
;

DYNAMIC
:
   'dynamic'
;

DYNAMIC_ACCESS_POLICY_RECORD
:
   'dynamic-access-policy-record'
;

DYNAMIC_CAPABILITY
:
   'dynamic-capability'
;

DYNAMIC_EXTENDED
:
   'dynamic-extended'
;

DYNAMIC_MAP
:
   'dynamic-map'
;

DYNAMIC_MCAST_OPTIMIZATION
:
   'dynamic-mcast-optimization'
;

DYNAMIC_MCAST_OPTIMIZATION_THRESH
:
   'dynamic-mcast-optimization-thresh'
;

EAP_PASSTHROUGH
:
   'eap-passthrough'
;

EAPOL_RATE_OPT
:
   'eapol-rate-opt'
;

EARLY_OFFER
:
   'early-offer'
;

EBGP
:
   'ebgp'
;

EBGP_MULTIHOP
:
   'ebgp-multihop'
;

ECE
:
   'ece'
;

ECHO
:
   'echo'
;

ECHO_CANCEL
:
   'echo-cancel'
;

ECHO_REPLY
:
   'echo-reply'
;

ECHO_REQUEST
:
   'echo-request'
;

ECMP
:
   'ecmp'
;

ECMP_GROUP
:
   'ecmp-group'
;

ECN
:
   'ecn'
;

EDCA_PARAMETERS_PROFILE
:
   'edca-parameters-profile'
;

EDGE
:
   'edge'
;

EF
:
   'ef'
;

EGP
:
   'egp'
;

EGRESS
:
   'egress'
;

EGRESS_INTERFACE_SELECTION
:
   'egress-interface-selection'
;

EIBGP
:
   'eibgp'
;

EIGRP
:
   'eigrp'
;

ELSE
:
   'else'
;

ELSEIF
:
   'elseif'
;

EMAIL
:
   'email'
;

EMAIL_ADDR
:
   'email-addr' -> pushMode ( M_Description )
;

EMAIL_CONTACT
:
   'email-contact' -> pushMode ( M_Description )
;

EMERGENCIES
:
   'emergencies'
;

EMPTY
:
   'empty'
;

ENABLE
:
   'enable'
;

ENABLE_ACL_CAM_SHARING
:
   'enable-acl-cam-sharing'
;

ENABLE_ACL_COUNTER
:
   'enable-acl-counter'
;

ENABLE_AUTHENTICATION
:
   'enable-authentication'
;

ENABLE_QOS_STATISTICS
:
   'enable-qos-statistics'
;

ENABLE_WELCOME_PAGE
:
   'enable-welcome-page'
;

ENABLED
:
   'enabled'
;

ENCAPSULATION
:
   'encapsulation'
;

ENCR
:
   'encr'
;

ENCRYPTED
:
   'encrypted'
;

ENCRYPTED_PASSWORD
:
   'encrypted-password'
;

ENCRYPTION
:
   'encryption'
;

END
:
   'end'
;

ENDIF
:
   'endif'
;

END_CLASS_MAP
:
   'end-class-map'
;

END_POLICY
:
   'end-policy'
;

END_POLICY_MAP
:
   'end-policy-map'
;

END_SET
:
   'end-set'
   { inCommunitySet = false; }

;

ENET_LINK_PROFILE
:
   'enet-link-profile'
;

ENFORCE_DHCP
:
   'enforce-dhcp'
;

ENFORCE_FIRST_AS
:
   'enforce-first-as'
;

ENFORCE_RULE
:
   'enforce-rule'
;

ENFORCED
:
   'enforced'
;

ENGINE
:
   'engine'
;

ENGINEID
:
   (
      'engineid'
      | 'engineID'
   ) -> pushMode ( M_COMMENT )
;

ENROLLMENT
:
   'enrollment'
;

ENVIRONMENT
:
   'environment'
;

ENVIRONMENT_MONITOR
:
   'environment-monitor'
;

EOF_LITERAL
:
   'EOF'
;

EOU
:
   'eou'
;

EQ
:
   'eq'
;

ERRDISABLE
:
   'errdisable'
;

ERROR
:
   'error'
;

ERROR_ENABLE
:
   'error-enable'
;

ERROR_RATE_THRESHOLD
:
   'error-rate-threshold'
;

ERROR_RECOVERY
:
   'error-recovery'
;

ERROR_PASSTHRU
:
   'error-passthru'
;

ERRORS
:
   'errors'
;

ERSPAN_ID
:
   'erspan-id'
;

ESCAPE_CHARACTER
:
   'escape-character'
;

ESM
:
   'esm'
;

ESP
:
   'esp'
;

ESP_3DES
:
   'esp-3des'
;

ESP_AES
:
   'esp-aes'
;

ESP_MD5_HMAC
:
   'esp-md5-hmac'
;

ESP_SHA_HMAC
:
   'esp-sha-hmac'
;

ESP_SHA256_HMAC
:
   'esp-sha256-hmac'
;

ESSID
:
   'essid'
;

ESTABLISHED
:
   'established'
;

ETH
:
   'eth'
;

ETHERCHANNEL
:
   'etherchannel'
;

ETHERNET
:
   'ethernet'
;

ETHERNET_SERVICES
:
   'ethernet-services'
;

ETYPE
:
   'etype'
;

EVALUATE
:
   'evaluate'
;

EVENT
:
   'event'
;

EVENT_HANDLER
:
   'event-handler'
;

EVENT_HISTORY
:
   'event-history'
;

EVENT_THRESHOLDS_PROFILE
:
   'event-thresholds-profile'
;

EVENTS
:
   'events'
;

EXACT
:
   'exact'
;

EXCEED_ACTION
:
   'exceed-action'
;

EXCEPT
:
   'except'
;

EXCEPTION
:
   'exception'
;

EXCEPTION_SLAVE
:
   'exception-slave'
;

EXCLUDE
:
   'exclude'
;

EXCLUDED_ADDRESS
:
   'excluded-address'
;

EXEC
:
   'exec'
;

EXEC_TIMEOUT
:
   'exec-timeout'
;

EXECUTE
:
   'execute' -> pushMode ( M_Execute )
;

EXIT
:
   'exit'
;

EXIT_ADDRESS_FAMILY
:
   'exit-address-family'
;

EXIT_PEER_POLICY
:
   'exit-peer-policy'
;

EXIT_PEER_SESSION
:
   'exit-peer-session'
;

EXIT_VRF
:
   'exit-vrf'
;

EXPECT
:
   'expect'
;

EXPLICIT_NULL
:
   'explicit-null'
;

EXPORT
:
   'export'
;

EXPORT_PROTOCOL
:
   'export-protocol'
;

EXPORTER
:
   'exporter'
;

EXPORTER_MAP
:
   'exporter-map'
;

EXPANDED
:
   'expanded'
;

EXTCOMM_LIST
:
   'extcomm-list'
;

EXTCOMMUNITY
:
   'extcommunity'
   {
     if (lastTokenType == SET) {
       pushMode(M_Extcommunity);
     }
   }
;

EXTCOMMUNITY_LIST
:
   'extcommunity-list'
;

EXTEND
:
   'extend'
;

EXTENDED
:
   'extended'
   { enableDEC = true; enableACL_NUM = false; }

;

EXTENDED_COUNTERS
:
   'extended-counters'
;

EXTENDED_DELAY
:
   'extended-delay'
;

EXTERNAL
:
   'external'
;

EXTERNAL_LSA
:
   'external-lsa'
;

FABRIC
:
   'fabric'
;

FABRIC_MODE
:
   'fabric-mode'
;

FABRICPATH
:
   'fabricpath'
;

FACILITY
:
   'facility'
;

FACILITY_ALARM
:
   'facility-alarm'
;

FAIL_MESSAGE
:
   'fail-message'
;

FAILED
:
   'failed'
;

FAILED_LIST
:
   'failed-list'
;

FAILOVER
:
   'failover'
;

FAILURE
:
   'failure'
;

FAIL_OVER
:
   'fail-over'
;

FAIR_QUEUE
:
   'fair-queue'
;

FALL_OVER
:
   'fall-over'
;

FALLBACK
:
   'fallback'
;

FALLBACK_DN
:
   'fallback-dn'
;

FAN
:
   'fan'
;

FAST_AGE
:
   'fast-age'
;

FAST_DETECT
:
   'fast-detect'
;

FAST_EXTERNAL_FALLOVER
:
   'fast-external-fallover'
;

FAST_FLOOD
:
   'fast-flood'
;

FAST_REROUTE
:
   'fast-reroute'
;

FAX
:
   'fax'
;

FAX_RELAY
:
   'fax-relay'
;

FCOE
:
   'fcoe'
;

FDL
:
	'fdl'
;

FEATURE
:
   'feature'
;

FEATURE_SET
:
   'feature-set'
;

FEX
:
   'fex'
;

FEX_FABRIC
:
   'fex-fabric'
;

FIBER_NODE
:
   'fiber-node' -> pushMode ( M_FiberNode )
;

FIELDS
:
   'fields'
;

FILE
:
   'file'
;

FILE_BROWSING
:
   'file-browsing'
;

FILE_ENTRY
:
   'file-entry'
;

FILE_SIZE
:
   'file-size'
;

FILE_TRANSFER
:
   'file-transfer'
;

FILTER
:
   'filter'
;

FILTER_LIST
:
   'filter-list'
;

FIREWALL
:
   'firewall'
   { enableIPV6_ADDRESS = false; }

;

FIREWALL_VISIBILITY
:
   'firewall-visibility'
;

FIN
:
   'fin'
;

FINGER
:
   'finger'
;

FIRMWARE
:
   'firmware'
;

FLAP_LIST
:
   'flap-list'
;

FLASH
:
   'flash'
;

FLASH_OVERRIDE
:
   'flash-override'
;

FLOATING_CONN
:
   'floating-conn'
;

FLOW
:
   'flow'
;

FLOW_AGGREGATION
:
   'flow-aggregation'
;

FLOW_CAPTURE
:
   'flow-capture'
;

FLOW_CACHE
:
   'flow-cache'
;

FLOW_CONTROL
:
   'flow-control'
;

FLOW_EXPORT
:
   'flow-export'
;

FLOW_SAMPLING_MODE
:
   'flow-sampling-mode'
;

FLOW_SAMPLER
:
   'flow-sampler'
;

FLOW_SAMPLER_MAP
:
   'flow-sampler-map'
;

FLOW_TOP_TALKERS
:
   'flow-top-talkers'
;

FLOWCONTROL
:
   'flowcontrol'
;

FLUSH_AT_ACTIVATION
:
   'flush-at-activation'
;

FLUSH_R1_ON_NEW_R0
:
   'flush-r1-on-new-r0'
;

FORCE
:
   'force'
;

FOR
:
   'for'
;

FORMAT
:
   'format'
;

FORWARD_DIGITS
:
   'forward-digits'
;

FORWARD_PROTOCOL
:
   'forward-protocol'
;

FORWARDER
:
   'forwarder'
;

FORWARDING
:
   'forwarding'
;

FPD
:
   'fpd'
;

FQDN
:
   'fqdn'
;

FRAGMENTS
:
   'fragments'
;

FRAME_RELAY
:
   'frame-relay'
;

FRAMING
:
   'framing'
;

FREE_CHANNEL_INDEX
:
   'free-channel-index'
;

FREQUENCY
:
   'frequency'
;

FRI
:
   'Fri'
;

FROM
:
   'from'
;

FT
:
   'ft'
;

FTP
:
   'ftp'
;

FTP_DATA
:
   'ftp-data'
;

FTP_SERVER
:
   'ftp-server'
;

FULL_DUPLEX
:
   'full-duplex'
;

FULL_TXT
:
   'full-txt'
;

G709
:
   'g709'
;

G729
:
   'g729'
;

GATEKEEPER
:
   'gatekeeper'
;

GATEWAY
:
   'gateway'
;

GBPS
:
    'Gbps'
;

GE
:
   'ge'
;

GENERAL_GROUP_DEFAULTS
:
   'general-group-defaults'
;

GENERAL_PROFILE
:
   'general-profile'
;

GENERATE
:
   'generate'
;

GID
:
   'gid'
;

GIG_DEFAULT
:
   'gig-default'
;

GLBP
:
   'glbp'
;

GLOBAL
:
   'global'
;

GLOBALENFORCEPRIV
:
   'globalEnforcePriv'
;

GLOBAL_MTU
:
   'global-mtu'
;

GLOBAL_PORT_SECURITY
:
   'global-port-security'
;

GOPHER
:
   'gopher'
;

GRACEFUL_RESTART
:
   'graceful-restart'
;

GRACETIME
:
   'gracetime'
;

GRANT
:
   'grant'
;

GRATUITOUS_ARPS
:
   'gratuitous-arps'
;

GRE
:
   'gre'
;

GREEN
:
   'green'
;

GROUP
:
   'group'
;

GROUP_ALIAS
:
   'group-alias'
;

GROUP_LIST
:
   'group-list'
;

GROUP_LOCK
:
   'group-lock'
;

GROUP_OBJECT
:
   'group-object'
;

GROUP_POLICY
:
   'group-policy'
;

GROUP_RANGE
:
   'group-range'
;

GROUP_TIMEOUT
:
   'group-timeout'
;

GROUP_URL
:
   'group-url'
;

GROUP1
:
   'group1'
;

GROUP2
:
   'group2'
;

GSHUT
:
   [Gg][Ss][Hh][Uu][Tt]
;

GT
:
   'gt'
;

GW_TYPE_PREFIX
:
   'gw-type-prefix'
;

GUARD
:
   'guard'
;

GUEST_ACCESS_EMAIL
:
   'guest-access-email'
;

GUEST_LOGON
:
   'guest-logon'
;

GUEST_MODE
:
   'guest-mode'
;

H225
:
   'h225'
;

H323
:
   'h323'
;

H323_GATEWAY
:
   'h323-gateway'
;

HA_POLICY
:
   'ha-policy'
;

HALF_CLOSED
:
   'half-closed'
;

HALF_DUPLEX
:
   'half-duplex'
;

HANDOVER_TRIGGER_PROFILE
:
   'handover-trigger-profile'
;

HARDWARE
:
   'hardware'
;

HARDWARE_ADDRESS
:
   'hardware-address'
;

HARDWARE_COUNT
:
   'hardware-count'
;

HASH
:
   'hash'
;

HASH_ALGORITHM
:
   'hash-algorithm'
;

HEADER_PASSING
:
   'header-passing'
;

HEARTBEAT_INTERVAL
:
   'heartbeat-interval'
;

HEARTBEAT_TIME
:
   'heartbeat-time'
;

HELLO
:
   'hello'
;

HELLO_INTERVAL
:
   'hello-interval'
;

HELLO_MULTIPLIER
:
   'hello-multiplier'
;

HELLO_PADDING
:
   'hello-padding'
;

HELLO_PASSWORD
:
   'hello-password'
;

HELPER_ADDRESS
:
   'helper-address'
;

HIDDEN_LITERAL
:
   'hidden'
;

HIDDEN_SHARES
:
   'hidden-shares'
;

HIDEKEYS
:
   'hidekeys'
;

HIGH
:
   'high'
;

HIGH_AVAILABILITY
:
   'high-availability'
;

HIGH_RESOLUTION
:
   'high-resolution'
;

HISTORY
:
   'history'
;

HOLD_QUEUE
:
   'hold-queue'
;

HOMEDIR
:
   'homedir'
;

HOP_LIMIT
:
   'hop-limit'
;

HOPLIMIT
:
   'hoplimit'
;

HOPS_OF_STATISTICS_KEPT
:
   'hops-of-statistics-kept'
;

HOST
:
   'host'
;

HOST_ASSOCIATION
:
   'host-association'
;

HOST_INFO
:
   'host-info'
;

HOST_PROXY
:
   'host-proxy'
;

HOST_ROUTING
:
   'host-routing'
;

HOST_UNKNOWN
:
   'host-unknown'
;

HOST_UNREACHABLE
:
   'host-unreachable'
;

HOSTNAME
:
   'hostname'
;

HOTSPOT
:
   'hotspot'
;

HPM
:
   'hpm'
;

HSRP
:
   'hsrp'
;

HT_SSID_PROFILE
:
   'ht-ssid-profile'
;

HTTP
:
   'http'
;

HTTP_COMMANDS
:
   'http-commands'
;

HTTPS
:
   'https'
;

HUNT
:
   'hunt'
;

HW_MODULE
:
   'hw-module'
;

HW_SWITCH
:
   'hw-switch'
;

IBGP
:
   'ibgp'
;

ICMP
:
   'icmp'
;

ICMP_ECHO
:
   'icmp-echo'
;

ICMP_ERROR
:
   'icmp-error'
;

ICMP_ERRORS
:
   'icmp-errors'
;

ICMP_OBJECT
:
   'icmp-object'
;

ICMP_TYPE
:
   'icmp-type'
;

ICMP6
:
   'icmp6'
;

ICMPV6
:
   'icmpv6'
;

ID
:
   'id'
;

ID_MISMATCH
:
   'id-mismatch'
;

ID_RANDOMIZATION
:
   'id-randomization'
;

IDEAL_COVERAGE_INDEX
:
   'ideal-coverage-index'
;

IDENT
:
   'ident'
;

IDENTITY
:
   'identity'
;

IDLE
:
   'idle'
;

IDLE_TIMEOUT
:
   'idle-timeout'
;

IDP_CERT
:
   'idp-cert'
;

IDS
:
   'ids'
;

IDS_PROFILE
:
   'ids-profile'
;

IEC
:
   'iec'
;

IF
:
   'if'
;

IFACL
:
   'ifacl'
;

IFDESCR
:
   'ifdescr'
;

IF_NEEDED
:
   'if-needed'
;

IFINDEX
:
   'ifindex'
;

IFMAP
:
   'ifmap'
;

IFMIB
:
   'ifmib'
;

IGMP
:
   'igmp'
;

IGP_COST
:
   'igp-cost'
;

IGRP
:
   'igrp'
;

IGNORE
:
   'ignore'
;

IGP
:
   'igp'
;

IKE
:
   'ike'
;

IKEV1
:
   'ikev1'
;

IKEV2
:
   'ikev2'
;

IKEV2_PROFILE
:
   'ikev2-profile'
;

ILMI_KEEPALIVE
:
   'ilmi-keepalive'
;

IMAP4
:
   'imap4'
;

IMMEDIATE
:
   'immediate'
;

IMPERSONATION_PROFILE
:
   'impersonation-profile'
;

IMPLICIT_USER
:
   'implicit-user'
;

IMPORT
:
   'import'
;

IN
:
   'in'
;

INACTIVITY_TIMER
:
   'inactivity-timer'
;

INBAND
:
   'inband'
;

INBOUND
:
   'inbound'
;

INCLUDE
:
   'include'
;

INCLUDE_STUB
:
   'include-stub'
;

INCOMING
:
   'incoming'
;

INCOMPLETE
:
   'incomplete'
;

INDEX
:
   'index'
;

INFINITY
:
   'infinity'
;

INFORM
:
   'inform'
;

INFORMATION
:
   'information'
;

INFORMATION_REPLY
:
   'information-reply'
;

INFORMATION_REQUEST
:
   'information-request'
;

INFORMATIONAL
:
   'informational'
;

INFORMS
:
   'informs'
;

INGRESS
:
   'ingress'
;

INHERIT
:
   'inherit'
;

INHERITANCE_DISABLE
:
   'inheritance-disable'
;

INIT
:
   'init'
;

INIT_STRING
:
   'init-string'
;

INIT_TECH_LIST
:
   'init-tech-list'
;

INITIAL_ROLE
:
   'initial-role'
;

INPUT
:
   'input'
;

INSERVICE
:
   'inservice'
;

INSIDE
:
   'inside'
;

INSPECT
:
   'inspect'
;

INSTALL
:
   'install'
;

INSTANCE
:
   'instance'
;

INTEGRITY
:
   'integrity'
;

INTERAREA
:
   'interarea'
;

INTERCEPT
:
   'intercept'
;

INTERFACE
:
   'int' 'erface'?
   { enableIPV6_ADDRESS = false; if (!_inAccessList) {pushMode(M_Interface);}}

;

INTERNAL
:
   'internal'
;

INTERNET
:
   'internet'
;

INTERVAL
:
   'interval'
;

INTERWORKING
:
   'interworking'
;

INVALID_SPI_RECOVERY
:
   'invalid-spi-recovery'
;

INVALID_USERNAME_LOG
:
   'invalid-username-log'
;

INVERT
:
   'invert'
;

IOS_REGEX
:
   'ios-regex' -> pushMode ( M_IosRegex )
;

IP
:
   'ip'
;

IP_ADDRESS_LITERAL
:
   'ip-address'
;

IP_FLOW_EXPORT_PROFILE
:
   'ip-flow-export-profile'
;

IPC
:
   'ipc'
;

IPENACL
:
   'ipenacl'
;

IPINIP
:
   'ipinip'
;

IPSEC
:
   'ipsec'
;

IPSEC_ISAKMP
:
   'ipsec-isakmp'
;

IPSEC_OVER_TCP
:
   'ipsec-over-tcp'
;

IPSEC_PROPOSAL
:
   'ipsec-proposal'
;

IPSEC_UDP
:
   'ipsec-udp'
;

IPSLA
:
   'ipsla'
;

IPV4
:
   [iI] [pP] [vV] '4'
;

IPV4_L5
:
   'ipv4-l5'
;

IPV6
:
   [iI] [pP] [vV] '6'
;

IPV6_ADDRESS_POOL
:
   'ipv6-address-pool'
;

IPX
:
   'ipx'
;

IRC
:
   'irc'
;

IRDP
:
   'irdp'
;

ISAKMP
:
   'isakmp'
;

ISDN
:
   'isdn'
;

IS
:
   'is'
;

IS_TYPE
:
   'is-type'
;

ISIS
:
   'isis'
;

ISIS_METRIC
:
   'isis-metric'
;

ISL
:
   'isl'
;

ISOLATE
:
  'isolate'
;

ISPF
:
   'ispf'
;

ISSUER_NAME
:
   'issuer-name'
;

IUC
:
   'iuc'
;

JOIN_GROUP
:
    'join-group'
;

JUMBO
:
   'jumbo'
;

JUMBOMTU
:
   'jumbomtu'
;

KEEPALIVE
:
   'keepalive'
;

KEEPALIVE_ENABLE
:
   'keepalive-enable'
;

KEEPOUT
:
   'keepout'
;

KERBEROS
:
   'kerberos'
;

KERNEL
:
   'kernel'
;

KEY
:
   'key'
;

KEY_EXCHANGE
:
   'key-exchange'
;

KEY_HASH
:
   'key-hash'
;

KEY_SOURCE
:
   'key-source'
;

KEY_STRING
:
   'key-string'
;

KEYPAIR
:
   'keypair'
;

KEYPATH
:
   'keypath'
;

KEYRING
:
   'keyring'
;

KEYSTORE
:
   'keystore'
;

KLOGIN
:
   'klogin'
;

KRON
:
   'kron'
;

KSHELL
:
   'kshell'
;

L2
:
   'l2'
;

L2_FILTER
:
   'l2-filter'
;

L2_SRC
:
   'l2-src'
;

L2PROTOCOL
:
   'l2protocol'
;

L2PROTOCOL_TUNNEL
:
   'l2protocol-tunnel'
;

L2TP
:
   'l2tp'
;

L2TP_CLASS
:
   'l2tp-class'
;

L2TRANSPORT
:
   'l2transport'
;

L2VPN
:
   'l2vpn'
;

LABEL
:
   'label'
;

LABELED_UNICAST
:
   'labeled-unicast'
;

LACP
:
   'lacp'
;

LACP_TIMEOUT
:
   'lacp-timeout'
;

LAG
:
   'lag'
;

LAN
:
   'lan'
;

LANE
:
   'lane'
;

LAPB
:
   'lapb'
;

LAST_AS
:
   'last-as'
;

LAST_MEMBER_QUERY_COUNT
:
   'last-member-query-count'
;

LAST_MEMBER_QUERY_INTERVAL
:
   'last-member-query-interval'
;

LAST_MEMBER_QUERY_RESPONSE_TIME
:
   'last-member-query-response-time'
;

LCD_MENU
:
   'lcd-menu'
;

LDAP
:
   'ldap'
;

LDAPS
:
   'ldaps'
;

LDP
:
   'ldp'
;

LE
:
   'le'
;

LEASE
:
   'lease'
;

LEVEL
:
   'level'
;

LEVEL_1
:
   'level-1'
;

LEVEL_1_2
:
   'level-1-2'
;

LEVEL_2
:
   'level-2'
;

LEVEL_2_ONLY
:
   'level-2-only'
;

LDAP_BASE_DN
:
   'ldap-base-dn'
;

LDAP_LOGIN
:
   'ldap-login'
;

LDAP_LOGIN_DN
:
   'ldap-login-dn'
;

LDAP_NAMING_ATTRIBUTE
:
   'ldap-naming-attribute'
;

LDAP_SCOPE
:
   'ldap-scope'
;

LENGTH
:
   'length'
;

LICENSE
:
   'license'
;

LIFE
:
   'life'
;

LIFETIME
:
   'lifetime'
;

LIMIT
:
   'limit'
;

LIMIT_DN
:
   'limit-dn'
;

LIMIT_RESOURCE
:
   'limit-resource'
;

LINE
:
   'line'
;

LINECARD
:
   'linecard'
;

LINECARD_GROUP
:
   'linecard-group'
;

LINECODE
:
   'linecode'
;

LINK
:
   'link'
;

LINK_FAIL
:
   'link-fail'
;

LINK_FAULT_SIGNALING
:
   'link-fault-signaling'
;

LINK_TYPE
:
   'link-type'
;

LINKDEBOUNCE
:
   'linkdebounce'
;

LIST
:
   'list'
;

LISTEN
:
   'listen'
;

LISTEN_PORT
:
   'listen-port'
;

LISTENER
:
   'listener'
;

LLDP
:
   'lldp'
;

LMS_IP
:
   'lms-ip'
;

LMS_PREEMPTION
:
   'lms-preemption'
;

LOAD_BALANCE
:
   'load-balance'
;

LOAD_BALANCING
:
   'load-balancing'
;

LOAD_INTERVAL
:
   'load-interval'
;

LOAD_SHARING
:
   'load-sharing'
;

LOCAL
:
   'local'
;

LOCAL_ADDRESS
:
   'local-address'
;

LOCAL_AS
:
   [Ll][Oo][Cc][Aa][Ll]'-'[Aa][Ss]
;

LOCAL_ASA
:
   'LOCAL'
;

LOCAL_INTERFACE
:
   'local-interface'
;

LOCAL_IP
:
   'local-ip'
;

LOCAL_PORT
:
   'local-port'
;

LOCAL_PREFERENCE
:
   'local-preference'
;

LOCAL_V6_ADDR
:
   'local-v6-addr'
;

LOCAL_VOLATILE
:
   'local-volatile'
;

LOCATION
:
   'location' -> pushMode ( M_COMMENT )
;

LOCALE
:
   'locale'
;

LOCALIP
:
   'localip'
;

LOG
:
   'log'
;

LOG_ADJ_CHANGES
:
   'log-adj-changes'
;

LOG_ADJACENCY_CHANGES
:
   'log-adjacency-changes'
;

LOG_ENABLE
:
   'log-enable'
;

LOG_INPUT
:
   'log-input'
;

LOG_INTERNAL_SYNC
:
   'log-internal-sync'
;

LOG_NEIGHBOR_CHANGES
:
   'log-neighbor-changes'
;

LOGFILE
:
   'logfile'
;

LOGGING
:
   'logging'
;

LOGIN
:
   'login'
;

LOGIN_ATTEMPTS
:
   'login-attempts'
;

LOGIN_AUTHENTICATION
:
   'login-authentication'
;

LOGIN_PAGE
:
   'login-page'
;

LOGINSESSION
:
   'loginsession'
;

LOGOUT_WARNING
:
   'logout-warning'
;

LOOKUP
:
   'lookup'
;

LOOPBACK
:
   'loopback'
;

LOOPGUARD
:
   'loopguard'
;

LOTUSNOTES
:
   'lotusnotes'
;

LPD
:
   'lpd'
;

LPTS
:
   'lpts'
;

LRE
:
   'lre'
;

LRQ
:
   'lrq'
;

LSP_GEN_INTERVAL
:
   'lsp-gen-interval'
;

LSP_INTERVAL
:
   'lsp-interval'
;

LSP_PASSWORD
:
   'lsp-password'
;

LSP_REFRESH_INTERVAL
:
   'lsp-refresh-interval'
;

LT
:
   'lt'
;

MAC
:
   'mac'
;

MAC_ADDRESS
:
   'mac-address' -> pushMode ( M_COMMENT )
;

MAC_ADDRESS_TABLE
:
   'mac-address-table'
;

MAC_DEFAULT_ROLE
:
   'mac-default-role'
;

MAC_LEARN
:
   'mac-learn'
;

MAC_MOVE
:
   'mac-move'
;

MAC_SERVER_GROUP
:
   'mac-server-group'
;

MACHINE_AUTHENTICATION
:
   'machine-authentication'
;

MACRO
:
   'macro'
;

MAIL_SERVER
:
   'mail-server'
;

MAIN_CPU
:
   'main-cpu'
;

MAINTENANCE
:
  'maintenance'
;

MANAGEMENT
:
   'management'
;

MANAGEMENT_ACCESS
:
   'management-access'
;

MANAGEMENT_ONLY
:
   'management-only'
;

MANAGEMENT_PLANE
:
   'management-plane'
;

MANAGEMENT_PROFILE
:
   'management-profile'
;

MANAGER
:
   'manager'
;

MAP
:
   'map'
;

MAP_CLASS
:
   'map-class'
;

MAP_GROUP
:
   'map-group'
;

MAP_LIST
:
   'map-list'
;

MAPPING
:
   'mapping'
;

MASK
:
   'mask'
;

MASK_REPLY
:
   'mask-reply'
;

MASK_REQUEST
:
   'mask-request'
;

MASTER
:
   'master'
;

MASTERIP
:
   'masterip'
;

MATCH
:
   'match'
;

MATCH_ALL
:
   'match-all'
;

MATCH_ANY
:
   'match-any'
;

MATCHES_ANY
:
   'matches-any'
;

MATCHES_EVERY
:
   'matches-every'
;

MAX_ASSOCIATIONS
:
   'max-associations'
;

MAX_AUTHENTICATION_FAILURES
:
   'max-authentication-failures'
;

MAX_BURST
:
   'max-burst'
;

MAX_CLIENTS
:
   'max-clients'
;

MAX_CONCAT_BURST
:
   'max-concat-burst'
;

MAX_CONFERENCES
:
   'max-conferences'
;

MAX_CONNECTIONS
:
   'max-connections'
;

MAX_DN
:
   'max-dn'
;

MAX_EPHONES
:
   'max-ephones'
;

MAX_IFINDEX_PER_MODULE
:
   'max-ifindex-per-module'
;

MAX_LSA
:
   'max-lsa'
;

MAX_LSP_LIFETIME
:
   'max-lsp-lifetime'
;

MAX_METRIC
:
   'max-metric'
;

MAX_RATE
:
   'max-rate'
;

MAX_ROUTE
:
   'max-route'
;

MAX_SESSIONS
:
   'max-sessions'
;

MAX_TX_POWER
:
   'max-tx-power'
;

MAXIMUM
:
   'maximum'
;

MAXIMUM_ACCEPTED_ROUTES
:
   'maximum-accepted-routes'
;

MAXIMUM_PATHS
:
   'maximum-paths'
;

MAXIMUM_PEERS
:
   'maximum-peers'
;

MAXIMUM_PREFIX
:
   'maximum-prefix'
;

MAXIMUM_ROUTES
:
   'maximum-routes'
;

MAXPOLL
:
   'maxpoll'
;

MAXSTARTUPS
:
   'maxstartups'
;

MBPS
:
    'Mbps'
;

MBSSID
:
   'mbssid'
;

MCAST_BOUNDARY
:
   'mcast-boundary'
;

MCAST_RATE_OPT
:
   'mcast-rate-opt'
;

MD5
:
   'md5'
;

MDIX
:
   'mdix'
;

MDT
:
   'mdt'
;

MED
:
   'med'
;

MEDIUM
:
   'medium'
;

MEDIA
:
   'media'
;

MEDIA_TERMINATION
:
   'media-termination'
;

MEDIA_TYPE
:
   'media-type'
;

MEMBER
:
   'member'
;

MEMORY
:
   'memory'
;

MEMORY_SIZE
:
   'memory-size'
;

MENU
:
   'menu'
;

MESH_CLUSTER_PROFILE
:
   'mesh-cluster-profile'
;

MESH_GROUP
:
   'mesh-group'
;

MESH_HT_SSID_PROFILE
:
   'mesh-ht-ssid-profile'
;

MESH_RADIO_PROFILE
:
   'mesh-radio-profile'
;

MESSAGE_COUNTER
:
   'message-counter'
;

MESSAGE_DIGEST
:
   'message-digest'
;

MESSAGE_DIGEST_KEY
:
   'message-digest-key'
;

MESSAGE_LENGTH
:
   'message-length'
;

MESSAGE_LEVEL
:
   'message-level'
;

MESSAGE_SIZE
:
   'message-size'
;

METERING
:
   'metering'
;

METHOD
:
   'method'
;

METHOD_UTILIZATION
:
   'method-utilization'
;

METRIC
:
   'metric'
;

METRIC_STYLE
:
   'metric-style'
;

METRIC_TYPE
:
   'metric-type'
;

MFIB
:
   'mfib'
;

MFIB_MODE
:
   'mfib-mode'
;

MFWD
:
   'mfwd'
;

MGCP
:
   'mgcp'
;

MGCP_PAT
:
   'mgcp-pat'
;

MGMT
:
   'mgmt'
;

MGMT_AUTH
:
   'mgmt-auth'
;

MGMT_SERVER
:
   'mgmt-server'
;

MGMT_USER
:
   'mgmt-user'
;

MIB
:
   'mib'
;

MICROCODE
:
   'microcode'
;

MICROSOFT_DS
:
   'microsoft-ds'
;

MIDCALL_SIGNALING
:
   'midcall-signaling'
;

MIN_PACKET_SIZE
:
   'min-packet-size'
;

MIN_RATE
:
   'min-rate'
;

MIN_TX_POWER
:
   'min-tx-power'
;

MINIMAL
:
   'minimal'
;

MINIMUM
:
   'minimum'
;

MINIMUM_INTERVAL
:
   'minimum-interval'
;

MINIMUM_LINKS
:
   'minimum-links'
;

MINPOLL
:
   'minpoll'
;

MIRROR
:
   'mirror'
;

MLAG
:
   'mlag'
;

MLD
:
   'mld'
;

MLD_QUERY
:
   'mld-query'
;

MLD_REDUCTION
:
   'mld-reduction'
;

MLD_REPORT
:
   'mld-report'
;

MLDV2
:
   'mldv2'
;

MLS
:
   'mls'
;

MOBILE
:
   'mobile'
;

MOBILE_IP
:
   'mobile-ip'
;

MOBILE_REDIRECT
:
   'mobile-redirect'
;

MOBILITY
:
   'mobility'
;

MODE
:
   'mode'
;

MODEM
:
   'modem'
;

MODULATION_PROFILE
:
   'modulation-profile'
;

MODULE
:
   'module'
;

MODULE_TYPE
:
   'module-type'
;

MON
:
   'Mon'
;

MONITOR
:
   'monitor'
;

MONITOR_INTERFACE
:
   'monitor-interface'
;

MONITOR_MAP
:
   'monitor-map'
;

MONITOR_SESSION
:
   'monitor-session'
;

MONITORING
:
   'monitoring'
;

MONITORING_BASICS
:
   'monitoring-basics'
;

MOP
:
   'mop'
;

MOTD
:
   'motd'
;

MPLS
:
   'mpls'
;

MPLS_LABEL
:
   'mpls-label'
;

MROUTE
:
   'mroute'
;

MROUTE_CACHE
:
   'mroute-cache'
;

MSDP
:
   'msdp'
;

MSDP_PEER
:
   'msdp-peer'
;

MSCHAP
:
   'mschap'
;

MSCHAPV2
:
   'mschapv2'
;

MSIE_PROXY
:
   'msie-proxy'
;

MSRPC
:
   'msrpc'
;

MST
:
   'mst'
;

MTA
:
   'mta'
;

MTU
:
   'mtu'
;

MTU_IGNORE
:
   'mtu-ignore'
;

MULTICAST
:
   'multicast'
;

MULTICAST_BOUNDARY
:
   'multicast-boundary'
;

MULTICAST_ROUTING
:
   'multicast-routing'
;

MULTICAST_STATIC_ONLY
:
   'multicast-static-only'
;

MULTILINK
:
   'multilink'
;

MULTIPATH
:
   'multipath'
;

MULTIPATH_RELAX
:
   'multipath-relax'
;

MULTIPLIER
:
   'multiplier'
;

MULTIPOINT
:
   'multipoint'
;

MULTI_CONFIG
:
   'multi-config'
;

MULTI_TOPOLOGY
:
   'multi-topology'
;

MVR
:
   'mvr'
;

NAME
:
   'name' -> pushMode ( M_Name )
;

NAME_LOOKUP
:
   'name-lookup'
;

NAME_SERVER
:
   'name-server'
;

NAMED_KEY
:
   'named-key'
;

NAMEIF
:
   'nameif'
;

NAMESPACE
:
   'namespace'
;

NAMES
:
   'names'
;

NAMESERVER
:
   'nameserver'
;

NAT
:
   [Nn][Aa][Tt]
;

NAT_CONTROL
:
   'nat-control'
;

NAT_TRANSPARENCY
:
   'nat-transparency'
;

NAT_TRAVERSAL
:
   'nat-traversal'
;

NATIVE
:
   'native'
;

NATPOOL
:
   'natpool'
;

ND
:
   'nd'
;

ND_NA
:
   'nd-na'
;

ND_NS
:
   'nd-ns'
;

ND_TYPE
:
   'nd-type'
;

NEGOTIATE
:
   'negotiate'
;

NEGOTIATED
:
   'negotiated'
;

NEGOTIATION
:
   'negotiation'
;

NEIGHBOR
:
   'neighbor' -> pushMode ( M_NEIGHBOR )
;

NEIGHBOR_DOWN
:
   'neighbor-down'
;

NEIGHBOR_FILTER
:
   'neighbor-filter'
;

NEIGHBOR_GROUP
:
   'neighbor-group'
;

NEIGHBOR_IS
:
   'neighbor-is'
;

NEQ
:
   'neq'
;

NESTED
:
   'nested'
;

NET
:
   'net' -> pushMode ( M_ISO_Address )
;

NET_UNREACHABLE
:
   'net-unreachable'
;

NETBIOS_DGM
:
   'netbios-dgm'
;

NETBIOS_NS
:
   'netbios-ns'
;

NETBIOS_SS
:
   'netbios-ss'
;

NETBIOS_SSN
:
   'netbios-ssn'
;

NETCONF
:
   'netconf'
;

NETDESTINATION
:
   'netdestination'
;

NETDESTINATION6
:
   'netdestination6'
;

NETEXTHDR
:
   'netexthdr'
;

NETMASK
:
   'netmask'
;

NETSERVICE
:
   'netservice'
;

NETWORK
:
   'network'
;

NETWORK_CLOCK
:
   'network-clock'
;

NETWORK_CLOCK_PARTICIPATE
:
   'network-clock-participate'
;

NETWORK_CLOCK_SELECT
:
   'network-clock-select'
;

NETWORK_DELAY
:
   'network-delay'
;

NETWORK_OBJECT
:
   'network-object'
;

NETWORK_UNKNOWN
:
   'network-unknown'
;

NEW_MODEL
:
   'new-model'
;

NEWINFO
:
   'newinfo'
;

NEXT_HOP
:
   'next-hop'
;

NEXT_HOP_SELF
:
   'next-hop-self'
;

NEXT_HOP_THIRD_PARTY
:
   'next-hop-third-party'
;

NEXT_SERVER
:
   'next-server'
;

NEXTHOP
:
   'nexthop'
;

NEXTHOP1
:
   'nexthop1'
;

NEXTHOP2
:
   'nexthop2'
;

NEXTHOP_ATTRIBUTE
:
   'nexthop-attribute'
;

NEXTHOP_LIST
:
   'nexthop-list'
;

NHOP_ONLY
:
   'nhop-only'
;

NHRP
:
   'nhrp'
;

NLRI
:
   'nlri'
;

NLS
:
   'nls'
;

NMSP
:
   'nmsp'
;

NNTP
:
   'nntp'
;

NO
:
   'no'
;

NO_ADVERTISE
:
   'no-advertise'
;

NO_BANNER
:
   'no' F_Whitespace+ 'banner'
;

NO_EXPORT
:
   'no-export'
;

NO_L4R_SHIM
:
   'No l4r_shim'
;

NO_PREPEND
:
   'no-prepend'
;

NO_REDISTRIBUTION
:
   'no-redistribution'
;

NO_SUMMARY
:
   'no-summary'
;

NO_VACANT_MESSAGE
:
   'no' F_Whitespace+ 'vacant-message'
;

NOAUTH
:
   'noauth'
;

NODE
:
   'node'
;

NOE
:
   'noe'
;

NOHANGUP
:
   'nohangup'
;

NON500_ISAKMP
:
   'non500-isakmp'
;

NON_BROADCAST
:
   'non-broadcast'
;

NON_CLIENT_NRT
:
   'non-client-nrt'
;

NON_DETERMINISTIC_MED
:
   'non-deterministic-med'
;

NONE
:
   'none'
;

NONEGOTIATE
:
   'nonegotiate'
;

NOS
:
   'nos'
;

NOT
:
   'not'
;

NOT_ADVERTISE
:
   'not-advertise'
;

NOTIFICATION
:
   'notification'
;

NOTIFICATION_TIMER
:
   'notification-timer'
;

NOTIFICATIONS
:
   'notifications'
;

NOTIFY
:
   'notify'
;

NOTIFY_FILTER
:
   'notify-filter'
;

NSF
:
   'nsf'
;

NSR
:
   'nsr'
;

NSSA
:
   'nssa'
;

NSSA_EXTERNAL
:
   'nssa-external'
;

NTP
:
   'ntp'
;

NULL
:
   'null'
;

NV
:
   'nv'
;

OAM
:
   'oam'
;

OBJECT
:
   'object'
;

OBJECT_GROUP
:
   'object-group'
;

ON
:
   'on'
;

ON_FAILURE
:
   'on-failure'
;

ON_PASSIVE
:
   'on-passive'
;

ON_STARTUP
:
   'on-startup'
;

ON_SUCCESS
:
   'on-success'
;

ONE
:
   'one'
;

ONE_OUT_OF
:
   'one-out-of'
;

ONEP
:
   'onep'
;

OPEN
:
   'open'
;

OPENFLOW
:
   'openflow'
;

OPERATION
:
   'operation'
;

OPMODE
:
   'opmode'
;

OPS
:
   'ops'
;

OPTICAL_MONITOR
:
   'optical-monitor'
;

OPTIMIZATION_PROFILE
:
   'optimization-profile'
;

OPTIMIZE
:
   'optimize'
;

OPTIMIZED
:
   'optimized'
;

OPTION
:
   'option'
;

OPTIONS
:
   'options'
;

OR
:
   'or'
;

ORIGIN
:
   'origin'
;

ORIGIN_ID
:
<<<<<<< HEAD
	'origin-id'
=======
   'origin-id'
>>>>>>> 2abb622f
;

ORIGINATE
:
   'originate'
;

ORIGINATES_FROM
:
   'originates-from'
;

ORIGINATOR_ID
:
   'originator-id'
;

OSPF
:
   'ospf'
;

OSPF_EXTERNAL_TYPE_1
:
   'ospf-external-type-1'
;

OSPF_EXTERNAL_TYPE_2
:
   'ospf-external-type-2'
;

OSPF_INTER_AREA
:
   'ospf-inter-area'
;

OSPF_INTRA_AREA
:
   'ospf-intra-area'
;

OSPF_NSSA_TYPE_1
:
   'ospf-nssa-type-1'
;

OSPF_NSSA_TYPE_2
:
   'ospf-nssa-type-2'
;

OSPFV3
:
   'ospfv3'
;

OTHER_ACCESS
:
   'other-access'
;

OUI
:
   'oui' -> pushMode ( M_COMMENT )
;

OUT
:
   'out'
;

OUT_OF_BAND
:
   'out-of-band'
;

OUTBOUND_ACL_CHECK
:
   'outbound-acl-check'
;

OUTPUT
:
   'output'
;

OUTSIDE
:
   'outside'
;

OVERLOAD
:
   'overload'
;

OVERLOAD_CONTROL
:
   'overload-control'
;

OVERRIDE
:
   'override'
;

OWNER
:
   'owner'
;

P2P
:
   'p2p'
;

PACKET
:
   'packet'
;

PACKET_CAPTURE_DEFAULTS
:
   'packet-capture-defaults'
;

PACKET_TOO_BIG
:
   'packet-too-big'
;

PACKETCABLE
:
   'packetcable'
;

PACKETSIZE
:
   'packetsize'
;

PAGER
:
   'pager'
;

PAN
:
   'pan'
;

PAN_OPTIONS
:
   'pan-options'
;

PARAM
:
   'param'
;

PARAMETER_PROBLEM
:
   'parameter-problem'
;

PARAMETERS
:
   'parameters'
;

PARENT
:
   'parent'
;

PARITY
:
   'parity'
;

PARSER
:
   'parser'
;

PARTICIPATE
:
   'participate'
;

PASS
:
   'pass'
;

PASSES_THROUGH
:
   'passes-through'
;

PASSIVE
:
   'passive'
;

PASSIVE_INTERFACE
:
   'passive-interface' -> pushMode ( M_Interface )
;

PASSIVE_ONLY
:
   'passive-only'
;

PASSPHRASE
:
   'passphrase'
;

PASSWORD
:
   'password'
;

PASSWORD_POLICY
:
   'password-policy'
;

PASSWORD_PROMPT
:
   'password-prompt'
;

PASSWORD_STORAGE
:
   'password-storage'
;

PASSWD
:
   'passwd'
;

PAT_XLATE
:
   'pat-xlate'
;

PATH_ECHO
:
   'path-echo'
;

PATH_JITTER
:
   'path-jitter'
;

PATH_OPTION
:
   'path-option'
;

PATH_RETRANSMIT
:
   'path-retransmit'
;

PATHCOST
:
   'pathcost'
;

PATH
:
   'path'
;

PATHS
:
   'paths'
;

PATHS_OF_STATISTICS_KEPT
:
   'paths-of-statistics-kept'
;

PAUSE
:
   'pause'
;

PCANYWHERE_DATA
:
   'pcanywhere-data'
;

PCANYWHERE_STATUS
:
   'pcanywhere-status'
;

PCP
:
   'pcp'
;

PCP_VALUE
:
   'pcp-value'
;

PD_ROUTE_INJECTION
:
   'pd-route-injection'
;

PEAKDETECT
:
   'peakdetect'
;

PEER
:
   'peer'
;

PEER_ADDRESS
:
   'peer-address'
;

PEER_CONFIG_CHECK_BYPASS
:
   'peer-config-check-bypass'
;

PEER_GROUP
:
   'peer-group' -> pushMode ( M_NEIGHBOR )
;

PEER_GATEWAY
:
   'peer-gateway'
;

PEER_ID_VALIDATE
:
   'peer-id-validate'
;

PEER_KEEPALIVE
:
   'peer-keepalive'
;

PEER_LINK
:
   'peer-link'
;

PEER_POLICY
:
   'peer-policy'
;

PEER_SESSION
:
   'peer-session'
;

PEER_SWITCH
:
   'peer-switch'
;

PEER_TO_PEER
:
   'peer-to-peer'
;

PENALTY_PERIOD
:
   'penalty-period'
;

PERIODIC
:
   'periodic'
;

PERIODIC_INVENTORY
:
   'periodic-inventory'
;

PERMANENT
:
   'permanent'
;

PERMISSION
:
   'permission'
;

PERMIT
:
   'permit'
;

PERMIT_HOSTDOWN
:
   'permit-hostdown'
;

PERSISTENT
:
   'persistent'
;

PFC
:
   'pfc'
;

PFS
:
   'pfs'
;

PHONE_CONTACT
:
   'phone-contact' -> pushMode ( M_Description )
;

PHONE_NUMBER
:
   'phone-number'
;

PHONE_PROXY
:
   'phone-proxy'
;

PHY
:
   'phy'
;

PHYSICAL_LAYER
:
   'physical-layer'
;

PHYSICAL_PORT
:
   'physical-port'
;

PICKUP
:
   'pickup'
;

PIM
:
   'pim'
;

PIM_AUTO_RP
:
   'pim-auto-rp'
;

PIM_SPARSE
:
   'pim-sparse'
;

PINNING
:
   'pinning'
;

PKI
:
   'pki'
;

PLAT
:
   'plat'
;

PLATFORM
:
   'platform'
;

PM
:
   'pm'
;

POAP
:
   'poap'
;

POINT_TO_MULTIPOINT
:
   'point-to-multipoint'
;

POINT_TO_POINT
:
   'point-to-point'
;

POLICE
:
   'police'
;

POLICY
:
   'policy'
;

POLICY_LIST
:
   'policy-list'
;

POLICY_MAP
:
   'policy-map'
;

POLICY_MAP_INPUT
:
   'policy-map-input'
;

POLICY_MAP_OUTPUT
:
   'policy-map-output'
;

POOL
:
   'pool'
;

POP2
:
   'pop2'
;

POP3
:
   'pop3'
;

PORT
:
   'port'
;

PORTFAST
:
   'portfast'
;

PORTS
:
   'ports'
;

PORT_CHANNEL
:
   'port-channel'
;

PORT_CHANNEL_PROTOCOL
:
   'port-channel-protocol'
;

PORT_NAME
:
   'port-name'
;

PORT_OBJECT
:
   'port-object'
;

PORT_PRIORITY
:
   'port-priority'
;

PORT_PROFILE
:
   'port-profile'
;

PORT_SECURITY
:
   'port-security'
;

PORT_TYPE
:
   'port-type'
;

PORT_UNREACHABLE
:
   'port-unreachable'
;

PORTMODE
:
   'portmode'
;

POS
:
   'pos'
;

POWER
:
   'power'
;

POWEROFF
:
   'poweroff'
;

POWER_LEVEL
:
   'power-level'
;

POWER_MGR
:
   'power-mgr'
;

POWER_MONITOR
:
   'power-monitor'
;

PPP
:
   'ppp'
;

PPTP
:
   'pptp'
;

PRC_INTERVAL
:
   'prc-interval'
;

PRE_EQUALIZATION
:
   'pre-equalization'
;

PRE_SHARE
:
   'pre-share'
;

PRE_SHARED_KEY
:
   'pre-shared-key'
;

PRECEDENCE
:
   'precedence'
;

PRECONFIGURE
:
   'preconfigure'
;

PREDICTOR
:
   'predictor'
;

PREEMPT
:
   'preempt'
;

PREFER
:
   'prefer'
;

PREFERENCE
:
   'preference'
;

PREFERRED
:
   'preferred'
;

PREFERRED_PATH
:
   'preferred-path'
;

PREFIX
:
   'prefix'
;

PREFIX_LENGTH
:
   'prefix-length'
;

PREFIX_LIST
:
   'prefix-list'
;

PREFIX_SET
:
   'prefix-set'
;

PREPEND
:
   'prepend'
;

PRF
:
   'prf'
;

PRI_GROUP
:
   'pri-group'
;

PRIMARY
:
   'primary'
;

PRIMARY_PORT
:
   'primary-port'
;

PRIMARY_PRIORITY
:
   'primary-priority'
;

PRIORITY
:
   'priority'
;

PRIORITY_FLOW_CONTROL
:
   'priority-flow-control'
;

PRIORITY_FORCE
:
   'priority-force'
;

PRIORITY_MAPPING
:
   'priority-mapping'
;

PRIORITY_QUEUE
:
   'priority-queue'
;

PRIV
:
   'priv'
;

PRIVACY
:
   'privacy'
;

PRIVATE_AS
:
   'private-as'
;

PRIVATE_KEY
:
   'private-key' -> pushMode ( M_SshKey )
;

PRIVATE_VLAN
:
   'private-vlan'
;

PRIVILEGE
:
   'privilege'
;

PRIVILEGE_MODE
:
   'privilege-mode'
;

PROACTIVE
:
   'proactive'
;

PROBE
:
   'probe'
;

PROCESS
:
   'process'
;

PROCESS_MAX_TIME
:
   'process-max-time'
;

PROFILE
:
   'profile'
;

PROGRESS_IND
:
   'progress_ind'
;

PROMPT
:
   'prompt'
;

PROPAGATE
:
   'propagate'
;

PROPOSAL
:
   'proposal'
;

PROPRIETARY
:
   'proprietary'
;

PROTECT
:
   'protect'
;

PROTECT_SSID
:
   'protect-ssid'
;

PROTECT_TUNNEL
:
   'protect-tunnel'
;

PROTECT_VALID_STA
:
   'protect-valid-sta'
;

PROTECTION
:
   'protection'
;

PROTOCOL
:
   'protocol'
;

PROTOCOL_HTTP
:
   'protocol-http'
;

PROTOCOL_OBJECT
:
   'protocol-object'
;

PROTOCOL_VIOLATION
:
   'protocol-violation'
;

PROVISION
:
   'provision'
;

PROVISIONING_PROFILE
:
   'provisioning-profile'
;

PROXY_ARP
:
   'proxy-arp'
;

PROXY_SERVER
:
   'proxy-server'
;

PRUNING
:
   'pruning'
;

PSEUDO_INFORMATION
:
   'pseudo-information'
;

PSEUDOWIRE
:
   'pseudowire'
;

PSEUDOWIRE_CLASS
:
   'pseudowire-class'
;

PSH
:
   'psh'
;

PTP
:
   'ptp'
;

PUBKEY_CHAIN
:
   'pubkey-chain'
;

PUBLIC_KEY
:
   'public-key' -> pushMode ( M_SshKey )
;

PVC
:
   'pvc'
;

QOS
:
   'qos'
;

QOS_GROUP
:
   'qos-group'
;

QOS_MAPPING
:
   'qos-mapping'
;

QOS_POLICY
:
   'qos-policy'
;

QOS_POLICY_OUTPUT
:
   'qos-policy-output'
;

QOS_SC
:
   'qos-sc'
;

QUERY_INTERVAL
:
   'query-interval'
;

QUERY_MAX_RESPONSE_TIME
:
   'query-max-response-time'
;

QUERY_ONLY
:
   'query-only'
;

QUERY_TIMEOUT
:
   'query-timeout'
;

QUEUE
:
   'queue'
;

QUEUE_BUFFERS
:
   'queue-buffers'
;

QUEUE_LENGTH
:
   'queue-length'
;

QUEUE_LIMIT
:
   'queue-limit'
;

QUEUE_MONITOR
:
   'queue-monitor'
;

QUEUE_SET
:
   'queue-set'
;

QUIT
:
   'quit'
;

RADIUS
:
   'radius'
;

RADIUS_ACCOUNTING
:
   'radius-accounting'
;

RADIUS_ACCT
:
   'radius-acct'
;

RADIUS_COMMON_PW
:
   'radius-common-pw'
;

RADIUS_INTERIM_ACCOUNTING
:
   'radius-interim-accounting'
;

RADIUS_SERVER
:
   'radius-server'
;

RANDOM
:
   'random'
;

RANDOM_DETECT
:
   'random-detect'
;

RANDOM_DETECT_LABEL
:
   'random-detect-label'
;

RANGE
:
   'range'
;

RATE_LIMIT
:
   'rate-limit'
;

RATE_MODE
:
   'rate-mode'
;

RATE_THRESHOLDS_PROFILE
:
   'rate-thresholds-profile'
;

RBACL
:
   'rbacl'
;

RC4_SHA1
:
   'rc4-sha1'
;

RCMD
:
   'rcmd'
;

RCP
:
   'rcp'
;

RCV_QUEUE
:
   'rcv-queue'
;

RD
:
   'rd'
;

REACHABLE_VIA
:
   'reachable-via'
;

REACT
:
   'react'
;

REACTION
:
   'reaction'
;

READ_ONLY_PASSWORD
:
   'read-only-password'
;

REAL
:
   'real'
;

REAL_TIME_CONFIG
:
   'real-time-config'
;

REAUTHENTICATION
:
   'reauthentication'
;

RECEIVE
:
   'receive'
;

RECEIVE_WINDOW
:
   'receive-window'
;

RECONNECT_INTERVAL
:
   'reconnect-interval'
;

RECORD
:
   'record'
;

RECORD_ENTRY
:
   'record-entry'
;

RED
:
   'red'
;

REDIRECT
:
   'redirect'
;

REDIRECT_FQDN
:
   'redirect-fqdn'
;

REDIRECT_LIST
:
   'redirect-list'
;

REDIRECT_PAUSE
:
   'redirect-pause'
;

REDIRECTS
:
   'redirects'
;

REDISTRIBUTE
:
   'redistribute'
;

REDISTRIBUTE_INTERNAL
:
   'redistribute-internal'
;

REDISTRIBUTED_PREFIXES
:
   'redistributed-prefixes'
;

REDUNDANCY
:
   'redundancy'
;

REFERENCE_BANDWIDTH
:
   'reference-bandwidth'
;

REFLECT
:
   'reflect'
;

REFLEXIVE_LIST
:
   'reflexive-list'
;

REGEX_MODE
:
   'regex-mode'
;

REGISTER_RATE_LIMIT
:
   'register-rate-limit'
;

REGISTER_SOURCE
:
   'register-source'
;

REGISTERED
:
   'registered'
;

REGULATORY_DOMAIN_PROFILE
:
   'regulatory-domain-profile'
;

RELAY
:
   'relay'
;

RELOAD
:
   'reload'
;

RELOAD_DELAY
:
   'reload-delay'
;

RELOAD_TYPE
:
   'reload-type'
;

REMARK
:
   'remark' -> pushMode ( M_REMARK )
;

REMOTE
:
   'remote'
;

REMOTE_ACCESS
:
   'remote-access'
;

REMOTE_AS
:
   'remote-as'
;

REMOTE_IP
:
   'remote-ip'
;

REMOTE_PORT
:
   'remote-port'
;

REMOTE_PORTS
:
   'remote-ports'
;

REMOVE_PRIVATE_AS
:
   'remove-private-' [Aa] [Ss]
;

REMOTE_SERVER
:
   'remote-server'
;

REMOTE_SPAN
:
   'remote-span'
;

REMOVED
:
   '<removed>'
;

REPLACE_AS
:
   'replace-as'
;

REPLY_TO
:
   'reply-to'
;

REOPTIMIZE
:
   'reoptimize'
;

REQ_TRANS_POLICY
:
   'req-trans-policy'
;

REQUEST
:
   'request'
;

REQUEST_DATA_SIZE
:
   'request-data-size'
;

REQUIRE_WPA
:
   'require-wpa'
;

RESOURCE
:
   'resource'
;

RESOURCE_POOL
:
   'resource-pool'
;

RESOURCES
:
   'resources'
;

RESPONDER
:
   'responder'
;

RESPONSE
:
   'response'
;

RESTRICTED
:
   'restricted'
;

RETRANSMIT
:
   'retransmit'
;

RETRANSMIT_INTERVAL
:
   'retransmit-interval'
;

RETRANSMIT_TIMEOUT
:
   'retransmit-timeout'
;

RETRIES
:
   'retries'
;

RETRY
:
   'retry'
;

REVERSE_ACCESS
:
   'reverse-access'
;

REVERSE_PATH
:
   'reverse-path'
;

REVERSE_ROUTE
:
   'reverse-route'
;

REVERTIVE
:
   'revertive'
;

REVISION
:
   'revision'
;

REVOCATION_CHECK
:
   'revocation-check'
;

REWRITE
:
   'rewrite'
;

RF
:
   'rf'
;

RF_CHANNEL
:
   'rf-channel'
;

RF_POWER
:
   'rf-power'
;

RF_SHUTDOWN
:
   'rf-shutdown'
;

RF_SWITCH
:
   'rf-switch'
;

RFC_3576_SERVER
:
   'rfc-3576-server'
;

RFC1583
:
   'rfc1583'
;

RFC1583COMPATIBILITY
:
   'rfc1583compatibility'
;

RIB_HAS_ROUTE
:
   'rib-has-route'
;

RIB_METRIC_AS_EXTERNAL
:
   'rib-metric-as-external'
;

RIB_METRIC_AS_INTERNAL
:
   'rib-metric-as-internal'
;

RING
:
   'ring'
;

RIP
:
   'rip'
;

RMON
:
   'rmon'
;

RO
:
   [rR] [oO]
;

ROBUSTNESS_VARIABLE
:
   'robustness-variable'
;

ROGUE_AP_AWARE
:
   'rogue-ap-aware'
;

ROLE
:
   'role'
;

ROOT
:
   'root'
;

ROTARY
:
   'rotary'
;

ROUTE
:
   'route'
;

ROUTE_CACHE
:
   'route-cache'
;

ROUTE_MAP
:
   'route-map' -> pushMode ( M_RouteMap )
;

ROUTE_ONLY
:
   'route-only'
;

ROUTE_POLICY
:
   'route-policy'
;

ROUTE_REFLECTOR_CLIENT
:
   'route-reflector-client'
;

ROUTE_SOURCE
:
   'route-source'
;

ROUTE_TARGET
:
   'route-target'
;

ROUTE_TYPE
:
   'route-type'
;

ROUTED
:
   'routed'
;

ROUTER
:
   'router'
;

ROUTER_ADVERTISEMENT
:
   'router-advertisement'
;

ROUTER_ALERT
:
   'router-alert'
;

ROUTER_ID
:
   'router-id'
;

ROUTER_INTERFACE
:
   'router-interface'
;

ROUTER_LSA
:
  'router-lsa'
;

ROUTER_SOLICITATION
:
   'router-solicitation'
;

ROUTING
:
   'routing'
;

RP
:
   'rp'
;

RPF_VECTOR
:
   'rpf-vector'
;

RP_ADDRESS
:
   'rp-address'
;

RP_ANNOUNCE_FILTER
:
   'rp-announce-filter'
;

RP_CANDIDATE
:
   'rp-candidate'
;

RP_LIST
:
   'rp-list'
;

RRM_IE_PROFILE
:
   'rrm-ie-profile'
;

RSA
:
   'rsa'
;

RSA_SIG
:
   'rsa-sig'
;

RSAKEYPAIR
:
   'rsakeypair'
;

RST
:
   'rst'
;

RSTP
:
   'rstp'
;

RSVP
:
   'rsvp'
;

RT
:
   'rt'
;

RTCP_INACTIVITY
:
   'rtcp-inactivity'
;

RTP
:
   'rtp'
;

RTR
:
   'rtr'
;

RTR_ADV
:
   'rtr-adv'
;

RTSP
:
   'rtsp'
;

RULE
:
   'rule' {enableREGEX = true;}
;

RULE_NAME
:
   'rule-name'
;

RUN
:
   'run'
;

RW
:
   [Rr] [Ww]
;

RX
:
   'rx'
;

RXSPEED
:
   'rxspeed'
;

RX_COS_SLOT
:
   'rx-cos-slot'
;

SA_FILTER
:
   'sa-filter'
;

SAME_SECURITY_TRAFFIC
:
   'same-security-traffic'
;

SAMPLER
:
   'sampler'
;

SAMPLER_MAP
:
   'sampler-map'
;

SAMPLES_OF_HISTORY_KEPT
:
   'samples-of-history-kept'
;

SAP
:
   'sap'
;

SAT
:
   'Sat'
;

SATELLITE
:
   'satellite'
;

SATELLITE_FABRIC_LINK
:
   'satellite-fabric-link'
;

SCALE_FACTOR
:
   'scale-factor'
;

SCAN_TIME
:
   'scan-time'
;

SCANNING
:
   'scanning'
;

SCCP
:
   'sccp'
;

SCHED_TYPE
:
   'sched-type'
;

SCHEDULE
:
   'schedule'
;

SCHEDULER
:
   'scheduler'
;

SCHEME
:
   'scheme'
;

SCOPE
:
   'scope'
;

SCP
:
   'scp'
;

SCRAMBLE
:
   'scramble'
;

SCRIPT
:
   'script'
;

SCRIPTING
:
   'scripting'
;

SCTP
:
   'sctp'
;

SDM
:
   'sdm'
;

SDR
:
   'sdr'
;

SDROWNER
:
   'SDROwner'
;

SECONDARY
:
   'secondary'
;

SECONDARY_DIALTONE
:
   'secondary-dialtone'
;

SECRET
:
   'secret'
;

SECUREID_UDP
:
   'secureid-udp'
;

SECURE_MAC_ADDRESS
:
   'secure-mac-address'
;

SECURITY
:
   'security'
;

SECURITY_ASSOCIATION
:
   'security-association'
;

SECURITY_LEVEL
:
   'security-level'
;

SELECT
:
   'select'
;

SELECTIVE
:
   'selective'
;

SELF
:
   'self'
;

SEND
:
   'send'
;

SEND_COMMUNITY
:
   'send-community'
;

SEND_COMMUNITY_EBGP
:
   'send-community-ebgp'
;

SEND_EXTENDED_COMMUNITY_EBGP
:
   'send-extended-community-ebgp'
;

SEND_LABEL
:
   'send-label'
;

SEND_LIFETIME
:
   'send-lifetime'
;

SEND_RP_ANNOUNCE
:
   'send-rp-announce'
;

SEND_RP_DISCOVERY
:
   'send-rp-discovery'
;

SENDER
:
   'sender'
;

SENSOR
:
   'sensor'
;

SEQ
:
   'seq'
;

SEQUENCE
:
   'sequence'
;

SEQUENCE_NUMS
:
   'sequence-nums'
;

SERIAL
:
   'serial'
;

SERIAL_NUMBER
:
   'serial-number'
;

SERVE
:
   'serve'
;

SERVE_ONLY
:
   'serve-only'
;

SERVER
:
   'server'
;

SERVER_ARP
:
   'server-arp'
;

SERVER_GROUP
:
   'server-group'
;

SERVERFARM
:
   'serverfarm'
;

SERVER_PRIVATE
:
   'server-private'
;

SERVER_TYPE
:
   'server-type'
;

SERVICE
:
   'service'
;

SERVICE_CLASS
:
   'service-class'
;

SERVICE_LIST
:
   'service-list'
;

SERVICE_MODULE
:
   'service-module'
;

SERVICE_OBJECT
:
   'service-object'
;

SERVICE_POLICY
:
   'service-policy'
;

SERVICE_QUEUE
:
   'service-queue'
;

SERVICE_TYPE
:
   'service-type'
;

SESSION
:
   'session'
;

SESSION_AUTHORIZATION
:
   'session-authorization'
;

SESSION_DISCONNECT_WARNING
:
   'session-disconnect-warning' -> pushMode ( M_COMMENT )
;

SESSION_GROUP
:
   'session-group'
;

SESSION_ID
:
   'session-id'
;

SESSION_LIMIT
:
   'session-limit'
;

SESSION_OPEN_MODE
:
   'session-open-mode'
;

SESSION_PROTECTION
:
   'session-protection'
;

SESSION_TIMEOUT
:
   'session-timeout'
;

SET
:
   'set'
;

SET_COLOR
:
   'set-color'
;

SET_OVERLOAD_BIT
:
   'set-overload-bit'
;

SETUP
:
   'setup'
;

SEVERITY
:
   'severity'
;

SFLOW
:
   'sflow'
;

SFTP
:
   'sftp'
;

SG_EXPIRY_TIMER
:
   'sg-expiry-timer'
;

SGBP
:
   'sgbp'
;

SHA
:
   'sha' -> pushMode ( M_Sha )
;

SHA1
:
   'sha1' -> pushMode ( M_SHA1 )
;

SHA2_256_128
:
   'sha2-256-128'
;

SHA512
:
   'sha512'
;

SHA512_PASSWORD
:
   '$sha512$' [0-9]+ '$' F_Base64String '$' F_Base64String -> pushMode ( M_SeedWhitespace )
;

SHAPE
:
   'shape'
;

SHARED_SECONDARY_SECRET
:
   'shared-secondary-secret'
;

SHARED_SECRET
:
   'shared-secret'
;

SHELFNAME
:
   'shelfname'
;

SHELL
:
   'shell'
;

SHORT_TXT
:
   'short-txt'
;

SHOW
:
   'show'
;

SHUTDOWN
:
   'shut' 'down'?
;

SIGNAL
:
   'signal'
;

SIGNALING
:
   'signaling'
;

SIGNALLED_BANDWIDTH
:
   'signalled-bandwidth'
;

SIGNALLED_NAME
:
   'signalled-name'
;

SIGNALLING
:
   'signalling'
;

SIGNATURE
:
   'signature'
;

SIGNATURE_MATCHING_PROFILE
:
   'signature-matching-profile'
;

SIGNATURE_PROFILE
:
   'signature-profile'
;

SIGNING
:
   'signing'
;

SINGLE_CONNECTION
:
   'single-connection'
;

SINGLE_ROUTER_MODE
:
   'single-router-mode'
;

SINGLE_TOPOLOGY
:
   'single-topology'
;

SIP
:
   'sip'
;

SIP_DISCONNECT
:
   'sip-disconnect'
;

SIP_INVITE
:
   'sip-invite'
;

SIP_MEDIA
:
   'sip_media'
;

SIP_MIDCALL_REQ_TIMEOUT
:
   'sip-midcall-req-timeout'
;

SIP_PROFILES
:
   'sip-profiles'
;

SIP_PROVISIONAL_MEDIA
:
   'sip-provisional-media'
;

SIP_SERVER
:
   'sip-server'
;

SIP_UA
:
   'sip-ua'
;

SIPS
:
   'sips'
;

SITE_ID
:
   'site-id'
;

SLA
:
   'sla'
;

SLOT
:
   'slot'
;

SLOT_TABLE_COS
:
   'slot-table-cos'
;

SMALL_HELLO
:
   'small-hello'
;

SMART_RELAY
:
   'smart-relay'
;

SMTP
:
   'smtp'
;

SMTP_SERVER
:
   'smtp-server'
;

SNMP_AUTHFAIL
:
   'snmp-authfail'
;

SNMP
:
   'snmp'
;

SNMP_SERVER
:
   'snmp-server'
;

SNMP_TRAP
:
   'snmp-trap'
;

SNMPTRAP
:
   'snmptrap'
;

SNOOPING
:
   'snooping'
;

SNP
:
   'snp'
;

SNR_MAX
:
   'snr-max'
;

SNR_MIN
:
   'snr-min'
;

SNTP
:
   'sntp'
;

SORT_BY
:
   'sort-by'
;

SPE
:
   'spe'
;

SPECTRUM
:
   'spectrum'
;

SPECTRUM_LOAD_BALANCING
:
   'spectrum-load-balancing'
;

SPECTRUM_MONITORING
:
   'spectrum-monitoring'
;

SPF_INTERVAL
:
   'spf-interval'
;

SOFT_PREEMPTION
:
   'soft-preemption'
;

SOFT_RECONFIGURATION
:
   'soft' '-reconfiguration'?
;

SOFTWARE
:
   'software'
;

SONET
:
   'sonet'
;

SOURCE
:
   'source'
;

SOURCE_ADDRESS
:
   'source-address'
;

SOURCE_INTERFACE
:
   'source-interface' -> pushMode ( M_Interface )
;

SOURCE_IP_ADDRESS
:
   'source-ip-address'
;

SOURCE_PROTOCOL
:
   'source-protocol'
;

SOURCE_ROUTE
:
   'source-route'
;

SOURCE_QUENCH
:
   'source-quench'
;

SPAN
:
   'span'
;

SPANNING_TREE
:
   'spanning-tree'
;

SPARSE_DENSE_MODE
:
   'sparse-dense-mode'
;

SPARSE_MODE
:
   'sparse-mode'
;

SPARSE_MODE_SSM
:
   'sparse-mode-ssm'
;

SPD
:
   'spd'
;

SPEED
:
   'speed'
;

SPEED_DUPLEX
:
   'speed-duplex'
;

SPLIT_TUNNEL_NETWORK_LIST
:
   'split-tunnel-network-list'
;

SPLIT_TUNNEL_POLICY
:
   'split-tunnel-policy'
;

SPT_THRESHOLD
:
   'spt-threshold'
;

SQLNET
:
   'sqlnet'
;

SRC_NAT
:
   'src-nat'
;

SRLG
:
   'srlg'
;

SRR_QUEUE
:
   'srr-queue'
;

SSH
:
   'ssh'
;

SSH_CERTIFICATE
:
   'ssh-certificate'
;

SSH_KEYDIR
:
   'ssh_keydir'
;

SSH_PUBLICKEY
:
   'ssh-publickey'
;

SSID
:
   'ssid'
;

SSID_ENABLE
:
   'ssid-enable'
;

SSID_PROFILE
:
   'ssid-profile'
;

SSL
:
   'ssl'
;

SSM
:
   'ssm'
;

STACK_MAC
:
   'stack-mac'
;

STACK_MIB
:
   'stack-mib'
;

STACK_UNIT
:
   'stack-unit'
;

STALE_ROUTE
:
   'stale-route'
;

STANDARD
:
   'standard'
   { enableDEC = true; enableACL_NUM = false; }

;

STANDBY
:
   'standby'
;

START_STOP
:
   'start-stop'
;

START_TIME
:
   'start-time'
;

STARTUP_QUERY_COUNT
:
   'startup-query-count'
;

STARTUP_QUERY_INTERVAL
:
   'startup-query-interval'
;

STATE
:
   'state'
;

STATE_REFRESH
:
   'state-refresh'
;

STATIC
:
   'static'
;

STATIC_GROUP
:
   'static-group'
;

STATION_ROLE
:
   'station-role'
;

STATISTICS
:
   'statistics'
;

STBC
:
   'stbc'
;

STCAPP
:
   'stcapp'
;

STICKY
:
   'sticky'
;

STOP
:
   'stop'
;

STOP_ONLY
:
   'stop-only'
;

STOP_RECORD
:
   'stop-record'
;

STOPBITS
:
   'stopbits'
;

STORM_CONTROL
:
   'storm-control'
;

STP
:
   'stp'
;

STREAMING
:
   'streaming'
;

STREET_ADDRESS
:
   'street-address'
;

STREETADDRESS
:
   'streetaddress' -> pushMode ( M_Description )
;

STRICTHOSTKEYCHECK
:
   'stricthostkeycheck'
;

STRING
:
   'string'
;

STRIP
:
   'strip'
;

STS_1
:
   'sts-1'
;

STUB
:
   'stub'
;

SUBJECT_NAME
:
   'subject-name'
;

SUBMGMT
:
   'submgmt'
;

SUBNET
:
   'subnet'
;

SUBNET_BROADCAST
:
   'subnet-broadcast'
;

SUBNET_MASK
:
   'subnet-mask'
;

SUBNETS
:
   'subnets'
;

SUBNET_ZERO
:
   'subnet-zero'
;

SUB_OPTION
:
   'sub-option'
;

SUB_ROUTE_MAP
:
   'sub-route-map'
;

SUBSCRIBE_TO
:
   'subscribe-to'
;

SUBSCRIBE_TO_ALERT_GROUP
:
   'subscribe-to-alert-group'
;

SUBSCRIBER
:
   'subscriber'
;

SUCCESS
:
   'success'
;

SUMMARY_ADDRESS
:
   'summary-address'
;

SUMMARY_LSA
:
   'summary-lsa'
;

SUMMARY_ONLY
:
   'summary-only'
;

SUN
:
   'Sun'
;

SUNRPC
:
   'sunrpc'
;

SUPER_USER_PASSWORD
:
   'super-user-password'
;

SUPPLEMENTARY_SERVICE
:
   'supplementary-service'
;

SUPPLEMENTARY_SERVICES
:
   'supplementary-services'
;

SUPPRESS
:
   'suppress'
;

SUPPRESS_ARP
:
   'suppress-arp'
;

SUPPRESS_FIB_PENDING
:
   'suppress-fib-pending'
;

SUPPRESSED
:
   'suppressed'
;

SUSPECT_ROGUE_CONF_LEVEL
:
   'suspect-rogue-conf-level'
;

SVC
:
   'svc'
;

SVCLC
:
   'svclc'
;

SVP
:
   'svp'
;

SWITCH
:
   'switch'
;

SWITCH_CERT
:
   'switch-cert'
;

SWITCH_PRIORITY
:
   'switch-priority'
;

SWITCH_PROFILE
:
   'switch-profile'
;

SWITCH_TYPE
:
   'switch-type'
;

SWITCHBACK
:
   'switchback'
;

SWITCHING_MODE
:
   'switching-mode'
;

SWITCHNAME
:
   'switchname'
;

SWITCHPORT
:
   'switchport'
;

SYMMETRIC
:
   'symmetric'
;

SYN
:
   'syn'
;

SYNC
:
   'sync'
;

SYNCHRONIZATION
:
   'synchronization'
;

SYNCHRONOUS
:
   'synchronous'
;

SYSCONTACT
:
   'syscontact'
;

SYSLOCATION
:
   'syslocation'
;

SYSLOG
:
   'syslog'
;

SYSLOGD
:
   'syslogd'
;

SYSOPT
:
   'sysopt'
;

SYSTEM
:
   'system'
;

SYSTEM_INIT
:
   'system-init'
;

SYSTEM_MAX
:
   'system-max'
;

SYSTEM_PRIORITY
:
   'system-priority'
;

SYSTEM_PROFILE
:
   'system-profile'
;

SYSTEM_SHUTDOWN
:
   'system-shutdown'
;

SYSTEMOWNER
:
   'SystemOwner'
;

TABLE_MAP
:
   'table-map'
;

TACACS
:
   'tacacs'
;

TACACS_DS
:
   'tacacs-ds'
;

TACACS_PLUS
:
   'tacacs+'
;

TACACS_PLUS_ASA
:
   'TACACS+'
;

TACACS_SERVER
:
   'tacacs-server'
;

TAC_PLUS
:
   'tac_plus'
;

TAG
:
   'tag'
;

TAG_SWITCHING
:
   'tag-switching'
;

TAG_TYPE
:
   'tag-type'
;

TAGGED
:
   'tagged'
;

TALK
:
   'talk'
;

TAP
:
   'tap'
;

TASK
:
   'task'
;

TASK_SPACE_EXECUTE
:
   'task execute'
;

TASKGROUP
:
   'taskgroup'
;

TB_VLAN1
:
   'tb-vlan1'
;

TB_VLAN2
:
   'tb-vlan2'
;

TCAM
:
   'tcam'
;

TCP
:
   'tcp'
;

TCP_CONNECT
:
   'tcp-connect'
;

TCP_INSPECTION
:
   'tcp-inspection'
;

TCP_PROXY_REASSEMBLY
:
   'tcp-proxy-reassembly'
;

TCP_SESSION
:
   'tcp-session'
;

TCP_UDP
:
   'tcp-udp'
;

TCS_LOAD_BALANCE
:
   'tcs-load-balance'
;

TELNET
:
   'telnet'
;

TELNET_SERVER
:
   'telnet-server'
;

TEMPLATE
:
   'template'
;

TERMINAL
:
   'terminal'
;

TERMINAL_TYPE
:
   'terminal-type'
;

TERMINATION
:
   'termination'
;

TEST
:
   'test'
;

TFTP
:
   'tftp'
;

TFTP_SERVER
:
   'tftp-server'
;

TFTP_SERVER_LIST
:
   'tftp-server-list'
;

THEN
:
   'then'
;

THREAT_DETECTION
:
   'threat-detection'
;

THREAT_VISIBILITY
:
   'threat-visibility'
;

THREE_DES
:
   '3des'
;

THREE_DES_SHA1
:
   '3des-sha1'
;

THRESHOLD
:
   'threshold'
;

THU
:
   'Thu'
;

TIME
:
   'time'
;

TIME_EXCEEDED
:
   'time-exceeded'
;

TIME_FORMAT
:
   'time-format'
;

TIME_RANGE
:
   'time-range'
;

TIME_OUT
:
   'time-out'
;

TIMEOUT
:
   'timeout'
;

TIMEOUTS
:
   'timeouts'
;

TIMER
:
   'timer'
;

TIMERS
:
   'timers'
;

TIMESOURCE
:
   'timesource'
;

TIMESTAMP
:
   'timestamp'
;

TIMESTAMP_REPLY
:
   'timestamp-reply'
;

TIMESTAMP_REQUEST
:
   'timestamp-request'
;

TIME_ZONE
:
   'time-zone'
;

TIMING
:
   'timing'
;

TLS_PROXY
:
   'tls-proxy'
;

TM_VOQ_COLLECTION
:
   'tm-voq-collection'
;

TOKEN
:
   'token'
;

TOOL
:
   'tool'
;

TOP
:
   'top'
;

TOS
:
   'tos'
;

TOS_OVERWRITE
:
   'tos-overwrite'
;

TRACE
:
   'trace'
;

TRACEROUTE
:
   'traceroute'
;

TRACK
:
   'track'
;

TRACKED
:
   'tracked'
;

TRACKING_PRIORITY_INCREMENT
:
   'tracking-priority-increment'
;

TRADITIONAL
:
   'traditional'
;

TRAFFIC_ENG
:
   'traffic-eng'
;

TRAFFIC_INDEX
:
   'traffic-index'
;

TRANSFER_SYSTEM
:
   'transfer-system'
;

TRANSFORM_SET
:
   'transform-set'
;

TRANSCEIVER
:
   'transceiver'
;

TRANSCEIVER_TYPE_CHECK
:
   'transceiver-type-check'
;

TRANSLATE
:
   'translate'
;

TRANSLATION
:
   'translation'
;

TRANSLATION_RULE
:
   'translation-rule'
;

TRANSLATION_PROFILE
:
   'translation-profile'
;

TRANSMIT
:
   'transmit'
;

TRANSMIT_DELAY
:
   'transmit-delay'
;

TRANSPARENT_HW_FLOODING
:
   'transparent-hw-flooding'
;

TRANSPORT
:
   'transport'
;

TRANSPORT_METHOD
:
   'transport-method'
;

TRANSPORT_MODE
:
   'transport-mode'
;

TRAP
:
   'trap'
;

TRAP_SOURCE
:
   'trap-source' -> pushMode ( M_Interface )
;

TRAP_TIMEOUT
:
   'trap-timeout'
;

TRAPS
:
   'traps'
;

TRIGGER
:
   'trigger'
;

TRIMODE
:
   'trimode'
;

TRUNK
:
   'trunk'
;

TRUNK_THRESHOLD
:
   'trunk-threshold'
;

TRUST
:
   'trust'
;

TRUSTED
:
   'trusted'
;

TRUSTED_KEY
:
   'trusted-key'
;

TRUSTPOINT
:
   'trustpoint'
;

TRUSTPOOL
:
   'trustpool'
;

TSID
:
   'tsid'
;

TSM_REQ_PROFILE
:
   'tsm-req-profile'
;

TTL
:
   'ttl'
;

TTL_EXCEEDED
:
   'ttl-exceeded'
;

TTL_THRESHOLD
:
   'ttl-threshold'
;

TTY
:
   'tty'
;

TUE
:
   'Tue'
;

TUNABLE_OPTIC
:
   'tunable-optic'
;

TUNNEL
:
   'tunnel'
;

TUNNEL_GROUP
:
   'tunnel-group'
;

TUNNEL_GROUP_LIST
:
   'tunnel-group-list'
;

TUNNEL_ID
:
   'tunnel-id'
;

TUNNELED_NODE_ADDRESS
:
   'tunneled-node-address'
;

TXSPEED
:
   'txspeed'
;

TX_QUEUE
:
   'tx-queue'
;

TYPE
:
   'type'
;

TYPE_1
:
   'type-1'
;

TYPE_2
:
   'type-2'
;

UAUTH
:
   'uauth'
;

UC_TX_QUEUE
:
   'uc-tx-queue'
;

UDF
:
   'udf'
;

UDLD
:
   'udld'
;

UDP
:
   'udp'
;

UDP_JITTER
:
   'udp-jitter'
;

UID
:
   'uid'
;

UNABLE
:
   'Unable'
;

UNAUTHORIZED_DEVICE_PROFILE
:
   'unauthorized-device-profile'
;

UNICAST_ROUTING
:
   'unicast-routing'
;

UNIQUE
:
   'unique'
;

UNIT
:
   'unit'
;

UNNUMBERED
:
   'unnumbered'
;

UNREACHABLE
:
   'unreachable'
;

UNREACHABLES
:
   'unreachables'
;

UNICAST
:
   'unicast'
;

UNTAGGED
:
   'untagged'
;

UPDATE
:
   'update'
;

UPDATE_CALENDAR
:
   'update-calendar'
;

UPDATE_SOURCE
:
   'update-source' -> pushMode ( M_Interface )
;

UPGRADE
:
   'upgrade'
;

UPGRADE_PROFILE
:
   'upgrade-profile'
;

UPLINK
:
   'uplink'
;

UPLINKFAST
:
   'uplinkfast'
;

UPSTREAM
:
   'upstream'
;

UPSTREAM_START_THRESHOLD
:
   'upstream-start-threshold'
;

URG
:
   'urg'
;

URL_LIST
:
   'url-list'
;

URPF
:
   'urpf'
;

USE
:
   'use'
;

USE_ACL
:
   'use-acl'
;

USE_BIA
:
   'use-bia'
;

USE_IPV4_ACL
:
   'use-ipv4-acl'
;

USE_IPV6_ACL
:
   'use-ipv6-acl'
;

USE_LINK_ADDRESS
:
   'use-link-address'
;

USE_VRF
:
   'use-vrf'
;

USER
:
   'user'
;

USER_IDENTITY
:
   'user-identity'
;

USERINFO
:
	'userinfo'
;

USER_MESSAGE
:
   'user-message' -> pushMode ( M_Description )
;

USER_ROLE
:
   'user-role'
;

USER_STATISTICS
:
   'user-statistics'
;

USERGROUP
:
   'usergroup'
;

USERNAME
:
   'username'
;

USERNAME_PROMPT
:
   'username-prompt'
;

USERPASSPHRASE
:
   'userpassphrase'
;

USERS
:
   'users'
;

USING
:
   'Using'
;

UTIL_INTERVAL
:
   'util-interval'
;

UUCP
:
   'uucp'
;

V1_RP_REACHABILITY
:
   'v1-rp-reachability'
;

V2
:
   'v2'
;

V4
:
   'v4'
;

V6
:
   'v6'
;

VACANT_MESSAGE
:
   'vacant-message' -> pushMode ( M_VacantMessageText )
;

VACL
:
   'vacl'
;

VAD
:
   'vad'
;

VALID_11A_40MHZ_CHANNEL_PAIR
:
   'valid-11a-40mhz-channel-pair'
;

VALID_11A_80MHZ_CHANNEL_GROUP
:
   'valid-11a-80mhz-channel-group'
;

VALID_11A_CHANNEL
:
   'valid-11a-channel'
;

VALID_11G_40MHZ_CHANNEL_PAIR
:
   'valid-11g-40mhz-channel-pair'
;

VALID_11G_CHANNEL
:
   'valid-11g-channel'
;

VALID_AND_PROTECTED_SSID
:
   'valid-and-protected-ssid'
;

VALID_NETWORK_OUI_PROFILE
:
   'valid-network-oui-profile'
;

VALIDATION_USAGE
:
   'validation-usage'
;

VAP_ENABLE
:
   'vap-enable'
;

VDC
:
   'vdc'
;

VER
:
   'ver'
;

VERIFY
:
   'verify'
;

VERIFY_DATA
:
   'verify-data'
;

VERSION
:
   'version'
;

VIDEO
:
   'video'
;

VIEW
:
   'view'
;

VIOLATE_ACTION
:
   'violate-action'
;

VIOLATION
:
   'violation'
;

VIRTUAL
:
   'virtual'
;

VIRTUAL_ADDRESS
:
   'virtual-address'
;

VIRTUAL_AP
:
   'virtual-ap'
;

VIRTUAL_REASSEMBLY
:
   'virtual-reassembly'
;

VIRTUAL_ROUTER
:
   'virtual-router'
;

VIRTUAL_SERVICE
:
   'virtual-service'
;

VIRTUAL_TEMPLATE
:
   'virtual-template'
;

VFI
:
   'vfi'
;

VLAN
:
   'vlan'
;

VLAN_GROUP
:
   'vlan-group'
;

VLAN_NAME
:
   'vlan-name'
;

VLAN_POLICY
:
   'vlan-policy'
;

VLT
:
   'vlt'
;

VLT_PEER_LAG
:
   'vlt-peer-lag'
;

VM_CPU
:
   'vm-cpu'
;

VM_MEMORY
:
   'vm-memory'
;

VMPS
:
   'vmps'
;

VMTRACER
:
   'vmtracer'
;

VOCERA
:
   'vocera'
;

VOICE
:
   'voice'
;

VOICE_CARD
:
   'voice-card'
;

VOICE_CLASS
:
   'voice-class'
;

VOICE_PORT
:
   'voice-port'
;

VOICE_SERVICE
:
   'voice-service'
;

VOIP
:
   'voip'
;

VOIP_CAC_PROFILE
:
   'voip-cac-profile'
;

VPC
:
   'vpc'
;

VPDN
:
   'vpdn'
;

VPDN_GROUP
:
   'vpdn-group'
;

VPLS
:
   'vpls'
;

VPN
:
   'vpn'
;

VPN_DIALER
:
   'vpn-dialer'
;

VPN_GROUP_POLICY
:
   'vpn-group-policy'
;

VPN_FILTER
:
   'vpn-filter'
;

VPN_IDLE_TIMEOUT
:
   'vpn-idle-timeout'
;

VPN_SESSION_TIMEOUT
:
   'vpn-session-timeout'
;

VPN_SIMULTANEOUS_LOGINS
:
   'vpn-simultaneous-logins'
;

VPN_TUNNEL_PROTOCOL
:
   'vpn-tunnel-protocol'
;

VPNV4
:
   'vpnv4'
;

VPNV6
:
   'vpnv6'
;

VRF
:
   'vrf'
   {enableIPV6_ADDRESS = false;}

;

VRF_ALSO
:
   'vrf-also'
;

VRRP
:
   'vrrp'
;

VRRP_GROUP
:
   'vrrp-group'
;

VSERVER
:
   'vserver'
;

VSTACK
:
   'vstack'
;

VTP
:
   'vtp'
;

VTY
:
   'vty'
;

VTY_POOL
:
   'vty-pool'
;

VXLAN
:
   'vxlan'
;

WAIT_FOR
:
  'wait-for'
;

WAIT_START
:
   'wait-start'
;

WARNINGS
:
   'warnings'
;

WARNTIME
:
   'warntime'
;

WATCHDOG
:
   'watchdog'
;

WATCH_LIST
:
   'watch-list'
;

WAVELENGTH
:
   'wavelength'
;

WCCP
:
   'wccp'
;

WEB_CACHE
:
   'web-cache'
;

WEB_HTTPS_PORT_443
:
   'web-https-port-443'
;

WEB_MAX_CLIENTS
:
   'web-max-clients'
;

WEB_SERVER
:
   'web-server'
;

WEBVPN
:
   'webvpn'
;

WED
:
   'Wed'
;

WEEKDAY
:
   'weekday'
;

WEEKEND
:
   'weekend'
;

WEIGHT
:
   'weight'
;

WEIGHTING
:
   'weighting'
;

WELCOME_PAGE
:
   'welcome-page'
;

WHITE_LIST
:
   'white-list'
;

WHO
:
   'who'
;

WHOIS
:
   'whois'
;

WIDE
:
   'wide'
;

WIDE_METRIC
:
   'wide-metric'
;

WIDEBAND
:
   'wideband'
;

WINDOW_SIZE
:
   'window-size'
;

WINS_SERVER
:
   'wins-server'
;

WIRED_AP_PROFILE
:
   'wired-ap-profile'
;

WIRED_CONTAINMENT
:
   'wired-containment'
;

WIRED_PORT_PROFILE
:
   'wired-port-profile'
;

WIRED_TO_WIRELESS_ROAM
:
   'wired-to-wireless-roam'
;

WIRELESS_CONTAINMENT
:
   'wireless-containment'
;

WISM
:
   'wism'
;

WITHOUT_CSD
:
   'without-csd'
;

WLAN
:
   'wlan'
;

WMM
:
   'wmm'
;

WMS_GENERAL_PROFILE
:
   'wms-general-profile'
;

WMS_LOCAL_SYSTEM_PROFILE
:
   'wms-local-system-profile'
;

WPA_FAST_HANDOVER
:
   'wpa-fast-handover'
;

WRED
:
   'wred'
;

WRED_PROFILE
:
   'wred-profile'
;

WRITE_MEMORY
:
   'write-memory'
;

WRR
:
   'wrr'
;

WRR_QUEUE
:
   'wrr-queue'
;

WSMA
:
   'wsma'
;

WWW
:
   'www'
;

X25
:
   'x25'
;

X29
:
   'x29'
;

XCONNECT
:
   'xconnect'
;

XDMCP
:
   'xdmcp'
;

XDR
:
   'xdr'
;

XLATE
:
   'xlate'
;

XML
:
   'XML'
   | 'xml'
;

XML_CONFIG
:
   'xml-config'
;

YELLOW
:
   'yellow'
;

ZONE
:
   'zone'
; // Other Tokens

MULTICONFIGPART
:
   '############ MultiConfigPart' F_NonNewline* F_Newline+ -> channel ( HIDDEN
   )
;

MD5_ARISTA
:
   '$1$' F_AristaBase64String '$' F_AristaBase64String
;

SHA512_ARISTA
:
   '$6$' F_AristaBase64String '$' F_AristaBase64String
;

POUND
:
   '#' -> pushMode ( M_Description )
;

COMMUNITY_NUMBER
:
   F_Digit
   {!enableIPV6_ADDRESS}?

   F_Digit* ':' F_Digit+
;

MAC_ADDRESS_LITERAL
:
   F_HexDigit F_HexDigit F_HexDigit F_HexDigit '.' F_HexDigit F_HexDigit
   F_HexDigit F_HexDigit '.' F_HexDigit F_HexDigit F_HexDigit F_HexDigit
;

HEX
:
   '0x' F_HexDigit+
;

VARIABLE
:
   (
      (
         F_Variable_RequiredVarChar
         (
            (
               {!enableIPV6_ADDRESS}?

               F_Variable_VarChar*
            )
            |
            (
               {enableIPV6_ADDRESS}?

               F_Variable_VarChar_Ipv6*
            )
         )
      )
      |
      (
         (
            F_Variable_VarChar
            {!enableIPV6_ADDRESS}?

            F_Variable_VarChar* F_Variable_RequiredVarChar F_Variable_VarChar*
         )
         |
         (
            F_Variable_VarChar_Ipv6
            {enableIPV6_ADDRESS}?

            F_Variable_VarChar_Ipv6* F_Variable_RequiredVarChar
            F_Variable_VarChar_Ipv6*
         )
      )
   )
   {
      if (enableACL_NUM) {
         enableACL_NUM = false;
         enableDEC = true;
      }
      if (enableCOMMUNITY_LIST_NUM) {
         enableCOMMUNITY_LIST_NUM = false;
         enableDEC = true;
      }
   }

;

ACL_NUM
:
   F_Digit
   {enableACL_NUM}?

   F_Digit*
   {
	int val = Integer.parseInt(getText());
	if ((1 <= val && val <= 99) || (1300 <= val && val <= 1999)) {
		_type = ACL_NUM_STANDARD;
	}
	else if ((100 <= val && val <= 199) || (2000 <= val && val <= 2699)) {
		_type = ACL_NUM_EXTENDED;
	}
	else if (200 <= val && val <= 299) {
		_type = ACL_NUM_PROTOCOL_TYPE_CODE;
	}
   else if (_foundry && 400 <= val && val <= 1399) {
      _type = ACL_NUM_FOUNDRY_L2;
   }
	else if (600 <= val && val <= 699) {
		_type = ACL_NUM_APPLETALK;
	}
   else if (700 <= val && val <= 799) {
      _type = ACL_NUM_MAC;
   }
	else if (800 <= val && val <= 899) {
		_type = ACL_NUM_IPX;
	}
	else if (900 <= val && val <= 999) {
		_type = ACL_NUM_EXTENDED_IPX;
	}
	else if (1000 <= val && val <= 1099) {
		_type = ACL_NUM_IPX_SAP;
	}
	else if (1100 <= val && val <= 1199) {
		_type = ACL_NUM_EXTENDED_MAC;
	}
	else {
		_type = ACL_NUM_OTHER;
	}
	enableDEC = true;
	enableACL_NUM = false;
}

;

AMPERSAND
:
   '&'
;

ANGLE_BRACKET_LEFT
:
   '<'
;

ANGLE_BRACKET_RIGHT
:
   '>'
;

ASTERISK
:
   '*'
;

AT
:
   '@'
;

BACKSLASH
:
   '\\'
;

BLANK_LINE
:
   (
      F_Whitespace
   )* F_Newline
   {lastTokenType == NEWLINE}?

   F_Newline* -> channel ( HIDDEN )
;

BRACE_LEFT
:
   '{'
;

BRACE_RIGHT
:
   '}'
;

BRACKET_LEFT
:
   '['
;

BRACKET_RIGHT
:
   ']'
;

CARAT
:
   '^'
;

COLON
:
   ':'
;

COMMA
:
   ','
;

COMMUNITY_LIST_NUM
:
   F_Digit
   {enableCOMMUNITY_LIST_NUM}?

   F_Digit*
   {
		int val = Integer.parseInt(getText());
		if (1 <= val && val <= 99) {
			_type = COMMUNITY_LIST_NUM_STANDARD;
		}
		else if (100 <= val && val <= 500) {
			_type = COMMUNITY_LIST_NUM_EXPANDED;
		}
		enableCOMMUNITY_LIST_NUM = false;
		enableDEC = true;
	}

;

COMMENT_LINE
:
   (
      F_Whitespace
   )* [!#]
   {lastTokenType == NEWLINE || lastTokenType == END_CADANT || lastTokenType == -1}?

   F_NonNewline* F_Newline+ -> channel ( HIDDEN )
;

COMMENT_TAIL
:
   '!' F_NonNewline* -> channel ( HIDDEN )
;

ARISTA_PAGINATION_DISABLED
:
   'Pagination disabled.' F_Newline+ -> channel ( HIDDEN )
;

ARISTA_PROMPT_SHOW_RUN
:
   F_NonWhitespace+ [>#]
   {lastTokenType == NEWLINE || lastTokenType == -1}?

   'show' F_Whitespace+ 'run' ( 'n' ( 'i' ( 'n' ( 'g' ( '-' ( 'c' ( 'o' ( 'n' ( 'f' ( 'i' 'g'? )? )? )? )? )? )? )? )? )? )? F_Whitespace* F_Newline+ -> channel ( HIDDEN )
;

DASH
:
   '-'
;

DOLLAR
:
   '$'
;

DEC
:
   F_Digit
   {enableDEC}?

   F_Digit*
;

DIGIT
:
   F_Digit
;

DOUBLE_QUOTE
:
   '"'
;

EQUALS
:
   '='
;

ESCAPE_C
:
   (
      '^C'
      | '\u0003'
      | '#'
   )
;

FLOAT
:
   (
      F_PositiveDigit* F_Digit '.' F_Digit+
   )
;

FORWARD_SLASH
:
   '/'
;

IP_ADDRESS
:
   F_DecByte '.'
   {enableIP_ADDRESS}?

   F_DecByte '.' F_DecByte '.' F_DecByte
;

IP_PREFIX
:
   F_DecByte '.'
   {enableIP_ADDRESS}?

   F_DecByte '.' F_DecByte '.' F_DecByte '/' F_Digit F_Digit?
;

IPV6_ADDRESS
:
   (
      (
         ':'
         {enableIPV6_ADDRESS}?

         ':'
         (
            (
               F_HexDigit+ ':'
            )* F_HexDigit+
         )?
      )
      |
      (
         (
            F_HexDigit+
            {enableIPV6_ADDRESS}?

            ':' ':'?
         )+ F_HexDigit*
      )
   )
   (
      ':' F_DecByte '.' F_DecByte '.' F_DecByte '.' F_DecByte
   )?
;

IPV6_PREFIX
:
   (
      (
         ':'
         {enableIPV6_ADDRESS}?

         ':'
         (
            (
               F_HexDigit+ ':'
            )* F_HexDigit+
         )?
      )
      |
      (
         (
            F_HexDigit+
            {enableIPV6_ADDRESS}?

            ':' ':'?
         )+ F_HexDigit*
      )
   )
   (
      ':' F_DecByte '.' F_DecByte '.' F_DecByte '.' F_DecByte
   )? '/' F_DecByte
;

NEWLINE
:
   F_Newline+
   {
      if (!inCommunitySet) {
   	  enableIPV6_ADDRESS = true;
   	}
   	enableIP_ADDRESS = true;
      enableDEC = true;
      enableREGEX = false;
      enableACL_NUM = false;
      _inAccessList = false;
  }

;

PAREN_LEFT
:
   '('
;

PAREN_RIGHT
:
   ')'
;

PERCENT
:
   '%'
;

PERIOD
:
   '.'
;

PLUS
:
   '+'
;

REGEX
:
   '/' {enableREGEX}?
   (
      ~('/' | '\\')
      |
      ( '\\' '/')
   )* '/'
;

RP_VARIABLE
:
   '$' F_Variable_RequiredVarChar F_Variable_VarChar_Ipv6*
;

SEMICOLON
:
   ';'
;

SINGLE_QUOTE
:
   '\''
;

UNDERSCORE
:
   '_'
;

WS
:
   F_Whitespace+ -> channel ( HIDDEN )
; // Fragments

fragment
F_AristaBase64Char
:
   [0-9A-Za-z/.]
;

fragment
F_AristaBase64String
:
   F_AristaBase64Char+
;

fragment
F_Base64Char
:
   [0-9A-Za-z/+]
;

fragment
F_Base64Quadruple
:
   F_Base64Char F_Base64Char F_Base64Char F_Base64Char
;
fragment
F_Base64String
:
   F_Base64Quadruple*
   (
      F_Base64Quadruple
      | F_Base64Char F_Base64Char '=='
      | F_Base64Char F_Base64Char F_Base64Char '='
   )
;

fragment
F_Dec16
:
   (
      F_PositiveDigit F_Digit F_Digit F_Digit F_Digit
   )
   |
   (
      F_PositiveDigit F_Digit F_Digit F_Digit
   )
   |
   (
      F_PositiveDigit F_Digit F_Digit
   )
   |
   (
      F_PositiveDigit F_Digit
   )
   | F_Digit
;

fragment
F_DecByte
:
   (
      F_PositiveDigit F_Digit F_Digit
   )
   |
   (
      F_PositiveDigit F_Digit
   )
   | F_Digit
;

fragment
F_Digit
:
   '0' .. '9'
;

fragment
F_HexDigit
:
   (
      '0' .. '9'
      | 'a' .. 'f'
      | 'A' .. 'F'
   )
;

fragment
F_HexWord
:
   F_HexDigit F_HexDigit F_HexDigit F_HexDigit
;

fragment
F_Letter
:
   F_LowerCaseLetter
   | F_UpperCaseLetter
;

fragment
F_LowerCaseLetter
:
   'a' .. 'z'
;

fragment
F_Newline
:
   [\n\r]
;

fragment
F_NonNewline
:
   ~[\n\r]
;

fragment
F_NonWhitespace
:
   ~( ' ' | '\t' | '\u000C' | '\n' | '\r' )
;

F_PositiveHexDigit
:
   (
      '1' .. '9'
      | 'a' .. 'f'
      | 'A' .. 'F'
   )
;

fragment
F_PositiveDigit
:
   '1' .. '9'
;

fragment
F_UpperCaseLetter
:
   'A' .. 'Z'
;

fragment
F_Variable_RequiredVarChar
:
   ~( '0' .. '9' | '-' | [ \t\n\r(),!+$'"*#] | '[' | ']' | [/.] | ':' )
;

fragment
F_Variable
:
   F_Variable_VarChar* F_Variable_RequiredVarChar F_Variable_VarChar*
;

fragment
F_Variable_VarChar
:
   ~( [ \t\n\r(),!$'"*#] | '[' | ']' )
;

fragment
F_Variable_VarChar_Ipv6
:
   ~( [ \t\n\r(),!$'"*#] | '[' | ']' | ':' )
;

fragment
F_Whitespace
:
   ' '
   | '\t'
   | '\u000C'
;

mode M_Alias;

M_Alias_VARIABLE
:
   F_NonWhitespace+ -> type ( VARIABLE ) , popMode
;

M_Alias_WS
:
   F_Whitespace+ -> channel ( HIDDEN )
;

mode M_AsPath;

M_AsPath_ACCESS_LIST
:
   'access-list' -> type ( ACCESS_LIST ) , mode ( M_AsPathAccessList )
;

M_AsPath_CONFED
:
   'confed' -> type ( CONFED ) , popMode
;

M_AsPath_DEC
:
   F_Digit+ -> type ( DEC ) , popMode
;

M_AsPath_RP_VARIABLE
:
   '$' F_Variable_RequiredVarChar F_Variable_VarChar_Ipv6* -> type (
   RP_VARIABLE ) , popMode
;

M_AsPath_IN
:
   'in' -> type ( IN ) , popMode
;

M_AsPath_IS_LOCAL
:
   'is-local' -> type ( IS_LOCAL ) , popMode
;

M_AsPath_MULTIPATH_RELAX
:
   'multipath-relax' -> type ( MULTIPATH_RELAX ) , popMode
;

M_AsPath_NEIGHBOR_IS
:
   'neighbor-is' -> type ( NEIGHBOR_IS ) , popMode
;

M_AsPath_PASSES_THROUGH
:
   'passes-through' -> type ( PASSES_THROUGH ) , popMode
;

M_AsPath_PREPEND
:
   'prepend' -> type ( PREPEND ) , popMode
;

M_AsPath_ORIGINATES_FROM
:
   'originates-from' -> type ( ORIGINATES_FROM ) , popMode
;

M_AsPath_REGEX_MODE
:
   'regex-mode' -> type ( REGEX_MODE ) , popMode
;

M_AsPath_TAG
:
   'tag' -> type ( TAG ) , popMode
;

M_AsPath_VARIABLE
:
   F_Variable_RequiredVarChar F_Variable_VarChar* -> type ( VARIABLE ) ,
   popMode
;

M_AsPath_WS
:
   F_Whitespace+ -> channel ( HIDDEN )
;

mode M_AsPathAccessList;

M_AsPathAccessList_DEC
:
   F_Digit+ -> type ( DEC )
;

M_AsPathAccessList_DENY
:
   'deny' -> type ( DENY ) , mode ( M_Description )
;

M_AsPathAccessList_NEWLINE
:
   F_Newline+ -> type ( NEWLINE ) , mode ( DEFAULT_MODE )
;

M_AsPathAccessList_PERMIT
:
   'permit' -> type ( PERMIT ) , mode ( M_Description )
;

M_AsPathAccessList_SEQ
:
   'seq' -> type ( SEQ )
;

M_AsPathAccessList_VARIABLE
:
   F_Variable_RequiredVarChar F_Variable_VarChar* -> type ( VARIABLE )
;

M_AsPathAccessList_WS
:
   F_Whitespace+ -> channel ( HIDDEN )
;

mode M_Authentication;

M_Authentication_DOUBLE_QUOTE
:
   '"' -> mode ( M_DoubleQuote )
;

M_Authentication_BANNER
:
   'banner' -> type ( BANNER ) , mode ( M_BannerText )
;

M_Authentication_ARAP
:
   'arap' -> type ( ARAP ) , popMode
;

M_Authentication_ATTEMPTS
:
   'attempts' -> type ( ATTEMPTS ) , popMode
;

M_Authentication_CAPTIVE_PORTAL
:
   'captive-portal' -> type ( CAPTIVE_PORTAL ) , popMode
;

M_Authentication_COMMAND
:
   'command' -> type ( COMMAND ) , popMode
;

M_Authentication_CONTROL_DIRECTION
:
   'control-direction' -> type ( CONTROL_DIRECTION ) , popMode
;

M_Authentication_DOT1X
:
   'dot1x' -> type ( DOT1X ) , popMode
;

M_Authentication_ENABLE
:
   'enable' -> type ( ENABLE ) , popMode
;

M_Authentication_EOU
:
   'eou' -> type ( EOU ) , popMode
;

M_Authentication_FAIL_MESSAGE
:
   'fail-message' -> type ( FAIL_MESSAGE ) , popMode
;

M_Authentication_FAILURE
:
   'failure' -> type ( FAILURE ) , popMode
;

M_Authentication_HTTP
:
   'http' -> type ( HTTP ) , popMode
;

M_Authentication_INCLUDE
:
   'include' -> type ( INCLUDE ) , popMode
;

M_Authentication_LOGIN
:
   'login' -> type ( LOGIN ) , popMode
;

M_Authentication_MAC
:
   'mac' -> type ( MAC ) , popMode
;

M_Authentication_MAC_MOVE
:
   'mac-move' -> type ( MAC_MOVE ) , popMode
;

M_Authentication_MESSAGE_DIGEST
:
   'message-digest' -> type ( MESSAGE_DIGEST ) , popMode
;

M_Authentication_MGMT
:
   'mgmt' -> type ( MGMT ) , popMode
;

M_Authentication_NEWLINE
:
   F_Newline+ -> type ( NEWLINE ) , popMode
;

M_Authentication_ONEP
:
   'onep' -> type ( ONEP ) , popMode
;

M_Authentication_PASSWORD_PROMPT
:
   'password-prompt' -> type ( PASSWORD_PROMPT ) , popMode
;

M_Authentication_POLICY
:
   'policy' -> type ( POLICY ) , popMode
;

M_Authentication_PPP
:
   'ppp' -> type ( PPP ) , popMode
;

M_Authentication_PRE_SHARE
:
   'pre-share' -> type ( PRE_SHARE ) , popMode
;

M_Authentication_RSA_SIG
:
   'rsa-sig' -> type ( RSA_SIG ) , popMode
;

M_Authentication_SGBP
:
   'sgbp' -> type ( SGBP ) , popMode
;

M_Authentication_SERIAL
:
   'serial' -> type ( SERIAL ) , popMode
;

M_Authentication_SSH
:
   'ssh' -> type ( SSH ) , popMode
;

M_Authentication_STATEFUL_DOT1X
:
   'stateful-dot1x' -> type ( STATEFUL_DOT1X ) , popMode
;

M_Authentication_STATEFUL_KERBEROS
:
   'stateful-kerberos' -> type ( STATEFUL_KERBEROS ) , popMode
;

M_Authentication_STATEFUL_NTLM
:
   'stateful-ntlm' -> type ( STATEFUL_NTLM ) , popMode
;

M_Authentication_SUCCESS
:
   'success' -> type ( SUCCESS ) , popMode
;

M_Authentication_SUPPRESS
:
   'suppress' -> type ( SUPPRESS ) , popMode
;

M_Authentication_TELNET
:
   'telnet' -> type ( TELNET ) , popMode
;

M_Authentication_TEXT
:
   'text' -> type ( TEXT ) , popMode
;

M_Authentication_USERNAME_PROMPT
:
   'username-prompt' -> type ( USERNAME_PROMPT ) , mode (
   M_AuthenticationUsernamePrompt )
;

M_Authentication_VPN
:
   'vpn' -> type ( VPN ) , popMode
;

M_Authentication_WIRED
:
   'wired' -> type ( WIRED ) , popMode
;

M_Authentication_WISPR
:
   'wispr' -> type ( WISPR ) , popMode
;

M_Authentication_VARIABLE
:
   F_Variable -> type ( VARIABLE ) , popMode
;

M_Authentication_WS
:
   F_Whitespace+ -> channel ( HIDDEN )
;

mode M_AuthenticationUsernamePrompt;

M_AuthenticationUsernamePrompt_DOUBLE_QUOTE
:
   '"' -> type ( DOUBLE_QUOTE ) , mode ( M_AuthenticationUsernamePromptText )
;

M_AuthenticationUsernamePrompt_WS
:
   F_Whitespace+ -> channel ( HIDDEN )
;

mode M_AuthenticationUsernamePromptText;

M_AuthenticationUsernamePromptText_RAW_TEXT
:
   ~'"'+ -> type ( RAW_TEXT )
;

M_AuthenticationUsernamePromptText_DOUBLE_QUOTE
:
   '"' -> type ( DOUBLE_QUOTE ) , popMode
;

mode M_Banner;

M_Banner_CONFIG_SAVE
:
   'config-save' -> type ( CONFIG_SAVE ) , mode ( M_BannerText )
;

M_Banner_EXEC
:
   'exec' -> type ( EXEC ) , mode ( M_BannerText )
;

M_Banner_INCOMING
:
   'incoming' -> type ( INCOMING ) , mode ( M_BannerText )
;

M_Banner_LOGIN
:
   'login' -> type ( LOGIN ) , mode ( M_BannerText )
;

M_Banner_MOTD
:
   'motd' -> type ( MOTD ) , mode ( M_BannerText )
;

M_Banner_NEWLINE
:
   F_Newline+ -> type ( NEWLINE ) , popMode
;

M_Banner_NONE
:
   'none' -> type ( NONE )
;

M_Banner_PROMPT_TIMEOUT
:
   'prompt-timeout' -> type ( PROMPT_TIMEOUT ) , mode ( M_BannerText )
;

M_Banner_SLIP_PPP
:
   'slip-ppp' -> type ( SLIP_PPP ) , mode ( M_BannerText )
;

M_Banner_VALUE
:
   'value' -> type ( VALUE ) , mode ( M_Description )
;

M_Banner_WS
:
   F_Whitespace+ -> channel ( HIDDEN )
;

mode M_BannerCadant;

M_BannerCadant_END_CADANT
:
   '/end' F_Newline -> type ( END_CADANT ) , popMode
;

M_BannerCadant_LINE_CADANT
:
   F_NonNewline* F_Newline+ -> type ( LINE_CADANT )
;

mode M_BannerText;

M_BannerText_WS
:
   F_Whitespace+ -> channel ( HIDDEN )
;

M_BannerText_ESCAPE_C
:
   (
      '^C'
      | '^'
      | '\u0003'
   ) {!_cadant}? -> type ( ESCAPE_C ) , mode ( M_MOTD_C )
;

M_BannerText_HASH
:
   '#' {!_cadant}? -> type ( POUND ) , mode ( M_MOTD_HASH )
;

M_BannerText_ASA_BANNER_LINE
:
   ~[#^\r\n \t\u000C] F_NonNewline* -> type ( ASA_BANNER_LINE ) , popMode
;

M_BannerText_NEWLINE
:
   F_Newline {!_cadant}? F_Newline* -> type ( NEWLINE ) , mode ( M_MOTD_EOF )
;

M_BannerText_NEWLINE_CADANT
:
   F_Newline {_cadant}? F_Newline* -> type ( NEWLINE ) , mode ( M_BannerCadant )
;

mode M_CadantSshKey;

M_CadantSshKey_END
:
   '/end' F_NonNewline* F_Newline -> type ( END_CADANT ) , popMode
;

M_CadantSshKey_LINE
:
   F_HexDigit+ F_Newline+
;

M_CadantSshKey_WS
:
   F_Whitespace+ -> channel ( HIDDEN )
;

M_CadantSshKey_NEWLINE
:
   F_Newline+ -> type ( NEWLINE )
;

mode M_Certificate;

M_Certificate_CA
:
   'ca' -> type ( CA ) , pushMode ( M_CertificateText )
;

M_Certificate_CHAIN
:
   'chain' -> type ( CHAIN ) , popMode
;

M_Certificate_SELF_SIGNED
:
   'self-signed' -> type ( SELF_SIGNED ) , pushMode ( M_CertificateText )
;

M_Cerficate_HEX_FRAGMENT
:
   [A-Fa-f0-9]+ -> type ( HEX_FRAGMENT ) , pushMode ( M_CertificateText )
;

M_Certificate_WS
:
   F_Whitespace+ -> channel ( HIDDEN )
;

mode M_CertificateText;

M_CertificateText_QUIT
:
   'quit' -> type ( QUIT ) , mode ( DEFAULT_MODE )
;

M_CertificateText_REMOVED
:
   '<removed>' -> type ( REMOVED ) , mode ( DEFAULT_MODE )
;

M_CertificateText_HEX_FRAGMENT
:
   [A-Fa-f0-9]+ -> type ( HEX_FRAGMENT )
;

M_CertificateText_WS
:
   (
      F_Whitespace
      | F_Newline
   )+ -> channel ( HIDDEN )
;

mode M_Command;

M_Command_QuotedString
:
   '"'
   (
      ~'"'
   )* '"' -> type ( QUOTED_TEXT )
;

M_Command_Newline
:
   F_Newline+ -> type ( NEWLINE ) , popMode
;

M_Command_Variable
:
   F_NonWhitespace+ -> type ( VARIABLE )
;

M_Command_WS
:
   F_Whitespace+ -> channel ( HIDDEN )
;

mode M_COMMENT;

M_COMMENT_NEWLINE
:
   F_Newline+ -> type ( NEWLINE ) , popMode
;

M_COMMENT_NON_NEWLINE
:
   F_NonNewline+
;

mode M_Des;

M_Des_DEC_PART
:
   F_Digit+
;

M_Des_HEX_PART
:
   F_HexDigit+ -> popMode
;

M_Des_REDACTED
:
   '*'+ -> popMode
;

M_Des_NEWLINE
:
   F_Newline+ -> type ( NEWLINE ) , popMode
;

M_Des_WS
:
   F_Whitespace+ -> channel ( HIDDEN )
;

mode M_Description;

M_Description_NEWLINE
:
   F_Newline+ -> type ( NEWLINE ) , popMode
;

M_Description_NON_NEWLINE
:
   F_NonNewline+ -> type ( RAW_TEXT )
;

mode M_DoubleQuote;

M_DoubleQuote_DOUBLE_QUOTE
:
   '"' -> type ( DOUBLE_QUOTE ) , popMode
;

M_DoubleQuote_TEXT
:
   ~'"'+
;

mode M_Execute;

M_Execute_TEXT
:
   ~'}'+
;

M_Execute_BRACE_RIGHT
:
   '}' -> type ( BRACE_RIGHT ) , popMode
;

mode M_Extcommunity;

M_Extcommunity_COLON
:
   ':' -> type ( COLON )
;

M_Extcommunity_DEC
:
   F_Digit+ -> type ( DEC )
;

M_ExtCommunity_NEWLINE
:
   F_Newline+ -> type ( NEWLINE ) , popMode
;

M_Extcommunity_RT
:
   'rt' -> type ( RT )
;

M_Extcommunity_WS
:
   F_Whitespace+ -> channel ( HIDDEN )
;

mode M_FiberNode;

M_FiberNode_DEC
:
   F_Digit+ -> type ( DEC ) , popMode
;

M_FiberNode_DOUBLE_QUOTE
:
   '"' -> type ( DOUBLE_QUOTE ) , mode ( M_DoubleQuote )
;

M_FiberNode_WS
:
   F_Whitespace+ -> channel ( HIDDEN )
;

mode M_Interface;

M_Interface_ALL
:
   'all' -> type ( ALL ) , popMode
;

M_Interface_BREAKOUT
:
   'breakout' -> type ( BREAKOUT ) , popMode
;

M_Interface_CABLE
:
   'cable' -> type ( CABLE ) , popMode
;

M_Interface_DEFAULT
:
   'default' -> type ( DEFAULT ) , popMode
;

M_Interface_DOLLAR
:
   '$' -> type ( DOLLAR ) , popMode
;

M_Interface_EQ
:
   'eq' -> type ( EQ ) , popMode
;

M_Interface_GLOBAL
:
   'global' -> type ( GLOBAL ) , popMode
;

M_Interface_GT
:
   'gt' -> type ( GT ) , popMode
;

M_Interface_INFORM
:
   'inform' -> type ( INFORM )
;

M_Interface_INFORMS
:
   'informs' -> type ( INFORMS )
;

M_Interface_IP
:
   'ip' -> type ( IP ) , popMode
;

M_Interface_IPV4
:
   'IPv4' -> type ( IPV4 )
;

M_Interface_POINT_TO_POINT
:
   'point-to-point' -> type ( POINT_TO_POINT ) , popMode
;

M_Interface_POLICY
:
   'policy' -> type ( POLICY ) , popMode
;

M_Interface_L2TRANSPORT
:
   'l2transport' -> type ( L2TRANSPORT ) , popMode
;

M_Interface_LT
:
   'lt' -> type ( LT ) , popMode
;

M_Interface_MODULE
:
   'module' -> type ( MODULE )
;

M_Interface_NO
:
   'no' -> type ( NO ) , popMode
;

M_Interface_MULTIPOINT
:
   'multipoint' -> type ( MULTIPOINT ) , popMode
;

M_Interface_SHUTDOWN
:
   'shutdown' -> type ( SHUTDOWN ) , popMode
;

M_Interface_TRAP
:
   'trap' -> type ( TRAP )
;

M_Interface_TRAPS
:
   'traps' -> type ( TRAPS )
;

M_Interface_VRF
:
   'vrf' -> type ( VRF ) , popMode
;

M_Interface_COLON
:
   ':' -> type ( COLON )
;

M_Interface_COMMA
:
   ',' -> type ( COMMA )
;

M_Interface_DASH
:
   '-' -> type ( DASH )
;

M_Interface_NEWLINE
:
   F_Newline+ -> type ( NEWLINE ) , popMode
;

M_Interface_NUMBER
:
   DEC -> type ( DEC )
;

M_Interface_PERIOD
:
   '.' -> type ( PERIOD )
;

M_Interface_PIPE
:
   '|' -> type ( PIPE ) , popMode
;

M_Interface_PRECFONFIGURE
:
   'preconfigure' -> type ( PRECONFIGURE )
;

M_Interface_PREFIX
:
   (
      F_Letter
      (
         F_Letter
         | '-'
         | '_'
      )*
   )
   | 'Dot11Radio'
   | [Ee]'1'
   | [Tt]'1'
;

M_Interface_RELAY
:
   'relay' -> type ( RELAY ) , popMode
;

M_Interface_SLASH
:
   '/' -> type ( FORWARD_SLASH )
;

M_Interface_WS
:
   F_Whitespace+ -> channel ( HIDDEN )
;

mode M_IosRegex;

M_IosRegex_COMMUNITY_SET_REGEX
:
   '\'' ~[':&<> ]* ':' ~[':&<> ]* '\'' -> type ( COMMUNITY_SET_REGEX ) ,
   popMode
;

M_IosRegex_AS_PATH_SET_REGEX
:
   '\'' ~'\''* '\'' -> type ( AS_PATH_SET_REGEX ) , popMode
;

M_IosRegex_WS
:
   F_Whitespace+ -> channel ( HIDDEN )
;

mode M_ISO_Address;

M_ISO_Address_ISO_ADDRESS
:
   F_HexDigit+
   (
      '.' F_HexDigit+
   )+ -> type ( ISO_ADDRESS ) , popMode
;

M_ISO_Address_WS
:
   F_Whitespace+ -> channel ( HIDDEN )
;

mode M_MOTD_C;

M_MOTD_C_ESCAPE_C
:
   (
      '^C'
      |
      (
         '^' F_Newline
      )
      | 'cC'
      | '\u0003'
   ) -> type ( ESCAPE_C ) , mode ( DEFAULT_MODE )
;

M_MOTD_C_MOTD
:
   (
      (
         '^' ~[^C\u0003\n\r]
      )
      |
      (
         'c' ~[^C\u0003]
      )
      | ~[c^\u0003]
   )+
;

mode M_MOTD_EOF;

M_MOTD_EOF_EOF
:
   'EOF' -> type ( EOF_LITERAL ) , mode ( DEFAULT_MODE )
;

M_MOTD_EOF_MOTD
:
   (
      ~'E'
      |
      (
         'E' ~'O'
      )
      |
      (
         'EO' ~'F'
      )
   )+
;

mode M_MOTD_HASH;

M_MOTD_HASH_HASH
:
   '#' -> type ( POUND ) , mode ( DEFAULT_MODE )
;

M_MOTD_HASH_MOTD
:
   ~'#'+
;

mode M_Name;

M_Name_NAME
:
   F_NonWhitespace+ -> type ( VARIABLE ) , popMode
;

M_Name_NEWLINE
:
   F_Newline+ -> type ( NEWLINE ) , popMode
;

M_Name_WS
:
   F_Whitespace+ -> channel ( HIDDEN )
;

mode M_NEIGHBOR;

M_NEIGHBOR_CHANGES
:
   'changes' -> type ( CHANGES ) , popMode
;

M_NEIGHBOR_IP_ADDRESS
:
   F_DecByte '.' F_DecByte '.' F_DecByte '.' F_DecByte -> type ( IP_ADDRESS ) ,
   popMode
;

M_NEIGHBOR_IP_PREFIX
:
   F_DecByte '.' F_DecByte '.' F_DecByte '.' F_DecByte '/' F_Digit F_Digit? ->
   type ( IP_PREFIX ) , popMode
;

M_NEIGHBOR_IPV6_ADDRESS
:
   (
      (
         (
            '::'
            (
               (
                  F_HexDigit+ ':'
               )* F_HexDigit+
            )?
         )
         |
         (
            (
               F_HexDigit+ ':' ':'?
            )+ F_HexDigit*
         )
      )
      (
         ':' F_DecByte '.' F_DecByte '.' F_DecByte '.' F_DecByte
      )?
   ) -> type ( IPV6_ADDRESS ) , popMode
;

M_NEIGHBOR_IPV6_PREFIX
:
   (
      (
         (
            '::'
            (
               (
                  F_HexDigit+ ':'
               )* F_HexDigit+
            )?
         )
         |
         (
            (
               F_HexDigit+ ':' ':'?
            )+ F_HexDigit*
         )
      )
      (
         ':' F_DecByte '.' F_DecByte '.' F_DecByte '.' F_DecByte
      )? '/' F_DecByte
   ) -> type ( IPV6_PREFIX ) , popMode
;

M_NEIGHBOR_NLRI
:
   'nlri' -> type ( NLRI ) , popMode
;

M_NEIGHBOR_PASSIVE
:
   'passive' -> type ( PASSIVE ) , popMode
;

M_Neighbor_VARIABLE
:
   F_Variable_VarChar+ -> type ( VARIABLE ) , popMode
;

M_NEIGHBOR_NEWLINE
:
   F_Newline+ -> type ( NEWLINE ) , popMode
;

M_NEIGHBOR_WS
:
   F_Whitespace+ -> channel ( HIDDEN )
;

mode M_REMARK;

M_REMARK_NEWLINE
:
   F_Newline+ -> type ( NEWLINE ) , popMode
;

M_REMARK_REMARK
:
   F_NonNewline+
;

mode M_RouteMap;

M_RouteMap_IN
:
   'in' -> type ( IN )
;

M_RouteMap_OUT
:
   'out' -> type ( OUT )
;

M_RouteMap_NEWLINE
:
   F_Newline+ -> type ( NEWLINE ) , popMode
;

M_RouteMap_VARIABLE
:
   F_NonWhitespace+
   {
      if (enableACL_NUM) {
         enableACL_NUM = false;
         enableDEC = true;
      }
      if (enableCOMMUNITY_LIST_NUM) {
         enableCOMMUNITY_LIST_NUM = false;
         enableDEC = true;
      }
   }
   -> type ( VARIABLE ) , popMode
;

M_RouteMap_WS
:
   F_Whitespace+ -> channel ( HIDDEN )
;

mode M_Seed;

M_Seed_PASSWORD_SEED
:
   F_NonWhitespace+ -> type ( PASSWORD_SEED ) , popMode
;

mode M_SeedWhitespace;

M_Seed_WS
:
   F_Whitespace+ -> channel ( HIDDEN ) , mode ( M_Seed )
;

mode M_Sha;

M_Sha_DEC_PART
:
   F_Digit+
;

M_Sha_HEX_PART
:
   F_HexDigit+ -> popMode
;

M_Sha_REDACTED
:
   '*'+ -> popMode
;

M_Sha_NEWLINE
:
   F_Newline+ -> type ( NEWLINE ) , popMode
;

M_Sha_WS
:
   F_Whitespace+ -> channel ( HIDDEN )
;

mode M_SHA1;

M_SHA1_DEC_PART
:
   F_Digit+
;

M_SHA1_HEX_PART
:
   F_HexDigit+ -> popMode
;

M_SHA1_WS
:
   F_Whitespace+ -> channel ( HIDDEN )
;

mode M_SshKey;

M_SshKey_DSA1024
:
   'dsa1024' -> type ( DSA1024 ), mode ( M_CadantSshKey )
;

M_SshKey_NEWLINE
:
   F_Newline+ -> type ( NEWLINE ) , popMode
;

M_SshKey_WS
:
   F_Whitespace+ -> channel ( HIDDEN )
;

mode M_VacantMessageText;

M_VacantMessage_WS
:
   F_Whitespace+ -> channel ( HIDDEN )
;

M_VacantMessage_ESCAPE_C
:
   (
      '^C'
      | '\u0003'
   ) -> type ( ESCAPE_C ) , mode ( M_MOTD_C )
;

M_VacantMessage_NEWLINE
:
   F_Newline+ -> type ( NEWLINE ) , popMode
;<|MERGE_RESOLUTION|>--- conflicted
+++ resolved
@@ -7475,11 +7475,7 @@
 
 ORIGIN_ID
 :
-<<<<<<< HEAD
-	'origin-id'
-=======
    'origin-id'
->>>>>>> 2abb622f
 ;
 
 ORIGINATE
@@ -9327,14 +9323,14 @@
    'rx'
 ;
 
+RX_COS_SLOT
+:
+   'rx-cos-slot'
+;
+
 RXSPEED
 :
    'rxspeed'
-;
-
-RX_COS_SLOT
-:
-   'rx-cos-slot'
 ;
 
 SA_FILTER
@@ -11244,14 +11240,14 @@
    'tunneled-node-address'
 ;
 
+TX_QUEUE
+:
+   'tx-queue'
+;
+
 TXSPEED
 :
    'txspeed'
-;
-
-TX_QUEUE
-:
-   'tx-queue'
 ;
 
 TYPE
