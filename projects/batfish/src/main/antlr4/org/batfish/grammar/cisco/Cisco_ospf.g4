--- conflicted
+++ resolved
@@ -17,21 +17,7 @@
    (
       area_int = DEC
       | area_ip = IP_ADDRESS
-<<<<<<< HEAD
-   )
-   (
-      DEFAULT_COST cost = DEC
-   )?
-   (
-      FILTER_LIST PREFIX prefix_list_name = VARIABLE
-      (
-         IN
-         | OUT
-      )
-   )? NEWLINE
-=======
    ) NEWLINE
->>>>>>> 2abb622f
    (
       ro_common
       | roa_cost
@@ -41,8 +27,16 @@
    )*
 ;
 
-<<<<<<< HEAD
-=======
+ro_area_default_cost
+:
+   AREA
+   (
+      area_int = DEC
+      | area_ip = IP_ADDRESS
+   )
+   DEFAULT_COST cost = DEC NEWLINE
+;
+
 ro_area_filterlist
 :
    AREA
@@ -54,7 +48,6 @@
    NEWLINE
 ;
 
->>>>>>> 2abb622f
 ro_area_nssa
 :
    AREA
@@ -86,7 +79,6 @@
    (
       area_int = DEC
       | area_ip = IP_ADDRESS
-<<<<<<< HEAD
    ) RANGE
    (
       (
@@ -94,22 +86,14 @@
       )
       | area_prefix = IP_PREFIX
    )
-   (
-      ADVERTISE
-      | NOT_ADVERTISE
-   )? ( COST cost = DEC )? NEWLINE
-=======
-   )
-   RANGE area_range = IP_PREFIX
    (
       ADVERTISE
       | NOT_ADVERTISE
    )?
    (
-      COST cost=DEC
+      COST cost = DEC
    )?
    NEWLINE
->>>>>>> 2abb622f
 ;
 
 ro_area_stub
@@ -630,6 +614,7 @@
    (
       ro_address_family
       | ro_area
+      | ro_area_default_cost
       | ro_area_filterlist
       | ro_area_nssa
       | ro_area_range
@@ -661,4 +646,4 @@
       rov3_address_family
       | rov3_common
    )*
-;+;
