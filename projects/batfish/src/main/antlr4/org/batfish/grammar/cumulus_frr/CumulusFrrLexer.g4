lexer grammar CumulusFrrLexer;

options {
  superClass = 'org.batfish.grammar.cumulus_frr.parsing.CumulusFrrBaseLexer';
}

tokens {
  REMARK_TEXT,
  WORD
}

ADDRESS
:
  'address'
;

AGENTX
:
  'agentx'
;

COMMENT_LINE
:
  (
    F_Whitespace
  )* [!]
  {lastTokenType() == NEWLINE || lastTokenType() == -1}?

  F_NonNewline*
  (
    F_Newline+
    | EOF
  ) -> channel ( HIDDEN )
;

ACTIVATE
:
  'activate'
;

ADDRESS_FAMILY
:
  'address-family'
;

ADVERTISE
:
  'advertise'
;

ADVERTISE_ALL_VNI
:
  'advertise-all-vni'
;

BGP
:
  'bgp'
;

COLON
:
  ':'
;

COMMUNITY
:
  'community'
  // All other instances are followed by keywords or tokens in default mode
  {
    switch (lastTokenType()) {
      case MATCH:
        pushMode(M_Words);
        break;
      default:
        break;
    }
  }
;

COMMUNITY_LIST
:
  'community-list'
;

CONNECTED
:
  'connected'
;

DENY
:
  'deny'
;

DESCRIPTION
:
  'description' -> pushMode ( M_Remark )
;

EVPN
:
  'evpn'
;

EXIT_ADDRESS_FAMILY
:
  'exit-address-family'
;

EXIT_VRF
:
  'exit-vrf'
;

EXPANDED
:
  'expanded' -> pushMode(M_Word)
;

EXTERNAL
:
  'external'
;

FRR_VERSION_LINE
:
  'frr version' F_NonNewline*
;

GE
:
  'ge'
;

INFORMATIONAL
:
  'informational'
;

INTEGRATED_VTYSH_CONFIG
:
  'integrated-vtysh-config'
;

INTERFACE
:
  'interface'
  {
    switch (lastTokenType()) {
      case MATCH:
        pushMode(M_Word);
        break;
      default:
        break;
    }
  }
;

INTERNAL
:
  'internal'
;

IP
:
  'ip'
;

IPV4
:
  'ipv4'
;

IP_ADDRESS
:
  F_IpAddress
;

IP_PREFIX
:
  F_IpPrefix
;

L2VPN
:
  'l2vpn'
;

LE
:
  'le'
;

<<<<<<< HEAD
LINE
:
  'line'
=======
LOG
:
  'log'
>>>>>>> 95d02632
;

NEIGHBOR
:
  'neighbor' -> pushMode(M_Neighbor)
;

NETWORK
:
  'network'
;

NEXT_HOP_SELF
:
  'next-hop-self'
;

PEER_GROUP
:
  'peer-group' -> pushMode(M_PeerGroup)
;

PERMIT
:
  'permit'
;

PREFIX_LIST
:
  'prefix-list' -> pushMode ( M_Word )
;

REDISTRIBUTE
:
  'redistribute'
;

REMOTE_AS
:
  'remote-as'
;

ROUTE_MAP
:
  'route-map' -> pushMode(M_Word)
;

ROUTE
:
  'route'
;

ROUTER
:
  'router'
;

ROUTER_ID
:
  'router-id'
;

SET
:
  'set'
;

SEQ
:
  'seq'
;

SERVICE
:
  'service'
;

STATIC
:
  'static'
;

SUBNET_MASK
:
  F_SubnetMask
;

SYSLOG
:
  'syslog'
;

MATCH
:
  'match'
;

METRIC
:
  'metric'
;

NEWLINE
:
  F_Newline+
;

NEXT_HOP
:
  'next-hop'
;

UINT8
:
  F_Uint8
;

UINT16
:
  F_Uint16
;

UINT32
:
  F_Uint32
;

UNICAST
:
  'unicast'
;

DEC
:
  F_Digit+
;

VNI
:
  'vni'
;

VRF
:
  'vrf' -> pushMode(M_Word)
;

VTY
:
  'vty'
;

WS
:
  F_Whitespace+ -> channel ( HIDDEN ) // parser never sees tokens on hidden channel

;

BLANK_LINE
:
  F_Whitespace* F_Newline+
  {lastTokenType() == NEWLINE|| lastTokenType() == -1}?
    -> channel ( HIDDEN )
;

// Fragments
fragment
F_Digit
:
  [0-9]
;

fragment
F_IpAddress
:
  F_Uint8 '.' F_Uint8 '.' F_Uint8 '.' F_Uint8
;

fragment
F_IpPrefix
:
  F_IpAddress '/' F_IpPrefixLength
;

fragment
F_IpPrefixLength
:
  F_Digit
  | [12] F_Digit
  | [3] [012]
;

fragment
F_SubnetMask
:
  F_SubnetMaskOctet '.0.0.0'
  | '255.' F_SubnetMaskOctet . '.0.0'
  | '255.255.' F_SubnetMaskOctet . '.0'
  | '255.255.255.' F_SubnetMaskOctet
;

fragment
F_SubnetMaskOctet
:
  '0'
  | '128'
  | '192'
  | '224'
  | '240'
  | '248'
  | '252'
  | '254'
  | '255'
;

fragment
F_PositiveDigit
:
  [1-9]
;

fragment
F_Uint8
:
  F_Digit
  | F_PositiveDigit F_Digit
  | '1' F_Digit F_Digit
  | '2' [0-4] F_Digit
  | '25' [0-5]
;

fragment
F_Uint16
:
  F_Digit
  | F_PositiveDigit F_Digit F_Digit? F_Digit?
  | [1-5] F_Digit F_Digit F_Digit F_Digit
  | '6' [0-4] F_Digit F_Digit F_Digit
  | '65' [0-4] F_Digit F_Digit
  | '655' [0-2] F_Digit
  | '6553' [0-5]
;

fragment
F_Uint32
:
// 0-4294967295
  F_Digit
  | F_PositiveDigit F_Digit F_Digit? F_Digit? F_Digit? F_Digit? F_Digit?
  F_Digit? F_Digit?
  | [1-3] F_Digit F_Digit F_Digit F_Digit F_Digit F_Digit F_Digit F_Digit
  F_Digit
  | '4' [0-1] F_Digit F_Digit F_Digit F_Digit F_Digit F_Digit F_Digit F_Digit
  | '42' [0-8] F_Digit F_Digit F_Digit F_Digit F_Digit F_Digit F_Digit
  | '429' [0-3] F_Digit F_Digit F_Digit F_Digit F_Digit F_Digit
  | '4294' [0-8] F_Digit F_Digit F_Digit F_Digit F_Digit
  | '42949' [0-5] F_Digit F_Digit F_Digit F_Digit
  | '429496' [0-6] F_Digit F_Digit F_Digit
  | '4294967' [0-1] F_Digit F_Digit
  | '42949672' [0-8] F_Digit
  | '429496729' [0-5]
;

fragment
F_Word
:
  F_WordChar+
;

fragment
F_WordChar
:
  [0-9A-Za-z!@#$^*_=+.;:{}]
  | '-'
;

fragment
F_Newline
:
  [\n\r] // carriage return or line feed

;

fragment
F_NonNewline
:
  ~[\n\r]
;

fragment
F_NonWhitespace
:
  ~[ \t\u000C\u00A0\n\r]
;

fragment
F_Whitespace
:
  ' '
  | '\t'
  | '\u000C'
  | '\u00A0'
;

// modes
mode M_Neighbor;

M_Neighbor_IP_Address
:
  F_IpAddress -> type(IP_ADDRESS) , popMode
;

M_Neighbor_Word
:
  F_Word -> type(WORD) , popMode
;

M_Neighbor_WS
:
  F_Whitespace+ -> channel ( HIDDEN )
;

mode M_PeerGroup;

M_Newline
:
  F_Newline -> type(NEWLINE), popMode
;

M_PeerGroup_Word
:
  F_Word -> type(WORD) , popMode
;

M_PeerGroup_WS
:
  F_Whitespace+ -> channel ( HIDDEN )
;


mode M_Word;

M_Word_WORD
:
  F_Word -> type ( WORD ) , popMode
;

M_Word_WS
:
  F_Whitespace+ -> channel ( HIDDEN )
;

mode M_Words;

M_Words_NEWLINE
:
  F_Newline+ -> type ( NEWLINE ) , popMode
;

M_Words_WORD
:
  F_Word -> type ( WORD )
;

M_Words_WS
:
  F_Whitespace+ -> channel ( HIDDEN )
;

mode M_Remark;

M_Remark_REMARK_TEXT
:
  F_NonWhitespace F_NonNewline* -> type ( REMARK_TEXT ) , popMode
;

M_Remark_WS
:
  F_Whitespace+ -> channel ( HIDDEN )
;<|MERGE_RESOLUTION|>--- conflicted
+++ resolved
@@ -192,15 +192,14 @@
   'le'
 ;
 
-<<<<<<< HEAD
+LOG
+:
+  'log'
+;
+
 LINE
 :
   'line'
-=======
-LOG
-:
-  'log'
->>>>>>> 95d02632
 ;
 
 NEIGHBOR
