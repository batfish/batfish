--- conflicted
+++ resolved
@@ -47,15 +47,8 @@
         break;
     }
   }
-<<<<<<< HEAD
-
-;
-
-
-=======
-;
-
->>>>>>> ccf50aa6
+;
+
 DENY
 :
   'deny'
