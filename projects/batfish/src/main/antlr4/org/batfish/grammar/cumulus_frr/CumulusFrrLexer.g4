--- conflicted
+++ resolved
@@ -23,15 +23,14 @@
   ) -> channel ( HIDDEN )
 ;
 
-<<<<<<< HEAD
+BGP
+:
+  'bgp'
+;
+
 COLON
 :
   ':'
-=======
-BGP
-:
-  'bgp'
->>>>>>> cd786893
 ;
 
 COMMUNITY
@@ -69,15 +68,14 @@
   'exit-vrf'
 ;
 
-<<<<<<< HEAD
 EXPANDED
 :
   'expanded' -> pushMode(M_Word)
-=======
+;
+
 EXTERNAL
 :
   'external'
->>>>>>> cd786893
 ;
 
 FRR_VERSION_LINE
