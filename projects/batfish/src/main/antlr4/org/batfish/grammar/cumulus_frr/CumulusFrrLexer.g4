--- conflicted
+++ resolved
@@ -22,14 +22,11 @@
   ) -> channel ( HIDDEN )
 ;
 
-<<<<<<< HEAD
-=======
 DEC
 :
   F_Digit+
 ;
 
->>>>>>> ef6de582
 EXIT_VRF
 :
   'exit-vrf'
@@ -65,15 +62,9 @@
   F_Newline+
 ;
 
-<<<<<<< HEAD
-ROUTE
-:
-  'route'
-=======
 VNI
 :
   'vni'
->>>>>>> ef6de582
 ;
 
 VRF
@@ -94,6 +85,11 @@
     -> channel ( HIDDEN )
 ;
 
+ROUTE
+:
+  'route'
+;
+
 // Fragments
 fragment
 F_Digit
@@ -102,7 +98,6 @@
 ;
 
 fragment
-<<<<<<< HEAD
 F_IpAddress
 :
   F_Uint8 '.' F_Uint8 '.' F_Uint8 '.' F_Uint8
@@ -162,8 +157,6 @@
 ;
 
 fragment
-=======
->>>>>>> ef6de582
 F_Word
 :
   F_WordChar+
