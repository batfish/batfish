parser grammar Fortios_firewall;

options {
  tokenVocab = FortiosLexer;
}

<<<<<<< HEAD
c_firewall: FIREWALL (cf_service | cf_policy);
=======
c_firewall: FIREWALL (
  cf_address
  | cf_service
);
>>>>>>> 2ee3e0f0
<|MERGE_RESOLUTION|>--- conflicted
+++ resolved
@@ -4,11 +4,8 @@
   tokenVocab = FortiosLexer;
 }
 
-<<<<<<< HEAD
-c_firewall: FIREWALL (cf_service | cf_policy);
-=======
 c_firewall: FIREWALL (
   cf_address
+  | cf_policy
   | cf_service
-);
->>>>>>> 2ee3e0f0
+);