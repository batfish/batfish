--- conflicted
+++ resolved
@@ -20,21 +20,16 @@
   }
 ;
 
-<<<<<<< HEAD
+
 ACTION: 'action';
+ADDRESS: 'address';
 AGGREGATE: 'aggregate';
 ALERTMAIL: 'alertmail';
 ALIAS: 'alias' -> pushMode(M_Str);
 ALLOW: 'allow';
+ALLOW_ROUTING: 'allow-routing';
 APPEND: 'append';
-=======
-ADDRESS: 'address';
-AGGREGATE: 'aggregate';
-ALERTMAIL: 'alertmail';
-ALIAS: 'alias' -> pushMode(M_Str);
-ALLOW_ROUTING: 'allow-routing';
 ASSOCIATED_INTERFACE: 'associated-interface' -> pushMode(M_Str);
->>>>>>> 2ee3e0f0
 AUTH: 'auth';
 BUFFER: 'buffer' -> pushMode(M_Str);
 COLOR: 'color';
@@ -91,7 +86,7 @@
 REDUNDANT: 'redundant';
 REPLACEMSG: 'replacemsg';
 SCTP_PORTRANGE: 'sctp-portrange';
-<<<<<<< HEAD
+SDN: 'sdn';
 SELECT: 'select';
 SERVICE:
   'service'
@@ -101,10 +96,6 @@
     }
   }
 ;
-=======
-SDN: 'sdn';
-SERVICE: 'service';
->>>>>>> 2ee3e0f0
 SET: 'set';
 SNMP_INDEX: 'snmp-index';
 SPAM: 'spam';
