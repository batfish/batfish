--- conflicted
+++ resolved
@@ -12,11 +12,8 @@
   CiscoNxos_ip_community_list,
   CiscoNxos_ip_prefix_list,
   CiscoNxos_ipv6_access_list,
-<<<<<<< HEAD
+  CiscoNxos_logging,
   CiscoNxos_ntp,
-=======
-  CiscoNxos_logging,
->>>>>>> 81fa64a0
   CiscoNxos_object_group,
   CiscoNxos_ospf,
   CiscoNxos_policy_map,
