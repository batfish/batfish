parser grammar Cisco_common;

options {
   tokenVocab = CiscoLexer;
}

access_list_action
:
   PERMIT
   | DENY
;

address_family_footer
:
   (
      (
         EXIT_ADDRESS_FAMILY
         | EXIT
      ) NEWLINE
   )?
;

bgp_asn
:
    asn = DEC
    | asn4b = FLOAT // DEC.DEC , but this lexes as FLOAT
;

both_export_import
:
  BOTH
  | EXPORT
  | IMPORT
;

community
:
   ACCEPT_OWN
   | GSHUT
   | INTERNET
   | LOCAL_AS
   | NO_ADVERTISE
   | NO_EXPORT
   | STANDARD_COMMUNITY
   | uint32
;

description_line
:
   DESCRIPTION text = RAW_TEXT? NEWLINE
;

double_quoted_string
:
   DOUBLE_QUOTE
   (
      inner_text += ~DOUBLE_QUOTE
   )* DOUBLE_QUOTE
;

dscp_type
:
   DEC
   | AF11
   | AF12
   | AF13
   | AF21
   | AF22
   | AF23
   | AF31
   | AF32
   | AF33
   | AF41
   | AF42
   | AF43
   | CS1
   | CS2
   | CS3
   | CS4
   | CS5
   | CS6
   | CS7
   | DEFAULT
   | EF
;

ec_ga_la_literal
:
<<<<<<< HEAD
   ecl_asdot_colon
   | ecl_colon
   | ecl_ip_colon
;

ecl_asdot_colon: ga_high16=DEC PERIOD ga_low16=DEC COLON la=DEC;

ecl_colon: ga=DEC COLON la=DEC;

ecl_ip_colon: ga=IP_ADDRESS COLON la=DEC;
=======
   ecgalal_asdot_colon
   | ecgalal_colon
   | ecgalal_ip_colon
;

ecgalal_asdot_colon: ga_high16 = DEC PERIOD ga_low16 = DEC COLON la = DEC;

ecgalal_colon: ga = DEC COLON la = DEC;

ecgalal_ip_colon: ga = IP_ADDRESS COLON la = DEC;
>>>>>>> 661ff73b

eigrp_metric
:
   bw_kbps = DEC delay_10us = DEC reliability = DEC eff_bw = DEC mtu = DEC
;

exit_line
:
   EXIT NEWLINE
;

extended_community_route_target
:
   ec_ga_la_literal
;

icmp_object_type
:
   DEC
   | ALTERNATE_ADDRESS
   | CONVERSION_ERROR
   | ECHO
   | ECHO_REPLY
   | INFORMATION_REPLY
   | INFORMATION_REQUEST
   | MASK_REPLY
   | MASK_REQUEST
   | MOBILE_REDIRECT
   | PARAMETER_PROBLEM
   | REDIRECT
   | ROUTER_ADVERTISEMENT
   | ROUTER_SOLICITATION
   | SOURCE_QUENCH
   | TIME_EXCEEDED
   | TIMESTAMP_REPLY
   | TIMESTAMP_REQUEST
   | TRACEROUTE
   | UNREACHABLE
   | UNSET
;

icmp_inline_object_type
:
   ICMP_ALTERNATE_ADDRESS
   | ICMP_CONVERSION_ERROR
   | ICMP_ECHO
   | ICMP_ECHO_REPLY
   | ICMP_INFORMATION_REPLY
   | ICMP_INFORMATION_REQUEST
   | ICMP_MASK_REPLY
   | ICMP_MASK_REQUEST
   | ICMP_MOBILE_REDIRECT
   | ICMP_PARAMETER_PROBLEM
   | ICMP_REDIRECT
   | ICMP_ROUTER_ADVERTISEMENT
   | ICMP_ROUTER_SOLICITATION
   | ICMP_SOURCE_QUENCH
   | ICMP_TIME_EXCEEDED
   | ICMP_TIMESTAMP_REPLY
   | ICMP_TIMESTAMP_REQUEST
   | ICMP_TRACEROUTE
   | ICMP_UNREACHABLE
;

int_expr
:
   (
      (
         PLUS
         | DASH
      )? DEC
   )
   | IGP_COST
;

interface_name
:
  name_prefix_alpha = M_Interface_PREFIX
  (
    (
      (
        name_middle_parts += M_Interface_PREFIX
      )? name_middle_parts += DEC
      (
        name_middle_parts += FORWARD_SLASH
        | name_middle_parts += PERIOD
        | name_middle_parts += COLON
      )
    )*
    | name_middle_parts += MODULE
  ) range?
;

interface_name_unstructured
:
  (
    VARIABLE
    | variable_interface_name DEC?
  )
  (
    (
      COLON
      | FORWARD_SLASH
      | PERIOD
    ) DEC
  )*
;

ios_delimited_banner
:
  BANNER_DELIMITER_IOS body = BANNER_BODY? BANNER_DELIMITER_IOS
;

ip_hostname
:
   IP_ADDRESS
   | IPV6_ADDRESS
;

isis_level
:
   LEVEL_1
   | LEVEL_1_2
   | LEVEL_2
;

line_type
:
// intentional blank

   | AUX
   | CON
   | CONSOLE
   | DEFAULT
   |
   (
      TEMPLATE name = variable
   )
   | TTY
   | VTY
;

line_type_cadant
:
   CONSOLE
   | VTY
;

netservice_alg
:
   DHCP
   | DNS
   | FTP
   | NOE
   | RTSP
   | SCCP
   | SIPS
   | SVP
   | TFTP
   | VOCERA
;

null_rest_of_line
:
    ~NEWLINE* NEWLINE
;

ospf_route_type
:
   (
      EXTERNAL type = DEC?
   )
   | INTERNAL
   |
   (
      NSSA_EXTERNAL type = DEC?
   )
;

port_specifier
:
   (
      EQ
      (
         args += port
      )+
   )
   |
   (
      GT arg = port
   )
   |
   (
      NEQ
      (
         args += port
      )+
   )
   |
   (
      LT arg = port
   )
   |
   (
      RANGE arg1 = port arg2 = port
   )
;

port
:
   DEC
   | ACAP
   | ACR_NEMA
   | AFPOVERTCP
   | AOL
   | ARNS
   | ASF_RMCP
   | ASIP_WEBADMIN
   | AT_RTMP
   | AURP
   | AUTH
   | BFD
   | BFD_ECHO
   | BFTP
   | BGMP
   | BGP
   | BIFF
   | BOOTPC
   | BOOTPS
   | CHARGEN
   | CIFS
   | CISCO_TDP
   | CITADEL
   | CITRIX_ICA
   | CLEARCASE
   | CMD
   | COMMERCE
   | COURIER
   | CSNET_NS
   | CTIQBE
   | DAYTIME
   | DHCP_FAILOVER2
   | DHCPV6_CLIENT
   | DHCPV6_SERVER
   | DISCARD
   | DNSIX
   | DOMAIN
   | DSP
   | ECHO
   | EFS
   | EPP
   | ESRO_GEN
   | EXEC
   | FINGER
   | FTP
   | FTP_DATA
   | FTPS
   | FTPS_DATA
   | GODI
   | GOPHER
   | GRE
   | GTP_C
   | GTP_PRIME
   | GTP_U
   | H323
   | HA_CLUSTER
   | HOSTNAME
   | HP_ALARM_MGR
   | HTTP
   | HTTP_ALT
   | HTTP_MGMT
   | HTTP_RPC_EPMAP
   | HTTPS
   | IDENT
   | IEEE_MMS_SSL
   | IMAP
   | IMAP3
   | IMAP4
   | IMAPS
   | IPP
   | IPX
   | IRC
   | IRIS_BEEP
   | ISAKMP
   | ISCSI
   | ISI_GL
   | ISO_TSAP
   | KERBEROS
   | KERBEROS_ADM
   | KLOGIN
   | KPASSWD
   | KSHELL
   | L2TP
   | LA_MAINT
   | LANZ
   | LDAP
   | LDAPS
   | LDP
   | LMP
   | LOGIN
   | LOTUSNOTES
   | LPD
   | MAC_SRVR_ADMIN
   | MATIP_TYPE_A
   | MATIP_TYPE_B
   | MICRO_BFD
   | MICROSOFT_DS
   | MLAG
   | MOBILE_IP
   | MONITOR
   | MPP
   | MS_SQL_M
   | MS_SQL_S
   | MSDP
   | MSEXCH_ROUTING
   | MSG_ICP
   | MSP
   | MSRPC
   | NAMESERVER
   | NAS
   | NAT
   | NCP
   | NETBIOS_DGM
   | NETBIOS_NS
   | NETBIOS_SS
   | NETBIOS_SSN
   | NETRJS_1
   | NETRJS_2
   | NETRJS_3
   | NETRJS_4
   | NETWALL
   | NETWNEWS
   | NEW_RWHO
   | NFS
   | NNTP
   | NNTPS
   | NON500_ISAKMP
   | NSW_FE
   | NTP
   | ODMR
   | OLSR
   | OPENVPN
   | PCANYWHERE_DATA
   | PCANYWHERE_STATUS
   | PIM_AUTO_RP
   | PKIX_TIMESTAMP
   | PKT_KRB_IPSEC
   | POP2
   | POP3
   | POP3S
   | PPTP
   | PRINT_SRV
   | PTP_EVENT
   | PTP_GENERAL
   | QMTP
   | QOTD
   | RADIUS
   | RADIUS_ACCT
   | RE_MAIL_CK
   | REMOTEFS
   | REPCMD
   | RIP
   | RJE
   | RLP
   | RLZDBASE
   | RMC
   | RMONITOR
   | RPC2PORTMAP
   | RSH
   | RSYNC
   | RTELNET
   | RTSP
   | SECUREID_UDP
   | SGMP
   | SILC
   | SIP
   | SMTP
   | SMUX
   | SNAGAS
   | SNMP
   | SNMP_TRAP
   | SNMPTRAP
   | SNPP
   | SQLNET
   | SQLSERV
   | SQLSRV
   | SSH
   | SUBMISSION
   | SUNRPC
   | SVRLOC
   | SYSLOG
   | SYSTAT
   | TACACS
   | TACACS_DS
   | TALK
   | TBRPF
   | TCPMUX
   | TCPNETHASPSRV
   | TELNET
   | TFTP
   | TIME
   | TIMED
   | TUNNEL
   | UPS
   | UUCP
   | UUCP_PATH
   | VMNET
   | VXLAN
   | WHO
   | WHOIS
   | WWW
   | XDMCP
   | XNS_CH
   | XNS_MAIL
   | XNS_TIME
   | Z39_50
;

protocol
:
   AH
   | AHP
   | DEC
   | EIGRP
   | ESP
   | GRE
   | ICMP
   | ICMP6
   | ICMPV6
   | IGMP
   | IGRP
   | IP
   | IPINIP
   | IPSEC
   | IPV4
   | IPV6
   | ND
   | NOS
   | OSPF
   | PIM
   | PPTP
   | SCTP
   | SNP
   | TCP
   | TCP_UDP
   | UDP
   | VRRP
;

range
:
   (
      range_list += subrange
      (
         COMMA range_list += subrange
      )*
   )
   | NONE
;

route_distinguisher
:
   (IP_ADDRESS | bgp_asn) COLON DEC
;

route_target
:
   (IP_ADDRESS | bgp_asn) COLON DEC
;

community_set_elem_half
:
   value = DEC
   |
   (
      BRACKET_LEFT first = DEC PERIOD PERIOD last = DEC BRACKET_RIGHT
   )
   | ASTERISK
   | PRIVATE_AS
;

service_group_protocol
:
     TCP | TCP_UDP | UDP
;

service_specifier
:
   service_specifier_icmp
   | service_specifier_tcp_udp
   | service_specifier_protocol
;

service_specifier_icmp
:
   ICMP icmp_object_type?
;

service_specifier_protocol
:
   protocol
;

service_specifier_tcp_udp
:
   (
      TCP
      | TCP_UDP
      | UDP
   )
   (SOURCE src_ps = port_specifier)? (DESTINATION? dst_ps = port_specifier)?
;

subrange
:
   low = DEC
   (
      DASH high = DEC
   )?
;

switchport_trunk_encapsulation
:
   DOT1Q
   | ISL
   | NEGOTIATE
;

uint32
:
  DEC
;

variable
:
   ~NEWLINE
;

variable_aclname
:
   (
      ~( ETH | EXTENDED | IN | NEWLINE | OUT | REMARK | STANDARD | SESSION | WS )
   )+
;

variable_community_name
:
   ~( NEWLINE | DOUBLE_QUOTE | GROUP | IPV4 | IPV6 | RO | RW | SDROWNER |
   SYSTEMOWNER | USE_ACL | USE_IPV4_ACL | USE_IPV6_ACL | VIEW )
;

variable_distribute_list
:
  ~( NEWLINE | GATEWAY | IN | OUT | PREFIX | ROUTE_MAP )+
;

variable_hostname
:
   ~( USE_VRF | NEWLINE | VRF )+
;

variable_interface_name
:
   ~( DEC | IP_ADDRESS | IP_PREFIX | ADMIN_DIST | ADMIN_DISTANCE | METRIC |
   NAME | NEWLINE | TAG | TRACK | VARIABLE )
;

variable_max_metric
:
   ~(NEWLINE | BGP | EXTERNAL_LSA | INCLUDE_STUB | ON_STARTUP | ROUTER_LSA | SUMMARY_LSA | WAIT_FOR)
;

variable_permissive
:
   (
      ~( EXTENDED | NEWLINE | STANDARD | WS )
   )+
;

variable_secret
:
   ~( NEWLINE | ATTRIBUTES | ENCRYPTED | LEVEL |  MSCHAP | NT_ENCRYPTED | PBKDF2 | PRIVILEGE | ROLE )+
;

variable_group_id
:
    ~( NEWLINE | TCP | TCP_UDP | UDP )+
;

variable_vlan
:
   ~( NEWLINE | ACCESS_MAP | DEC )
;

vlan_id
:
  v = DEC
  {isVlanId($v)}?

;<|MERGE_RESOLUTION|>--- conflicted
+++ resolved
@@ -86,29 +86,22 @@
 
 ec_ga_la_literal
 :
-<<<<<<< HEAD
-   ecl_asdot_colon
-   | ecl_colon
-   | ecl_ip_colon
-;
-
-ecl_asdot_colon: ga_high16=DEC PERIOD ga_low16=DEC COLON la=DEC;
-
-ecl_colon: ga=DEC COLON la=DEC;
-
-ecl_ip_colon: ga=IP_ADDRESS COLON la=DEC;
-=======
    ecgalal_asdot_colon
    | ecgalal_colon
    | ecgalal_ip_colon
 ;
 
+ecl_asdot_colon: ga_high16=DEC PERIOD ga_low16=DEC COLON la=DEC;
+
+ecl_colon: ga=DEC COLON la=DEC;
+
+ecl_ip_colon: ga=IP_ADDRESS COLON la=DEC;
+
 ecgalal_asdot_colon: ga_high16 = DEC PERIOD ga_low16 = DEC COLON la = DEC;
 
 ecgalal_colon: ga = DEC COLON la = DEC;
 
 ecgalal_ip_colon: ga = IP_ADDRESS COLON la = DEC;
->>>>>>> 661ff73b
 
 eigrp_metric
 :
