parser grammar PaloAltoParser;

/* This is only needed if parser grammar is spread across files */
import
<<<<<<< HEAD
PaloAlto_common, PaloAlto_deviceconfig, PaloAlto_network;
=======
PaloAlto_common, PaloAlto_deviceconfig, PaloAlto_shared;
>>>>>>> 5f84decf

options {
    superClass = 'org.batfish.grammar.BatfishParser';
    tokenVocab = PaloAltoLexer;
}

palo_alto_configuration
:
    NEWLINE?
    (
        set_line
    )+ NEWLINE? EOF
;

set_line
:
    SET statement NEWLINE
;

statement
:
<<<<<<< HEAD
   s_deviceconfig
   | s_network
=======
    s_deviceconfig
    | s_shared
>>>>>>> 5f84decf
;<|MERGE_RESOLUTION|>--- conflicted
+++ resolved
@@ -2,11 +2,7 @@
 
 /* This is only needed if parser grammar is spread across files */
 import
-<<<<<<< HEAD
-PaloAlto_common, PaloAlto_deviceconfig, PaloAlto_network;
-=======
-PaloAlto_common, PaloAlto_deviceconfig, PaloAlto_shared;
->>>>>>> 5f84decf
+PaloAlto_common, PaloAlto_deviceconfig, PaloAlto_network, PaloAlto_shared;
 
 options {
     superClass = 'org.batfish.grammar.BatfishParser';
@@ -28,11 +24,7 @@
 
 statement
 :
-<<<<<<< HEAD
-   s_deviceconfig
-   | s_network
-=======
     s_deviceconfig
+    | s_network
     | s_shared
->>>>>>> 5f84decf
 ;