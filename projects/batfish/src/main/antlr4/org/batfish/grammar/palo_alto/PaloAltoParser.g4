--- conflicted
+++ resolved
@@ -2,11 +2,7 @@
 
 /* This is only needed if parser grammar is spread across files */
 import
-<<<<<<< HEAD
-PaloAlto_common, PaloAlto_deviceconfig, PaloAlto_network, PaloAlto_rulebase, PaloAlto_shared, PaloAlto_zone;
-=======
-PaloAlto_common, PaloAlto_deviceconfig, PaloAlto_network, PaloAlto_shared, PaloAlto_vsys, PaloAlto_zone;
->>>>>>> 77520463
+PaloAlto_common, PaloAlto_deviceconfig, PaloAlto_network, PaloAlto_rulebase, PaloAlto_shared, PaloAlto_vsys, PaloAlto_zone;
 
 options {
     superClass = 'org.batfish.grammar.BatfishParser';
@@ -43,11 +39,8 @@
 :
     s_deviceconfig
     | s_network
-<<<<<<< HEAD
     | s_rulebase
-=======
     | s_vsys
->>>>>>> 77520463
     | s_zone
 ;
 
