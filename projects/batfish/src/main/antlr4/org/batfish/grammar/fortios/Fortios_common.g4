parser grammar Fortios_common;

options {
  tokenVocab = FortiosLexer;
}

double_quoted_string: DOUBLE_QUOTE text = quoted_text? DOUBLE_QUOTE;

single_quoted_string: SINGLE_QUOTE text = quoted_text? SINGLE_QUOTE;

// 1-35 characters
<<<<<<< HEAD
access_list_or_prefix_list_name: str;
=======
access_list_name: str;
>>>>>>> 818c58de

// 1-79 characters
address_name: str;

address_names: address_name+;

// 1-15 characters for interface, but 1-35 for zone
interface_or_zone_name: str;

// Up to 15 characters
interface_name: str;

interface_names: interface_name+;

// Up to 79 characters
service_name: str;

service_names: service_name+;

// Up to 63 characters
tagging_name: str;

quoted_text: QUOTED_TEXT+;

ip_address: IP_ADDRESS | SUBNET_MASK;

subnet_mask: SUBNET_MASK;

ip_prefix: IP_PREFIX;

ip_address_with_mask_or_prefix
:
    ip_address subnet_mask
    | ip_prefix
;

ip_address_with_mask_or_prefix_or_any: ip_address_with_mask_or_prefix | ANY;

// For ip_address_with_mask_or_prefix contexts where the mask can be invalid
ip_address_with_maybe_invalid_mask_or_prefix
:
    ip = ip_address mask = ip_address
    | ip_prefix
;

ip_wildcard
:
    ip = ip_address mask = ip_address
;

ipv6_address: IPV6_ADDRESS;

ipv6_prefix: IPV6_PREFIX;

mac_address_literal: MAC_ADDRESS_LITERAL;

newline: STR_SEPARATOR? NEWLINE;

null_rest_of_line: ~NEWLINE* NEWLINE;

// General, catch-all rule for unimplemented edit blocks
unimplemented_edit_stanza
:
    (
        SET
        | UNSET
        | SELECT
        | UNSELECT
        | APPEND
        | CLEAR
    ) unimplemented
;

// This must be a separate rule from unimplemented_edit_stanza, since its parent context is lost on recovery
// This should only be used directly from unimplemented_edit_stanza
unimplemented: UNIMPLEMENTED_PLACEHOLDER newline;

uint8: UINT8;

uint16
:
  UINT8
  | UINT16
;

uint32
:
  UINT8
  | UINT16
  | UINT32
;

// extractor should disallow whitespace, newlines
word: str;

str: STR_SEPARATOR str_content;

// can include whitespace, newlines, html tags, etc.
str_content: (double_quoted_string | single_quoted_string | UNQUOTED_WORD_CHARS)+;

enable_or_disable: ENABLE | DISABLE;

up_or_down: UP | DOWN;

port_range: port_low = uint16 (HYPHEN port_high = uint16)?;

allow_or_deny: ALLOW | DENY;

permit_or_deny: PERMIT | DENY;<|MERGE_RESOLUTION|>--- conflicted
+++ resolved
@@ -9,11 +9,10 @@
 single_quoted_string: SINGLE_QUOTE text = quoted_text? SINGLE_QUOTE;
 
 // 1-35 characters
-<<<<<<< HEAD
-access_list_or_prefix_list_name: str;
-=======
+access_list_or_prefix_list_name: access_list_name;
+
+// 1-35 characters
 access_list_name: str;
->>>>>>> 818c58de
 
 // 1-79 characters
 address_name: str;
