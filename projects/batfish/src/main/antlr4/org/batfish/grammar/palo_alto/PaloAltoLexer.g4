lexer grammar PaloAltoLexer;

options {
   superClass = 'org.batfish.grammar.BatfishLexer';
}

@members {
// Java code to end up in PaloAltoLexer.java goes here
}

// Keywords

ACTION
:
    'action'
;

ADMIN_DIST
:
    'admin-dist'
;

ALLOW
:
    'allow'
;

ANY
:
    'any'
;

APPLICATION
:
    'application'
;

AUTHENTICATION_TYPE
:
    'authentication-type'
;

AUTO
:
    'auto'
;

CLOSE_BRACKET
:
    ']'
;

COMMENT
:
    'comment'
;

CONFIG
:
    'config'
;

<<<<<<< HEAD
DENY
:
    'deny'
;

=======
>>>>>>> 31b5676d
DESCRIPTION
:
    'description'
;

DESTINATION
:
    'destination'
;

DEVICES
:
    'devices'
;

DEVICECONFIG
:
    'deviceconfig'
;

DISABLED
:
    'disabled'
;

DNS
:
    'dns'
;

DNS_SETTING
:
    'dns-setting'
;

DOWN
:
    'down'
;

DROP
:
    'drop'
;

ETHERNET
:
    'ethernet'
;

FROM
:
    'from'
;

HOSTNAME
:
    'hostname'
;

ICMP
:
    'icmp'
;

INTERFACE
:
    'interface'
;

IP
:
    'ip'
;

IP_ADDRESS_LITERAL
:
    'ip-address'
;

LAYER3
:
    'layer3'
;

LINK_STATUS
:
    'link-status'
;

LOG_SETTINGS
:
    'log-settings'
;

MEMBERS
:
    'members'
;

METRIC
:
    'metric'
;

MTU
:
    'mtu'
;

NETWORK
:
    'network'
;

NEXTHOP
:
    'nexthop'
;

NO
:
    'no'
;

NTP_SERVER_ADDRESS
:
    'ntp-server-address'
;

NTP_SERVERS
:
    'ntp-servers'
;

OPEN_BRACKET
:
    '['
;

PORT
:
    'port'
;

PRIMARY
:
    'primary'
;

PRIMARY_NTP_SERVER
:
    'primary-ntp-server'
;

PROTOCOL
:
    'protocol'
;

ROUTING_TABLE
:
    'routing-table'
;

<<<<<<< HEAD
RULEBASE
:
    'rulebase'
;

RULES
:
    'rules'
=======
SCTP
:
    'sctp'
>>>>>>> 31b5676d
;

SECONDARY
:
    'secondary'
;

SECONDARY_NTP_SERVER
:
    'secondary-ntp-server'
;

SECURITY
:
    'security'
;

SERVER
:
    'server'
;

SERVERS
:
    'servers'
;

SERVICE
:
    'service'
;

<<<<<<< HEAD
=======
SERVICE_GROUP
:
    'service-group'
;

>>>>>>> 31b5676d
SET
:
    'set'
;

SHARED
:
    'shared'
;

<<<<<<< HEAD
SOURCE
:
    'source'
=======
SOURCE_PORT
:
    'source-port'
>>>>>>> 31b5676d
;

STATIC_ROUTE
:
    'static-route'
;

SYSLOG
:
    'syslog'
;

SYSTEM
:
    'system'
;

TAG
:
    'tag'
;

<<<<<<< HEAD
TO
:
    'to'
=======
TCP
:
    'tcp'
;

UDP
:
    'udp'
>>>>>>> 31b5676d
;

UNITS
:
    'units'
;

UP
:
    'up'
;

VIRTUAL_ROUTER
:
    'virtual-router'
;

YES
:
    'yes'
;

VSYS
:
    'vsys'
;

ZONE
:
    'zone'
;

// Complex tokens

COMMA
:
    ','
;

DEC
:
    F_Digit+
;

DOUBLE_QUOTED_STRING
:
    '"' ~'"'* '"'
;

IP_ADDRESS
:
    F_IpAddress
;

IP_PREFIX
:
    F_IpAddress '/' F_PrefixLength
;

LINE_COMMENT
:
    (
        '#'
        | '!'
    )
    F_NonNewlineChar* F_Newline+ -> channel ( HIDDEN )
;

NEWLINE
:
    F_Newline+
;

SINGLE_QUOTED_STRING
:
    '\'' ~'\''* '\''
;

US
:
    'US'
;

VARIABLE
:
    F_Variable_VarChar+
;

WS
:
    F_Whitespace+ -> channel(HIDDEN) // parser never sees tokens on hidden channel
;

// Fragments

fragment
F_DecByte
:
    (
        F_Digit
        | F_DecByteTwoDigit
        | F_DecByteThreeDigit
    )
;

fragment
F_DecByteThreeDigit
:
    (
        ([1] F_Digit F_Digit)
        | ([2] [0-4] F_Digit)
        | ([2] [5] [0-5])
    )
;

fragment
F_DecByteTwoDigit
:
    [1-9] F_Digit
;

fragment
F_Digit
:
    [0-9]
;

fragment
F_IpAddress
:
    F_DecByte '.' F_DecByte '.' F_DecByte '.' F_DecByte
;

fragment
F_Newline
:
    [\r\n] // carriage return or line feed
;

fragment
F_PrefixLength
:
    (
        F_Digit
        | [12] F_Digit
        | [3] [012]
    )
;

fragment
F_NonNewlineChar
:
    ~[\r\n] // carriage return or line feed
;

fragment
F_Whitespace
:
    [ \t\u000C] // tab or space or unicode 0x000C
;

fragment
F_Variable_VarChar
:
    ~[ \t\n\r;,{}[\]&|()"']
;

// Modes
// Blank for now, not all lexers will require modes<|MERGE_RESOLUTION|>--- conflicted
+++ resolved
@@ -60,14 +60,11 @@
     'config'
 ;
 
-<<<<<<< HEAD
 DENY
 :
     'deny'
 ;
 
-=======
->>>>>>> 31b5676d
 DESCRIPTION
 :
     'description'
@@ -233,7 +230,6 @@
     'routing-table'
 ;
 
-<<<<<<< HEAD
 RULEBASE
 :
     'rulebase'
@@ -242,11 +238,11 @@
 RULES
 :
     'rules'
-=======
+;
+
 SCTP
 :
     'sctp'
->>>>>>> 31b5676d
 ;
 
 SECONDARY
@@ -279,14 +275,11 @@
     'service'
 ;
 
-<<<<<<< HEAD
-=======
 SERVICE_GROUP
 :
     'service-group'
 ;
 
->>>>>>> 31b5676d
 SET
 :
     'set'
@@ -297,15 +290,14 @@
     'shared'
 ;
 
-<<<<<<< HEAD
 SOURCE
 :
     'source'
-=======
+;
+
 SOURCE_PORT
 :
     'source-port'
->>>>>>> 31b5676d
 ;
 
 STATIC_ROUTE
@@ -328,11 +320,11 @@
     'tag'
 ;
 
-<<<<<<< HEAD
 TO
 :
     'to'
-=======
+;
+
 TCP
 :
     'tcp'
@@ -341,7 +333,6 @@
 UDP
 :
     'udp'
->>>>>>> 31b5676d
 ;
 
 UNITS
