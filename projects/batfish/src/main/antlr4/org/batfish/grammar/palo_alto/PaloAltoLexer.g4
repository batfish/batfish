--- conflicted
+++ resolved
@@ -779,11 +779,11 @@
     'ospfv3-int'
 ;
 
-<<<<<<< HEAD
 OUTGOING_BGP_CONNECTION
 :
     'outgoing-bgp-connection'
-=======
+;
+
 P2P
 :
     'p2p'
@@ -792,7 +792,6 @@
 P2MP
 :
     'p2mp'
->>>>>>> 40e32d7a
 ;
 
 PANORAMA
