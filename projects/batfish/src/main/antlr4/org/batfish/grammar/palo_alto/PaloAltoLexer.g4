--- conflicted
+++ resolved
@@ -220,15 +220,14 @@
     'virtual-router'
 ;
 
-<<<<<<< HEAD
 VSYS
 :
     'vsys'
-=======
+;
+
 ZONE
 :
     'zone'
->>>>>>> 608bb6b9
 ;
 
 // Complex tokens
