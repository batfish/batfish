lexer grammar PaloAltoLexer;

options {
  superClass = 'org.batfish.grammar.BatfishLexer';
}

tokens {
  WORD
}

@members {
// Java code to end up in PaloAltoLexer.java goes here
}

// Keywords

TWO_BYTE
:
    '2-byte'
;

FOUR_BYTE
:
    '4-byte'
;

ACCEPT_SUMMARY
:
    'accept-summary'
;

ACTION
:
    'action'
;

ADDRESS
:
    'address'
;

ADDRESS_GROUP
:
    'address-group'
;

ADDRESS_PREFIX
:
    'address-prefix'
;

ADMIN_DIST
:
    'admin-dist'
;

ADMIN_DISTS
:
    'admin-dists'
;

ADVERTISE
:
    'advertise'
;

AES_128_CBC
:
    'aes-128-cbc'
;

AES_128_GCM
:
    'aes-128-gcm'
;

AES_192_CBC
:
    'aes-192-cbc'
;

AES_256_CBC
:
    'aes-256-cbc'
;

AES_256_GCM
:
    'aes-256-gcm'
;

AGGREGATE
:
    'aggregate'
;

AGGREGATE_MED
:
    'aggregate-med'
;

ALLOW
:
    'allow'
;

ALWAYS_COMPARE_MED
:
    'always-compare-med'
;

ANY
:
    'any'
;

APPLICATION
:
    'application'
;

APPLICATION_FILTER
:
    'application-filter'
;

APPLICATION_GROUP
:
    'application-group'
;

AREA
:
    'area'
;

AS_FORMAT
:
    'as-format'
;

<<<<<<< HEAD
AS_PATH
:
    'as-path'
=======
AUTH
:
    'auth'
>>>>>>> 48435cc7
;

AUTH_PROFILE
:
    'auth-profile'
;

AUTHENTICATION
:
    'authentication'
;

AUTHENTICATION_PROFILE
:
    'authentication-profile'
;

AUTHENTICATION_TYPE
:
    'authentication-type'
;

AUTO
:
    'auto'
;

BFD
:
    'bfd'
;

BGP
:
    'bgp'
;

BOTNET
:
    'botnet'
;

BROADCAST
:
    'broadcast'
;

CATEGORY
:
    'category'
;

CERTIFICATE
:
    'certificate'
;

CERTIFICATE_PROFILE
:
    'certificate-profile'
;

CLIENT
:
    'client'
;

COLOR
:
    'color'
;

COMMENT
:
    'comment'
;

COMMENTS
:
    'comments'
;

COMMUNITY
:
    'community'
;

CONFIG
:
    'config'
;

CONNECTION_OPTIONS
:
    'connection-options'
;

CONTENT_PREVIEW
:
    'content-preview'
;

CRYPTO_PROFILES
:
    'crypto-profiles'
;

DAMPENING_PROFILE
:
    'dampening-profile'
;

DAYS
:
    'days'
;

DEAD_COUNTS
:
    'dead-counts'
;

DEFAULT_GATEWAY
:
    'default-gateway'
;

DEFAULT_LOCAL_PREFERENCE
:
    'default-local-preference'
;

DEFAULT_ROUTE
:
    'default-route'
;

DENY
:
    'deny'
;

DES
:
    'des'
;

DESCRIPTION
:
    'description'
;

DESTINATION
:
    'destination'
;

DESTINATION_TRANSLATION
:
    'destination-translation'
;

DETERMINISTIC_MED_COMPARISON
:
    'deterministic-med-comparison'
;

DEVICES
:
    'devices'
;

DEVICECONFIG
:
    'deviceconfig'
;

DH_GROUP
:
    'dh-group'
;

DISABLE
:
    'disable'
;

DISABLED
:
    'disabled'
;

DISPLAY_NAME
:
    'display-name'
;

DNS
:
    'dns'
;

DNS_SETTING
:
    'dns-setting'
;

DOWN
:
    'down'
;

DROP
:
    'drop'
;

DYNAMIC
:
    'dynamic'
;

DYNAMIC_IP_AND_PORT
:
    'dynamic-ip-and-port'
;

EBGP
:
    'ebgp'
;

ENABLE
:
    'enable'
;

ENCRYPTION
:
    'encryption'
;

ESP
:
    'esp'
;

EVASIVE
:
    'evasive'
;

EXACT
:
    'exact'
;

EXCESSIVE_BANDWIDTH_USE
:
    'excessive-bandwidth-use'
;

EXPORT
:
    'export'
;

EXT_1
:
    'ext-1'
;

EXT_2
:
    'ext-2'
;

EXTENDED_COMMUNITY
:
    'extended-community'
;

EXTERNAL
:
    'external'
;

EXTERNAL_LIST
:
    'external-list'
;

ETHERNET
:
    'ethernet'
;

FILTER
:
    'filter'
;

FQDN
:
    'fqdn'
;

FROM
:
    'from'
;

FROM_PEER
:
    'from-peer'
;

GATEWAY
:
    'gateway'
;

GLOBAL_BFD
:
    'global-bfd'
;

GLOBAL_PROTECT_APP_CRYPTO_PROFILES
:
    'global-protect-app-crypto-profiles'
;

GR_DELAY
:
    'gr-delay'
;

GRACEFUL_RESTART
:
    'graceful-restart'
;

GROUP1
:
    'group1'
;

GROUP2
:
    'group2'
;

GROUP5
:
    'group5'
;

GROUP14
:
    'group14'
;

GROUP19
:
    'group19'
;

GROUP20
:
    'group20'
;

HAS_KNOWN_VULNERABILITIES
:
    'has-known-vulnerabilities'
;

HASH
:
    'hash'
;

HELLO_INTERVAL
:
    'hello-interval'
;

HELPER_ENABLE
:
    'helper-enable'
;

HIP_PROFILES
:
    'hip-profiles'
;

HOSTNAME
:
    'hostname'
;

HOURLY
:
    'hourly'
;

HOURS
:
    'hours'
;

IBGP
:
    'ibgp'
;

ICMP
:
    'icmp'
;

IKE
:
    'ike'
;

IKE_CRYPTO_PROFILES
:
    'ike-crypto-profiles'
;

IMPORT
:
    'import'
;

INCOMING_BGP_CONNECTION
:
    'incoming-bgp-connection'
;

INSTALL_ROUTE
:
    'install-route'
;

INTERFACE
:
    'interface'
;

IP
:
    'ip'
;

IP_ADDRESS_LITERAL
:
    'ip-address'
;

IP_NETMASK
:
    'ip-netmask'
;

IP_RANGE_LITERAL
:
    'ip-range'
;

IPSEC_CRYPTO_PROFILES
:
    'ipsec-crypto-profiles'
;

IPV6
:
    'ipv6'
;

LAYER2
:
    'layer2'
;

LAYER3
:
    'layer3'
;

LIFETIME
:
    'lifetime'
;

LINK
:
    'link' -> pushMode ( M_Url )
;

LINK_STATE
:
    'link-state'
;

LINK_TYPE
:
    'link-type'
;

LLDP
:
    'lldp'
;

LOCAL_ADDRESS
:
    'local-address'
;

LOCAL_AS
:
    'local-as'
;

LOCAL_PORT
:
    'local-port'
;

LOG_SETTINGS
:
    'log-settings'
;

LOOPBACK
:
    'loopback'
;

MATCH
:
    'match'
;

MD5
:
    'md5'
;

MED
:
    'med'
;

MESHED_CLIENT
:
    'meshed-client'
;

MINUTES
:
    'minutes'
;

MEMBERS
:
    'members'
;

METRIC
:
    'metric'
;

MGT_CONFIG
:
    'mgt-config'
;

MTU
:
    'mtu'
;

NAT
:
    'nat'
;

NDP_PROXY
:
    'ndp-proxy'
;

NEGATE_DESTINATION
:
    'negate-destination'
;

NEGATE_SOURCE
:
    'negate-source'
;

NETMASK
:
    'netmask'
;

NETWORK
:
    'network'
;

NEXT_VR
:
  'next-vr'
;

NEXTHOP
:
    'nexthop'
;

NO
:
    'no'
;

NON_CLIENT
:
    'non-client'
;

NONE
:
    'none'
;

NORMAL
:
    'normal'
;

NSSA
:
    'nssa'
;

NTP_SERVER_ADDRESS
:
    'ntp-server-address'
;

NTP_SERVERS
:
    'ntp-servers'
;

NULL
:
    'null'
;

ORIGIN
:
    'origin'
;

OSPF
:
    'ospf'
;

OSPF_EXT
:
    'ospf-ext'
;

OSPF_INT
:
    'ospf-int'
;

OSPFV3
:
    'ospfv3'
;

OSPFV3_EXT
:
    'ospfv3-ext'
;

OSPFV3_INT
:
    'ospfv3-int'
;

OUTGOING_BGP_CONNECTION
:
    'outgoing-bgp-connection'
;

P2P
:
    'p2p'
;

P2MP
:
    'p2mp'
;

PANORAMA
:
    'panorama'
;

PANORAMA_SERVER
:
    'panorama-server'
;

PASSIVE
:
    'passive'
;

PASSWORD
:
    'password'
;

PEER
:
    'peer'
;

PEER_ADDRESS
:
    'peer-address'
;

PEER_AS
:
    'peer-as'
;

PEER_GROUP
:
    'peer-group'
;

PERVASIVE
:
    'pervasive'
;

POLICY
:
    'policy'
;

PORT
:
    'port'
;

POST_RULEBASE
:
    'post-rulebase'
;

PRE_RULEBASE
:
    'pre-rulebase'
;

PRIMARY
:
    'primary'
;

PRIMARY_NTP_SERVER
:
    'primary-ntp-server'
;

PRIORITY
:
    'priority'
;

PROFILES
:
    'profiles'
;

PRONE_TO_MISUSE
:
    'prone-to-misuse'
;

PROTOCOL
:
    'protocol'
;

QOS
:
    'qos'
;

RECURRING
:
    'recurring'
;

REFLECTOR_CLIENT
:
    'reflector-client'
;

REFLECTOR_CLUSTER_ID
:
    'reflector-cluster-id'
;

REJECT_DEFAULT_ROUTE
:
    'reject-default-route'
;

REMOTE_PORT
:
    'remote-port'
;

RESET_BOTH
:
    'reset-both'
;

RESET_CLIENT
:
    'reset-client'
;

RESET_SERVER
:
    'reset-server'
;

RETRANSMIT_INTERVAL
:
    'retransmit-interval'
;

RIP
:
    'rip'
;

RISK
:
    'risk'
;

ROUTER_ID
:
    'router-id'
;

ROUTING_OPTIONS
:
    'routing-options'
;

ROUTING_TABLE
:
    'routing-table'
;

RULEBASE
:
    'rulebase'
;

RULES
:
    'rules'
;

SCTP
:
    'sctp'
;

SECONDARY
:
    'secondary'
;

SECONDARY_NTP_SERVER
:
    'secondary-ntp-server'
;

SECONDS
:
    'seconds'
;

SECURITY
:
    'security'
;

SERVER
:
    'server'
;

SERVER_PROFILE
:
    'server-profile'
;

SERVERS
:
    'servers'
;

SERVICE
:
    'service'
;

SERVICE_GROUP
:
    'service-group'
;

SET
:
    'set'
;

SETTING
:
    'setting'
;

SHA1
:
    'sha1'
;

SHA256
:
    'sha256'
;

SHA384
:
    'sha384'
;

SHA512
:
    'sha512'
;

SHARED
:
    'shared'
;

SHARED_GATEWAY
:
    'shared-gateway'
;

SOURCE
:
    'source'
;

SOURCE_PORT
:
    'source-port'
;

SOURCE_TRANSLATION
:
    'source-translation'
;

SOURCE_USER
:
    'source-user'
;

STATIC
:
    'static'
;

STATIC_IPV6
:
    'static-ipv6'
;

STATIC_ROUTE
:
    'static-route'
;

STRICT_LSA_CHECKING
:
    'strict-LSA-checking'
;

STUB
:
    'stub'
;

SUBCATEGORY
:
    'subcategory'
;

SYSLOG
:
    'syslog'
;

SYSTEM
:
    'system'
;

TAG
:
    'tag'
;

TAP
:
    'tap'
;

TCP
:
    'tcp'
;

TECHNOLOGY
:
    'technology'
;

TEMPLATE
:
    'template'
;

THREE_DES
:
    '3des'
;

TIMEZONE
:
    'timezone'
;

TO
:
    'to'
;

TRANSFERS_FILES
:
    'transfers-files'
;

TRANSIT_DELAY
:
    'transit-delay'
;

TRANSLATED_ADDRESS
:
    'translated-address'
;

TUNNEL
:
    'tunnel'
;

TUNNELS_OTHER_APPS
:
    'tunnels-other-apps'
;

TYPE
:
    'type'
;

UDP
:
    'udp'
;

UNITS
:
    'units'
;

UP
:
    'up'
;

UPDATE
:
    'update'
;

UPDATE_SCHEDULE
:
    'update-schedule'
;

UPDATE_SERVER
:
    'update-server'
;

<<<<<<< HEAD
USED_BY
:
    'used-by'
=======
URL
:
    'url'
>>>>>>> 48435cc7
;

USED_BY_MALWARE
:
    'used-by-malware'
;

USERNAME
:
    'username'
;

VIRTUAL_ROUTER
:
    'virtual-router'
;

VIRTUAL_WIRE
:
    'virtual-wire'
;

VISIBLE_VSYS
:
    'visible-vsys'
;

VLAN
:
    'vlan'
;

VSYS
:
    'vsys'
;

YES
:
    'yes'
;

ZONE
:
    'zone'
;

// Complex tokens

CLOSE_BRACKET
:
    ']'
;

COMMA
:
    ','
;

DASH
:
    '-'
;

DOUBLE_QUOTED_STRING
:
    '"' ~'"'* '"'
;

IP_ADDRESS
:
    F_IpAddress
;

IP_PREFIX
:
    F_IpPrefix
;

IP_RANGE
:
    F_IpAddress '-' F_IpAddress
;

LINE_COMMENT
:
    (
        '#'
        | '!'
    )
    F_NonNewlineChar* F_Newline+ -> channel ( HIDDEN )
;

NEWLINE
:
    F_Newline+
;

OPEN_BRACKET
:
    '['
;

RANGE
:
    F_Digit+ '-' F_Digit+
;

SINGLE_QUOTED_STRING
:
    '\'' ~'\''* '\''
;

UINT8
:
    F_Uint8
;

UINT16
:
    F_Uint16
;

UINT32
:
    F_Uint32
;

VARIABLE
:
    F_Variable_VarChar+
;

WS
:
    F_Whitespace+ -> channel(HIDDEN) // parser never sees tokens on hidden channel
;

// Fragments

fragment
F_DecByte
:
    F_Digit
    | F_PositiveDigit F_Digit
    | '1' F_Digit F_Digit
    | '2' [0-4] F_Digit
    | '25' [0-5]
;

fragment
F_Digit
:
    [0-9]
;

fragment
F_IpAddress
:
    F_DecByte '.' F_DecByte '.' F_DecByte '.' F_DecByte
;

fragment
F_IpPrefix
:
    F_IpAddress '/' F_IpPrefixLength
;

fragment
F_IpPrefixLength
:
    F_Digit
    | [12] F_Digit
    | [3] [012]
;

fragment
F_Newline
:
    [\r\n] // carriage return or line feed
;

fragment
F_NonNewlineChar
:
    ~[\r\n] // carriage return or line feed
;

fragment
F_PositiveDigit
:
    [1-9]
;

fragment
F_Uint8
:
    F_Digit
    | F_PositiveDigit F_Digit
    | '1' F_Digit F_Digit
    | '2' [0-4] F_Digit
    | '25' [0-5]
;

fragment
F_Uint16
:
    F_Digit
    | F_PositiveDigit F_Digit F_Digit? F_Digit?
    | [1-5] F_Digit F_Digit F_Digit F_Digit
    | '6' [0-4] F_Digit F_Digit F_Digit
    | '65' [0-4] F_Digit F_Digit
    | '655' [0-2] F_Digit
    | '6553' [0-5]
;

fragment
F_Uint32
:
// 0-4294967295
    F_Digit
    | F_PositiveDigit F_Digit F_Digit? F_Digit? F_Digit? F_Digit? F_Digit?
    F_Digit? F_Digit?
    | [1-3] F_Digit F_Digit F_Digit F_Digit F_Digit F_Digit F_Digit F_Digit
    F_Digit
    | '4' [0-1] F_Digit F_Digit F_Digit F_Digit F_Digit F_Digit F_Digit F_Digit
    | '42' [0-8] F_Digit F_Digit F_Digit F_Digit F_Digit F_Digit F_Digit
    | '429' [0-3] F_Digit F_Digit F_Digit F_Digit F_Digit F_Digit
    | '4294' [0-8] F_Digit F_Digit F_Digit F_Digit F_Digit
    | '42949' [0-5] F_Digit F_Digit F_Digit F_Digit
    | '429496' [0-6] F_Digit F_Digit F_Digit
    | '4294967' [0-1] F_Digit F_Digit
    | '42949672' [0-8] F_Digit
    | '429496729' [0-5]
;

fragment
F_Url
:
    F_UrlStart F_UrlInner+
;

F_UrlStart
:
    [a-zA-Z]
;

F_UrlInner
:
    F_UrlInnerAlphaNum
    | F_UrlInnerReserved
    | F_UrlInnerUnreserved
;

F_UrlInnerAlphaNum
:
    [a-zA-Z0-9]
;

F_UrlInnerReserved
:
    [!*'();:@&=+$,/?%#[\]]
;

F_UrlInnerUnreserved
:
    [-_.~]
;

fragment
F_Whitespace
:
    [ \t\u000C] // tab or space or unicode 0x000C
;

fragment
F_Variable_VarChar
:
    ~[ \t\n\r;,{}[\]&|()"']
;

// Modes

mode M_Url;

M_Url_NEWLINE
:
    F_Newline+ -> type ( NEWLINE ) , popMode
;

M_Url_WORD
:
    F_Url -> type ( WORD ) , popMode
;

M_Url_WS
:
    F_Whitespace+ -> channel ( HIDDEN )
;<|MERGE_RESOLUTION|>--- conflicted
+++ resolved
@@ -139,15 +139,14 @@
     'as-format'
 ;
 
-<<<<<<< HEAD
 AS_PATH
 :
     'as-path'
-=======
+;
+
 AUTH
 :
     'auth'
->>>>>>> 48435cc7
 ;
 
 AUTH_PROFILE
@@ -1295,15 +1294,14 @@
     'update-server'
 ;
 
-<<<<<<< HEAD
+URL
+:
+    'url'
+;
+
 USED_BY
 :
     'used-by'
-=======
-URL
-:
-    'url'
->>>>>>> 48435cc7
 ;
 
 USED_BY_MALWARE
