package org.batfish.minesweeper.question.compareroutepolicies;

import static org.batfish.minesweeper.bdd.BDDRouteDiff.computeDifferences;
import static org.batfish.minesweeper.bdd.ModelGeneration.constraintsToModel;
import static org.batfish.minesweeper.bdd.ModelGeneration.satAssignmentToEnvironment;
import static org.batfish.minesweeper.bdd.ModelGeneration.satAssignmentToInputRoute;
import static org.batfish.specifier.NameRegexRoutingPolicySpecifier.ALL_ROUTING_POLICIES;

import com.google.common.annotations.VisibleForTesting;
import com.google.common.collect.ImmutableList;
import com.google.common.collect.ImmutableSet;
import java.util.ArrayList;
import java.util.Comparator;
import java.util.List;
import java.util.Set;
import java.util.function.Predicate;
import java.util.stream.Collectors;
import java.util.stream.IntStream;
import java.util.stream.Stream;
import javax.annotation.Nonnull;
import javax.annotation.Nullable;
import javax.annotation.ParametersAreNonnullByDefault;
import net.sf.javabdd.BDD;
import net.sf.javabdd.BDDFactory;
import net.sf.javabdd.JFactory;
import org.batfish.common.Answerer;
import org.batfish.common.BatfishException;
import org.batfish.common.NetworkSnapshot;
import org.batfish.common.plugin.IBatfish;
import org.batfish.datamodel.Bgpv4Route;
import org.batfish.datamodel.LineAction;
import org.batfish.datamodel.answers.AnswerElement;
import org.batfish.datamodel.questions.BgpRoute;
import org.batfish.datamodel.routing_policy.Environment;
import org.batfish.datamodel.routing_policy.RoutingPolicy;
import org.batfish.datamodel.table.Row;
import org.batfish.datamodel.table.TableAnswerElement;
import org.batfish.minesweeper.AsPathRegexAtomicPredicates;
import org.batfish.minesweeper.CommunityVar;
import org.batfish.minesweeper.ConfigAtomicPredicates;
import org.batfish.minesweeper.bdd.BDDRoute;
import org.batfish.minesweeper.bdd.BDDRouteDiff;
import org.batfish.minesweeper.bdd.ModelGeneration;
import org.batfish.minesweeper.bdd.TransferBDD;
import org.batfish.minesweeper.bdd.TransferReturn;
import org.batfish.minesweeper.question.searchroutepolicies.SearchRoutePoliciesAnswerer;
import org.batfish.minesweeper.utils.Tuple;
import org.batfish.question.testroutepolicies.Result;
import org.batfish.question.testroutepolicies.TestRoutePoliciesAnswerer;
import org.batfish.specifier.AllNodesNodeSpecifier;
import org.batfish.specifier.NodeSpecifier;
import org.batfish.specifier.RoutingPolicySpecifier;
import org.batfish.specifier.SpecifierContext;
import org.batfish.specifier.SpecifierFactories;

/** An answerer for {@link CompareRoutePoliciesQuestion}. */
@SuppressWarnings("DuplicatedCode")
@ParametersAreNonnullByDefault
public final class CompareRoutePoliciesAnswerer extends Answerer {

  @Nonnull private final Environment.Direction _direction;

  @Nonnull private final String _policySpecifierString;
  @Nullable private final String _referencePolicySpecifierString;
  @Nonnull private final RoutingPolicySpecifier _policySpecifier;
  @Nullable private final RoutingPolicySpecifier _referencePolicySpecifier;

  @Nonnull private final NodeSpecifier _nodeSpecifier;

  @Nonnull private final Set<String> _communityRegexes;
  @Nonnull private final Set<String> _asPathRegexes;

  public CompareRoutePoliciesAnswerer(
      org.batfish.minesweeper.question.compareroutepolicies.CompareRoutePoliciesQuestion question,
      IBatfish batfish) {
    super(question, batfish);
    _nodeSpecifier =
        SpecifierFactories.getNodeSpecifierOrDefault(
            question.getNodes(), AllNodesNodeSpecifier.INSTANCE);
    _direction = question.getDirection();

    _policySpecifierString = question.getPolicy();
    _policySpecifier =
        SpecifierFactories.getRoutingPolicySpecifierOrDefault(
            _policySpecifierString, ALL_ROUTING_POLICIES);

    // If the referencePolicySpecifier is null then we compare using the route-maps in
    // policySpecifier
    _referencePolicySpecifierString = question.getReferencePolicy();
    _referencePolicySpecifier =
        SpecifierFactories.getRoutingPolicySpecifierOrDefault(
            _referencePolicySpecifierString, _policySpecifier);

    // in the future, it may improve performance to combine all input community regexes
    // into a single regex representing their disjunction, and similarly for all output
    // community regexes, in order to minimize the number of atomic predicates that are
    // created and tracked by the analysis
    _communityRegexes = ImmutableSet.<String>builder().build();
    _asPathRegexes = ImmutableSet.<String>builder().build();
  }

  /**
   * @param constraints Logical constraints that describe a set of routes.
   * @param configAPs the atomic predicates used for communities/as-paths.
   * @return An input route, a predicate on tracks, and a (possibly null) source VRF that conform to
   *     the given constraints.
   */
  private Tuple<Bgpv4Route, Tuple<Predicate<String>, String>> constraintsToInputs(
      BDD constraints, ConfigAtomicPredicates configAPs) {
    assert (!constraints.isZero());
    BDD fullModel = constraintsToModel(constraints, configAPs);
    return new Tuple<>(
        satAssignmentToInputRoute(fullModel, configAPs),
        satAssignmentToEnvironment(fullModel, configAPs));
  }

  /**
   * @param tbdd the transfer function to symbolically evaluate
   * @return the set of paths generated by symbolic execution
   */
  private List<TransferReturn> computePaths(TransferBDD tbdd) {
    try {
      return tbdd.computePaths(ImmutableSet.of());
    } catch (Exception e) {
      throw new BatfishException(
          "Unexpected error analyzing policy "
              + tbdd.getPolicy().getName()
              + " in node "
              + tbdd.getPolicy().getOwner().getHostname(),
          e);
    }
  }

  /**
   * @param factory the BDD factory used for this analysis
   * @param diffs A list of differences found between two output routes.
   * @param r1 the first of the two output routes that were compared
   * @param r2 the second of the two output routes that were compared
   * @return A BDD that denotes at least one of the differences in the given diffs list. Only
   *     capturing differences in communities and as-path for now; the rest are not necessary
   *     because they do not have additive semantics, like "set community additive" and "set as-path
   *     prepend". (actually, I think you might be able to plus on the local-pref value, TODO:
   *     check)
   */
  private BDD counterExampleOutputConstraints(
      BDDFactory factory, List<BDDRouteDiff.DifferenceType> diffs, BDDRoute r1, BDDRoute r2) {
    BDD acc = factory.zero();
    for (BDDRouteDiff.DifferenceType d : diffs) {
      switch (d) {
        case OSPF_METRIC:
        case LOCAL_PREF:
        case MED:
        case NEXTHOP:
        case NEXTHOP_TYPE:
        case NEXTHOP_SET:
        case TAG:
        case ADMIN_DIST:
        case WEIGHT:
        case UNSUPPORTED:
          break;
        case COMMUNITIES:
          BDD[] communityAtomicPredicates = r1.getCommunityAtomicPredicates();
          BDD[] otherCommunityAtomicPredicates = r2.getCommunityAtomicPredicates();
          for (int i = 0; i < communityAtomicPredicates.length; i++) {
            BDD outConstraint = communityAtomicPredicates[i].xor(otherCommunityAtomicPredicates[i]);
            // If there is a scenario where the two outputs differ at this community then ensure
            // this scenario
            // manifests during model generation.
            acc = acc.or(outConstraint);
          }
          break;
        case AS_PATH:
          BDD[] asPathAtomicPredicates = r1.getAsPathRegexAtomicPredicates();
          BDD[] otherAsPathAtomicPredicates = r2.getAsPathRegexAtomicPredicates();
          for (int i = 0; i < asPathAtomicPredicates.length; i++) {
            BDD outConstraint = asPathAtomicPredicates[i].xor(otherAsPathAtomicPredicates[i]);
            // If there is a scenario where the two outputs differ at this community then ensure
            // this scenario
            // manifests during model generation.
            acc = acc.or(outConstraint);
          }
          break;
        default:
          throw new UnsupportedOperationException(d.name());
      }
    }
    if (!acc.isZero()) {
      // If we have accumulated some constraints from the output routes then return these
      return acc;
    } else {
      // otherwise return true.
      return factory.one();
    }
  }

  /**
   * Compare two route policies for behavioral differences.
   *
   * @param referencePolicy the routing policy of the reference snapshot
   * @param policy the routing policy of the current snapshot
   * @param configAPs an object providing the atomic predicates for the policy's owner configuration
   * @return a set of differences
   */
  private List<Row> comparePolicies(
      RoutingPolicy referencePolicy, RoutingPolicy policy, ConfigAtomicPredicates configAPs) {
    // The set of differences if any.
    List<Tuple<Result<BgpRoute>, Result<BgpRoute>>> differences = new ArrayList<>();

    BDDFactory factory = JFactory.init(100000, 10000);
    TransferBDD tBDD = new TransferBDD(factory, configAPs, referencePolicy);
    TransferBDD otherTBDD = new TransferBDD(factory, configAPs, policy);

    // Generate well-formedness constraints
    BDD wf = new BDDRoute(tBDD.getFactory(), configAPs).bgpWellFormednessConstraints();

    // The set of paths for the current policy
    List<TransferReturn> paths = computePaths(tBDD);
    // The set of paths for the proposed policy
    List<TransferReturn> otherPaths = computePaths(otherTBDD);

    // Potential optimization: if a set of input routes between the two paths is the same then we
    // only need to validate
    // the outputs between this pair; the intersection with all others is going to be empty.
    // This will probably be more efficient when we expect the two route-maps to be (almost)
    // equivalent.
    for (TransferReturn path : paths) {
      for (TransferReturn otherPath : otherPaths) {
        BDD inputRoutes = path.getSecond();
        BDD inputRoutesOther = otherPath.getSecond();
        BDD intersection = inputRoutesOther.and(inputRoutes).and(wf);

        // If the sets of input routes between the two paths intersect, then these paths describe
        // some common input routes and their behavior should match.
        if (!intersection.isZero()) {
          // a flag that is set if we find a behavioral difference between the two paths
          boolean behaviorDiff = false;
          BDD finalConstraints = null;
          // Naive check to see if both policies accepted/rejected the route(s).
          if (path.getAccepted() != otherPath.getAccepted()) {
            behaviorDiff = true;
            finalConstraints = intersection;
          } else {
            // If both policies perform the same action, then check that their outputs match.
            // We compute the outputs of interest, by restricting the sets of output routes to the
            // intersection of the input routes and then comparing them.
            // We only need to compare the outputs if the routes were permitted.
            if (path.getAccepted()) {
              BDDRoute outputRoutes = new BDDRoute(intersection, path.getFirst());
              BDDRoute outputRoutesOther = new BDDRoute(intersection, otherPath.getFirst());
              List<BDDRouteDiff.DifferenceType> diff =
                  computeDifferences(outputRoutes, outputRoutesOther);
              // Compute any constraints on the output routes.
              BDD outputConstraints =
                  counterExampleOutputConstraints(factory, diff, outputRoutes, outputRoutesOther);
              if (!diff.isEmpty()) {
                behaviorDiff = true;
                finalConstraints = intersection.and(outputConstraints);
              }
            }
          }

          // we have found a difference, so let's get a concrete example of the difference
          if (behaviorDiff) {
            Tuple<Bgpv4Route, Tuple<Predicate<String>, String>> t =
                constraintsToInputs(finalConstraints, configAPs);
            Result<BgpRoute> otherResult =
                SearchRoutePoliciesAnswerer.simulatePolicy(
                    policy, t.getFirst(), _direction, t.getSecond(), otherPath.getFirst());
<<<<<<< HEAD

=======
>>>>>>> 2832783c
            Result<BgpRoute> refResult =
                SearchRoutePoliciesAnswerer.simulatePolicy(
                    referencePolicy, t.getFirst(), _direction, t.getSecond(), path.getFirst());
            differences.add(new Tuple<>(otherResult, refResult));
<<<<<<< HEAD

            // As a sanity check, compare the simulated results above with what the symbolic route
            // analysis predicts will happen.
            BDD fullModel = constraintsToModel(finalConstraints, configAPs);
            ConfigAtomicPredicates configAPsCopy = new ConfigAtomicPredicates(configAPs);
            // update the atomic predicates to include any prepended ASes
            AsPathRegexAtomicPredicates aps = configAPsCopy.getAsPathRegexAtomicPredicates();
            aps.prependAPs(otherPath.getFirst().getPrependedASes());
            ModelGeneration.validateModel(
                fullModel,
                otherPath.getFirst(),
                configAPsCopy,
                otherPath.getAccepted() ? LineAction.PERMIT : LineAction.DENY,
                _direction,
                otherResult);
            configAPsCopy = new ConfigAtomicPredicates(configAPs);
            // update the atomic predicates to include any prepended ASes
            aps = configAPsCopy.getAsPathRegexAtomicPredicates();
            aps.prependAPs(path.getFirst().getPrependedASes());
            ModelGeneration.validateModel(
                fullModel,
                path.getFirst(),
                configAPsCopy,
                path.getAccepted() ? LineAction.PERMIT : LineAction.DENY,
                _direction,
                refResult);
=======
>>>>>>> 2832783c
          }
        }
      }
    }
    return differences.stream()
        .sorted(Comparator.comparing(t -> t.getFirst().getInputRoute().getNetwork()))
        .map(t -> TestRoutePoliciesAnswerer.toCompareRow(t.getFirst(), t.getSecond()))
        .collect(Collectors.toList());
  }

  /**
   * Search all of the route policies of a particular node for behaviors of interest.
   *
   * @param node the node - for now assuming a single config, might lift that assumption later.
   * @param policies all route policies in the given node for the new snapshot
   * @param referencePolicies all route policies in the given node for the reference snapshot.
   * @param crossPolicies if true then policies and referencePolicies are all compared with each
   *     other. Otherwise we use a one-to-one mapping where names must match in order to compare.
   * @param snapshot the snapshot of the proposed change
   * @param reference the reference snapshot
   * @return all results from analyzing those route policies
   */
  private Stream<Row> comparePoliciesForNode(
      String node,
      Stream<RoutingPolicy> policies,
      Stream<RoutingPolicy> referencePolicies,
      boolean crossPolicies,
      NetworkSnapshot snapshot,
      NetworkSnapshot reference) {
    List<RoutingPolicy> referencePoliciesList = referencePolicies.collect(Collectors.toList());
    List<RoutingPolicy> currentPoliciesList = policies.collect(Collectors.toList());

    if (referencePoliciesList.isEmpty()) {
      throw new IllegalArgumentException(
          String.format(
              "Could not find policy matching %s in reference snapshot",
              _referencePolicySpecifier));
    }
    if (currentPoliciesList.isEmpty()) {
      throw new IllegalArgumentException(
          String.format(
              "Could not find policy matching %s in current snapshot", _policySpecifierString));
    }

    if (!crossPolicies) {
      // In this case we are comparing all route-maps with the same name.
      Set<String> referencePoliciesNames =
          referencePoliciesList.stream().map(RoutingPolicy::getName).collect(Collectors.toSet());
      Set<String> policiesNames =
          currentPoliciesList.stream().map(RoutingPolicy::getName).collect(Collectors.toSet());
      Set<String> intersection =
          referencePoliciesNames.stream()
              .filter(policiesNames::contains)
              .collect(Collectors.toSet());
      if (intersection.isEmpty()) {
        throw new IllegalArgumentException(
            String.format(
                "No common policies described by %s in %s", _policySpecifierString, node));
      }
      // Filter down the lists such that they include policies with the same name only
      referencePoliciesList.removeIf(p -> !intersection.contains(p.getName()));
      currentPoliciesList.removeIf(p -> !intersection.contains(p.getName()));
    }

    ConfigAtomicPredicates configAPs =
        new ConfigAtomicPredicates(
            _batfish,
            snapshot,
            reference,
            node,
            _communityRegexes.stream()
                .map(CommunityVar::from)
                .collect(ImmutableSet.toImmutableSet()),
            _asPathRegexes,
            currentPoliciesList,
            referencePoliciesList);

    if (crossPolicies) {
      // In this case we cross-compare all routing policies in the two sets regardless of their
      // names.
      return referencePoliciesList.stream()
          .flatMap(
              referencePolicy ->
                  currentPoliciesList.stream()
                      .flatMap(
                          currentPolicy ->
                              comparePolicies(referencePolicy, currentPolicy, configAPs).stream()));
    } else {
      // In this case we only compare policies with the same name.
      // Create a stream of policy tuples (referencePolicy, currentPolicy) for policies with the
      // same name.
      currentPoliciesList.sort(Comparator.comparing(RoutingPolicy::getName));
      referencePoliciesList.sort(Comparator.comparing(RoutingPolicy::getName));

      // Since the two lists have been filtered to include only elements in their intersection they
      // should have the same
      // length.
      assert (currentPoliciesList.size() == referencePoliciesList.size());

      // Since they have been sorted by name the policies at each index should have the same name.
      return IntStream.range(0, currentPoliciesList.size())
          .mapToObj(
              i -> {
                assert (referencePoliciesList
                    .get(i)
                    .getName()
                    .equals(currentPoliciesList.get(i).getName()));
                return new Tuple<>(referencePoliciesList.get(i), currentPoliciesList.get(i));
              })
          .flatMap(
              policyTuple ->
                  comparePolicies(policyTuple.getFirst(), policyTuple.getSecond(), configAPs)
                      .stream());
    }
  }

  @Override
  public AnswerElement answer(NetworkSnapshot snapshot) {
    throw new BatfishException(
        String.format("%s can only be run in differential mode.", _question.getName()));
  }

  /**
   * Compares the policies in policySpecifier with the policies in proposedPolicySpecifier (all of
   * them, their names don't have to match up). If, however, the proposedPolicySpecifier is empty it
   * will do a 1-1 comparison with the policies found in policySpecifier. Note, this only compares
   * across the same hostnames between the two snapshots, i.e., it will compare route-maps in r1
   * with route-maps in r1 of the new snapshot.
   *
   * @param snapshot the current snapshot
   * @param reference the reference snapshot
   * @return
   */
  @Override
  public AnswerElement answerDiff(NetworkSnapshot snapshot, NetworkSnapshot reference) {

    SpecifierContext currentContext = _batfish.specifierContext(snapshot);
    SpecifierContext referenceContext = _batfish.specifierContext(reference);
    Set<String> currentNodes = _nodeSpecifier.resolve(currentContext);
    Set<String> referenceNodes = _nodeSpecifier.resolve(referenceContext);
    // Only compare nodes that are in both snapshots.
    Stream<String> nodes = currentNodes.stream().filter(referenceNodes::contains);

    // Using stream.sorted() to ensure consistent order.
    List<Row> rows =
        nodes
            .sorted()
            .flatMap(
                node -> {
                  // If the referencePolicySpecifier is null then use the policies from
                  // policySpecifier and do a 1-1 comparison based on policy name equality.
                  if (_referencePolicySpecifier == null) {
                    return comparePoliciesForNode(
                        node,
                        _policySpecifier.resolve(node, currentContext).stream().sorted(),
                        _policySpecifier.resolve(node, referenceContext).stream().sorted(),
                        false,
                        snapshot,
                        reference);
                  } else {
                    // Otherwise cross-compare all policies in each set (policySpecifier and
                    // referencePolicySpecifier)
                    return comparePoliciesForNode(
                        node,
                        _policySpecifier.resolve(node, currentContext).stream().sorted(),
                        _referencePolicySpecifier.resolve(node, referenceContext).stream().sorted(),
                        true,
                        snapshot,
                        reference);
                  }
                })
            .collect(ImmutableList.toImmutableList());
    TableAnswerElement answerElement =
        new TableAnswerElement(TestRoutePoliciesAnswerer.compareMetadata());
    answerElement.postProcessAnswer(_question, rows);
    return answerElement;
  }

  @Nonnull
  @VisibleForTesting
  NodeSpecifier getNodeSpecifier() {
    return _nodeSpecifier;
  }

  @Nonnull
  @VisibleForTesting
  RoutingPolicySpecifier getPolicySpecifier() {
    return _policySpecifier;
  }

  @Nullable
  @VisibleForTesting
  RoutingPolicySpecifier getReferencePolicySpecifier() {
    return _referencePolicySpecifier;
  }
}<|MERGE_RESOLUTION|>--- conflicted
+++ resolved
@@ -266,15 +266,10 @@
             Result<BgpRoute> otherResult =
                 SearchRoutePoliciesAnswerer.simulatePolicy(
                     policy, t.getFirst(), _direction, t.getSecond(), otherPath.getFirst());
-<<<<<<< HEAD
-
-=======
->>>>>>> 2832783c
             Result<BgpRoute> refResult =
                 SearchRoutePoliciesAnswerer.simulatePolicy(
                     referencePolicy, t.getFirst(), _direction, t.getSecond(), path.getFirst());
             differences.add(new Tuple<>(otherResult, refResult));
-<<<<<<< HEAD
 
             // As a sanity check, compare the simulated results above with what the symbolic route
             // analysis predicts will happen.
@@ -301,8 +296,6 @@
                 path.getAccepted() ? LineAction.PERMIT : LineAction.DENY,
                 _direction,
                 refResult);
-=======
->>>>>>> 2832783c
           }
         }
       }
