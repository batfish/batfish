package org.batfish.minesweeper;

import static java.util.stream.Collectors.toMap;
import static org.batfish.minesweeper.CommunityVarCollector.collectCommunityVars;

import com.google.common.annotations.VisibleForTesting;
import com.google.common.collect.ImmutableSet;
import java.util.ArrayDeque;
import java.util.ArrayList;
import java.util.Collection;
import java.util.HashMap;
import java.util.HashSet;
import java.util.List;
import java.util.Map;
import java.util.Map.Entry;
import java.util.Optional;
import java.util.Queue;
import java.util.Set;
import java.util.SortedMap;
import java.util.SortedSet;
import java.util.TreeMap;
import java.util.regex.Matcher;
import java.util.stream.Collectors;
import javax.annotation.Nonnull;
import javax.annotation.Nullable;
import org.apache.commons.lang3.SerializationUtils;
import org.batfish.common.BatfishException;
import org.batfish.common.NetworkSnapshot;
import org.batfish.common.plugin.IBatfish;
import org.batfish.datamodel.AsPathAccessList;
import org.batfish.datamodel.AsPathAccessListLine;
import org.batfish.datamodel.BgpActivePeerConfig;
import org.batfish.datamodel.BgpPeerConfig;
import org.batfish.datamodel.BgpProcess;
import org.batfish.datamodel.CommunityList;
import org.batfish.datamodel.ConcreteInterfaceAddress;
import org.batfish.datamodel.Configuration;
import org.batfish.datamodel.Interface;
import org.batfish.datamodel.Ip;
import org.batfish.datamodel.LongSpace;
import org.batfish.datamodel.Prefix;
import org.batfish.datamodel.PrefixRange;
import org.batfish.datamodel.RegexCommunitySet;
import org.batfish.datamodel.RoutingProtocol;
import org.batfish.datamodel.StaticRoute;
import org.batfish.datamodel.Topology;
import org.batfish.datamodel.Vrf;
import org.batfish.datamodel.bgp.AddressFamily;
import org.batfish.datamodel.collections.NodeInterfacePair;
import org.batfish.datamodel.ospf.OspfArea;
import org.batfish.datamodel.ospf.OspfProcess;
import org.batfish.datamodel.routing_policy.RoutingPolicy;
import org.batfish.datamodel.routing_policy.expr.BooleanExpr;
import org.batfish.datamodel.routing_policy.expr.CommunitySetExpr;
import org.batfish.datamodel.routing_policy.expr.Conjunction;
import org.batfish.datamodel.routing_policy.expr.ExplicitPrefixSet;
import org.batfish.datamodel.routing_policy.expr.MatchCommunitySet;
import org.batfish.datamodel.routing_policy.expr.MatchPrefixSet;
import org.batfish.datamodel.routing_policy.expr.MatchProtocol;
import org.batfish.datamodel.routing_policy.expr.Not;
import org.batfish.datamodel.routing_policy.expr.PrefixSetExpr;
import org.batfish.datamodel.routing_policy.statement.AddCommunity;
import org.batfish.datamodel.routing_policy.statement.DeleteCommunity;
import org.batfish.datamodel.routing_policy.statement.SetCommunity;
import org.batfish.minesweeper.CommunityVar.Type;
import org.batfish.minesweeper.bdd.CommunityVarConverter;
import org.batfish.minesweeper.collections.Table2;

/**
 * A graph object representing the structure of the network. The graph is built potentially by
 * inferring the link connectivity of the network based on interface ip addresses. Interfaces are
 * abstracted into graph edges, which include a direction. Each graph edge can be mapped to its
 * opposite edge, which may be null, if there is no such edge (e.g., for loopbacks).
 *
 * <p>iBGP is modeled as additional "abstract" edges that do not correspond to any concrete edge in
 * the topology.
 *
 * @author Ryan Beckett
 */
public class Graph {

  public NetworkSnapshot getSnapshot() {
    return _snapshot;
  }

  public enum BgpSendType {
    TO_EBGP,
    TO_NONCLIENT,
    TO_CLIENT,
    TO_RR
  }

  public static final String BGP_COMMON_FILTER_LIST_NAME = "BGP_COMMON_EXPORT_POLICY";
  private static final String NULL_INTERFACE_NAME = "null_interface";
  private IBatfish _batfish;
  private Set<String> _routers;
  private Map<String, Configuration> _configurations;
  private final NetworkSnapshot _snapshot;
  private Map<String, Set<Long>> _areaIds;
  private Table2<String, String, List<StaticRoute>> _staticRoutes;
  private Map<String, List<StaticRoute>> _nullStaticRoutes;
  private Map<String, Set<String>> _neighbors;
  private Map<String, List<GraphEdge>> _edgeMap;
  private Set<GraphEdge> _allRealEdges;
  private Set<GraphEdge> _allEdges;
  private Map<GraphEdge, GraphEdge> _otherEnd;
  private Map<GraphEdge, BgpActivePeerConfig> _ebgpNeighbors;
  private Map<GraphEdge, BgpActivePeerConfig> _ibgpNeighbors;
  private Map<String, String> _routeReflectorParent;
  private Map<String, Set<String>> _routeReflectorClients;
  private Map<String, Integer> _originatorId;
  private Map<String, Integer> _domainMap;
  private Map<Integer, Set<String>> _domainMapInverse;

  /**
   * The SMT- and BDD-based analyses (see the corresponding smt and bdd packages) handle communities
   * differently and make different assumptions about these communities, and in the future might
   * diverge further. Hence we use this flag to build the appropriate Graph object for the given
   * analysis.
   */
  private boolean _bddBasedAnalysis;

  /**
   * A graph with a static route with a dynamic next hop cannot be encoded to SMT, so some of the
   * Minesweeper analyses will fail. Compression is still possible though.
   */
  private boolean _hasStaticRouteWithDynamicNextHop;

  private Set<CommunityVar> _allCommunities;

  /**
   * Keys are all REGEX vars, and values are lists of EXACT or OTHER vars. This field is only used
   * by the SMT-based analyses.
   */
  private SortedMap<CommunityVar, List<CommunityVar>> _communityDependencies;

  private Map<String, String> _namedCommunities;

  /**
   * In order to track community literals and regexes in the BDD-based analysis, we compute a set of
   * "atomic predicates" for them.
   */
  private RegexAtomicPredicates<CommunityVar> _communityAtomicPredicates;

  /**
   * We also compute a set of atomic predicates for the AS-path regexes that appear in the given
   * configurations.
   */
  private RegexAtomicPredicates<SymbolicAsPathRegex> _asPathRegexAtomicPredicates;

  /**
   * Create a graph, loading configurations from the given {@link IBatfish}.
   *
   * <p>Note that, because configurations are not supplied, this {@link Graph} will clone the active
   * configurations before use. This avoids side-effects that occur when {@link Graph} and other
   * code in this package mutates the configs in the graph.
   *
   * <p>For increased, efficiency, use {@link #Graph(IBatfish, NetworkSnapshot, Map)} which will
   * skip the cloning, assuming that the caller has made a defensive copy first.
   */
  public Graph(IBatfish batfish, NetworkSnapshot snapshot) {
    this(batfish, snapshot, null, null, null, false);
  }

  /** Create a graph and specify whether it will be used for a BDD-based analysis or not. */
  public Graph(IBatfish batfish, NetworkSnapshot snapshot, boolean bddBasedAnalysis) {
    this(batfish, snapshot, null, null, null, bddBasedAnalysis);
  }

  /**
   * Create a graph, using the specified configurations.
   *
   * <p>Note that the given {@code configs} may be mutated during computation; callers are advised
   * to defensively copy them or use {@link #Graph(IBatfish, NetworkSnapshot)}, which will do the
   * defensive copy automatically, to avoid this side effect.
   */
  public Graph(
      IBatfish batfish, NetworkSnapshot snapshot, @Nullable Map<String, Configuration> configs) {
    this(batfish, snapshot, configs, null, null, false);
  }

  /** Create a graph, while selecting the subset of routers to use. */
  public Graph(
      IBatfish batfish,
      NetworkSnapshot snapshot,
      @Nullable Map<String, Configuration> configs,
      @Nullable Set<String> routers) {
    this(batfish, snapshot, configs, routers, null, false);
  }

  /**
   * Create a graph, specifying an additional set of community expressions (literals and regexes) to
   * be tracked. This is used by the BDD-based analyses to support user-defined constraints on
   * symbolic route analysis (e.g., the user is interested only in routes tagged with a particular
   * community).
   */
  public Graph(
      IBatfish batfish,
      NetworkSnapshot snapshot,
      @Nullable Map<String, Configuration> configs,
      @Nullable Set<String> routers,
      @Nullable Set<CommunitySetExpr> communities) {
    this(batfish, snapshot, configs, routers, communities, true);
  }

  /** Create a graph, specifying all parameters directly. */
  public Graph(
      IBatfish batfish,
      NetworkSnapshot snapshot,
      @Nullable Map<String, Configuration> configs,
      @Nullable Set<String> routers,
      @Nullable Set<CommunitySetExpr> communities,
      boolean bddBasedAnalysis) {
    _batfish = batfish;
    _edgeMap = new HashMap<>();
    _allEdges = new HashSet<>();
    _allRealEdges = new HashSet<>();
    _otherEnd = new HashMap<>();
    _areaIds = new HashMap<>();
    _staticRoutes = new Table2<>();
    _nullStaticRoutes = new HashMap<>();
    _neighbors = new HashMap<>();
    _ebgpNeighbors = new HashMap<>();
    _ibgpNeighbors = new HashMap<>();
    _routeReflectorParent = new HashMap<>();
    _routeReflectorClients = new HashMap<>();
    _originatorId = new HashMap<>();
    _domainMap = new HashMap<>();
    _domainMapInverse = new HashMap<>();
    _configurations = configs;
    _allCommunities = new HashSet<>();
    _communityDependencies = new TreeMap<>();
    _snapshot = snapshot;
    _bddBasedAnalysis = bddBasedAnalysis;

    if (_configurations == null) {
      // Since many functions that use the graph mutate the configurations, we must clone them
      // before that happens.
      // A simple way to do this is to create a deep clone of each entry using Java serialization.
      Map<String, Configuration> clonedConfigs =
          _batfish
              .loadConfigurations(snapshot)
              .entrySet()
              .parallelStream()
              .collect(toMap(Entry::getKey, entry -> SerializationUtils.clone(entry.getValue())));

      _configurations = clonedConfigs;
    }
    _routers = _configurations.keySet();

    Topology topology = _batfish.getTopologyProvider().getInitialLayer3Topology(snapshot);

    // Remove the routers we don't want to model
    if (routers != null) {
      Set<String> toRemove = new HashSet<>();
      for (String router : _configurations.keySet()) {
        if (!routers.contains(router)) {
          toRemove.add(router);
        }
      }
      for (String router : toRemove) {
        _configurations.remove(router);
      }
      topology = topology.prune(ImmutableSet.of(), toRemove, ImmutableSet.of());
    }

    initGraph(topology);
    initStaticRoutes();
    addNullRouteEdges();
    initEbgpNeighbors();
    initIbgpNeighbors();
    initAreaIds();
    initDomains();
    initAllCommunities(communities);
    if (_bddBasedAnalysis) {
      // compute atomic predicates for the BDD-based analysis
      // ignore community regexes of type OTHER, which are not used by that analysis
      Set<CommunityVar> comms =
          _allCommunities.stream()
              .filter(c -> c.getType() != Type.OTHER)
              .collect(Collectors.toSet());
      _communityAtomicPredicates = new RegexAtomicPredicates<>(comms, CommunityVar.from(".*"));
    } else {
      initCommDependencies();
    }
    initNamedCommunities();
<<<<<<< HEAD
    _asPathRegexAtomicPredicates =
        new RegexAtomicPredicates<>(findAllAsPathRegexes(), new SymbolicAsPathRegex(".*"));
=======
    _asPathRegexAtomicPredicates = new RegexAtomicPredicates<>(findAllAsPathRegexes());
>>>>>>> 5fa45770
  }

  /*
   * Check if a static route is configured to drop packets
   */
  private static boolean isNullRouted(StaticRoute sr) {
    return sr.getNextHopInterface().equals(NULL_INTERFACE_NAME);
  }

  /*
   * Is a graph edge external facing (can receive BGP advertisements)
   */
  public boolean isExternal(GraphEdge ge) {
    return ge.getPeer() == null && _ebgpNeighbors.containsKey(ge);
  }

  /** Does the graph have a static route with a dynamic next hop? */
  public boolean hasStaticRouteWithDynamicNextHop() {
    return _hasStaticRouteWithDynamicNextHop;
  }

  /*
   * Find the common (default) routing policy for the protocol.
   */
  @Nullable
  public static RoutingPolicy findCommonRoutingPolicy(Configuration conf, Protocol proto) {
    if (proto.isOspf()) {
      String exp = getFirstOspfProcess(conf.getDefaultVrf()).getExportPolicy();
      return conf.getRoutingPolicies().get(exp);
    }
    if (proto.isBgp()) {
      for (Map.Entry<String, RoutingPolicy> entry : conf.getRoutingPolicies().entrySet()) {
        String name = entry.getKey();
        if (name.contains(BGP_COMMON_FILTER_LIST_NAME)) {
          return entry.getValue();
        }
      }
      return null;
    }
    if (proto.isStatic()) {
      return null;
    }
    if (proto.isConnected()) {
      return null;
    }
    throw new BatfishException("TODO: findCommonRoutingPolicy for " + proto.name());
  }

  public static Set<Prefix> getOriginatedNetworks(Configuration conf) {
    Set<Prefix> allNetworks = new HashSet<>();
    Vrf vrf = conf.getDefaultVrf();
    if (!vrf.getOspfProcesses().isEmpty()) {
      allNetworks.addAll(getOriginatedNetworks(conf, Protocol.OSPF));
    }
    if (vrf.getBgpProcess() != null) {
      allNetworks.addAll(getOriginatedNetworks(conf, Protocol.BGP));
    }
    if (vrf.getStaticRoutes() != null) {
      allNetworks.addAll(getOriginatedNetworks(conf, Protocol.STATIC));
    }
    allNetworks.addAll(getOriginatedNetworks(conf, Protocol.CONNECTED));
    return allNetworks;
  }

  /*
   * Collects and returns all originated prefixes for the given
   * router as well as the protocol. Static routes and connected
   * routes are treated as originating the prefix.
   */
  public static Set<Prefix> getOriginatedNetworks(Configuration conf, Protocol proto) {
    Set<Prefix> acc = new HashSet<>();

    if (proto.isOspf()) {
      OspfProcess ospf = getFirstOspfProcess(conf.getDefaultVrf());
      for (OspfArea area : ospf.getAreas().values()) {
        for (String ifaceName : area.getInterfaces()) {
          Interface iface = conf.getAllInterfaces().get(ifaceName);
          if (iface.getActive() && iface.getOspfEnabled()) {
            acc.add(iface.getConcreteAddress().getPrefix());
          }
        }
      }
      return acc;
    }

    if (proto.isBgp()) {
      RoutingPolicy defaultPol = findCommonRoutingPolicy(conf, Protocol.BGP);
      if (defaultPol != null) {
        AstVisitor v = new AstVisitor();
        v.visit(
            conf,
            defaultPol.getStatements(),
            stmt -> {},
            expr -> {
              if (expr instanceof Conjunction) {
                Conjunction c = (Conjunction) expr;
                if (c.getConjuncts().size() >= 2) {
                  BooleanExpr be1 = c.getConjuncts().get(0);
                  BooleanExpr be2 = c.getConjuncts().get(1);
                  if (be1 instanceof MatchPrefixSet && be2 instanceof Not) {
                    MatchPrefixSet mps = (MatchPrefixSet) be1;
                    Not n = (Not) be2;
                    if (n.getExpr() instanceof MatchProtocol) {
                      MatchProtocol mp = (MatchProtocol) n.getExpr();
                      if (mp.getProtocols().contains(RoutingProtocol.BGP)) {
                        PrefixSetExpr e = mps.getPrefixSet();
                        if (e instanceof ExplicitPrefixSet) {
                          ExplicitPrefixSet eps = (ExplicitPrefixSet) e;
                          Set<PrefixRange> ranges = eps.getPrefixSpace().getPrefixRanges();
                          for (PrefixRange r : ranges) {
                            acc.add(r.getPrefix());
                          }
                        }
                      }
                    }
                  }
                }
              }
            });
      }
      return acc;
    }

    if (proto.isConnected()) {
      for (Interface iface : conf.getAllInterfaces().values()) {
        ConcreteInterfaceAddress address = iface.getConcreteAddress();
        if (address != null) {
          acc.add(address.getPrefix());
        }
      }
      return acc;
    }

    if (proto.isStatic()) {
      for (StaticRoute sr : conf.getDefaultVrf().getStaticRoutes()) {
        acc.add(sr.getNetwork());
      }
      return acc;
    }

    throw new BatfishException("ERROR: getOriginatedNetworks: " + proto.name());
  }

  // TODO Support multiple OSPF processes and delete this method.
  /**
   * Returns the {@link OspfProcess} on the given {@link Vrf} with the lexicographically lowest
   * process ID, or {@code null} if {@code vrf} does not have any OSPF processes.
   */
  @Nullable
  private static OspfProcess getFirstOspfProcess(Vrf vrf) {
    if (vrf.getOspfProcesses().isEmpty()) {
      return null;
    }
    return vrf.getOspfProcesses().values().iterator().next();
  }

  /*
   * Initialize the topology by inferring interface pairs and
   * create the opposite edge mapping.
   */
  private void initGraph(Topology topology) {
    Map<NodeInterfacePair, Interface> ifaceMap = new HashMap<>();
    Map<String, Set<NodeInterfacePair>> routerIfaceMap = new HashMap<>();

    for (Entry<String, Configuration> entry : _configurations.entrySet()) {
      String router = entry.getKey();
      Configuration conf = entry.getValue();
      Set<NodeInterfacePair> ifacePairs = new HashSet<>();
      for (Entry<String, Interface> entry2 : conf.getAllInterfaces().entrySet()) {
        String name = entry2.getKey();
        Interface iface = entry2.getValue();
        NodeInterfacePair nip = NodeInterfacePair.of(router, name);
        ifacePairs.add(nip);
        ifaceMap.put(nip, iface);
      }
      routerIfaceMap.put(router, ifacePairs);
    }

    _neighbors = new HashMap<>();

    for (Entry<String, Set<NodeInterfacePair>> entry : routerIfaceMap.entrySet()) {
      String router = entry.getKey();
      Set<NodeInterfacePair> nips = entry.getValue();
      Set<GraphEdge> graphEdges = new HashSet<>();
      Set<String> neighs = new HashSet<>();

      for (NodeInterfacePair nip : nips) {
        SortedSet<NodeInterfacePair> neighborIfaces = topology.getNeighbors(nip);
        Interface i1 = ifaceMap.get(nip);
        boolean hasNoOtherEnd = (neighborIfaces.isEmpty() && i1.getConcreteAddress() != null);
        if (hasNoOtherEnd) {
          GraphEdge ge = new GraphEdge(i1, null, router, null, false, false);
          graphEdges.add(ge);
        }
        if (!neighborIfaces.isEmpty()) {
          boolean hasMultipleEnds = (neighborIfaces.size() > 2);
          if (hasMultipleEnds) {
            GraphEdge ge = new GraphEdge(i1, null, router, null, false, false);
            graphEdges.add(ge);
          } else {
            for (NodeInterfacePair neighborIface : neighborIfaces) {
              // Weird inference behavior from Batfish here with a self-loop
              if (router.equals(neighborIface.getHostname())) {
                GraphEdge ge = new GraphEdge(i1, null, router, null, false, false);
                graphEdges.add(ge);
              }
              Interface i2 = ifaceMap.get(neighborIface);
              String neighbor = neighborIface.getHostname();
              GraphEdge ge1 = new GraphEdge(i1, i2, router, neighbor, false, false);
              GraphEdge ge2 = new GraphEdge(i2, i1, neighbor, router, false, false);
              _otherEnd.put(ge1, ge2);
              graphEdges.add(ge1);
              neighs.add(neighbor);
            }
          }
        }
      }

      _allRealEdges.addAll(graphEdges);
      _allEdges.addAll(graphEdges);
      _edgeMap.put(router, new ArrayList<>(graphEdges));
      _neighbors.put(router, neighs);
    }
  }

  /*
   * Collect all static routes after inferring which interface they indicate
   * should be used for the next-hop.
   */
  private void initStaticRoutes() {

    for (Entry<String, Configuration> entry : _configurations.entrySet()) {
      String router = entry.getKey();
      Configuration conf = entry.getValue();
      Map<String, List<StaticRoute>> map = new HashMap<>();

      _staticRoutes.put(router, map);

      for (StaticRoute sr : conf.getDefaultVrf().getStaticRoutes()) {

        boolean someIface = false;

        for (GraphEdge ge : _edgeMap.get(router)) {
          Interface here = ge.getStart();
          Interface there = ge.getEnd();

          // Check if next-hop interface is specified
          String hereName = here.getName();
          someIface = true;
          if (hereName.equals(sr.getNextHopInterface())) {
            List<StaticRoute> srs = map.computeIfAbsent(hereName, k -> new ArrayList<>());
            srs.add(sr);
            map.put(hereName, srs);
          }

          // Check if next-hop ip corresponds to direct interface
          Ip nhIp = sr.getNextHopIp();

          boolean isNextHop =
              there != null
                  && there.getConcreteAddress() != null
                  && there.getConcreteAddress().getIp().equals(nhIp);

          if (isNextHop) {
            someIface = true;
            List<StaticRoute> srs = map.computeIfAbsent(hereName, k -> new ArrayList<>());
            srs.add(sr);
            map.put(here.getName(), srs);
          }
        }

        if (Graph.isNullRouted(sr)) {
          List<StaticRoute> nulls =
              _nullStaticRoutes.computeIfAbsent(router, k -> new ArrayList<>());
          nulls.add(sr);
        }

        if (!someIface && !Graph.isNullRouted(sr)) {
          _hasStaticRouteWithDynamicNextHop = true;
        }
      }
    }
  }

  /*
   * Add graph edges to represent the null interface when used by a static route
   */
  private void addNullRouteEdges() {
    for (Entry<String, List<StaticRoute>> entry : _nullStaticRoutes.entrySet()) {
      String router = entry.getKey();
      List<StaticRoute> srs = entry.getValue();
      for (StaticRoute sr : srs) {
        String name = sr.getNextHopInterface();
        // Create null route interface
        Interface iface = Interface.builder().setName(name).build();
        iface.setActive(true);
        iface.setAddress(
            ConcreteInterfaceAddress.create(
                sr.getNetwork().getStartIp(), sr.getNextHopIp().numSubnetBits()));
        iface.setBandwidth(0.);
        // Add static route to all static routes list
        Map<String, List<StaticRoute>> map = _staticRoutes.get(router);
        List<StaticRoute> routes = map.computeIfAbsent(name, k -> new ArrayList<>());
        routes.add(sr);
        // Create and add graph edge for null route
        GraphEdge ge = new GraphEdge(iface, null, router, null, false, true);
        _allRealEdges.add(ge);
        _allEdges.add(ge);
        List<GraphEdge> edges = _edgeMap.computeIfAbsent(router, k -> new ArrayList<>());
        edges.add(ge);
      }
    }
  }

  /*
   * Initialize external eBGP neighbors by looking for BGP neighbors
   * where their is no neighbor in the configurations, and the IPs align.
   */
  private void initEbgpNeighbors() {
    Map<String, List<Ip>> ips = new HashMap<>();
    Map<String, List<BgpActivePeerConfig>> neighbors = new HashMap<>();

    for (Entry<String, Configuration> entry : _configurations.entrySet()) {
      String router = entry.getKey();
      Configuration conf = entry.getValue();
      List<Ip> ipList = new ArrayList<>();
      List<BgpActivePeerConfig> ns = new ArrayList<>();
      ips.put(router, ipList);
      neighbors.put(router, ns);
      if (conf.getDefaultVrf().getBgpProcess() != null) {
        BgpProcess bgp = conf.getDefaultVrf().getBgpProcess();
        for (BgpActivePeerConfig neighbor : bgp.getActiveNeighbors().values()) {
          ipList.add(neighbor.getPeerAddress());
          ns.add(neighbor);
        }
      }
    }

    for (Entry<String, Configuration> entry : _configurations.entrySet()) {
      String router = entry.getKey();
      Configuration conf = entry.getValue();
      List<Ip> ipList = ips.get(router);
      List<BgpActivePeerConfig> ns = neighbors.get(router);
      if (conf.getDefaultVrf().getBgpProcess() != null) {
        List<GraphEdge> edges = _edgeMap.get(router);
        for (GraphEdge ge : edges) {
          for (int i = 0; i < ipList.size(); i++) {
            Ip ip = ipList.get(i);
            BgpActivePeerConfig n = ns.get(i);
            Interface iface = ge.getStart();
            if (ip != null && iface.getConcreteAddress().getPrefix().containsIp(ip)) {
              _ebgpNeighbors.put(ge, n);
            }
          }
        }
      }
    }
  }

  /*
   * Create a new "fake" interface to correspond to an abstract
   * iBGP control plane edge in the network.
   */
  private Interface createIbgpInterface(BgpActivePeerConfig n, String peer) {
    Interface iface = Interface.builder().setName("iBGP-" + peer).build();
    iface.setActive(true);
    // TODO is this valid.
    iface.setAddress(ConcreteInterfaceAddress.create(n.getPeerAddress(), Prefix.MAX_PREFIX_LENGTH));
    iface.setBandwidth(0.);
    return iface;
  }

  // TODO: very inefficient
  /*
   * Initialize iBGP neighbors by looking for neighbors
   * with the same AS number.
   */
  private void initIbgpNeighbors() {
    Table2<String, String, BgpActivePeerConfig> neighbors = generateIbgpNeighbors(_configurations);

    // Add abstract graph edges for iBGP sessions
    Table2<String, String, GraphEdge> reverse = new Table2<>();

    neighbors.forEach(
        (r1, r2, n1) -> {
          Interface iface1 = createIbgpInterface(n1, r2);

          BgpActivePeerConfig n2 = neighbors.get(r2, r1);

          GraphEdge ge;
          if (n2 != null) {
            Interface iface2 = createIbgpInterface(n2, r1);
            ge = new GraphEdge(iface1, iface2, r1, r2, true, false);
          } else {
            ge = new GraphEdge(iface1, null, r1, null, true, false);
          }

          _allEdges.add(ge);
          _ibgpNeighbors.put(ge, n1);

          reverse.put(r1, r2, ge);

          List<GraphEdge> edges = _edgeMap.get(r1);
          if (edges != null) {
            edges.add(ge);
          } else {
            edges = new ArrayList<>();
            edges.add(ge);
            _edgeMap.put(r1, edges);
          }
        });

    // Add other end to ibgp edges
    reverse.forEach(
        (r1, r2, ge1) -> {
          GraphEdge ge2 = reverse.get(r2, r1);
          _otherEnd.put(ge1, ge2);
        });

    // Configure Route Reflector information
    Integer[] id = new Integer[1];
    id[0] = 1;
    neighbors.forEach(
        (r1, ns) -> {
          if (!_originatorId.containsKey(r1)) {
            _originatorId.put(r1, id[0]);
            id[0]++;
          }
          Set<String> clients = new HashSet<>();
          ns.forEach(
              (r2, n) -> {
                if (Optional.ofNullable(n.getIpv4UnicastAddressFamily())
                    .map(AddressFamily::getRouteReflectorClient)
                    .orElse(false)) {
                  clients.add(r2);
                  _routeReflectorParent.put(r2, r1);
                }
              });
          _routeReflectorClients.put(r1, clients);
        });
  }

  /**
   * Compute a map of iBGP neighbors given the configurations. Return a {@link Table2} containing
   * directional edges, representing iBGP sessions that are <i>likely</i> to come up.
   *
   * <p>Table mapping: source hostname -&gt; target hostname -&gt; source's BGP config
   */
  @VisibleForTesting
  @Nonnull
  static Table2<String, String, BgpActivePeerConfig> generateIbgpNeighbors(
      Map<String, Configuration> configurations) {
    // Map of hostname to a set of local IPs of *all* iBGP neighbors
    Map<String, Set<Ip>> ips = new HashMap<>();

    // Match iBGP sessions with pairs of routers and BgpPeerConfig
    for (Entry<String, Configuration> entry : configurations.entrySet()) {
      String hostname = entry.getKey();
      Configuration conf = entry.getValue();
      BgpProcess p = conf.getDefaultVrf().getBgpProcess();
      if (p == null) {
        // No bgp process, nothing to do
        continue;
      }
      for (BgpActivePeerConfig n : p.getActiveNeighbors().values()) {
        if (n.getLocalAs() == null || n.getRemoteAsns().isEmpty()) {
          // Invalid config
          continue;
        }
        if (n.getRemoteAsns().equals(LongSpace.of(n.getLocalAs()))) {
          ips.computeIfAbsent(hostname, key -> new HashSet<>()).add(n.getLocalIp());
        }
      }
    }

    // Init the resulting map
    Table2<String, String, BgpActivePeerConfig> neighbors = new Table2<>();

    // Loop over all iBGP configs and match up
    for (Entry<String, Configuration> entry : configurations.entrySet()) {
      String localHostname = entry.getKey();
      BgpProcess proc = entry.getValue().getDefaultVrf().getBgpProcess();
      if (proc == null) {
        // No bgp process, nothing to do
        continue;
      }

      for (Entry<Prefix, BgpActivePeerConfig> entry2 : proc.getActiveNeighbors().entrySet()) {
        Prefix remotePrefix = entry2.getKey();
        BgpActivePeerConfig localBgpConfig = entry2.getValue();
        if (localBgpConfig.getLocalAs() == null || localBgpConfig.getRemoteAsns().isEmpty()) {
          // Invalid config
          continue;
        }
        if (!localBgpConfig.getRemoteAsns().equals(LongSpace.of(localBgpConfig.getLocalAs()))) {
          // Not iBGP
          continue;
        }

        // Loop over all local IPs computed earlier to find session matches
        for (Entry<String, Set<Ip>> ipEntry : ips.entrySet()) {
          String candidateHostname = ipEntry.getKey();
          Set<Ip> candidateIps = ipEntry.getValue();
          for (Ip candidateLocalIp : candidateIps) {
            // Check that it's not a self-edge and candidate's IP matches remote prefix
            if (!localHostname.equals(candidateHostname)
                && remotePrefix.containsIp(candidateLocalIp)) {
              // We have a neighbor match
              neighbors.put(localHostname, candidateHostname, localBgpConfig);
            }
          }
        }
      }
    }
    return neighbors;
  }

  public BgpSendType peerType(GraphEdge ge) {
    if (_ebgpNeighbors.get(ge) != null) {
      return BgpSendType.TO_EBGP;
    }
    if (_ibgpNeighbors.get(ge) != null) {
      Set<String> clients = _routeReflectorClients.get(ge.getPeer());
      Set<String> clients2 = _routeReflectorClients.get(ge.getRouter());
      if (clients != null && clients.contains(ge.getRouter())) {
        return BgpSendType.TO_RR;
      } else if (clients2 != null && clients2.contains(ge.getPeer())) {
        return BgpSendType.TO_CLIENT;
      } else {
        return BgpSendType.TO_NONCLIENT;
      }
    }
    throw new BatfishException("Invalid BGP edge: " + ge);
  }

  /*
   * Initialize each routers set of area IDs for OSPF
   */
  private void initAreaIds() {
    for (Entry<String, Configuration> entry : _configurations.entrySet()) {
      String router = entry.getKey();
      Configuration conf = entry.getValue();
      Set<Long> areaIds = new HashSet<>();
      OspfProcess p = getFirstOspfProcess(conf.getDefaultVrf());
      if (p != null) {
        p.getAreas().forEach((id, area) -> areaIds.add(id));
      }
      _areaIds.put(router, areaIds);
    }
  }

  /*
   * Determines the collection of routers within the same AS
   * as the router provided as a parameter
   */
  private Set<String> findDomain(String router) {
    String currentRouter = router;
    Set<String> sameDomain = new HashSet<>();
    Queue<String> todo = new ArrayDeque<>();
    todo.add(currentRouter);
    sameDomain.add(currentRouter);
    while (!todo.isEmpty()) {
      currentRouter = todo.remove();
      for (GraphEdge ge : getEdgeMap().get(currentRouter)) {
        String peer = ge.getPeer();
        if (peer != null && !sameDomain.contains(peer) && _ebgpNeighbors.get(ge) == null) {
          todo.add(peer);
          sameDomain.add(peer);
        }
      }
    }
    return sameDomain;
  }

  /*
   * Breaks the network up into a collection of devices that
   * are in the same autonomous system. This is useful when
   * modeling iBGP since we can restrict
   */
  private void initDomains() {
    int i = 0;
    Set<String> routers = new HashSet<>(_configurations.keySet());
    while (!routers.isEmpty()) {
      String router = routers.iterator().next();
      Set<String> domain = findDomain(router);
      _domainMapInverse.put(i, domain);
      for (String r : domain) {
        _domainMap.put(r, i);
        routers.remove(r);
      }
      i++;
    }
  }

  /*
   * Get all the routers in the same AS as the
   * router provided to the function.
   */
  public Set<String> getDomain(String router) {
    int idx = _domainMap.get(router);
    return _domainMapInverse.get(idx);
  }

  /**
   * Identifies all of the community literals and regexes in the given configurations. An optional
   * set of additional community expressions (literals and regexes) is also included, which is used
   * to support user-specified community constraints for symbolic analysis.
   *
   * <p>For each literal, a CommunityVar instance of type EXACT is created. For each regex, two
   * CommunityVar instances are created: one of type REGEX to represent the regex itself, and one of
   * type OTHER to represent unknown community literals that match this regex. The latter type are
   * used in the SMT-based analyses but are ignored by the BDD-based analyses.
   */
  private void initAllCommunities(@Nullable Set<CommunitySetExpr> communities) {
    _allCommunities.addAll(findAllCommunities());
    if (communities != null) {
      _allCommunities.addAll(
          communities.stream()
              .map(CommunityVarConverter::toCommunityVar)
              .collect(Collectors.toSet()));
    }
  }

  private Set<SymbolicAsPathRegex> findAllAsPathRegexes() {
    ImmutableSet.Builder<SymbolicAsPathRegex> builder = ImmutableSet.builder();
    for (String router : getRouters()) {
      builder.addAll(findAsPathRegexes(router));
    }
    return builder.build();
  }

  /**
   * Computes a map from each community variable r of type REGEX to a set of community variables
   * that depend on it. A community variable v is considered to depend on r if either v is the
   * corresponding OTHER-typed variable for r (see initAllCommunities above) or if v has type EXACT
   * and its associated community literal matches r's regex. These dependencies are used to track
   * the relationships among communities in the SMT-based analyses.
   */
  private void initCommDependencies() {
    // Map community regex matches to Java regex
    Map<CommunityVar, java.util.regex.Pattern> regexes = new HashMap<>();
    for (CommunityVar c : _allCommunities) {
      if (c.getType() == CommunityVar.Type.REGEX) {
        java.util.regex.Pattern p = java.util.regex.Pattern.compile(c.getRegex());
        regexes.put(c, p);
      }
    }

    for (CommunityVar c1 : _allCommunities) {
      // map exact match to corresponding regexes
      if (c1.getType() == CommunityVar.Type.REGEX) {

        List<CommunityVar> list = new ArrayList<>();
        _communityDependencies.put(c1, list);
        java.util.regex.Pattern p = regexes.get(c1);

        for (CommunityVar c2 : _allCommunities) {
          if (c2.getType() == CommunityVar.Type.EXACT) {
            Matcher m = p.matcher(c2.getRegex());
            if (m.find()) {
              list.add(c2);
            }
          }
          if (c2.getType() == CommunityVar.Type.OTHER && c1.getRegex().equals(c2.getRegex())) {
            list.add(c2);
          }
        }
      }
    }
  }

  /*
   * Map named community sets that contain a single match
   * back to the community/regex value. This makes it
   * easier to provide intuitive counter examples.
   */
  private void initNamedCommunities() {
    _namedCommunities = new HashMap<>();
    for (Configuration conf : getConfigurations().values()) {
      for (Entry<String, CommunityList> entry : conf.getCommunityLists().entrySet()) {
        String name = entry.getKey();
        CommunityList cl = entry.getValue();
        if (cl != null && cl.getLines().size() == 1) {
          CommunitySetExpr matchCondition = cl.getLines().get(0).getMatchCondition();
          if (matchCondition instanceof RegexCommunitySet) {
            _namedCommunities.put(((RegexCommunitySet) matchCondition).getRegex(), name);
          }
        }
      }
    }
  }

  public Set<CommunityVar> getAllCommunities() {
    return _allCommunities;
  }

  public boolean getBddBasedAnalysis() {
    return _bddBasedAnalysis;
  }

  public SortedMap<CommunityVar, List<CommunityVar>> getCommunityDependencies() {
    return _communityDependencies;
  }

  public Map<String, String> getNamedCommunities() {
    return _namedCommunities;
  }

  public RegexAtomicPredicates<CommunityVar> getCommunityAtomicPredicates() {
    return _communityAtomicPredicates;
  }

  public RegexAtomicPredicates<SymbolicAsPathRegex> getAsPathRegexAtomicPredicates() {
    return _asPathRegexAtomicPredicates;
  }

  /*
   * Finds all uniquely mentioned community matches
   * in the network by walking over every configuration.
   */
  public Set<CommunityVar> findAllCommunities() {
    Set<CommunityVar> comms = new HashSet<>();
    for (String router : getRouters()) {
      comms.addAll(findAllCommunities(router));
    }
    // Add an other option that matches a regex but isn't from this network
    List<CommunityVar> others = new ArrayList<>();
    for (CommunityVar c : comms) {
      if (c.getType() == CommunityVar.Type.REGEX) {
        CommunityVar x = CommunityVar.other(c.getRegex());
        others.add(x);
      }
    }
    comms.addAll(others);
    return comms;
  }

  public Set<CommunityVar> findAllCommunities(String router) {
    Set<CommunityVar> comms = new HashSet<>();
    Configuration conf = getConfigurations().get(router);

    for (RoutingPolicy pol : conf.getRoutingPolicies().values()) {
      AstVisitor v = new AstVisitor();
      v.visit(
          conf,
          pol.getStatements(),
          stmt -> {
            if (stmt instanceof SetCommunity) {
              SetCommunity sc = (SetCommunity) stmt;
              comms.addAll(collectCommunityVars(conf, sc.getExpr()));
            }
            if (stmt instanceof AddCommunity) {
              AddCommunity ac = (AddCommunity) stmt;
              comms.addAll(collectCommunityVars(conf, ac.getExpr()));
            }
            if (stmt instanceof DeleteCommunity) {
              DeleteCommunity dc = (DeleteCommunity) stmt;
              comms.addAll(collectCommunityVars(conf, dc.getExpr()));
            }
          },
          expr -> {
            if (expr instanceof MatchCommunitySet) {
              MatchCommunitySet m = (MatchCommunitySet) expr;
              CommunitySetExpr ce = m.getExpr();
              comms.addAll(collectCommunityVars(conf, ce));
            }
          });
    }

    return comms;
  }

  /**
   * Collect up all AS-path regexes that appear in the given router's configuration.
   *
   * <p>Currently we only collect up AS-path regexes that appear in an AS-path access list. As other
   * features are supported by symbolic route analysis, notably the {@link
   * org.batfish.datamodel.routing_policy.expr.ExplicitAsPathSet} class, this method will have to be
   * extended accordingly.
   *
   * @param router the router
   * @return a set of all AS-path regexes that appear
   */
  private Set<SymbolicAsPathRegex> findAsPathRegexes(String router) {
    Configuration conf = getConfigurations().get(router);
    Collection<AsPathAccessList> asPathAccessLists = conf.getAsPathAccessLists().values();
    return asPathAccessLists.stream()
        .flatMap(lst -> lst.getLines().stream())
        .map(AsPathAccessListLine::getRegex)
        .map(SymbolicAsPathRegex::new)
        .collect(ImmutableSet.toImmutableSet());
  }

  /*
   * Map named community sets that contain a single match
   * back to the community/regex value. This makes it
   * easier to provide intuitive counter examples.
   */
  public Map<String, String> findNamedCommunities() {
    Map<String, String> comms = new HashMap<>();
    for (Configuration conf : getConfigurations().values()) {
      for (Entry<String, CommunityList> entry : conf.getCommunityLists().entrySet()) {
        String name = entry.getKey();
        CommunityList cl = entry.getValue();
        if (cl != null && cl.getLines().size() == 1) {
          CommunitySetExpr matchCondition = cl.getLines().get(0).getMatchCondition();
          if (matchCondition instanceof RegexCommunitySet) {
            comms.put(((RegexCommunitySet) matchCondition).getRegex(), name);
          }
        }
      }
    }
    return comms;
  }

  /*
   * Find the set of all protocols that might be redistributed into
   * protocol p given the current configuration and routing policy.
   * This is based on structure of the AST.
   */
  public Set<Protocol> findRedistributedProtocols(
      Configuration conf, RoutingPolicy pol, Protocol p) {
    Set<Protocol> protos = new HashSet<>();
    AstVisitor v = new AstVisitor();
    v.visit(
        conf,
        pol.getStatements(),
        stmt -> {},
        expr -> {
          if (expr instanceof MatchProtocol) {
            MatchProtocol mp = (MatchProtocol) expr;
            for (RoutingProtocol other : mp.getProtocols()) {
              Protocol otherP = Protocol.fromRoutingProtocol(other);
              if (otherP != null && otherP != p) {
                switch (other) {
                  case BGP:
                    protos.add(otherP);
                    break;
                  case OSPF:
                    protos.add(otherP);
                    break;
                  case STATIC:
                    protos.add(otherP);
                    break;
                  case CONNECTED:
                    protos.add(otherP);
                    break;
                  default:
                    throw new BatfishException("Unrecognized protocol: " + other.protocolName());
                }
              }
            }
          }
        });
    return protos;
  }

  /*
   * Find the router Id for the neighbor corresponding to a logical edge.
   */
  public long findRouterId(GraphEdge ge, Protocol proto) {
    GraphEdge eOther = _otherEnd.get(ge);

    if (proto.isOspf() || proto.isConnected() || proto.isStatic()) {
      return 0L;
    }

    if (eOther != null) {
      String peer = eOther.getRouter();
      Configuration peerConf = getConfigurations().get(peer);
      return routerId(peerConf, proto);
    }

    BgpActivePeerConfig n = findBgpNeighbor(ge);

    if (n != null && n.getPeerAddress() != null) {
      return n.getPeerAddress().asLong();
    }

    throw new BatfishException("Unable to find router id for " + ge + "," + proto.name());
  }

  /*
   * Find the router Id for a router and a protocol.
   */
  private long routerId(Configuration conf, Protocol proto) {
    if (proto.isBgp()) {
      return conf.getDefaultVrf().getBgpProcess().getRouterId().asLong();
    }
    if (proto.isOspf()) {
      return getFirstOspfProcess(conf.getDefaultVrf()).getRouterId().asLong();
    } else {
      return 0;
    }
  }

  /*
   * Check if an interface is active for a particular protocol.
   */
  public boolean isInterfaceActive(Protocol proto, Interface iface) {
    if (proto.isOspf()) {
      return iface.getActive() && iface.getOspfEnabled();
    }
    return iface.getActive();
  }

  /*
   * Check if a topology edge is used in a particular protocol.
   */
  public boolean isEdgeUsed(Configuration conf, Protocol proto, GraphEdge ge) {
    Interface iface = ge.getStart();

    // Use a null routed edge, but only for the static protocol
    if (ge.isNullEdge()) {
      return proto.isStatic();
    }

    // Don't use if interface is not active
    if (!isInterfaceActive(proto, iface)) {
      return false;
    }

    // Exclude abstract iBGP edges from all protocols except BGP
    if (iface.getName().startsWith("iBGP-")) {
      return proto.isBgp();
    }
    // Never use Loopbacks for any protocol except connected
    if (ge.getStart().isLoopback()) {
      return proto.isConnected();
    }

    // Don't use ospf over edges to hosts / external
    if ((ge.getPeer() == null || isHost(ge.getPeer())) && proto.isOspf()) {
      return false;
    }

    // Only use specified edges from static routes
    if (proto.isStatic()) {
      List<StaticRoute> srs = getStaticRoutes().get(conf.getHostname(), iface.getName());
      return iface.getActive() && srs != null && !srs.isEmpty();
    }

    // Only use an edge in BGP if there is an explicit peering
    if (proto.isBgp()) {
      BgpPeerConfig n1 = _ebgpNeighbors.get(ge);
      BgpPeerConfig n2 = _ibgpNeighbors.get(ge);
      return n1 != null || n2 != null;
    }

    return true;
  }

  /*
   * Determine if an edge is potentially attached to a host
   */
  public boolean isHost(String router) {
    Configuration peerConf = _configurations.get(router);
    String vendor = peerConf.getConfigurationFormat().getVendorString();
    return "host".equals(vendor);
  }

  /*
   * Check if a graph edge is a loopback address
   */
  public boolean isLoopback(GraphEdge ge) {
    return ge.getStart().isLoopback();
  }

  /*
   * Find the BGP neighbor of a particular edge
   */
  public BgpActivePeerConfig findBgpNeighbor(GraphEdge e) {
    if (e.isAbstract()) {
      return _ibgpNeighbors.get(e);
    } else {
      return _ebgpNeighbors.get(e);
    }
  }

  /* TODO: move this to Logical Graph
   * Find the import routing policy for a given edge
   */
  @Nullable
  public RoutingPolicy findImportRoutingPolicy(String router, Protocol proto, GraphEdge ge) {
    Configuration conf = _configurations.get(router);
    if (proto.isConnected()) {
      return null;
    }
    if (proto.isStatic()) {
      return null;
    }
    if (proto.isOspf()) {
      return null;
    }
    if (proto.isBgp()) {
      BgpPeerConfig n = findBgpNeighbor(ge);
      return Optional.ofNullable(n)
          .map(BgpPeerConfig::getIpv4UnicastAddressFamily)
          .map(AddressFamily::getImportPolicy)
          .map(policy -> conf.getRoutingPolicies().get(policy))
          .orElse(null);
    }
    throw new BatfishException("TODO: findImportRoutingPolicy: " + proto.name());
  }

  /*
   * Find the export routing policy for a given edge
   */
  @Nullable
  public RoutingPolicy findExportRoutingPolicy(String router, Protocol proto, GraphEdge ge) {
    Configuration conf = _configurations.get(router);
    if (proto.isConnected()) {
      return null;
    }
    if (proto.isStatic()) {
      return null;
    }
    if (proto.isOspf()) {
      OspfProcess p = getFirstOspfProcess(conf.getDefaultVrf());
      if (p == null) {
        return null;
      }
      String exp = p.getExportPolicy();
      return conf.getRoutingPolicies().get(exp);
    }
    if (proto.isBgp()) {
      BgpPeerConfig n = findBgpNeighbor(ge);
      // if no neighbor (e.g., loopback) or no export policy, return null
      return Optional.ofNullable(n)
          .map(BgpPeerConfig::getIpv4UnicastAddressFamily)
          .map(AddressFamily::getExportPolicy)
          .map(policy -> conf.getRoutingPolicies().get(policy))
          .orElse(null);
    }
    throw new BatfishException("TODO: findExportRoutingPolicy for " + proto.name());
  }

  @Override
  public String toString() {
    StringBuilder sb = new StringBuilder();
    sb.append("=======================================================\n");
    sb.append("---------- Router to edges map ----------\n");
    _edgeMap.forEach(
        (router, graphEdges) -> {
          sb.append("Router: ").append(router).append("\n");
          graphEdges.forEach(
              edge -> {
                sb.append("  edge from: ").append(edge.getStart().getName());
                if (edge.getEnd() == null) {
                  sb.append(" to: null ");
                } else {
                  sb.append(" to: ")
                      .append(edge.getPeer())
                      .append(",")
                      .append(edge.getEnd().getName());
                }
                sb.append(edge.getStart().getConcreteAddress());
                sb.append("\n");
              });
        });

    sb.append("---------------- eBGP Neighbors ----------------\n");
    _ebgpNeighbors.forEach(
        (ge, n) -> {
          sb.append(n);
          sb.append("Edge: ").append(ge).append(" (").append(n.getPeerAddress()).append(")\n");
        });

    sb.append("---------------- iBGP Neighbors ----------------\n");
    _ibgpNeighbors.forEach(
        (ge, n) ->
            sb.append("Edge: ").append(ge).append(" (").append(n.getPeerAddress()).append(")\n"));

    sb.append("---------- Static Routes by Interface ----------\n");
    _staticRoutes.forEach(
        (router, map) ->
            map.forEach(
                (iface, srs) -> {
                  for (StaticRoute sr : srs) {
                    sb.append("Router: ")
                        .append(router)
                        .append(", Interface: ")
                        .append(iface)
                        .append(" --> ")
                        .append(sr.getNetwork())
                        .append("\n");
                  }
                }));

    sb.append("---------- Area ids ----------\n");
    _areaIds.forEach(
        (router, ids) -> {
          if (!ids.isEmpty()) {
            sb.append("Router: ").append(router).append("=").append(ids).append("\n");
          }
        });

    sb.append("=======================================================\n");
    return sb.toString();
  }

  public Map<String, String> getRouteReflectorParent() {
    return _routeReflectorParent;
  }

  /*
   * Getters and setters
   */

  public Map<String, Set<String>> getRouteReflectorClients() {
    return _routeReflectorClients;
  }

  public Map<String, Integer> getOriginatorId() {
    return _originatorId;
  }

  public Map<GraphEdge, BgpActivePeerConfig> getEbgpNeighbors() {
    return _ebgpNeighbors;
  }

  public Map<GraphEdge, BgpActivePeerConfig> getIbgpNeighbors() {
    return _ibgpNeighbors;
  }

  public Table2<String, String, List<StaticRoute>> getStaticRoutes() {
    return _staticRoutes;
  }

  public Map<String, Set<Long>> getAreaIds() {
    return _areaIds;
  }

  public Map<String, Configuration> getConfigurations() {
    return _configurations;
  }

  public Map<String, Set<String>> getNeighbors() {
    return _neighbors;
  }

  public Map<String, List<GraphEdge>> getEdgeMap() {
    return _edgeMap;
  }

  public Map<GraphEdge, GraphEdge> getOtherEnd() {
    return _otherEnd;
  }

  public IBatfish getBatfish() {
    return _batfish;
  }

  public Set<GraphEdge> getAllRealEdges() {
    return _allRealEdges;
  }

  public Set<GraphEdge> getAllEdges() {
    return _allEdges;
  }

  public Set<String> getRouters() {
    return _routers;
  }
}<|MERGE_RESOLUTION|>--- conflicted
+++ resolved
@@ -278,18 +278,14 @@
       Set<CommunityVar> comms =
           _allCommunities.stream()
               .filter(c -> c.getType() != Type.OTHER)
-              .collect(Collectors.toSet());
+              .collect(ImmutableSet.toImmutableSet());
       _communityAtomicPredicates = new RegexAtomicPredicates<>(comms, CommunityVar.from(".*"));
     } else {
       initCommDependencies();
     }
     initNamedCommunities();
-<<<<<<< HEAD
     _asPathRegexAtomicPredicates =
         new RegexAtomicPredicates<>(findAllAsPathRegexes(), new SymbolicAsPathRegex(".*"));
-=======
-    _asPathRegexAtomicPredicates = new RegexAtomicPredicates<>(findAllAsPathRegexes());
->>>>>>> 5fa45770
   }
 
   /*
