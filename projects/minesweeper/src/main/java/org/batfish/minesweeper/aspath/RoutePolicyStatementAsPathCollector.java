package org.batfish.minesweeper.aspath;

import com.google.common.collect.ImmutableSet;
import java.util.List;
import java.util.Set;
import javax.annotation.ParametersAreNonnullByDefault;
import org.batfish.datamodel.Configuration;
import org.batfish.datamodel.routing_policy.communities.SetCommunities;
import org.batfish.datamodel.routing_policy.statement.BufferedStatement;
import org.batfish.datamodel.routing_policy.statement.CallStatement;
import org.batfish.datamodel.routing_policy.statement.Comment;
import org.batfish.datamodel.routing_policy.statement.ExcludeAsPath;
import org.batfish.datamodel.routing_policy.statement.If;
import org.batfish.datamodel.routing_policy.statement.PrependAsPath;
import org.batfish.datamodel.routing_policy.statement.RemoveTunnelEncapsulationAttribute;
import org.batfish.datamodel.routing_policy.statement.ReplaceAsesInAsSequence;
import org.batfish.datamodel.routing_policy.statement.SetAdministrativeCost;
import org.batfish.datamodel.routing_policy.statement.SetDefaultPolicy;
import org.batfish.datamodel.routing_policy.statement.SetDefaultTag;
import org.batfish.datamodel.routing_policy.statement.SetEigrpMetric;
import org.batfish.datamodel.routing_policy.statement.SetIsisLevel;
import org.batfish.datamodel.routing_policy.statement.SetIsisMetricType;
import org.batfish.datamodel.routing_policy.statement.SetLocalPreference;
import org.batfish.datamodel.routing_policy.statement.SetMetric;
import org.batfish.datamodel.routing_policy.statement.SetNextHop;
import org.batfish.datamodel.routing_policy.statement.SetOrigin;
import org.batfish.datamodel.routing_policy.statement.SetOspfMetricType;
import org.batfish.datamodel.routing_policy.statement.SetTag;
import org.batfish.datamodel.routing_policy.statement.SetTunnelEncapsulationAttribute;
import org.batfish.datamodel.routing_policy.statement.SetVarMetricType;
import org.batfish.datamodel.routing_policy.statement.SetWeight;
import org.batfish.datamodel.routing_policy.statement.Statement;
import org.batfish.datamodel.routing_policy.statement.StatementVisitor;
import org.batfish.datamodel.routing_policy.statement.Statements.StaticStatement;
import org.batfish.datamodel.routing_policy.statement.TraceableStatement;
import org.batfish.minesweeper.SymbolicAsPathRegex;
import org.batfish.minesweeper.utils.Tuple;

/** Collect all AS-path regexes in a route-policy {@link Statement}. */
@ParametersAreNonnullByDefault
public class RoutePolicyStatementAsPathCollector
    implements StatementVisitor<Set<SymbolicAsPathRegex>, Tuple<Set<String>, Configuration>> {
  @Override
  public Set<SymbolicAsPathRegex> visitBufferedStatement(
      BufferedStatement bufferedStatement, Tuple<Set<String>, Configuration> arg) {
    return bufferedStatement.getStatement().accept(this, arg);
  }

  @Override
  public Set<SymbolicAsPathRegex> visitCallStatement(
      CallStatement callStatement, Tuple<Set<String>, Configuration> arg) {
    if (arg.getFirst().contains(callStatement.getCalledPolicyName())) {
      // If we have already visited this policy then don't visit again
      return ImmutableSet.of();
    }
    // Otherwise update the set of seen policies and recurse.
    arg.getFirst().add(callStatement.getCalledPolicyName());

    return visitAll(
        arg.getSecond()
            .getRoutingPolicies()
            .get(callStatement.getCalledPolicyName())
            .getStatements(),
        arg);
  }

  @Override
  public Set<SymbolicAsPathRegex> visitComment(
      Comment comment, Tuple<Set<String>, Configuration> arg) {
    return ImmutableSet.of();
  }

  @Override
  public Set<SymbolicAsPathRegex> visitIf(If if1, Tuple<Set<String>, Configuration> arg) {
    ImmutableSet.Builder<SymbolicAsPathRegex> builder = ImmutableSet.builder();
    return builder
        .addAll(if1.getGuard().accept(new BooleanExprAsPathCollector(), arg))
        .addAll(visitAll(if1.getTrueStatements(), arg))
        .addAll(visitAll(if1.getFalseStatements(), arg))
        .build();
  }

  @Override
  public Set<SymbolicAsPathRegex> visitPrependAsPath(
<<<<<<< HEAD
      PrependAsPath prependAsPath, Configuration arg) {
=======
      PrependAsPath prependAsPath, Tuple<Set<String>, Configuration> arg) {
    // if/when we update TransferBDD to support AS-path prepending, we will need to update this as
    // well
>>>>>>> fdcf9974
    return ImmutableSet.of();
  }

  @Override
  public Set<SymbolicAsPathRegex> visitReplaceAsesInAsSequence(
      ReplaceAsesInAsSequence replaceAsesInAsPathSequence) {
    // if/when we update TransferBDD to support AS-path replacing, we will need to update this as
    // well
    return ImmutableSet.of();
  }

  @Override
  public Set<SymbolicAsPathRegex> visitExcludeAsPath(
      ExcludeAsPath excludeAsPath, Tuple<Set<String>, Configuration> arg) {
    // if/when TransferBDD gets updated to support AS-path excluding, this will have to be updated
    return ImmutableSet.of();
  }

  @Override
  public Set<SymbolicAsPathRegex> visitRemoveTunnelEncapsulationAttribute(
      RemoveTunnelEncapsulationAttribute removeTunnelAttribute,
      Tuple<Set<String>, Configuration> arg) {
    return ImmutableSet.of();
  }

  @Override
  public Set<SymbolicAsPathRegex> visitSetAdministrativeCost(
      SetAdministrativeCost setAdministrativeCost, Tuple<Set<String>, Configuration> arg) {
    return ImmutableSet.of();
  }

  @Override
  public Set<SymbolicAsPathRegex> visitSetCommunities(
      SetCommunities setCommunities, Tuple<Set<String>, Configuration> arg) {
    return ImmutableSet.of();
  }

  @Override
  public Set<SymbolicAsPathRegex> visitSetDefaultPolicy(
      SetDefaultPolicy setDefaultPolicy, Tuple<Set<String>, Configuration> arg) {
    return ImmutableSet.of();
  }

  @Override
  public Set<SymbolicAsPathRegex> visitSetEigrpMetric(
      SetEigrpMetric setEigrpMetric, Tuple<Set<String>, Configuration> arg) {
    return ImmutableSet.of();
  }

  @Override
  public Set<SymbolicAsPathRegex> visitSetIsisLevel(
      SetIsisLevel setIsisLevel, Tuple<Set<String>, Configuration> arg) {
    return ImmutableSet.of();
  }

  @Override
  public Set<SymbolicAsPathRegex> visitSetIsisMetricType(
      SetIsisMetricType setIsisMetricType, Tuple<Set<String>, Configuration> arg) {
    return ImmutableSet.of();
  }

  @Override
  public Set<SymbolicAsPathRegex> visitSetLocalPreference(
      SetLocalPreference setLocalPreference, Tuple<Set<String>, Configuration> arg) {
    return ImmutableSet.of();
  }

  @Override
  public Set<SymbolicAsPathRegex> visitSetMetric(
      SetMetric setMetric, Tuple<Set<String>, Configuration> arg) {
    return ImmutableSet.of();
  }

  @Override
  public Set<SymbolicAsPathRegex> visitSetNextHop(
      SetNextHop setNextHop, Tuple<Set<String>, Configuration> arg) {
    return ImmutableSet.of();
  }

  @Override
  public Set<SymbolicAsPathRegex> visitSetOrigin(
      SetOrigin setOrigin, Tuple<Set<String>, Configuration> arg) {
    return ImmutableSet.of();
  }

  @Override
  public Set<SymbolicAsPathRegex> visitSetOspfMetricType(
      SetOspfMetricType setOspfMetricType, Tuple<Set<String>, Configuration> arg) {
    return ImmutableSet.of();
  }

  @Override
  public Set<SymbolicAsPathRegex> visitSetTag(
      SetTag setTag, Tuple<Set<String>, Configuration> arg) {
    return ImmutableSet.of();
  }

  @Override
  public Set<SymbolicAsPathRegex> visitSetDefaultTag(
      SetDefaultTag setDefaultTag, Tuple<Set<String>, Configuration> arg) {
    return ImmutableSet.of();
  }

  @Override
  public Set<SymbolicAsPathRegex> visitSetTunnelEncapsulationAttribute(
      SetTunnelEncapsulationAttribute setTunnelAttribute, Tuple<Set<String>, Configuration> arg) {
    return ImmutableSet.of();
  }

  @Override
  public Set<SymbolicAsPathRegex> visitSetVarMetricType(
      SetVarMetricType setVarMetricType, Tuple<Set<String>, Configuration> arg) {
    return ImmutableSet.of();
  }

  @Override
  public Set<SymbolicAsPathRegex> visitSetWeight(
      SetWeight setWeight, Tuple<Set<String>, Configuration> arg) {
    return ImmutableSet.of();
  }

  @Override
  public Set<SymbolicAsPathRegex> visitStaticStatement(
      StaticStatement staticStatement, Tuple<Set<String>, Configuration> arg) {
    return ImmutableSet.of();
  }

  @Override
  public Set<SymbolicAsPathRegex> visitTraceableStatement(
      TraceableStatement traceableStatement, Tuple<Set<String>, Configuration> arg) {
    return visitAll(traceableStatement.getInnerStatements(), arg);
  }

  public Set<SymbolicAsPathRegex> visitAll(
      List<Statement> statements, Tuple<Set<String>, Configuration> arg) {
    return statements.stream()
        .flatMap(stmt -> stmt.accept(this, arg).stream())
        .collect(ImmutableSet.toImmutableSet());
  }
}<|MERGE_RESOLUTION|>--- conflicted
+++ resolved
@@ -82,13 +82,7 @@
 
   @Override
   public Set<SymbolicAsPathRegex> visitPrependAsPath(
-<<<<<<< HEAD
-      PrependAsPath prependAsPath, Configuration arg) {
-=======
       PrependAsPath prependAsPath, Tuple<Set<String>, Configuration> arg) {
-    // if/when we update TransferBDD to support AS-path prepending, we will need to update this as
-    // well
->>>>>>> fdcf9974
     return ImmutableSet.of();
   }
 
