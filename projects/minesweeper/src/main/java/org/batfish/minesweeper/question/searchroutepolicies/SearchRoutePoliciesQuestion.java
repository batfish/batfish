package org.batfish.minesweeper.question.searchroutepolicies;

import static com.google.common.base.Preconditions.checkArgument;
import static org.apache.commons.lang3.ObjectUtils.firstNonNull;

import com.fasterxml.jackson.annotation.JsonCreator;
import com.fasterxml.jackson.annotation.JsonIgnore;
import com.fasterxml.jackson.annotation.JsonProperty;
import com.google.common.annotations.VisibleForTesting;
import javax.annotation.Nonnull;
import javax.annotation.Nullable;
import javax.annotation.ParametersAreNonnullByDefault;
import org.batfish.datamodel.questions.Question;
import org.batfish.datamodel.routing_policy.Environment;

/** A question for testing routing policies. */
@ParametersAreNonnullByDefault
public final class SearchRoutePoliciesQuestion extends Question {

  private static final String PROP_DIRECTION = "direction";
  private static final String PROP_INPUT_CONSTRAINTS = "inputConstraints";
  private static final String PROP_OUTPUT_CONSTRAINTS = "outputConstraints";
  private static final String PROP_NODES = "nodes";
  private static final String PROP_POLICIES = "policies";
  private static final String PROP_ACTION = "action";

  @VisibleForTesting
  static final BgpRouteConstraints DEFAULT_ROUTE_CONSTRAINTS =
      BgpRouteConstraints.builder().build();

  @VisibleForTesting static final Action DEFAULT_ACTION = Action.PERMIT;

  @VisibleForTesting
  static final Environment.Direction DEFAULT_DIRECTION = Environment.Direction.IN;

  @Nonnull private final Environment.Direction _direction;
  @Nullable private final String _nodes;
  @Nullable private final String _policies;
  @Nonnull private final BgpRouteConstraints _inputConstraints;
  @Nonnull private final BgpRouteConstraints _outputConstraints;
  @Nonnull private final Action _action;

  public enum Action {
    DENY,
    PERMIT
  }

  public SearchRoutePoliciesQuestion() {
    this(
        DEFAULT_DIRECTION,
        DEFAULT_ROUTE_CONSTRAINTS,
        DEFAULT_ROUTE_CONSTRAINTS,
        null,
        null,
        DEFAULT_ACTION);
  }

  public SearchRoutePoliciesQuestion(
      Environment.Direction direction,
      BgpRouteConstraints inputConstraints,
      BgpRouteConstraints outputConstraints,
      @Nullable String nodes,
      @Nullable String policies,
      Action action) {
<<<<<<< HEAD
    _direction = direction;
=======
    checkArgument(
        action == Action.PERMIT || outputConstraints.equals(DEFAULT_ROUTE_CONSTRAINTS),
        "Output route constraints can only be provided when the action is 'permit'");
>>>>>>> 18a3968f
    _nodes = nodes;
    _policies = policies;
    _inputConstraints = inputConstraints;
    _outputConstraints = outputConstraints;
    _action = action;
  }

  @JsonCreator
  private static SearchRoutePoliciesQuestion jsonCreator(
      @Nullable @JsonProperty(PROP_DIRECTION) Environment.Direction direction,
      @Nullable @JsonProperty(PROP_INPUT_CONSTRAINTS) BgpRouteConstraints inputConstraints,
      @Nullable @JsonProperty(PROP_OUTPUT_CONSTRAINTS) BgpRouteConstraints outputConstraints,
      @Nullable @JsonProperty(PROP_NODES) String nodes,
      @Nullable @JsonProperty(PROP_POLICIES) String policies,
      @Nullable @JsonProperty(PROP_ACTION) Action action) {
    return new SearchRoutePoliciesQuestion(
        firstNonNull(direction, DEFAULT_DIRECTION),
        firstNonNull(inputConstraints, DEFAULT_ROUTE_CONSTRAINTS),
        firstNonNull(outputConstraints, DEFAULT_ROUTE_CONSTRAINTS),
        nodes,
        policies,
        firstNonNull(action, DEFAULT_ACTION));
  }

  @JsonIgnore
  @Override
  public boolean getDataPlane() {
    return false;
  }

  @JsonProperty(PROP_DIRECTION)
  @Nonnull
  public Environment.Direction getDirection() {
    return _direction;
  }

  @JsonProperty(PROP_INPUT_CONSTRAINTS)
  @Nonnull
  public BgpRouteConstraints getInputConstraints() {
    return _inputConstraints;
  }

  @JsonProperty(PROP_OUTPUT_CONSTRAINTS)
  @Nonnull
  public BgpRouteConstraints getOutputConstraints() {
    return _outputConstraints;
  }

  @JsonIgnore
  @Nonnull
  @Override
  public String getName() {
    return "searchRoutePolicies";
  }

  @Nullable
  @JsonProperty(PROP_NODES)
  public String getNodes() {
    return _nodes;
  }

  @Nullable
  @JsonProperty(PROP_POLICIES)
  public String getPolicies() {
    return _policies;
  }

  @JsonProperty(PROP_ACTION)
  @Nonnull
  public Action getAction() {
    return _action;
  }
}<|MERGE_RESOLUTION|>--- conflicted
+++ resolved
@@ -62,13 +62,10 @@
       @Nullable String nodes,
       @Nullable String policies,
       Action action) {
-<<<<<<< HEAD
-    _direction = direction;
-=======
     checkArgument(
         action == Action.PERMIT || outputConstraints.equals(DEFAULT_ROUTE_CONSTRAINTS),
         "Output route constraints can only be provided when the action is 'permit'");
->>>>>>> 18a3968f
+    _direction = direction;
     _nodes = nodes;
     _policies = policies;
     _inputConstraints = inputConstraints;
