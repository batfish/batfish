package org.batfish.minesweeper;

import com.google.common.collect.ImmutableSet;
import java.util.Collection;
import java.util.Collections;
import java.util.HashMap;
import java.util.HashSet;
import java.util.List;
import java.util.Map;
import java.util.Set;
import java.util.function.Predicate;
import javax.annotation.Nullable;
import org.batfish.common.NetworkSnapshot;
import org.batfish.common.plugin.IBatfish;
import org.batfish.datamodel.Configuration;
import org.batfish.datamodel.bgp.community.StandardCommunity;
import org.batfish.datamodel.routing_policy.RoutingPolicy;
import org.batfish.datamodel.routing_policy.statement.Statement;
import org.batfish.minesweeper.aspath.RoutePolicyStatementAsPathCollector;
import org.batfish.minesweeper.communities.RoutePolicyStatementVarCollector;
import org.batfish.minesweeper.utils.Tuple;

/**
 * This class computes the community-regex and AS-path-regex atomic predicates for a single router
 * configuration.
 */
public class ConfigAtomicPredicates {

  private final Configuration _configuration;

  /**
   * Atomic predicates for standard community literals and regexes that appear in the given
   * configuration.
   */
  private final RegexAtomicPredicates<CommunityVar> _standardCommunityAtomicPredicates;

  /**
   * Each extended/large community literal that appears in the given configuration is assigned a
   * unique atomic predicate.
   */
  private final Map<Integer, CommunityVar> _nonStandardCommunityLiterals;

  /** Atomic predicates for the AS-path regexes that appear in the given configuration. */
  private final AsPathRegexAtomicPredicates _asPathRegexAtomicPredicates;

  /**
   * Compute atomic predicates for the given router's configuration.
   *
   * @param batfish the batfish object
   * @param snapshot the current snapshot
   * @param router the name of the router whose configuration is being analyzed
   */
  public ConfigAtomicPredicates(IBatfish batfish, NetworkSnapshot snapshot, String router) {
    this(batfish, snapshot, router, null, null);
  }

  /**
   * Compute atomic predicates for the given router's configuration.
   *
   * @param batfish the batfish object
   * @param snapshot the current snapshot
   * @param router the name of the router whose configuration is being analyzed
   * @param communities additional community regexes to track, from user-defined constraints
   * @param asPathRegexes additional as-path regexes to track, from user-defined constraints
   * @param policies the set of policies to create AtomicPredicates for
   */
  public ConfigAtomicPredicates(
      IBatfish batfish,
      NetworkSnapshot snapshot,
      String router,
      @Nullable Set<CommunityVar> communities,
      @Nullable Set<String> asPathRegexes,
      @Nullable Collection<RoutingPolicy> policies) {
    _configuration = batfish.loadConfigurations(snapshot).get(router);
    Collection<RoutingPolicy> usedPolicies =
        policies == null ? _configuration.getRoutingPolicies().values() : policies;

    Set<CommunityVar> allCommunities = findAllCommunities(communities, usedPolicies);

    // currently we only support regex matching for standard communities
    Predicate<CommunityVar> isStandardCommunity =
        cvar ->
            cvar.getType() == CommunityVar.Type.REGEX
                || cvar.getLiteralValue() instanceof StandardCommunity;

    // compute atomic predicates for all regexes and standard community literals
    _standardCommunityAtomicPredicates =
        new RegexAtomicPredicates<>(
            allCommunities.stream()
                .filter(isStandardCommunity)
                .collect(ImmutableSet.toImmutableSet()),
            CommunityVar.ALL_STANDARD_COMMUNITIES);

    // assign an atomic predicate to each extended/large community literal
    CommunityVar[] nonStandardCommunityVars =
        allCommunities.stream().filter(isStandardCommunity.negate()).toArray(CommunityVar[]::new);
    int numAPs = _standardCommunityAtomicPredicates.getNumAtomicPredicates();
    _nonStandardCommunityLiterals = new HashMap<>();
    for (int i = 0; i < nonStandardCommunityVars.length; i++) {
      _nonStandardCommunityLiterals.put(i + numAPs, nonStandardCommunityVars[i]);
    }
    _asPathRegexAtomicPredicates =
<<<<<<< HEAD
        new AsPathRegexAtomicPredicates(findAllAsPathRegexes(asPathRegexes));
  }

  public ConfigAtomicPredicates(ConfigAtomicPredicates other) {
    _configuration = other._configuration;
    _standardCommunityAtomicPredicates =
        new RegexAtomicPredicates<>(other._standardCommunityAtomicPredicates);
    _nonStandardCommunityLiterals = new HashMap<>(other._nonStandardCommunityLiterals);
    _asPathRegexAtomicPredicates =
        new AsPathRegexAtomicPredicates(other._asPathRegexAtomicPredicates);
=======
        new RegexAtomicPredicates<>(
            findAllAsPathRegexes(asPathRegexes, usedPolicies), SymbolicAsPathRegex.ALL_AS_PATHS);
  }

  /**
   * Compute atomic predicates for the given router's configuration.
   *
   * @param batfish the batfish object
   * @param snapshot the current snapshot
   * @param router the name of the router whose configuration is being analyzed
   * @param communities additional community regexes to track, from user-defined constraints
   * @param asPathRegexes additional as-path regexes to track, from user-defined constraints
   */
  public ConfigAtomicPredicates(
      IBatfish batfish,
      NetworkSnapshot snapshot,
      String router,
      @Nullable Set<CommunityVar> communities,
      @Nullable Set<String> asPathRegexes) {
    this(batfish, snapshot, router, communities, asPathRegexes, null);
>>>>>>> fdcf9974
  }

  /**
   * Identifies all of the community literals and regexes in the given routing policies. An optional
   * set of additional community literals and regexes is also included, which is used to support
   * user-specified community constraints for symbolic analysis.
   */
  private Set<CommunityVar> findAllCommunities(
      @Nullable Set<CommunityVar> communities, Collection<RoutingPolicy> policies) {
    Set<CommunityVar> allCommunities = findAllCommunities(policies);
    if (communities != null) {
      allCommunities.addAll(communities);
    }
    return allCommunities;
  }

  /**
   * Collect all community vars that appear in the given policy
   *
   * @param policy the policy to collect community vars from
   * @return a set of community vars
   */
  private Set<CommunityVar> findAllCommunities(RoutingPolicy policy) {
    Set<CommunityVar> comms = new HashSet<>();
    List<Statement> stmts = policy.getStatements();
    stmts.forEach(
        stmt ->
            comms.addAll(
                stmt.accept(
                    new RoutePolicyStatementVarCollector(),
                    new Tuple<>(
                        new HashSet<>(Collections.singleton(policy.getName())), _configuration))));
    return comms;
  }

  /**
   * Finds all community literals and regexes in the given routing policies by walking over them
   *
   * @param policies the routing policies to retrieve the community literals/regexes from.
   */
  private Set<CommunityVar> findAllCommunities(Collection<RoutingPolicy> policies) {
    Set<CommunityVar> comms = new HashSet<>();

    // walk through every statement of every route policy
    policies.forEach(pol -> comms.addAll(findAllCommunities(pol)));
    return comms;
  }

  /**
   * Identifies all of the AS-path regexes in the given routing policies. An optional set of
   * additional AS-path regexes is also included, which is used to support user-specified AS-path
   * constraints for symbolic analysis.
   */
  private Set<SymbolicAsPathRegex> findAllAsPathRegexes(
      @Nullable Set<String> asPathRegexes, Collection<RoutingPolicy> policies) {
    ImmutableSet.Builder<SymbolicAsPathRegex> builder = ImmutableSet.builder();

    builder.addAll(findAsPathRegexes(policies));
    if (asPathRegexes != null) {
      builder.addAll(
          asPathRegexes.stream()
              .map(SymbolicAsPathRegex::new)
              .collect(ImmutableSet.toImmutableSet()));
    }
    return builder.build();
  }

  /**
   * Collect all AS-path regexes that appear in the given policy
   *
   * @param policy the policy to collect AS-path regexes from
   * @return a set of symbolic AS path regexes.
   */
  private Set<SymbolicAsPathRegex> findAsPathRegexes(RoutingPolicy policy) {
    Set<SymbolicAsPathRegex> asPathRegexes = new HashSet<>();
    List<Statement> stmts = policy.getStatements();
    stmts.forEach(
        stmt ->
            asPathRegexes.addAll(
                stmt.accept(
                    new RoutePolicyStatementAsPathCollector(),
                    new Tuple<>(
                        new HashSet<>(Collections.singleton(policy.getName())), _configuration))));
    return asPathRegexes;
  }

  /**
   * Collect up all AS-path regexes that appear in the given policies.
   *
   * @param policies the set of policies to collect AS-path regexes from.
   * @return a set of all AS-path regexes that appear
   */
  private Set<SymbolicAsPathRegex> findAsPathRegexes(Collection<RoutingPolicy> policies) {
    Set<SymbolicAsPathRegex> asPathRegexes = new HashSet<>();

    // walk through every statement of every route policy
    policies.forEach(pol -> asPathRegexes.addAll(findAsPathRegexes(pol)));

    return asPathRegexes;
  }

  public Configuration getConfiguration() {
    return _configuration;
  }

  public RegexAtomicPredicates<CommunityVar> getStandardCommunityAtomicPredicates() {
    return _standardCommunityAtomicPredicates;
  }

  public Map<Integer, CommunityVar> getNonStandardCommunityLiterals() {
    return _nonStandardCommunityLiterals;
  }

  public AsPathRegexAtomicPredicates getAsPathRegexAtomicPredicates() {
    return _asPathRegexAtomicPredicates;
  }
}<|MERGE_RESOLUTION|>--- conflicted
+++ resolved
@@ -100,7 +100,6 @@
       _nonStandardCommunityLiterals.put(i + numAPs, nonStandardCommunityVars[i]);
     }
     _asPathRegexAtomicPredicates =
-<<<<<<< HEAD
         new AsPathRegexAtomicPredicates(findAllAsPathRegexes(asPathRegexes));
   }
 
@@ -111,28 +110,6 @@
     _nonStandardCommunityLiterals = new HashMap<>(other._nonStandardCommunityLiterals);
     _asPathRegexAtomicPredicates =
         new AsPathRegexAtomicPredicates(other._asPathRegexAtomicPredicates);
-=======
-        new RegexAtomicPredicates<>(
-            findAllAsPathRegexes(asPathRegexes, usedPolicies), SymbolicAsPathRegex.ALL_AS_PATHS);
-  }
-
-  /**
-   * Compute atomic predicates for the given router's configuration.
-   *
-   * @param batfish the batfish object
-   * @param snapshot the current snapshot
-   * @param router the name of the router whose configuration is being analyzed
-   * @param communities additional community regexes to track, from user-defined constraints
-   * @param asPathRegexes additional as-path regexes to track, from user-defined constraints
-   */
-  public ConfigAtomicPredicates(
-      IBatfish batfish,
-      NetworkSnapshot snapshot,
-      String router,
-      @Nullable Set<CommunityVar> communities,
-      @Nullable Set<String> asPathRegexes) {
-    this(batfish, snapshot, router, communities, asPathRegexes, null);
->>>>>>> fdcf9974
   }
 
   /**
