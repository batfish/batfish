--- conflicted
+++ resolved
@@ -1,11 +1,7 @@
 package org.batfish.minesweeper.bdd;
 
-<<<<<<< HEAD
-import com.google.common.base.Preconditions;
-=======
 import static com.google.common.base.Preconditions.checkArgument;
 
->>>>>>> 89fc7952
 import javax.annotation.Nonnull;
 import javax.annotation.ParametersAreNonnullByDefault;
 import org.batfish.minesweeper.TransferParam;
@@ -21,16 +17,11 @@
   @Nonnull private final TransferResult _result;
 
   public TransferBDDState(TransferParam<BDDRoute> param, TransferResult result) {
-<<<<<<< HEAD
-    // eventually we may want to refactor things so that the BDDRoute appears only once
-    Preconditions.checkArgument(
-=======
     // There should only be one 'active' BDDRoute at any time during symbolic route analysis.
     // Eventually we may want to refactor things so the BDDRoute does not live in both
     // the TransferParam and the TransferResult, but it would require non-trivial updates
     // to the analysis.
     checkArgument(
->>>>>>> 89fc7952
         param.getData() == result.getReturnValue().getFirst(),
         "TransferParam and TransferReturn should contain the same BDDRoute object");
     _param = param;
