--- conflicted
+++ resolved
@@ -180,24 +180,11 @@
 
       Result<BgpRoute> result = simulatePolicy(policy, inRoute, _direction, env, outputRoute);
 
-<<<<<<< HEAD
       // As a sanity check, compare the simulated result above with what the symbolic route
       // analysis predicts will happen.
       assert ModelGeneration.validateModel(
-          fullModel, outputRoute, configAPs, _action, _direction, result);
-
-=======
-      // sanity check: make sure that the accept/deny status produced by TestRoutePolicies is
-      // the same as what the user was asking for.  if this ever fails then either TRP or SRP
-      // is modeling something incorrectly (or both).
-      // TODO: We can also take this validation further by using a variant of
-      // satAssignmentToInputRoute to produce the output route from our model and the final
-      // BDDRoute from the symbolic analysis (as we used to do) and then compare that to the TRP
-      // result.
-      checkState(
-          result.getAction().equals(_action),
-          "SearchRoutePolicies and TestRoutePolicies disagree on the behavior of a route map");
->>>>>>> a6e5269a
+          model, outputRoute, configAPs, _action, _direction, result);
+
       return Optional.of(new RowAndRoute(inRoute, toRow(result)));
     }
   }
