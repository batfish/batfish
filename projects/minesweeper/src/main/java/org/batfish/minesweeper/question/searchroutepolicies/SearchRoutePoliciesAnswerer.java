package org.batfish.minesweeper.question.searchroutepolicies;

import static org.batfish.datamodel.LineAction.PERMIT;
import static org.batfish.minesweeper.bdd.TransferBDD.isRelevantForDestination;
import static org.batfish.question.testroutepolicies.TestRoutePoliciesAnswerer.toRow;
import static org.batfish.specifier.NameRegexRoutingPolicySpecifier.ALL_ROUTING_POLICIES;

import com.google.common.annotations.VisibleForTesting;
import com.google.common.collect.BoundType;
import com.google.common.collect.ImmutableList;
import com.google.common.collect.ImmutableSet;
import com.google.common.collect.Range;
import dk.brics.automaton.Automaton;
import java.util.HashSet;
import java.util.List;
import java.util.Map;
import java.util.Optional;
import java.util.Set;
import java.util.function.Predicate;
import java.util.stream.Collectors;
import java.util.stream.Stream;
import javax.annotation.Nonnull;
import javax.annotation.ParametersAreNonnullByDefault;
import net.sf.javabdd.BDD;
import net.sf.javabdd.BDDFactory;
import org.batfish.common.Answerer;
import org.batfish.common.BatfishException;
import org.batfish.common.NetworkSnapshot;
import org.batfish.common.bdd.BDDInteger;
import org.batfish.common.plugin.IBatfish;
import org.batfish.datamodel.AsPath;
import org.batfish.datamodel.AsSet;
import org.batfish.datamodel.BgpSessionProperties;
import org.batfish.datamodel.Bgpv4Route;
import org.batfish.datamodel.Ip;
import org.batfish.datamodel.LineAction;
import org.batfish.datamodel.LongSpace;
import org.batfish.datamodel.Prefix;
import org.batfish.datamodel.PrefixRange;
import org.batfish.datamodel.PrefixSpace;
import org.batfish.datamodel.answers.AnswerElement;
import org.batfish.datamodel.answers.NextHopBgpPeerAddress;
import org.batfish.datamodel.answers.NextHopSelf;
import org.batfish.datamodel.questions.BgpRoute;
import org.batfish.datamodel.routing_policy.Environment;
import org.batfish.datamodel.routing_policy.RoutingPolicy;
import org.batfish.datamodel.table.Row;
import org.batfish.datamodel.table.TableAnswerElement;
import org.batfish.minesweeper.AsPathRegexAtomicPredicates;
import org.batfish.minesweeper.CommunityVar;
import org.batfish.minesweeper.ConfigAtomicPredicates;
import org.batfish.minesweeper.SymbolicAsPathRegex;
import org.batfish.minesweeper.bdd.BDDDomain;
import org.batfish.minesweeper.bdd.BDDRoute;
import org.batfish.minesweeper.bdd.ModelGeneration;
import org.batfish.minesweeper.bdd.TransferBDD;
import org.batfish.minesweeper.bdd.TransferReturn;
import org.batfish.minesweeper.question.searchroutepolicies.SearchRoutePoliciesQuestion.PathOption;
import org.batfish.minesweeper.utils.Tuple;
import org.batfish.question.testroutepolicies.Result;
import org.batfish.question.testroutepolicies.TestRoutePoliciesAnswerer;
import org.batfish.specifier.AllNodesNodeSpecifier;
import org.batfish.specifier.NodeSpecifier;
import org.batfish.specifier.RoutingPolicySpecifier;
import org.batfish.specifier.SpecifierContext;
import org.batfish.specifier.SpecifierFactories;

/** An answerer for {@link SearchRoutePoliciesQuestion}. */
@ParametersAreNonnullByDefault
public final class SearchRoutePoliciesAnswerer extends Answerer {

  private final @Nonnull Environment.Direction _direction;
  private final @Nonnull BgpRouteConstraints _inputConstraints;
  private final @Nonnull BgpRouteConstraints _outputConstraints;
  private final @Nonnull NodeSpecifier _nodeSpecifier;
  private final @Nonnull RoutingPolicySpecifier _policySpecifier;
  private final @Nonnull LineAction _action;

  private final PathOption _pathOption;

  private final @Nonnull Set<String> _communityRegexes;
  private final @Nonnull Set<String> _asPathRegexes;

  /**
   * Some route-map statements, notably setting the next hop to the address of the BGP peer, can
   * only be simulated by Batfish if a {@link BgpSessionProperties} object exists in the {@link
   * Environment}. For our purposes the specific property values can be anything, so we use this
   * dummy object.
   */
  public static @Nonnull BgpSessionProperties DUMMY_BGP_SESSION_PROPERTIES =
      BgpSessionProperties.builder()
          .setLocalAs(1)
          .setLocalIp(Ip.parse("1.1.1.1"))
          .setRemoteAs(2)
          .setRemoteIp(Ip.parse("2.2.2.2"))
          .build();

  /** Helper class that contains both a row and and Bgpv4Route for a result */
  private static class RowAndRoute {
    public final Bgpv4Route _route;
    public final Row _row;

    public RowAndRoute(Bgpv4Route route, Row row) {
      this._route = route;
      this._row = row;
    }
  }

  public SearchRoutePoliciesAnswerer(SearchRoutePoliciesQuestion question, IBatfish batfish) {
    super(question, batfish);
    _direction = question.getDirection();
    _inputConstraints = question.getInputConstraints();
    _outputConstraints = question.getOutputConstraints();
    _nodeSpecifier =
        SpecifierFactories.getNodeSpecifierOrDefault(
            question.getNodes(), AllNodesNodeSpecifier.INSTANCE);
    _policySpecifier =
        SpecifierFactories.getRoutingPolicySpecifierOrDefault(
            question.getPolicies(), ALL_ROUTING_POLICIES);
    _action = question.getAction();
    _pathOption = question.getPathOption();

    // in the future, it may improve performance to combine all input community regexes
    // into a single regex representing their disjunction, and similarly for all output
    // community regexes, in order to minimize the number of atomic predicates that are
    // created and tracked by the analysis
    _communityRegexes =
        ImmutableSet.<String>builder()
            .addAll(_inputConstraints.getCommunities().getAllRegexes())
            .addAll(_outputConstraints.getCommunities().getAllRegexes())
            .build();
    _asPathRegexes =
        ImmutableSet.<String>builder()
            // AS-path output constraints are handled in a separate post-processing step, to
            // properly handle AS-path prepending
            .addAll(_inputConstraints.getAsPath().getAllRegexes())
            .build();
  }

  /**
   * Convert the results of symbolic route analysis into an answer to this question, if the
   * resulting constraints are satisfiable.
   *
   * @param constraints intersection of the input and output constraints provided as part of the
   *     question and the constraints on a solution that come from the symbolic route analysis
   * @param policy the route policy that was analyzed
   * @param configAPs an object that provides information about the community and as-path atomic
   *     predicates
   * @param outputRoute the symbolic route produced by the analysis
   * @return an optional answer, which includes a concrete input route and (if the desired action is
   *     PERMIT) concrete output route
   */
  private Optional<RowAndRoute> constraintsToResult(
      BDD constraints,
      RoutingPolicy policy,
      ConfigAtomicPredicates configAPs,
      BDDRoute outputRoute) {
    if (constraints.isZero()) {
      return Optional.empty();
    } else {
      BDD model = ModelGeneration.constraintsToModel(constraints, configAPs);

      Bgpv4Route inRoute = ModelGeneration.satAssignmentToInputRoute(model, configAPs);
      Tuple<Predicate<String>, String> env =
          ModelGeneration.satAssignmentToEnvironment(model, configAPs);

      if (_action == PERMIT) {
        // the AS path on the produced route represents the AS path that will result after
        // all prepends along the execution path occur. to obtain the original AS path of the
        // input route, we simply remove those prepended ASes.
        List<AsSet> asSets = inRoute.getAsPath().getAsSets();
        AsPath newAspath =
            AsPath.ofAsSets(
                asSets
                    .subList(outputRoute.getPrependedASes().size(), asSets.size())
                    .toArray(new AsSet[0]));
        inRoute = inRoute.toBuilder().setAsPath(newAspath).build();
      }

      Result<BgpRoute> result = simulatePolicy(policy, inRoute, _direction, env, outputRoute);

      // As a sanity check, compare the simulated result above with what the symbolic route
      // analysis predicts will happen.
      assert ModelGeneration.validateModel(
          model, outputRoute, configAPs, _action, _direction, result);

      return Optional.of(new RowAndRoute(inRoute, toRow(result)));
    }
  }

  /**
   * Produce the results of simulating the given route policy on the given input route.
   *
   * @param policy the route policy to simulate
   * @param inRoute the input route for the policy
   * @param direction whether the policy is used on import or export (IN or OUT)
   * @param env a pair of a predicate that indicates which tracks are successful and an optional
   *     name of the source VRF
   * @return the results of the simulation as a result for this question
   */
  public static Result<BgpRoute> simulatePolicy(
      RoutingPolicy policy,
      Bgpv4Route inRoute,
      Environment.Direction direction,
      Tuple<Predicate<String>, String> env,
      BDDRoute bddRoute) {
    Result<Bgpv4Route> simResult =
        TestRoutePoliciesAnswerer.simulatePolicy(
            policy,
            inRoute,
            DUMMY_BGP_SESSION_PROPERTIES,
            direction,
            env.getFirst(),
            env.getSecond());
    return toQuestionResult(simResult, bddRoute);
  }

  /**
   * Converts a simulation result that uses {@link Bgpv4Route} to represent the input and output
   * routes to an equivalent result that uses {@link BgpRoute} instead. The former class is used by
   * the Batfish route simulation, while the latter class is the format that is used in results by
   * {@link SearchRoutePoliciesQuestion}. This method differs from the same-named method in {@link
   * TestRoutePoliciesAnswerer} because results here sometimes use symbolic values instead of
   * concrete ones, for instance for the next-hop in a route.
   *
   * @param result the original simulation result
   * @return a version of the result suitable for output from this analysis
   */
  private static Result<BgpRoute> toQuestionResult(
      Result<Bgpv4Route> result, BDDRoute outputRoute) {
    Result<BgpRoute> qResult = TestRoutePoliciesAnswerer.toQuestionResult(result);

    if (result.getAction() == PERMIT) {
      // update the output route's next-hop if it was set to the local or remote IP;
      // rather than producing a concrete IP we use a special class that indicates that the
      // local (remote) IP is used
      switch (outputRoute.getNextHopType()) {
        case SELF:
          BgpRoute outRouteSelf =
              qResult.getOutputRoute().toBuilder().setNextHop(NextHopSelf.instance()).build();
          qResult = qResult.setOutputRoute(outRouteSelf);
          break;
        case BGP_PEER_ADDRESS:
          BgpRoute outRoutePeer =
              qResult.getOutputRoute().toBuilder()
                  .setNextHop(NextHopBgpPeerAddress.instance())
                  .build();
          qResult = qResult.setOutputRoute(outRoutePeer);
          break;
        default:
          break;
      }
    }
    return qResult;
  }

  private BDD prefixSpaceToBDD(PrefixSpace space, BDDRoute r, boolean complementPrefixes) {
    BDDFactory factory = r.getPrefix().getFactory();
    if (space.isEmpty()) {
      return factory.one();
    } else {
      BDD result = factory.zero();
      for (PrefixRange range : space.getPrefixRanges()) {
        BDD rangeBDD = isRelevantForDestination(r, range);
        result = result.or(rangeBDD);
      }
      if (complementPrefixes) {
        result = result.not();
      }
      return result;
    }
  }

  // convert a possibly open range of longs to a closed one
  @VisibleForTesting
  static Range<Long> toClosedRange(Range<Long> r) {
    BoundType lowerType = r.lowerBoundType();
    Long lowerBound = r.lowerEndpoint();
    BoundType upperType = r.upperBoundType();
    Long upperBound = r.upperEndpoint();

    return Range.range(
        lowerType == BoundType.CLOSED ? lowerBound : lowerBound + 1,
        BoundType.CLOSED,
        upperType == BoundType.CLOSED ? upperBound : upperBound - 1,
        BoundType.CLOSED);
  }

  private BDD longSpaceToBDD(LongSpace space, BDDInteger bddInt) {
    if (space.isEmpty()) {
      return bddInt.getFactory().one();
    } else {
      BDD result = bddInt.getFactory().zero();
      for (Range<Long> range : space.getRanges()) {
        Range<Long> closedRange = toClosedRange(range);
        result = result.or(bddInt.range(closedRange.lowerEndpoint(), closedRange.upperEndpoint()));
      }
      return result;
    }
  }

  private BDD nextHopIpConstraintsToBDD(
      Optional<Prefix> optNextHopIp, BDDRoute r, boolean outputRoute) {
    if (!optNextHopIp.isPresent()) {
      return r.getFactory().one();
    }
    BDD nextHopBDD = r.getNextHop().toBDD(optNextHopIp.get());
    if (outputRoute) {
      // handle special kinds of next hops that can be set by the route map
      switch (r.getNextHopType()) {
        case DISCARDED:
          // if the next hop is discarded it can't satisfy any prefix constraints
          return r.getFactory().zero();
        case SELF:
        case BGP_PEER_ADDRESS:
          // since the local and remote IPs could in principle be anything, we
          // consider any prefix constraints to be satisfied, erring on the side of producing
          // results
          return r.getFactory().one();
        default:
          if (_direction == Environment.Direction.OUT && !r.getNextHopSet()) {
            // in the OUT direction we can only use the next-hop IP in the route
            // if the route-map explicitly sets it
            return r.getFactory().zero();
          }
      }
    }
    return nextHopBDD;
  }

  /**
   * Converts a list of {@link RegexConstraint}s about the AS-path to a BDD.
   *
   * @param regexConstraints the regex constraints
   * @param configAPs information about the AS-path atomic predicates
   * @param route the symbolic route
   * @return the BDD
   */
<<<<<<< HEAD
  private BDD asPathRegexConstraintsToBDD(
=======
  private BDD asPathRegexConstraintListToBDD(
>>>>>>> 80f621cc
      List<RegexConstraint> regexConstraints, ConfigAtomicPredicates configAPs, BDDRoute route) {
    return TransferBDD.asPathRegexesToBDD(
        regexConstraints.stream()
            .map(RegexConstraint::getRegex)
            .map(SymbolicAsPathRegex::new)
            .collect(Collectors.toSet()),
        configAPs.getAsPathRegexAtomicPredicates().getRegexAtomicPredicates(),
        route);
  }

  /**
   * Convert community regex constraints from a {@link BgpRouteConstraints} object to a BDD.
   *
   * @param regexes the user-defined regex constraints
<<<<<<< HEAD
   * @param atomicPredicates information about the atomic predicates corresponding to the regexes
   * @param atomicPredicateBDDs one BDD per atomic predicate, coming from a {@link BDDRoute} object
   * @param factory the BDD factory
   * @return the overall constraint as a BDD
   */
  private BDD communityRegexConstraintsToBDD(
      RegexConstraints regexes,
      RegexAtomicPredicates<CommunityVar> atomicPredicates,
      BDD[] atomicPredicateBDDs,
      BDDFactory factory) {
=======
   * @param configAPs information about the community atomic predicates
   * @param route the symbolic route
   * @return the overall constraint as a BDD
   */
  private BDD communityRegexConstraintsToBDD(
      RegexConstraints regexes, ConfigAtomicPredicates configAPs, BDDRoute route) {

    BDDFactory factory = route.getFactory();

>>>>>>> 80f621cc
    /*
     * disjoin all positive regex constraints, each of which is itself logically represented as the
     * disjunction of its corresponding atomic predicates. special case: if there are no positive
     * constraints then treat the constraint as "true", i.e. no constraints.
     */
    BDD positiveConstraints =
        regexes.getPositiveRegexConstraints().isEmpty()
            ? factory.one()
            : factory.orAll(
                regexes.getPositiveRegexConstraints().stream()
                    .map(RegexConstraint::getRegex)
                    .map(CommunityVar::from)
                    .flatMap(
                        regex ->
                            configAPs
                                .getStandardCommunityAtomicPredicates()
                                .getRegexAtomicPredicates()
                                .get(regex)
                                .stream())
                    .map(i -> route.getCommunityAtomicPredicates()[i])
                    .collect(ImmutableSet.toImmutableSet()));
    // disjoin all negative regex constraints, similarly
    BDD negativeConstraints =
        factory.orAll(
            regexes.getNegativeRegexConstraints().stream()
                .map(RegexConstraint::getRegex)
                .map(CommunityVar::from)
<<<<<<< HEAD
                .flatMap(regex -> atomicPredicates.getRegexAtomicPredicates().get(regex).stream())
                .map(i -> atomicPredicateBDDs[i])
=======
                .flatMap(
                    regex ->
                        configAPs
                            .getStandardCommunityAtomicPredicates()
                            .getRegexAtomicPredicates()
                            .get(regex)
                            .stream())
                .map(i -> route.getCommunityAtomicPredicates()[i])
>>>>>>> 80f621cc
                .collect(ImmutableSet.toImmutableSet()));

    return positiveConstraints.diffWith(negativeConstraints);
  }

  /**
   * Updates the AS-path regex atomic predicates to incorporate the given AS-path constraints on the
   * output route. Then returns a BDD representing the AS-path regexes that satisfy these
   * constraints.
   *
   * @param asPathRegexes the user-defined regex constraints on the output AS path
   * @param configAPs object containing the AS-path atomic predicates; these atomic predicates are
   *     modified to represent only AS paths that satisfy the given regex constraints, also taking
   *     into account any AS prepending that occurs along the current execution path
   * @param r the {@link BDDRoute} representing the symbolic output route on the current execution
   *     path
   * @return a BDD representing atomic predicates that satisfy the given regex constraints
   */
  private BDD outputAsPathConstraintsToBDDAndUpdatedAPs(
      RegexConstraints asPathRegexes, ConfigAtomicPredicates configAPs, BDDRoute r) {
    // update the atomic predicates to include any prepended ASes and then to constrain them to
    // satisfy the given regex constraints
    AsPathRegexAtomicPredicates aps = configAPs.getAsPathRegexAtomicPredicates();
    aps.prependAPs(r.getPrependedASes());
    aps.constrainAPs(asPathRegexes);

    // produce the OR of all atomic predicates whose associated automata are non-empty
    // these are the atomic predicates that satisfy the given regex constraints
    Map<Integer, Automaton> apAutomata = aps.getAtomicPredicateAutomata();
    BDDDomain<Integer> apBDDs = r.getAsPathRegexAtomicPredicates();
    return r.getFactory()
        .orAll(
            apAutomata.keySet().stream()
                .filter(i -> !apAutomata.get(i).isEmpty())
                .map(apBDDs::value)
                .collect(ImmutableSet.toImmutableSet()));
  }

  private <T> BDD setToBDD(Set<T> set, BDDRoute bddRoute, BDDDomain<T> bddDomain) {
    if (set.isEmpty()) {
      return bddRoute.getFactory().one();
    } else {
      return bddRoute.anyElementOf(set, bddDomain);
    }
  }

  // Produce a BDD that represents all truth assignments for the given BDDRoute r that satisfy the
  // given set of BgpRouteConstraints.  The way to represent next-hop constraints depends on whether
  // r is an input or output route, so the outputRoute flag distinguishes these cases.
  private BDD routeConstraintsToBDD(
      BgpRouteConstraints constraints,
      BDDRoute r,
      boolean outputRoute,
      ConfigAtomicPredicates configAPs) {

    // make sure the model we end up getting corresponds to a valid route
    BDD result = r.bgpWellFormednessConstraints();

    result.andWith(prefixSpaceToBDD(constraints.getPrefix(), r, constraints.getComplementPrefix()));
    result.andWith(longSpaceToBDD(constraints.getLocalPreference(), r.getLocalPref()));
    result.andWith(longSpaceToBDD(constraints.getMed(), r.getMed()));
    result.andWith(longSpaceToBDD(constraints.getTag(), r.getTag()));
<<<<<<< HEAD
    result.andWith(
        communityRegexConstraintsToBDD(
            constraints.getCommunities(),
            configAPs.getStandardCommunityAtomicPredicates(),
            r.getCommunityAtomicPredicates(),
            r.getFactory()));
=======
    result.andWith(communityRegexConstraintsToBDD(constraints.getCommunities(), configAPs, r));
>>>>>>> 80f621cc
    if (outputRoute) {
      // AS-path constraints on the output route need to take any prepends into account
      result.andWith(
          outputAsPathConstraintsToBDDAndUpdatedAPs(constraints.getAsPath(), configAPs, r));
    } else {
      List<RegexConstraint> pos = constraints.getAsPath().getPositiveRegexConstraints();
      List<RegexConstraint> neg = constraints.getAsPath().getNegativeRegexConstraints();
      // convert the positive and negative constraints to BDDs and return their difference;
      // if the positive constraints are empty then treat it as logically true
      result.andWith(
<<<<<<< HEAD
          (pos.isEmpty() ? r.getFactory().one() : asPathRegexConstraintsToBDD(pos, configAPs, r))
              .diffWith(asPathRegexConstraintsToBDD(neg, configAPs, r)));
=======
          (pos.isEmpty() ? r.getFactory().one() : asPathRegexConstraintListToBDD(pos, configAPs, r))
              .diffWith(asPathRegexConstraintListToBDD(neg, configAPs, r)));
>>>>>>> 80f621cc
    }
    result.andWith(nextHopIpConstraintsToBDD(constraints.getNextHopIp(), r, outputRoute));
    result.andWith(setToBDD(constraints.getOriginType(), r, r.getOriginType()));
    result.andWith(setToBDD(constraints.getProtocol(), r, r.getProtocolHistory()));

    return result;
  }

  /**
   * Search a particular route policy for behaviors of interest.
   *
   * @param policy the routing policy
   * @param configAPs an object providing the atomic predicates for the policy's owner configuration
   * @return an optional result, if a behavior of interest was found
   */
  private List<Row> searchPolicy(RoutingPolicy policy, ConfigAtomicPredicates configAPs) {
    List<TransferReturn> paths;
    TransferBDD tbdd;
    try {
      tbdd = new TransferBDD(configAPs, policy);
      paths = tbdd.computePaths(ImmutableSet.of());
    } catch (Exception e) {
      throw new BatfishException(
          "Unexpected error analyzing policy "
              + policy.getName()
              + " in node "
              + policy.getOwner().getHostname(),
          e);
    }

    Map<Boolean, List<TransferReturn>> pathMap =
        paths.stream()
            // consider only the subset of paths that have the desired action (permit or deny)
            .filter(p -> p.getAccepted() == (_action == PERMIT))
            // separate the paths that encountered an unsupported statement from the others
            .collect(Collectors.partitioningBy(tr -> tr.getFirst().getUnsupported()));
    // consider the paths that do not encounter an unsupported feature first, to avoid the potential
    // for false positives as much as possible
    List<TransferReturn> relevantPaths = pathMap.get(false);
    relevantPaths.addAll(pathMap.get(true));
    Set<PrefixSpace> blockedPrefixes = new HashSet<>();
    BDD inConstraints =
        routeConstraintsToBDD(
            _inputConstraints, new BDDRoute(tbdd.getFactory(), configAPs), false, configAPs);
    ImmutableList.Builder<Row> builder = ImmutableList.builder();
    for (TransferReturn path : relevantPaths) {
      BDD pathAnnouncements = path.getSecond();
      BDDRoute outputRoute = path.getFirst();
      BDD intersection = pathAnnouncements.and(inConstraints);
      for (PrefixSpace blockedPrefix : blockedPrefixes) {
        intersection = intersection.andWith(prefixSpaceToBDD(blockedPrefix, outputRoute, true));
      }
      // make a copy of the config atomic predicates, since the process of creating the constraints
      // on the output route can modify them, in order to handle AS-path constraints in the presence
      // of AS prepending
      ConfigAtomicPredicates outConfigAPs = new ConfigAtomicPredicates(configAPs);
      if (_action == PERMIT) {
        // incorporate the constraints on the output route as well
        BDD outConstraints =
            routeConstraintsToBDD(_outputConstraints, outputRoute, true, outConfigAPs);
        intersection = intersection.and(outConstraints);
      }

      Optional<RowAndRoute> result =
          constraintsToResult(intersection, policy, outConfigAPs, outputRoute);
      if (result.isPresent()) {
        builder.add(result.get()._row);
        if (_pathOption == PathOption.SINGLE) {
          // return the first result we find
          break;
        } else if (_pathOption == PathOption.NON_OVERLAP) {
          // modify the input constraints to not include this route anymore
          PrefixSpace prefixSpace =
              new PrefixSpace(PrefixRange.fromPrefix(result.get()._route.getNetwork()));
          blockedPrefixes.add(prefixSpace);
        }
      }
    }
    return builder.build();
  }

  /**
   * Search all of the route policies of a particular node for behaviors of interest.
   *
   * @param node the node
   * @param policies all route policies in that node
   * @return all results from analyzing those route policies
   */
  private Stream<Row> searchPoliciesForNode(
      String node, Set<RoutingPolicy> policies, NetworkSnapshot snapshot) {
    ConfigAtomicPredicates configAPs =
        new ConfigAtomicPredicates(
            _batfish,
            snapshot,
            node,
            _communityRegexes.stream()
                .map(CommunityVar::from)
                .collect(ImmutableSet.toImmutableSet()),
            _asPathRegexes,
            policies);

    return policies.stream().flatMap(policy -> searchPolicy(policy, configAPs).stream());
  }

  @Override
  public AnswerElement answer(NetworkSnapshot snapshot) {
    SpecifierContext context = _batfish.specifierContext(snapshot);
    List<Row> rows =
        _nodeSpecifier.resolve(context).stream()
            .flatMap(
                node ->
                    searchPoliciesForNode(node, _policySpecifier.resolve(node, context), snapshot))
            .collect(ImmutableList.toImmutableList());

    TableAnswerElement answerElement = new TableAnswerElement(TestRoutePoliciesAnswerer.metadata());
    answerElement.postProcessAnswer(_question, rows);
    return answerElement;
  }

  @Nonnull
  @VisibleForTesting
  NodeSpecifier getNodeSpecifier() {
    return _nodeSpecifier;
  }

  @Nonnull
  @VisibleForTesting
  RoutingPolicySpecifier getPolicySpecifier() {
    return _policySpecifier;
  }
}<|MERGE_RESOLUTION|>--- conflicted
+++ resolved
@@ -336,11 +336,7 @@
    * @param route the symbolic route
    * @return the BDD
    */
-<<<<<<< HEAD
-  private BDD asPathRegexConstraintsToBDD(
-=======
   private BDD asPathRegexConstraintListToBDD(
->>>>>>> 80f621cc
       List<RegexConstraint> regexConstraints, ConfigAtomicPredicates configAPs, BDDRoute route) {
     return TransferBDD.asPathRegexesToBDD(
         regexConstraints.stream()
@@ -355,18 +351,6 @@
    * Convert community regex constraints from a {@link BgpRouteConstraints} object to a BDD.
    *
    * @param regexes the user-defined regex constraints
-<<<<<<< HEAD
-   * @param atomicPredicates information about the atomic predicates corresponding to the regexes
-   * @param atomicPredicateBDDs one BDD per atomic predicate, coming from a {@link BDDRoute} object
-   * @param factory the BDD factory
-   * @return the overall constraint as a BDD
-   */
-  private BDD communityRegexConstraintsToBDD(
-      RegexConstraints regexes,
-      RegexAtomicPredicates<CommunityVar> atomicPredicates,
-      BDD[] atomicPredicateBDDs,
-      BDDFactory factory) {
-=======
    * @param configAPs information about the community atomic predicates
    * @param route the symbolic route
    * @return the overall constraint as a BDD
@@ -376,7 +360,6 @@
 
     BDDFactory factory = route.getFactory();
 
->>>>>>> 80f621cc
     /*
      * disjoin all positive regex constraints, each of which is itself logically represented as the
      * disjunction of its corresponding atomic predicates. special case: if there are no positive
@@ -404,10 +387,6 @@
             regexes.getNegativeRegexConstraints().stream()
                 .map(RegexConstraint::getRegex)
                 .map(CommunityVar::from)
-<<<<<<< HEAD
-                .flatMap(regex -> atomicPredicates.getRegexAtomicPredicates().get(regex).stream())
-                .map(i -> atomicPredicateBDDs[i])
-=======
                 .flatMap(
                     regex ->
                         configAPs
@@ -416,7 +395,6 @@
                             .get(regex)
                             .stream())
                 .map(i -> route.getCommunityAtomicPredicates()[i])
->>>>>>> 80f621cc
                 .collect(ImmutableSet.toImmutableSet()));
 
     return positiveConstraints.diffWith(negativeConstraints);
@@ -479,16 +457,7 @@
     result.andWith(longSpaceToBDD(constraints.getLocalPreference(), r.getLocalPref()));
     result.andWith(longSpaceToBDD(constraints.getMed(), r.getMed()));
     result.andWith(longSpaceToBDD(constraints.getTag(), r.getTag()));
-<<<<<<< HEAD
-    result.andWith(
-        communityRegexConstraintsToBDD(
-            constraints.getCommunities(),
-            configAPs.getStandardCommunityAtomicPredicates(),
-            r.getCommunityAtomicPredicates(),
-            r.getFactory()));
-=======
     result.andWith(communityRegexConstraintsToBDD(constraints.getCommunities(), configAPs, r));
->>>>>>> 80f621cc
     if (outputRoute) {
       // AS-path constraints on the output route need to take any prepends into account
       result.andWith(
@@ -499,13 +468,8 @@
       // convert the positive and negative constraints to BDDs and return their difference;
       // if the positive constraints are empty then treat it as logically true
       result.andWith(
-<<<<<<< HEAD
-          (pos.isEmpty() ? r.getFactory().one() : asPathRegexConstraintsToBDD(pos, configAPs, r))
-              .diffWith(asPathRegexConstraintsToBDD(neg, configAPs, r)));
-=======
           (pos.isEmpty() ? r.getFactory().one() : asPathRegexConstraintListToBDD(pos, configAPs, r))
               .diffWith(asPathRegexConstraintListToBDD(neg, configAPs, r)));
->>>>>>> 80f621cc
     }
     result.andWith(nextHopIpConstraintsToBDD(constraints.getNextHopIp(), r, outputRoute));
     result.andWith(setToBDD(constraints.getOriginType(), r, r.getOriginType()));
