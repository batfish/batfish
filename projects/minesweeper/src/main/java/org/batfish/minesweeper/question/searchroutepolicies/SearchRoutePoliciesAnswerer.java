package org.batfish.minesweeper.question.searchroutepolicies;

import static org.batfish.datamodel.LineAction.PERMIT;
import static org.batfish.minesweeper.bdd.TransferBDD.isRelevantForDestination;
import static org.batfish.question.testroutepolicies.TestRoutePoliciesAnswerer.toRow;
import static org.batfish.specifier.NameRegexRoutingPolicySpecifier.ALL_ROUTING_POLICIES;
import static org.parboiled.common.Preconditions.checkState;

import com.google.common.annotations.VisibleForTesting;
import com.google.common.collect.BoundType;
import com.google.common.collect.ImmutableList;
import com.google.common.collect.ImmutableSet;
import com.google.common.collect.Range;
import dk.brics.automaton.Automaton;
import java.util.List;
import java.util.Map;
import java.util.Optional;
import java.util.Set;
import java.util.function.Function;
import java.util.function.Predicate;
import java.util.stream.Collectors;
import java.util.stream.Stream;
import javax.annotation.Nonnull;
import javax.annotation.ParametersAreNonnullByDefault;
import net.sf.javabdd.BDD;
import net.sf.javabdd.BDDFactory;
import org.batfish.common.Answerer;
import org.batfish.common.BatfishException;
import org.batfish.common.NetworkSnapshot;
import org.batfish.common.bdd.BDDInteger;
import org.batfish.common.plugin.IBatfish;
import org.batfish.datamodel.AsPath;
import org.batfish.datamodel.AsSet;
import org.batfish.datamodel.BgpSessionProperties;
import org.batfish.datamodel.Bgpv4Route;
import org.batfish.datamodel.Ip;
import org.batfish.datamodel.LineAction;
import org.batfish.datamodel.LongSpace;
import org.batfish.datamodel.Prefix;
import org.batfish.datamodel.PrefixRange;
import org.batfish.datamodel.PrefixSpace;
import org.batfish.datamodel.answers.AnswerElement;
import org.batfish.datamodel.questions.BgpRoute;
import org.batfish.datamodel.route.nh.NextHopBgpPeerAddress;
import org.batfish.datamodel.route.nh.NextHopSelf;
import org.batfish.datamodel.routing_policy.Environment;
import org.batfish.datamodel.routing_policy.RoutingPolicy;
import org.batfish.datamodel.table.Row;
import org.batfish.datamodel.table.TableAnswerElement;
import org.batfish.minesweeper.AsPathRegexAtomicPredicates;
import org.batfish.minesweeper.CommunityVar;
import org.batfish.minesweeper.ConfigAtomicPredicates;
import org.batfish.minesweeper.RegexAtomicPredicates;
import org.batfish.minesweeper.SymbolicAsPathRegex;
import org.batfish.minesweeper.SymbolicRegex;
import org.batfish.minesweeper.bdd.BDDDomain;
import org.batfish.minesweeper.bdd.BDDRoute;
import org.batfish.minesweeper.bdd.ModelGeneration;
import org.batfish.minesweeper.bdd.TransferBDD;
import org.batfish.minesweeper.bdd.TransferReturn;
import org.batfish.minesweeper.utils.Tuple;
import org.batfish.question.testroutepolicies.Result;
import org.batfish.question.testroutepolicies.TestRoutePoliciesAnswerer;
import org.batfish.specifier.AllNodesNodeSpecifier;
import org.batfish.specifier.NodeSpecifier;
import org.batfish.specifier.RoutingPolicySpecifier;
import org.batfish.specifier.SpecifierContext;
import org.batfish.specifier.SpecifierFactories;

/** An answerer for {@link SearchRoutePoliciesQuestion}. */
@ParametersAreNonnullByDefault
public final class SearchRoutePoliciesAnswerer extends Answerer {

  @Nonnull private final Environment.Direction _direction;
  @Nonnull private final BgpRouteConstraints _inputConstraints;
  @Nonnull private final BgpRouteConstraints _outputConstraints;
  @Nonnull private final NodeSpecifier _nodeSpecifier;
  @Nonnull private final RoutingPolicySpecifier _policySpecifier;
  @Nonnull private final LineAction _action;

  private final boolean _perPath;

  @Nonnull private final Set<String> _communityRegexes;
  @Nonnull private final Set<String> _asPathRegexes;

  /**
   * Some route-map statements, notably setting the next hop to the address of the BGP peer, require
   * a BgpSessionProperties object to exist in the environment. For our purposes the specific
   * property values can be anything, so we use this dummy object.
   */
  @Nonnull
  public static BgpSessionProperties DUMMY_BGP_SESSION_PROPERTIES =
      BgpSessionProperties.builder()
          .setLocalAs(1)
          .setLocalIp(Ip.parse("1.1.1.1"))
          .setRemoteAs(2)
          .setRemoteIp(Ip.parse("2.2.2.2"))
          .build();

  public SearchRoutePoliciesAnswerer(SearchRoutePoliciesQuestion question, IBatfish batfish) {
    super(question, batfish);
    _direction = question.getDirection();
    _inputConstraints = question.getInputConstraints();
    _outputConstraints = question.getOutputConstraints();
    _nodeSpecifier =
        SpecifierFactories.getNodeSpecifierOrDefault(
            question.getNodes(), AllNodesNodeSpecifier.INSTANCE);
    _policySpecifier =
        SpecifierFactories.getRoutingPolicySpecifierOrDefault(
            question.getPolicies(), ALL_ROUTING_POLICIES);
    _action = question.getAction();
    _perPath = question.getPerPath();

    // in the future, it may improve performance to combine all input community regexes
    // into a single regex representing their disjunction, and similarly for all output
    // community regexes, in order to minimize the number of atomic predicates that are
    // created and tracked by the analysis
    _communityRegexes =
        ImmutableSet.<String>builder()
            .addAll(_inputConstraints.getCommunities().getAllRegexes())
            .addAll(_outputConstraints.getCommunities().getAllRegexes())
            .build();
    _asPathRegexes =
        ImmutableSet.<String>builder()
            // AS-path output constraints are handled in a separate post-processing step, to
            // properly handle AS-path prepending
            .addAll(_inputConstraints.getAsPath().getAllRegexes())
            .build();
  }

  /**
   * Convert the results of symbolic route analysis into an answer to this question, if the
   * resulting constraints are satisfiable.
   *
   * @param constraints intersection of the input and output constraints provided as part of the
   *     question and the constraints on a solution that come from the symbolic route analysis
   * @param policy the route policy that was analyzed
   * @param configAPs an object that provides information about the community and as-path atomic
   *     predicates
   * @param outputRoute the symbolic route produced by the analysis
   * @return an optional answer, which includes a concrete input route and (if the desired action is
   *     PERMIT) concrete output route
   */
  private Optional<Row> constraintsToResult(
      BDD constraints,
      RoutingPolicy policy,
      ConfigAtomicPredicates configAPs,
      BDDRoute outputRoute) {
    if (constraints.isZero()) {
      return Optional.empty();
    } else {
      BDD fullModel = ModelGeneration.constraintsToModel(constraints, configAPs);

      Bgpv4Route inRoute = ModelGeneration.satAssignmentToInputRoute(fullModel, configAPs);
      Tuple<Predicate<String>, String> env =
          ModelGeneration.satAssignmentToEnvironment(fullModel, configAPs);

      if (_action == PERMIT) {
        // the AS path on the produced route represents the AS path that will result after
        // all prepends along the execution path occur. to obtain the original AS path of the
        // input route, we simply remove those prepended ASes.
        List<AsSet> asSets = inRoute.getAsPath().getAsSets();
        AsPath newAspath =
            AsPath.ofAsSets(
                asSets
                    .subList(outputRoute.getPrependedASes().size(), asSets.size())
                    .toArray(new AsSet[0]));
        inRoute = inRoute.toBuilder().setAsPath(newAspath).build();
      }

      Result<Bgpv4Route> result =
          TestRoutePoliciesAnswerer.simulatePolicy(
              policy,
              inRoute,
              DUMMY_BGP_SESSION_PROPERTIES,
              _direction,
              env.getFirst(),
              env.getSecond());

      // sanity check: make sure that the accept/deny status produced by TestRoutePolicies is
      // the same as what the user was asking for.  if this ever fails then either TRP or SRP
      // is modeling something incorrectly (or both).
      // TODO: We can also take this validation further by using a variant of
      // satAssignmentToInputRoute to produce the output route from our fullModel and the final
      // BDDRoute from the symbolic analysis (as we used to do) and then compare that to the TRP
      // result.
<<<<<<< HEAD
      assert result.getAction().equals(_action);

      return Optional.of(toRow(toQuestionResult(result, outputRoute)));
=======
      checkState(
          result.get(TestRoutePoliciesAnswerer.COL_ACTION, STRING).equals(_action.toString()),
          "SearchRoutePolicies and TestRoutePolicies disagree on the behavior of a route map");
      return Optional.of(result);
>>>>>>> 879cb0f9
    }
  }

  public static Result<BgpRoute> toQuestionResult(Result<Bgpv4Route> result, BDDRoute outputRoute) {
    Result<BgpRoute> qResult = TestRoutePoliciesAnswerer.toQuestionResult(result);

    if (result.getAction() == PERMIT) {
      // update the output route's next-hop if it was set to the local or remote IP;
      // rather than producing a concrete IP we use a special class that indicates that the
      // local (remote) IP is used
      switch (outputRoute.getNextHopType()) {
        case SELF:
          BgpRoute outRouteSelf =
              qResult.getOutputRoute().toBuilder().setNextHop(NextHopSelf.instance()).build();
          qResult = qResult.setOutputRoute(outRouteSelf);
          break;
        case BGP_PEER_ADDRESS:
          BgpRoute outRoutePeer =
              qResult.getOutputRoute().toBuilder()
                  .setNextHop(NextHopBgpPeerAddress.instance())
                  .build();
          qResult = qResult.setOutputRoute(outRoutePeer);
          break;
        default:
          break;
      }
    }
    return qResult;
  }

  private BDD prefixSpaceToBDD(PrefixSpace space, BDDRoute r, boolean complementPrefixes) {
    BDDFactory factory = r.getPrefix().getFactory();
    if (space.isEmpty()) {
      return factory.one();
    } else {
      BDD result = factory.zero();
      for (PrefixRange range : space.getPrefixRanges()) {
        BDD rangeBDD = isRelevantForDestination(r, range);
        result = result.or(rangeBDD);
      }
      if (complementPrefixes) {
        result = result.not();
      }
      return result;
    }
  }

  // convert a possibly open range of longs to a closed one
  @VisibleForTesting
  static Range<Long> toClosedRange(Range<Long> r) {
    BoundType lowerType = r.lowerBoundType();
    Long lowerBound = r.lowerEndpoint();
    BoundType upperType = r.upperBoundType();
    Long upperBound = r.upperEndpoint();

    return Range.range(
        lowerType == BoundType.CLOSED ? lowerBound : lowerBound + 1,
        BoundType.CLOSED,
        upperType == BoundType.CLOSED ? upperBound : upperBound - 1,
        BoundType.CLOSED);
  }

  private BDD longSpaceToBDD(LongSpace space, BDDInteger bddInt) {
    if (space.isEmpty()) {
      return bddInt.getFactory().one();
    } else {
      BDD result = bddInt.getFactory().zero();
      for (Range<Long> range : space.getRanges()) {
        Range<Long> closedRange = toClosedRange(range);
        result = result.or(bddInt.range(closedRange.lowerEndpoint(), closedRange.upperEndpoint()));
      }
      return result;
    }
  }

  private BDD nextHopIpConstraintsToBDD(
      Optional<Prefix> optNextHopIp, BDDRoute r, boolean outputRoute) {
    if (!optNextHopIp.isPresent()) {
      return r.getFactory().one();
    }
    BDD nextHopBDD = r.getNextHop().toBDD(optNextHopIp.get());
    if (outputRoute) {
      // handle special kinds of next hops that can be set by the route map
      switch (r.getNextHopType()) {
        case DISCARDED:
          // if the next hop is discarded it can't satisfy any prefix constraints
          return r.getFactory().zero();
        case SELF:
        case BGP_PEER_ADDRESS:
          // since the local and remote IPs could in principle be anything, we
          // consider any prefix constraints to be satisfied, erring on the side of producing
          // results
          return r.getFactory().one();
        default:
          if (_direction == Environment.Direction.OUT && !r.getNextHopSet()) {
            // in the OUT direction we can only use the next-hop IP in the route
            // if the route-map explicitly sets it
            return r.getFactory().zero();
          }
      }
    }
    return nextHopBDD;
  }

  /**
   * Convert regex constraints from a {@link BgpRouteConstraints} object to a BDD.
   *
   * @param regexes the user-defined regex constraints
   * @param constructor function to convert a regex string into a symbolic regex object
   * @param atomicPredicates information about the atomic predicates corresponding to the regexes
   * @param atomicPredicateBDDs one BDD per atomic predicate, coming from a {@link BDDRoute} object
   * @param factory the BDD factory
   * @param <T> the particular type of symbolic regexes (community or AS-path)
   * @return the overall constraint as a BDD
   */
  private <T extends SymbolicRegex> BDD regexConstraintsToBDD(
      RegexConstraints regexes,
      Function<String, T> constructor,
      RegexAtomicPredicates<T> atomicPredicates,
      BDD[] atomicPredicateBDDs,
      BDDFactory factory) {
    /*
     * disjoin all positive regex constraints, each of which is itself logically represented as the
     * disjunction of its corresponding atomic predicates. special case: if there are no positive
     * constraints then treat the constraint as "true", i.e. no constraints.
     */
    BDD positiveConstraints =
        regexes.getPositiveRegexConstraints().isEmpty()
            ? factory.one()
            : factory.orAll(
                regexes.getPositiveRegexConstraints().stream()
                    .map(RegexConstraint::getRegex)
                    .map(constructor)
                    .flatMap(
                        regex -> atomicPredicates.getRegexAtomicPredicates().get(regex).stream())
                    .map(i -> atomicPredicateBDDs[i])
                    .collect(ImmutableSet.toImmutableSet()));
    // disjoin all negative regex constraints, similarly
    BDD negativeConstraints =
        factory.orAll(
            regexes.getNegativeRegexConstraints().stream()
                .map(RegexConstraint::getRegex)
                .map(constructor)
                .flatMap(regex -> atomicPredicates.getRegexAtomicPredicates().get(regex).stream())
                .map(i -> atomicPredicateBDDs[i])
                .collect(ImmutableSet.toImmutableSet()));

    return positiveConstraints.diffWith(negativeConstraints);
  }

  /**
   * Updates the AS-path regex atomic predicates to incorporate the given AS-path constraints on the
   * output route. Then returns a BDD representing the AS-path regexes that satisfy these
   * constraints.
   *
   * @param asPathRegexes the user-defined regex constraints on the output AS path
   * @param configAPs object containing the AS-path atomic predicates; these atomic predicates are
   *     modified to represent only AS paths that satisfy the given regex constraints, also taking
   *     into account any AS prepending that occurs along the current execution path
   * @param r the {@link BDDRoute} representing the symbolic output route on the current execution
   *     path
   * @return a BDD representing atomic predicates that satisfy the given regex constraints
   */
  private BDD outputAsPathConstraintsToBDDAndUpdatedAPs(
      RegexConstraints asPathRegexes, ConfigAtomicPredicates configAPs, BDDRoute r) {
    // update the atomic predicates to include any prepended ASes and then to constrain them to
    // satisfy the given regex constraints
    AsPathRegexAtomicPredicates aps = configAPs.getAsPathRegexAtomicPredicates();
    aps.prependAPs(r.getPrependedASes());
    aps.constrainAPs(asPathRegexes);

    // produce the OR of all atomic predicates whose associated automata are non-empty
    // these are the atomic predicates that satisfy the given regex constraints
    Map<Integer, Automaton> apAutomata = aps.getAtomicPredicateAutomata();
    BDD[] apBDDs = r.getAsPathRegexAtomicPredicates();
    return r.getFactory()
        .orAll(
            apAutomata.keySet().stream()
                .filter(i -> !apAutomata.get(i).isEmpty())
                .map(i -> apBDDs[i])
                .collect(ImmutableSet.toImmutableSet()));
  }

  private <T> BDD setToBDD(Set<T> set, BDDRoute bddRoute, BDDDomain<T> bddDomain) {
    if (set.isEmpty()) {
      return bddRoute.getFactory().one();
    } else {
      return bddRoute.anyElementOf(set, bddDomain);
    }
  }

  // Produce a BDD that represents all truth assignments for the given BDDRoute r that satisfy the
  // given set of BgpRouteConstraints.  The way to represent next-hop constraints depends on whether
  // r is an input or output route, so the outputRoute flag distinguishes these cases.
  private BDD routeConstraintsToBDD(
      BgpRouteConstraints constraints,
      BDDRoute r,
      boolean outputRoute,
      ConfigAtomicPredicates configAPs) {

    // make sure the model we end up getting corresponds to a valid route
    BDD result = r.bgpWellFormednessConstraints();

    result.andWith(prefixSpaceToBDD(constraints.getPrefix(), r, constraints.getComplementPrefix()));
    result.andWith(longSpaceToBDD(constraints.getLocalPreference(), r.getLocalPref()));
    result.andWith(longSpaceToBDD(constraints.getMed(), r.getMed()));
    result.andWith(longSpaceToBDD(constraints.getTag(), r.getTag()));
    result.andWith(
        regexConstraintsToBDD(
            constraints.getCommunities(),
            CommunityVar::from,
            configAPs.getStandardCommunityAtomicPredicates(),
            r.getCommunityAtomicPredicates(),
            r.getFactory()));
    result.andWith(
        outputRoute
            ? outputAsPathConstraintsToBDDAndUpdatedAPs(constraints.getAsPath(), configAPs, r)
            : regexConstraintsToBDD(
                constraints.getAsPath(),
                SymbolicAsPathRegex::new,
                configAPs.getAsPathRegexAtomicPredicates(),
                r.getAsPathRegexAtomicPredicates(),
                r.getFactory()));
    result.andWith(nextHopIpConstraintsToBDD(constraints.getNextHopIp(), r, outputRoute));
    result.andWith(setToBDD(constraints.getOriginType(), r, r.getOriginType()));
    result.andWith(setToBDD(constraints.getProtocol(), r, r.getProtocolHistory()));

    return result;
  }

  /**
   * Search a particular route policy for behaviors of interest.
   *
   * @param policy the routing policy
   * @param configAPs an object providing the atomic predicates for the policy's owner configuration
   * @return an optional result, if a behavior of interest was found
   */
  private List<Row> searchPolicy(RoutingPolicy policy, ConfigAtomicPredicates configAPs) {
    List<TransferReturn> paths;
    TransferBDD tbdd;
    try {
      tbdd = new TransferBDD(configAPs, policy);
      paths = tbdd.computePaths(ImmutableSet.of());
    } catch (Exception e) {
      throw new BatfishException(
          "Unexpected error analyzing policy "
              + policy.getName()
              + " in node "
              + policy.getOwner().getHostname(),
          e);
    }

    Map<Boolean, List<TransferReturn>> pathMap =
        paths.stream()
            // consider only the subset of paths that have the desired action (permit or deny)
            .filter(p -> p.getAccepted() == (_action == PERMIT))
            // separate the paths that encountered an unsupported statement from the others
            .collect(Collectors.partitioningBy(tr -> tr.getFirst().getUnsupported()));
    // consider the paths that do not encounter an unsupported feature first, to avoid the potential
    // for false positives as much as possible
    List<TransferReturn> relevantPaths = pathMap.get(false);
    relevantPaths.addAll(pathMap.get(true));
    BDD inConstraints =
        routeConstraintsToBDD(
            _inputConstraints, new BDDRoute(tbdd.getFactory(), configAPs), false, configAPs);
    ImmutableList.Builder<Row> builder = ImmutableList.builder();
    for (TransferReturn path : relevantPaths) {
      BDD pathAnnouncements = path.getSecond();
      BDDRoute outputRoute = path.getFirst();
      BDD intersection = pathAnnouncements.and(inConstraints);
      // make a copy of the config atomic predicates, since the process of creating the constraints
      // on the output route can modify them, in order to handle AS-path constraints in the presence
      // of AS prepending
      ConfigAtomicPredicates outConfigAPs = new ConfigAtomicPredicates(configAPs);
      if (_action == PERMIT) {
        // incorporate the constraints on the output route as well
        BDD outConstraints =
            routeConstraintsToBDD(_outputConstraints, outputRoute, true, outConfigAPs);
        intersection = intersection.and(outConstraints);
      }

      Optional<Row> result = constraintsToResult(intersection, policy, outConfigAPs, outputRoute);
      if (result.isPresent()) {
        builder.add(result.get());
        if (!_perPath) {
          // return the first result we find
          break;
        }
      }
    }
    return builder.build();
  }

  /**
   * Search all of the route policies of a particular node for behaviors of interest.
   *
   * @param node the node
   * @param policies all route policies in that node
   * @return all results from analyzing those route policies
   */
  private Stream<Row> searchPoliciesForNode(
      String node, Set<RoutingPolicy> policies, NetworkSnapshot snapshot) {
    ConfigAtomicPredicates configAPs =
        new ConfigAtomicPredicates(
            _batfish,
            snapshot,
            node,
            _communityRegexes.stream()
                .map(CommunityVar::from)
                .collect(ImmutableSet.toImmutableSet()),
            _asPathRegexes,
            policies);

    return policies.stream().flatMap(policy -> searchPolicy(policy, configAPs).stream());
  }

  @Override
  public AnswerElement answer(NetworkSnapshot snapshot) {
    SpecifierContext context = _batfish.specifierContext(snapshot);
    List<Row> rows =
        _nodeSpecifier.resolve(context).stream()
            .flatMap(
                node ->
                    searchPoliciesForNode(node, _policySpecifier.resolve(node, context), snapshot))
            .collect(ImmutableList.toImmutableList());

    TableAnswerElement answerElement = new TableAnswerElement(TestRoutePoliciesAnswerer.metadata());
    answerElement.postProcessAnswer(_question, rows);
    return answerElement;
  }

  @Nonnull
  @VisibleForTesting
  NodeSpecifier getNodeSpecifier() {
    return _nodeSpecifier;
  }

  @Nonnull
  @VisibleForTesting
  RoutingPolicySpecifier getPolicySpecifier() {
    return _policySpecifier;
  }
}<|MERGE_RESOLUTION|>--- conflicted
+++ resolved
@@ -184,16 +184,11 @@
       // satAssignmentToInputRoute to produce the output route from our fullModel and the final
       // BDDRoute from the symbolic analysis (as we used to do) and then compare that to the TRP
       // result.
-<<<<<<< HEAD
-      assert result.getAction().equals(_action);
+      checkState(
+          result.getAction().equals(_action),
+          "SearchRoutePolicies and TestRoutePolicies disagree on the behavior of a route map");
 
       return Optional.of(toRow(toQuestionResult(result, outputRoute)));
-=======
-      checkState(
-          result.get(TestRoutePoliciesAnswerer.COL_ACTION, STRING).equals(_action.toString()),
-          "SearchRoutePolicies and TestRoutePolicies disagree on the behavior of a route map");
-      return Optional.of(result);
->>>>>>> 879cb0f9
     }
   }
 
