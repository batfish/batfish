package org.batfish.minesweeper.question.searchroutepolicies;

import static org.batfish.datamodel.LineAction.PERMIT;
import static org.batfish.minesweeper.bdd.TransferBDD.isRelevantForDestination;
import static org.batfish.question.testroutepolicies.TestRoutePoliciesAnswerer.toRow;
import static org.batfish.specifier.NameRegexRoutingPolicySpecifier.ALL_ROUTING_POLICIES;
import static org.parboiled.common.Preconditions.checkState;

import com.google.common.annotations.VisibleForTesting;
import com.google.common.collect.BoundType;
import com.google.common.collect.ImmutableList;
import com.google.common.collect.ImmutableSet;
import com.google.common.collect.Range;
import dk.brics.automaton.Automaton;
import java.util.HashSet;
import java.util.List;
import java.util.Map;
import java.util.Optional;
import java.util.Set;
import java.util.function.Function;
import java.util.function.Predicate;
import java.util.stream.Collectors;
import java.util.stream.Stream;
import javax.annotation.Nonnull;
import javax.annotation.ParametersAreNonnullByDefault;
import net.sf.javabdd.BDD;
import net.sf.javabdd.BDDFactory;
import org.batfish.common.Answerer;
import org.batfish.common.BatfishException;
import org.batfish.common.NetworkSnapshot;
import org.batfish.common.bdd.BDDInteger;
import org.batfish.common.plugin.IBatfish;
import org.batfish.datamodel.AsPath;
import org.batfish.datamodel.AsSet;
import org.batfish.datamodel.BgpSessionProperties;
import org.batfish.datamodel.Bgpv4Route;
import org.batfish.datamodel.Ip;
import org.batfish.datamodel.LineAction;
import org.batfish.datamodel.LongSpace;
import org.batfish.datamodel.Prefix;
import org.batfish.datamodel.PrefixRange;
import org.batfish.datamodel.PrefixSpace;
import org.batfish.datamodel.answers.AnswerElement;
import org.batfish.datamodel.answers.NextHopBgpPeerAddress;
import org.batfish.datamodel.answers.NextHopSelf;
import org.batfish.datamodel.questions.BgpRoute;
import org.batfish.datamodel.routing_policy.Environment;
import org.batfish.datamodel.routing_policy.RoutingPolicy;
import org.batfish.datamodel.table.Row;
import org.batfish.datamodel.table.TableAnswerElement;
import org.batfish.minesweeper.AsPathRegexAtomicPredicates;
import org.batfish.minesweeper.CommunityVar;
import org.batfish.minesweeper.ConfigAtomicPredicates;
import org.batfish.minesweeper.RegexAtomicPredicates;
import org.batfish.minesweeper.SymbolicAsPathRegex;
import org.batfish.minesweeper.SymbolicRegex;
import org.batfish.minesweeper.bdd.BDDDomain;
import org.batfish.minesweeper.bdd.BDDRoute;
import org.batfish.minesweeper.bdd.ModelGeneration;
import org.batfish.minesweeper.bdd.TransferBDD;
import org.batfish.minesweeper.bdd.TransferReturn;
import org.batfish.minesweeper.question.searchroutepolicies.SearchRoutePoliciesQuestion.PathOption;
import org.batfish.minesweeper.utils.Tuple;
import org.batfish.question.testroutepolicies.Result;
import org.batfish.question.testroutepolicies.TestRoutePoliciesAnswerer;
import org.batfish.specifier.AllNodesNodeSpecifier;
import org.batfish.specifier.NodeSpecifier;
import org.batfish.specifier.RoutingPolicySpecifier;
import org.batfish.specifier.SpecifierContext;
import org.batfish.specifier.SpecifierFactories;

/** An answerer for {@link SearchRoutePoliciesQuestion}. */
@ParametersAreNonnullByDefault
public final class SearchRoutePoliciesAnswerer extends Answerer {

  private final @Nonnull Environment.Direction _direction;
  private final @Nonnull BgpRouteConstraints _inputConstraints;
  private final @Nonnull BgpRouteConstraints _outputConstraints;
  private final @Nonnull NodeSpecifier _nodeSpecifier;
  private final @Nonnull RoutingPolicySpecifier _policySpecifier;
  private final @Nonnull LineAction _action;

  private final PathOption _pathOption;

  private final @Nonnull Set<String> _communityRegexes;
  private final @Nonnull Set<String> _asPathRegexes;

  /**
   * Some route-map statements, notably setting the next hop to the address of the BGP peer, can
   * only be simulated by Batfish if a {@link BgpSessionProperties} object exists in the {@link
   * Environment}. For our purposes the specific property values can be anything, so we use this
   * dummy object.
   */
  public static @Nonnull BgpSessionProperties DUMMY_BGP_SESSION_PROPERTIES =
      BgpSessionProperties.builder()
          .setLocalAs(1)
          .setLocalIp(Ip.parse("1.1.1.1"))
          .setRemoteAs(2)
          .setRemoteIp(Ip.parse("2.2.2.2"))
          .build();

  /** Helper class that contains both a row and and Bgpv4Route for a result */
  private static class RowAndRoute {
    public final Bgpv4Route _route;
    public final Row _row;

    public RowAndRoute(Bgpv4Route route, Row row) {
      this._route = route;
      this._row = row;
    }
  }

  public SearchRoutePoliciesAnswerer(SearchRoutePoliciesQuestion question, IBatfish batfish) {
    super(question, batfish);
    _direction = question.getDirection();
    _inputConstraints = question.getInputConstraints();
    _outputConstraints = question.getOutputConstraints();
    _nodeSpecifier =
        SpecifierFactories.getNodeSpecifierOrDefault(
            question.getNodes(), AllNodesNodeSpecifier.INSTANCE);
    _policySpecifier =
        SpecifierFactories.getRoutingPolicySpecifierOrDefault(
            question.getPolicies(), ALL_ROUTING_POLICIES);
    _action = question.getAction();
    _pathOption = question.getPathOption();

    // in the future, it may improve performance to combine all input community regexes
    // into a single regex representing their disjunction, and similarly for all output
    // community regexes, in order to minimize the number of atomic predicates that are
    // created and tracked by the analysis
    _communityRegexes =
        ImmutableSet.<String>builder()
            .addAll(_inputConstraints.getCommunities().getAllRegexes())
            .addAll(_outputConstraints.getCommunities().getAllRegexes())
            .build();
    _asPathRegexes =
        ImmutableSet.<String>builder()
            // AS-path output constraints are handled in a separate post-processing step, to
            // properly handle AS-path prepending
            .addAll(_inputConstraints.getAsPath().getAllRegexes())
            .build();
  }

  /**
   * Convert the results of symbolic route analysis into an answer to this question, if the
   * resulting constraints are satisfiable.
   *
   * @param constraints intersection of the input and output constraints provided as part of the
   *     question and the constraints on a solution that come from the symbolic route analysis
   * @param policy the route policy that was analyzed
   * @param configAPs an object that provides information about the community and as-path atomic
   *     predicates
   * @param outputRoute the symbolic route produced by the analysis
   * @return an optional answer, which includes a concrete input route and (if the desired action is
   *     PERMIT) concrete output route
   */
  private Optional<RowAndRoute> constraintsToResult(
      BDD constraints,
      RoutingPolicy policy,
      ConfigAtomicPredicates configAPs,
      BDDRoute outputRoute) {
    if (constraints.isZero()) {
      return Optional.empty();
    } else {
      BDD model = ModelGeneration.constraintsToModel(constraints, configAPs);

      Bgpv4Route inRoute = ModelGeneration.satAssignmentToInputRoute(model, configAPs);
      Tuple<Predicate<String>, String> env =
<<<<<<< HEAD
          ModelGeneration.satAssignmentToEnvironment(model, configAPs);
      Predicate<String> successfulTracks = env.getFirst();
      String sourceVrf = env.getSecond();
=======
          ModelGeneration.satAssignmentToEnvironment(fullModel, configAPs);
>>>>>>> 3af37707

      if (_action == PERMIT) {
        // the AS path on the produced route represents the AS path that will result after
        // all prepends along the execution path occur. to obtain the original AS path of the
        // input route, we simply remove those prepended ASes.
        List<AsSet> asSets = inRoute.getAsPath().getAsSets();
        AsPath newAspath =
            AsPath.ofAsSets(
                asSets
                    .subList(outputRoute.getPrependedASes().size(), asSets.size())
                    .toArray(new AsSet[0]));
        inRoute = inRoute.toBuilder().setAsPath(newAspath).build();
      }

      Result<BgpRoute> result = simulatePolicy(policy, inRoute, _direction, env, outputRoute);

      // sanity check: make sure that the accept/deny status produced by TestRoutePolicies is
      // the same as what the user was asking for.  if this ever fails then either TRP or SRP
      // is modeling something incorrectly (or both).
      // TODO: We can also take this validation further by using a variant of
      // satAssignmentToInputRoute to produce the output route from our model and the final
      // BDDRoute from the symbolic analysis (as we used to do) and then compare that to the TRP
      // result.
      checkState(
          result.getAction().equals(_action),
          "SearchRoutePolicies and TestRoutePolicies disagree on the behavior of a route map");
      return Optional.of(new RowAndRoute(inRoute, toRow(result)));
    }
  }

  /**
   * Produce the results of simulating the given route policy on the given input route.
   *
   * @param policy the route policy to simulate
   * @param inRoute the input route for the policy
   * @param direction whether the policy is used on import or export (IN or OUT)
   * @param env a pair of a predicate that indicates which tracks are successful and an optional
   *     name of the source VRF
   * @return the results of the simulation as a result for this question
   */
  public static Result<BgpRoute> simulatePolicy(
      RoutingPolicy policy,
      Bgpv4Route inRoute,
      Environment.Direction direction,
      Tuple<Predicate<String>, String> env,
      BDDRoute bddRoute) {
    Result<Bgpv4Route> simResult =
        TestRoutePoliciesAnswerer.simulatePolicy(
            policy,
            inRoute,
            DUMMY_BGP_SESSION_PROPERTIES,
            direction,
            env.getFirst(),
            env.getSecond());
    return toQuestionResult(simResult, bddRoute);
  }

  /**
   * Converts a simulation result that uses {@link Bgpv4Route} to represent the input and output
   * routes to an equivalent result that uses {@link BgpRoute} instead. The former class is used by
   * the Batfish route simulation, while the latter class is the format that is used in results by
   * {@link SearchRoutePoliciesQuestion}. This method differs from the same-named method in {@link
   * TestRoutePoliciesAnswerer} because results here sometimes use symbolic values instead of
   * concrete ones, for instance for the next-hop in a route.
   *
   * @param result the original simulation result
   * @return a version of the result suitable for output from this analysis
   */
  private static Result<BgpRoute> toQuestionResult(
      Result<Bgpv4Route> result, BDDRoute outputRoute) {
    Result<BgpRoute> qResult = TestRoutePoliciesAnswerer.toQuestionResult(result);

    if (result.getAction() == PERMIT) {
      // update the output route's next-hop if it was set to the local or remote IP;
      // rather than producing a concrete IP we use a special class that indicates that the
      // local (remote) IP is used
      switch (outputRoute.getNextHopType()) {
        case SELF:
          BgpRoute outRouteSelf =
              qResult.getOutputRoute().toBuilder().setNextHop(NextHopSelf.instance()).build();
          qResult = qResult.setOutputRoute(outRouteSelf);
          break;
        case BGP_PEER_ADDRESS:
          BgpRoute outRoutePeer =
              qResult.getOutputRoute().toBuilder()
                  .setNextHop(NextHopBgpPeerAddress.instance())
                  .build();
          qResult = qResult.setOutputRoute(outRoutePeer);
          break;
        default:
          break;
      }
    }
    return qResult;
  }

  private BDD prefixSpaceToBDD(PrefixSpace space, BDDRoute r, boolean complementPrefixes) {
    BDDFactory factory = r.getPrefix().getFactory();
    if (space.isEmpty()) {
      return factory.one();
    } else {
      BDD result = factory.zero();
      for (PrefixRange range : space.getPrefixRanges()) {
        BDD rangeBDD = isRelevantForDestination(r, range);
        result = result.or(rangeBDD);
      }
      if (complementPrefixes) {
        result = result.not();
      }
      return result;
    }
  }

  // convert a possibly open range of longs to a closed one
  @VisibleForTesting
  static Range<Long> toClosedRange(Range<Long> r) {
    BoundType lowerType = r.lowerBoundType();
    Long lowerBound = r.lowerEndpoint();
    BoundType upperType = r.upperBoundType();
    Long upperBound = r.upperEndpoint();

    return Range.range(
        lowerType == BoundType.CLOSED ? lowerBound : lowerBound + 1,
        BoundType.CLOSED,
        upperType == BoundType.CLOSED ? upperBound : upperBound - 1,
        BoundType.CLOSED);
  }

  private BDD longSpaceToBDD(LongSpace space, BDDInteger bddInt) {
    if (space.isEmpty()) {
      return bddInt.getFactory().one();
    } else {
      BDD result = bddInt.getFactory().zero();
      for (Range<Long> range : space.getRanges()) {
        Range<Long> closedRange = toClosedRange(range);
        result = result.or(bddInt.range(closedRange.lowerEndpoint(), closedRange.upperEndpoint()));
      }
      return result;
    }
  }

  private BDD nextHopIpConstraintsToBDD(
      Optional<Prefix> optNextHopIp, BDDRoute r, boolean outputRoute) {
    if (!optNextHopIp.isPresent()) {
      return r.getFactory().one();
    }
    BDD nextHopBDD = r.getNextHop().toBDD(optNextHopIp.get());
    if (outputRoute) {
      // handle special kinds of next hops that can be set by the route map
      switch (r.getNextHopType()) {
        case DISCARDED:
          // if the next hop is discarded it can't satisfy any prefix constraints
          return r.getFactory().zero();
        case SELF:
        case BGP_PEER_ADDRESS:
          // since the local and remote IPs could in principle be anything, we
          // consider any prefix constraints to be satisfied, erring on the side of producing
          // results
          return r.getFactory().one();
        default:
          if (_direction == Environment.Direction.OUT && !r.getNextHopSet()) {
            // in the OUT direction we can only use the next-hop IP in the route
            // if the route-map explicitly sets it
            return r.getFactory().zero();
          }
      }
    }
    return nextHopBDD;
  }

  /**
   * Convert regex constraints from a {@link BgpRouteConstraints} object to a BDD.
   *
   * @param regexes the user-defined regex constraints
   * @param constructor function to convert a regex string into a symbolic regex object
   * @param atomicPredicates information about the atomic predicates corresponding to the regexes
   * @param atomicPredicateBDDs one BDD per atomic predicate, coming from a {@link BDDRoute} object
   * @param factory the BDD factory
   * @param <T> the particular type of symbolic regexes (community or AS-path)
   * @return the overall constraint as a BDD
   */
  private <T extends SymbolicRegex> BDD regexConstraintsToBDD(
      RegexConstraints regexes,
      Function<String, T> constructor,
      RegexAtomicPredicates<T> atomicPredicates,
      BDD[] atomicPredicateBDDs,
      BDDFactory factory) {
    /*
     * disjoin all positive regex constraints, each of which is itself logically represented as the
     * disjunction of its corresponding atomic predicates. special case: if there are no positive
     * constraints then treat the constraint as "true", i.e. no constraints.
     */
    BDD positiveConstraints =
        regexes.getPositiveRegexConstraints().isEmpty()
            ? factory.one()
            : factory.orAll(
                regexes.getPositiveRegexConstraints().stream()
                    .map(RegexConstraint::getRegex)
                    .map(constructor)
                    .flatMap(
                        regex -> atomicPredicates.getRegexAtomicPredicates().get(regex).stream())
                    .map(i -> atomicPredicateBDDs[i])
                    .collect(ImmutableSet.toImmutableSet()));
    // disjoin all negative regex constraints, similarly
    BDD negativeConstraints =
        factory.orAll(
            regexes.getNegativeRegexConstraints().stream()
                .map(RegexConstraint::getRegex)
                .map(constructor)
                .flatMap(regex -> atomicPredicates.getRegexAtomicPredicates().get(regex).stream())
                .map(i -> atomicPredicateBDDs[i])
                .collect(ImmutableSet.toImmutableSet()));

    return positiveConstraints.diffWith(negativeConstraints);
  }

  /**
   * Updates the AS-path regex atomic predicates to incorporate the given AS-path constraints on the
   * output route. Then returns a BDD representing the AS-path regexes that satisfy these
   * constraints.
   *
   * @param asPathRegexes the user-defined regex constraints on the output AS path
   * @param configAPs object containing the AS-path atomic predicates; these atomic predicates are
   *     modified to represent only AS paths that satisfy the given regex constraints, also taking
   *     into account any AS prepending that occurs along the current execution path
   * @param r the {@link BDDRoute} representing the symbolic output route on the current execution
   *     path
   * @return a BDD representing atomic predicates that satisfy the given regex constraints
   */
  private BDD outputAsPathConstraintsToBDDAndUpdatedAPs(
      RegexConstraints asPathRegexes, ConfigAtomicPredicates configAPs, BDDRoute r) {
    // update the atomic predicates to include any prepended ASes and then to constrain them to
    // satisfy the given regex constraints
    AsPathRegexAtomicPredicates aps = configAPs.getAsPathRegexAtomicPredicates();
    aps.prependAPs(r.getPrependedASes());
    aps.constrainAPs(asPathRegexes);

    // produce the OR of all atomic predicates whose associated automata are non-empty
    // these are the atomic predicates that satisfy the given regex constraints
    Map<Integer, Automaton> apAutomata = aps.getAtomicPredicateAutomata();
    BDD[] apBDDs = r.getAsPathRegexAtomicPredicates();
    return r.getFactory()
        .orAll(
            apAutomata.keySet().stream()
                .filter(i -> !apAutomata.get(i).isEmpty())
                .map(i -> apBDDs[i])
                .collect(ImmutableSet.toImmutableSet()));
  }

  private <T> BDD setToBDD(Set<T> set, BDDRoute bddRoute, BDDDomain<T> bddDomain) {
    if (set.isEmpty()) {
      return bddRoute.getFactory().one();
    } else {
      return bddRoute.anyElementOf(set, bddDomain);
    }
  }

  // Produce a BDD that represents all truth assignments for the given BDDRoute r that satisfy the
  // given set of BgpRouteConstraints.  The way to represent next-hop constraints depends on whether
  // r is an input or output route, so the outputRoute flag distinguishes these cases.
  private BDD routeConstraintsToBDD(
      BgpRouteConstraints constraints,
      BDDRoute r,
      boolean outputRoute,
      ConfigAtomicPredicates configAPs) {

    // make sure the model we end up getting corresponds to a valid route
    BDD result = r.bgpWellFormednessConstraints();

    result.andWith(prefixSpaceToBDD(constraints.getPrefix(), r, constraints.getComplementPrefix()));
    result.andWith(longSpaceToBDD(constraints.getLocalPreference(), r.getLocalPref()));
    result.andWith(longSpaceToBDD(constraints.getMed(), r.getMed()));
    result.andWith(longSpaceToBDD(constraints.getTag(), r.getTag()));
    result.andWith(
        regexConstraintsToBDD(
            constraints.getCommunities(),
            CommunityVar::from,
            configAPs.getStandardCommunityAtomicPredicates(),
            r.getCommunityAtomicPredicates(),
            r.getFactory()));
    result.andWith(
        outputRoute
            ? outputAsPathConstraintsToBDDAndUpdatedAPs(constraints.getAsPath(), configAPs, r)
            : regexConstraintsToBDD(
                constraints.getAsPath(),
                SymbolicAsPathRegex::new,
                configAPs.getAsPathRegexAtomicPredicates(),
                r.getAsPathRegexAtomicPredicates(),
                r.getFactory()));
    result.andWith(nextHopIpConstraintsToBDD(constraints.getNextHopIp(), r, outputRoute));
    result.andWith(setToBDD(constraints.getOriginType(), r, r.getOriginType()));
    result.andWith(setToBDD(constraints.getProtocol(), r, r.getProtocolHistory()));

    return result;
  }

  /**
   * Search a particular route policy for behaviors of interest.
   *
   * @param policy the routing policy
   * @param configAPs an object providing the atomic predicates for the policy's owner configuration
   * @return an optional result, if a behavior of interest was found
   */
  private List<Row> searchPolicy(RoutingPolicy policy, ConfigAtomicPredicates configAPs) {
    List<TransferReturn> paths;
    TransferBDD tbdd;
    try {
      tbdd = new TransferBDD(configAPs, policy);
      paths = tbdd.computePaths(ImmutableSet.of());
    } catch (Exception e) {
      throw new BatfishException(
          "Unexpected error analyzing policy "
              + policy.getName()
              + " in node "
              + policy.getOwner().getHostname(),
          e);
    }

    Map<Boolean, List<TransferReturn>> pathMap =
        paths.stream()
            // consider only the subset of paths that have the desired action (permit or deny)
            .filter(p -> p.getAccepted() == (_action == PERMIT))
            // separate the paths that encountered an unsupported statement from the others
            .collect(Collectors.partitioningBy(tr -> tr.getFirst().getUnsupported()));
    // consider the paths that do not encounter an unsupported feature first, to avoid the potential
    // for false positives as much as possible
    List<TransferReturn> relevantPaths = pathMap.get(false);
    relevantPaths.addAll(pathMap.get(true));
    Set<PrefixSpace> blockedPrefixes = new HashSet<>();
    BDD inConstraints =
        routeConstraintsToBDD(
            _inputConstraints, new BDDRoute(tbdd.getFactory(), configAPs), false, configAPs);
    ImmutableList.Builder<Row> builder = ImmutableList.builder();
    for (TransferReturn path : relevantPaths) {
      BDD pathAnnouncements = path.getSecond();
      BDDRoute outputRoute = path.getFirst();
      BDD intersection = pathAnnouncements.and(inConstraints);
      for (PrefixSpace blockedPrefix : blockedPrefixes) {
        intersection = intersection.andWith(prefixSpaceToBDD(blockedPrefix, outputRoute, true));
      }
      // make a copy of the config atomic predicates, since the process of creating the constraints
      // on the output route can modify them, in order to handle AS-path constraints in the presence
      // of AS prepending
      ConfigAtomicPredicates outConfigAPs = new ConfigAtomicPredicates(configAPs);
      if (_action == PERMIT) {
        // incorporate the constraints on the output route as well
        BDD outConstraints =
            routeConstraintsToBDD(_outputConstraints, outputRoute, true, outConfigAPs);
        intersection = intersection.and(outConstraints);
      }
      Optional<RowAndRoute> result =
          constraintsToResult(intersection, policy, outConfigAPs, outputRoute);
      if (result.isPresent()) {
        builder.add(result.get()._row);
        if (_pathOption == PathOption.SINGLE) {
          // return the first result we find
          break;
        } else if (_pathOption == PathOption.NON_OVERLAP) {
          // modify the input constraints to not include this route anymore
          PrefixSpace prefixSpace =
              new PrefixSpace(PrefixRange.fromPrefix(result.get()._route.getNetwork()));
          blockedPrefixes.add(prefixSpace);
        }
      }
    }
    return builder.build();
  }

  /**
   * Search all of the route policies of a particular node for behaviors of interest.
   *
   * @param node the node
   * @param policies all route policies in that node
   * @return all results from analyzing those route policies
   */
  private Stream<Row> searchPoliciesForNode(
      String node, Set<RoutingPolicy> policies, NetworkSnapshot snapshot) {
    ConfigAtomicPredicates configAPs =
        new ConfigAtomicPredicates(
            _batfish,
            snapshot,
            node,
            _communityRegexes.stream()
                .map(CommunityVar::from)
                .collect(ImmutableSet.toImmutableSet()),
            _asPathRegexes,
            policies);

    return policies.stream().flatMap(policy -> searchPolicy(policy, configAPs).stream());
  }

  @Override
  public AnswerElement answer(NetworkSnapshot snapshot) {
    SpecifierContext context = _batfish.specifierContext(snapshot);
    List<Row> rows =
        _nodeSpecifier.resolve(context).stream()
            .flatMap(
                node ->
                    searchPoliciesForNode(node, _policySpecifier.resolve(node, context), snapshot))
            .collect(ImmutableList.toImmutableList());

    TableAnswerElement answerElement = new TableAnswerElement(TestRoutePoliciesAnswerer.metadata());
    answerElement.postProcessAnswer(_question, rows);
    return answerElement;
  }

  @Nonnull
  @VisibleForTesting
  NodeSpecifier getNodeSpecifier() {
    return _nodeSpecifier;
  }

  @Nonnull
  @VisibleForTesting
  RoutingPolicySpecifier getPolicySpecifier() {
    return _policySpecifier;
  }
}<|MERGE_RESOLUTION|>--- conflicted
+++ resolved
@@ -166,13 +166,7 @@
 
       Bgpv4Route inRoute = ModelGeneration.satAssignmentToInputRoute(model, configAPs);
       Tuple<Predicate<String>, String> env =
-<<<<<<< HEAD
           ModelGeneration.satAssignmentToEnvironment(model, configAPs);
-      Predicate<String> successfulTracks = env.getFirst();
-      String sourceVrf = env.getSecond();
-=======
-          ModelGeneration.satAssignmentToEnvironment(fullModel, configAPs);
->>>>>>> 3af37707
 
       if (_action == PERMIT) {
         // the AS path on the produced route represents the AS path that will result after
