package org.batfish.minesweeper.question.searchroutepolicies;

import static org.batfish.datamodel.answers.Schema.STRING;
import static org.batfish.minesweeper.bdd.TransferBDD.isRelevantForDestination;
import static org.batfish.minesweeper.question.searchroutepolicies.SearchRoutePoliciesQuestion.Action.PERMIT;
import static org.batfish.specifier.NameRegexRoutingPolicySpecifier.ALL_ROUTING_POLICIES;

import com.google.common.annotations.VisibleForTesting;
import com.google.common.collect.BoundType;
import com.google.common.collect.ImmutableList;
import com.google.common.collect.ImmutableSet;
import com.google.common.collect.Range;
import java.util.List;
import java.util.Optional;
import java.util.Set;
import java.util.function.Function;
import java.util.stream.Stream;
import javax.annotation.Nonnull;
import javax.annotation.ParametersAreNonnullByDefault;
import net.sf.javabdd.BDD;
import net.sf.javabdd.BDDFactory;
import org.batfish.common.Answerer;
import org.batfish.common.BatfishException;
import org.batfish.common.NetworkSnapshot;
import org.batfish.common.bdd.BDDInteger;
import org.batfish.common.plugin.IBatfish;
import org.batfish.datamodel.Bgpv4Route;
import org.batfish.datamodel.LongSpace;
import org.batfish.datamodel.Prefix;
import org.batfish.datamodel.PrefixRange;
import org.batfish.datamodel.PrefixSpace;
import org.batfish.datamodel.RoutingProtocol;
import org.batfish.datamodel.answers.AnswerElement;
import org.batfish.datamodel.routing_policy.Environment;
import org.batfish.datamodel.routing_policy.RoutingPolicy;
import org.batfish.datamodel.table.Row;
import org.batfish.datamodel.table.TableAnswerElement;
import org.batfish.minesweeper.CommunityVar;
import org.batfish.minesweeper.ConfigAtomicPredicates;
import org.batfish.minesweeper.RegexAtomicPredicates;
import org.batfish.minesweeper.SymbolicAsPathRegex;
import org.batfish.minesweeper.SymbolicRegex;
import org.batfish.minesweeper.bdd.BDDRoute;
import org.batfish.minesweeper.bdd.ModelGeneration;
import org.batfish.minesweeper.bdd.TransferBDD;
import org.batfish.minesweeper.bdd.TransferReturn;
import org.batfish.minesweeper.question.searchroutepolicies.SearchRoutePoliciesQuestion.Action;
import org.batfish.question.testroutepolicies.TestRoutePoliciesAnswerer;
import org.batfish.specifier.AllNodesNodeSpecifier;
import org.batfish.specifier.NodeSpecifier;
import org.batfish.specifier.RoutingPolicySpecifier;
import org.batfish.specifier.SpecifierContext;
import org.batfish.specifier.SpecifierFactories;

/** An answerer for {@link SearchRoutePoliciesQuestion}. */
@ParametersAreNonnullByDefault
public final class SearchRoutePoliciesAnswerer extends Answerer {

  @Nonnull private final Environment.Direction _direction;
  @Nonnull private final BgpRouteConstraints _inputConstraints;
  @Nonnull private final BgpRouteConstraints _outputConstraints;
  @Nonnull private final NodeSpecifier _nodeSpecifier;
  @Nonnull private final RoutingPolicySpecifier _policySpecifier;
  @Nonnull private final Action _action;

  @Nonnull private final Set<String> _communityRegexes;
  @Nonnull private final Set<String> _asPathRegexes;

  public SearchRoutePoliciesAnswerer(SearchRoutePoliciesQuestion question, IBatfish batfish) {
    super(question, batfish);
    _direction = question.getDirection();
    _inputConstraints = question.getInputConstraints();
    _outputConstraints = question.getOutputConstraints();
    _nodeSpecifier =
        SpecifierFactories.getNodeSpecifierOrDefault(
            question.getNodes(), AllNodesNodeSpecifier.INSTANCE);
    _policySpecifier =
        SpecifierFactories.getRoutingPolicySpecifierOrDefault(
            question.getPolicies(), ALL_ROUTING_POLICIES);
    _action = question.getAction();

    // in the future, it may improve performance to combine all input community regexes
    // into a single regex representing their disjunction, and similarly for all output
    // community regexes, in order to minimize the number of atomic predicates that are
    // created and tracked by the analysis
    _communityRegexes =
        ImmutableSet.<String>builder()
            .addAll(_inputConstraints.getCommunities().getAllRegexes())
            .addAll(_outputConstraints.getCommunities().getAllRegexes())
            .build();
    _asPathRegexes =
        ImmutableSet.<String>builder()
            .addAll(_inputConstraints.getAsPath().getAllRegexes())
            .addAll(_outputConstraints.getAsPath().getAllRegexes())
            .build();
  }

<<<<<<< HEAD
=======
  private static Optional<Community> stringToCommunity(String str) {
    Optional<StandardCommunity> scomm = StandardCommunity.tryParse(str);
    if (scomm.isPresent()) {
      return Optional.of(scomm.get());
    }
    Optional<ExtendedCommunity> ecomm = ExtendedCommunity.tryParse(str);
    if (ecomm.isPresent()) {
      return Optional.of(ecomm.get());
    }
    Optional<LargeCommunity> lcomm = LargeCommunity.tryParse(str);
    if (lcomm.isPresent()) {
      return Optional.of(lcomm.get());
    }
    return Optional.empty();
  }

  /**
   * Given a single satisfying assignment to the constraints from symbolic route analysis, produce a
   * set of communities for a given symbolic route that is consistent with the assignment.
   *
   * @param fullModel a full model of the symbolic route constraints
   * @param r the symbolic route
   * @param configAPs an object that provides information about the community atomic predicates
   * @return a set of communities
   */
  static Set<Community> satAssignmentToCommunities(
      BDD fullModel, BDDRoute r, ConfigAtomicPredicates configAPs) {

    BDD[] aps = r.getCommunityAtomicPredicates();
    Map<Integer, Automaton> apAutomata =
        configAPs.getStandardCommunityAtomicPredicates().getAtomicPredicateAutomata();

    ImmutableSet.Builder<Community> comms = new ImmutableSet.Builder<>();

    int numStandardAPs = configAPs.getStandardCommunityAtomicPredicates().getNumAtomicPredicates();
    // handle standard community literals and regexes
    for (int i = 0; i < numStandardAPs; i++) {
      if (aps[i].andSat(fullModel)) {
        Automaton a = apAutomata.get(i);
        // community atomic predicates should always be non-empty;
        // see RegexAtomicPredicates::initAtomicPredicates
        checkState(!a.isEmpty(), "Cannot produce example string for empty automaton");
        String str = a.getShortestExample(true);
        // community automata should only accept strings with this property;
        // see CommunityVar::toAutomaton
        checkState(
            str.startsWith("^") && str.endsWith("$"),
            "Community example %s has an unexpected format",
            str);
        // strip off the leading ^ and trailing $
        str = str.substring(1, str.length() - 1);
        Optional<Community> exampleOpt = stringToCommunity(str);
        if (exampleOpt.isPresent()) {
          comms.add(exampleOpt.get());
        } else {
          throw new BatfishException("Failed to produce a valid community for answer");
        }
      }
    }
    // handle extended/large community literals
    for (Map.Entry<Integer, CommunityVar> entry :
        configAPs.getNonStandardCommunityLiterals().entrySet()) {
      if (aps[entry.getKey()].andSat(fullModel)) {
        assert entry.getValue().getLiteralValue() != null;
        comms.add(entry.getValue().getLiteralValue());
      }
    }
    return comms.build();
  }

  /**
   * Given a single satisfying assignment to the constraints from symbolic route analysis, produce
   * an AS-path for a given symbolic route that is consistent with the assignment.
   *
   * @param fullModel a full model of the symbolic route constraints
   * @param r the symbolic route
   * @param configAPs an object provides information about the AS-path regex atomic predicates
   * @return an AsPath
   */
  static AsPath satAssignmentToAsPath(BDD fullModel, BDDRoute r, ConfigAtomicPredicates configAPs) {

    BDD[] aps = r.getAsPathRegexAtomicPredicates();
    Map<Integer, Automaton> apAutomata =
        configAPs.getAsPathRegexAtomicPredicates().getAtomicPredicateAutomata();

    // find all atomic predicates that are required to be true in the given model
    List<Integer> trueAPs =
        IntStream.range(0, configAPs.getAsPathRegexAtomicPredicates().getNumAtomicPredicates())
            .filter(i -> aps[i].andSat(fullModel))
            .boxed()
            .collect(Collectors.toList());

    // since atomic predicates are disjoint, at most one of them should be true in the model
    checkState(
        trueAPs.size() <= 1,
        "Error in symbolic AS-path analysis: at most one atomic predicate should be true");

    // create an automaton for the language of AS-paths that are true in the model
    Automaton asPathRegexAutomaton = SymbolicAsPathRegex.ALL_AS_PATHS.toAutomaton();
    for (Integer i : trueAPs) {
      asPathRegexAutomaton = asPathRegexAutomaton.intersection(apAutomata.get(i));
    }

    String asPathStr = asPathRegexAutomaton.getShortestExample(true);
    // As-path regex automata should only accept strings with this property;
    // see SymbolicAsPathRegex::toAutomaton
    checkState(
        asPathStr.startsWith("^^") && asPathStr.endsWith("$"),
        "AS-path example %s has an unexpected format",
        asPathStr);
    // strip off the leading ^^ and trailing $
    asPathStr = asPathStr.substring(2, asPathStr.length() - 1);
    // the string is a space-separated list of numbers; convert them to a list of numbers
    List<Long> asns;
    if (asPathStr.isEmpty()) {
      asns = ImmutableList.of();
    } else {
      try {
        asns =
            Arrays.stream(asPathStr.split(" "))
                .mapToLong(Long::valueOf)
                .boxed()
                .collect(Collectors.toList());
      } catch (NumberFormatException nfe) {
        throw new BatfishException("Failed to produce a valid AS path for answer");
      }
    }
    return AsPath.ofSingletonAsSets(asns);
  }

  /**
   * Given a satisfying assignment to the constraints from symbolic route analysis, produce a
   * concrete input route that is consistent with the assignment.
   *
   * @param fullModel the satisfying assignment
   * @param configAPs an object that provides information about the community atomic predicates
   * @return a route
   */
  private static Bgpv4Route satAssignmentToInputRoute(
      BDD fullModel, ConfigAtomicPredicates configAPs) {
    Bgpv4Route.Builder builder =
        Bgpv4Route.builder()
            .setOriginatorIp(Ip.ZERO) /* dummy value until supported */
            .setReceivedFrom(ReceivedFromSelf.instance()) /* dummy value until supported */
            .setOriginMechanism(OriginMechanism.LEARNED) /* dummy value until supported */
            .setOriginType(OriginType.IGP) /* dummy value until supported */;

    BDDRoute r = new BDDRoute(fullModel.getFactory(), configAPs);

    Ip ip = Ip.create(r.getPrefix().satAssignmentToLong(fullModel));
    long len = r.getPrefixLength().satAssignmentToLong(fullModel);
    builder.setNetwork(Prefix.create(ip, (int) len));

    builder.setLocalPreference(r.getLocalPref().satAssignmentToLong(fullModel));
    builder.setAdmin(r.getAdminDist().satAssignmentToInt(fullModel));
    builder.setMetric(r.getMed().satAssignmentToLong(fullModel));
    builder.setTag(r.getTag().satAssignmentToLong(fullModel));
    builder.setProtocol(r.getProtocolHistory().satAssignmentToValue(fullModel));

    Set<Community> communities = satAssignmentToCommunities(fullModel, r, configAPs);
    builder.setCommunities(communities);

    AsPath asPath = satAssignmentToAsPath(fullModel, r, configAPs);
    builder.setAsPath(asPath);

    // Note: this is the only part of the method that relies on the fact that we are solving for the
    // input route.  If we also want to produce the output route from the model, given the BDDRoute
    // that results from symbolic analysis, we need to consider the _direction as well as the values
    // of the two next-hop flags in the BDDRoute, in order to do it properly
    builder.setNextHop(NextHopIp.of(Ip.create(r.getNextHop().satAssignmentToLong(fullModel))));

    return builder.build();
  }

  // Produces a full model of the given constraints, which represents a concrete route announcement
  // that is consistent with the constraints.  The protocol defaults to BGP if it is consistent with
  // the constraints.  The same approach could be used to provide default values for other fields in
  // the future.
  private BDD constraintsToModel(BDD constraints, ConfigAtomicPredicates configAPs) {
    BDDRoute route = new BDDRoute(constraints.getFactory(), configAPs);
    // set the protocol field to BGP if it is consistent with the constraints
    BDD isBGP = route.getProtocolHistory().value(RoutingProtocol.BGP);
    BDD augmentedConstraints = constraints.and(isBGP);
    if (!augmentedConstraints.isZero()) {
      return augmentedConstraints.fullSatOne();
    } else {
      return constraints.fullSatOne();
    }
  }

>>>>>>> 89257bef
  /**
   * Convert the results of symbolic route analysis into an answer to this question, if the
   * resulting constraints are satisfiable.
   *
   * @param constraints intersection of the input and output constraints provided as part of the
   *     question and the constraints on a solution that come from the symbolic route analysis
   * @param policy the route policy that was analyzed
   * @param configAPs an object that provides information about the community and as-path atomic
   *     predicates
   * @return an optional answer, which includes a concrete input route and (if the desired action is
   *     PERMIT) concrete output route
   */
  private Optional<Row> constraintsToResult(
      BDD constraints, RoutingPolicy policy, ConfigAtomicPredicates configAPs) {
    if (constraints.isZero()) {
      return Optional.empty();
    } else {
      BDD fullModel = ModelGeneration.constraintsToModel(constraints, configAPs);
      Bgpv4Route inRoute = ModelGeneration.satAssignmentToInputRoute(fullModel, configAPs);
      Row result = TestRoutePoliciesAnswerer.rowResultFor(policy, inRoute, _direction);
      // sanity check: make sure that the accept/deny status produced by TestRoutePolicies is
      // the same as what the user was asking for.  if this ever fails then either TRP or SRP
      // is modeling something incorrectly (or both).
      // TODO: We can also take this validation further by using a variant of
      // satAssignmentToInputRoute to produce the output route from our fullModel and the final
      // BDDRoute from the symbolic analysis (as we used to do) and then compare that to the TRP
      // result.
      assert result.get(TestRoutePoliciesAnswerer.COL_ACTION, STRING).equals(_action.toString());
      return Optional.of(result);
    }
  }

  private BDD prefixSpaceToBDD(PrefixSpace space, BDDRoute r, boolean complementPrefixes) {
    BDDFactory factory = r.getPrefix().getFactory();
    if (space.isEmpty()) {
      return factory.one();
    } else {
      BDD result = factory.zero();
      for (PrefixRange range : space.getPrefixRanges()) {
        BDD rangeBDD = isRelevantForDestination(r, range);
        result = result.or(rangeBDD);
      }
      if (complementPrefixes) {
        result = result.not();
      }
      return result;
    }
  }

  // convert a possibly open range of longs to a closed one
  @VisibleForTesting
  static Range<Long> toClosedRange(Range<Long> r) {
    BoundType lowerType = r.lowerBoundType();
    Long lowerBound = r.lowerEndpoint();
    BoundType upperType = r.upperBoundType();
    Long upperBound = r.upperEndpoint();

    return Range.range(
        lowerType == BoundType.CLOSED ? lowerBound : lowerBound + 1,
        BoundType.CLOSED,
        upperType == BoundType.CLOSED ? upperBound : upperBound - 1,
        BoundType.CLOSED);
  }

  private BDD longSpaceToBDD(LongSpace space, BDDInteger bddInt) {
    if (space.isEmpty()) {
      return bddInt.getFactory().one();
    } else {
      BDD result = bddInt.getFactory().zero();
      for (Range<Long> range : space.getRanges()) {
        Range<Long> closedRange = toClosedRange(range);
        result = result.or(bddInt.range(closedRange.lowerEndpoint(), closedRange.upperEndpoint()));
      }
      return result;
    }
  }

  private BDD nextHopIpConstraintsToBDD(
      Optional<Prefix> optNextHopIp, BDDRoute r, boolean outputRoute) {
    if (optNextHopIp.isPresent()) {
      BDD nextHopBDD = r.getNextHop().toBDD(optNextHopIp.get());
      if (outputRoute) {
        // make sure that the next hop was not discarded by the route map
        nextHopBDD = nextHopBDD.and(r.getNextHopDiscarded().not());
        if (_direction == Environment.Direction.OUT) {
          // in the OUT direction we can only use the next-hop IP in the route
          // if the route-map explicitly sets it
          nextHopBDD = nextHopBDD.and(r.getNextHopSet());
        }
      }
      return nextHopBDD;
    } else {
      return r.getFactory().one();
    }
  }

  /**
   * Convert regex constraints from a {@link BgpRouteConstraints} object to a BDD.
   *
   * @param regexes the user-defined regex constraints
   * @param constructor function to convert a regex string into a symbolic regex object
   * @param atomicPredicates information about the atomic predicates corresponding to the regexes
   * @param atomicPredicateBDDs one BDD per atomic predicate, coming from a {@link BDDRoute} object
   * @param factory the BDD factory
   * @param <T> the particular type of symbolic regexes (community or AS-path)
   * @return the overall constraint as a BDD
   */
  private <T extends SymbolicRegex> BDD regexConstraintsToBDD(
      RegexConstraints regexes,
      Function<String, T> constructor,
      RegexAtomicPredicates<T> atomicPredicates,
      BDD[] atomicPredicateBDDs,
      BDDFactory factory) {
    /*
     * disjoin all positive regex constraints, each of which is itself logically represented as the
     * disjunction of its corresponding atomic predicates. special case: if there are no positive
     * constraints then treat the constraint as "true", i.e. no constraints.
     */
    BDD positiveConstraints =
        regexes.getPositiveRegexConstraints().isEmpty()
            ? factory.one()
            : factory.orAll(
                regexes.getPositiveRegexConstraints().stream()
                    .map(RegexConstraint::getRegex)
                    .map(constructor)
                    .flatMap(
                        regex -> atomicPredicates.getRegexAtomicPredicates().get(regex).stream())
                    .map(i -> atomicPredicateBDDs[i])
                    .collect(ImmutableSet.toImmutableSet()));
    // disjoin all negative regex constraints, similarly
    BDD negativeConstraints =
        factory.orAll(
            regexes.getNegativeRegexConstraints().stream()
                .map(RegexConstraint::getRegex)
                .map(constructor)
                .flatMap(regex -> atomicPredicates.getRegexAtomicPredicates().get(regex).stream())
                .map(i -> atomicPredicateBDDs[i])
                .collect(ImmutableSet.toImmutableSet()));

    return positiveConstraints.diffWith(negativeConstraints);
  }

  private BDD protocolSetToBDD(Set<RoutingProtocol> protocolSet, BDDRoute bddRoute) {
    if (protocolSet.isEmpty()) {
      return bddRoute.getFactory().one();
    } else {
      return bddRoute.anyProtocolIn(protocolSet);
    }
  }

  // Produce a BDD that represents all truth assignments for the given BDDRoute r that satisfy the
  // given set of BgpRouteConstraints.  The way to represent next-hop constraints depends on whether
  // r is an input or output route, so the outputRoute flag distinguishes these cases.
  private BDD routeConstraintsToBDD(
      BgpRouteConstraints constraints,
      BDDRoute r,
      boolean outputRoute,
      ConfigAtomicPredicates configAPs) {

    // make sure the model we end up getting corresponds to a valid route
    BDD result = r.bgpWellFormednessConstraints();

    result.andWith(prefixSpaceToBDD(constraints.getPrefix(), r, constraints.getComplementPrefix()));
    result.andWith(longSpaceToBDD(constraints.getLocalPreference(), r.getLocalPref()));
    result.andWith(longSpaceToBDD(constraints.getMed(), r.getMed()));
    result.andWith(longSpaceToBDD(constraints.getTag(), r.getTag()));
    result.andWith(
        regexConstraintsToBDD(
            constraints.getCommunities(),
            CommunityVar::from,
            configAPs.getStandardCommunityAtomicPredicates(),
            r.getCommunityAtomicPredicates(),
            r.getFactory()));
    result.andWith(
        regexConstraintsToBDD(
            constraints.getAsPath(),
            SymbolicAsPathRegex::new,
            configAPs.getAsPathRegexAtomicPredicates(),
            r.getAsPathRegexAtomicPredicates(),
            r.getFactory()));
    result.andWith(nextHopIpConstraintsToBDD(constraints.getNextHopIp(), r, outputRoute));
    result.andWith(protocolSetToBDD(constraints.getProtocol(), r));

    return result;
  }

  /**
   * Search a particular route policy for behaviors of interest.
   *
   * @param policy the routing policy
   * @param configAPs an object providing the atomic predicates for the policy's owner configuration
   * @return an optional result, if a behavior of interest was found
   */
  private Optional<Row> searchPolicy(RoutingPolicy policy, ConfigAtomicPredicates configAPs) {
    TransferReturn result;
    try {
      TransferBDD tbdd = new TransferBDD(configAPs, policy);
      result = tbdd.compute(ImmutableSet.of()).getReturnValue();
    } catch (Exception e) {
      throw new BatfishException(
          "Unexpected error analyzing policy "
              + policy.getName()
              + " in node "
              + policy.getOwner().getHostname(),
          e);
    }
    BDD acceptedAnnouncements = result.getSecond();
    BDDRoute outputRoute = result.getFirst();
    BDD intersection;
    BDD inConstraints =
        routeConstraintsToBDD(
            _inputConstraints, new BDDRoute(outputRoute.getFactory(), configAPs), false, configAPs);
    if (_action == PERMIT) {
      // incorporate the constraints on the output route as well
      BDD outConstraints = routeConstraintsToBDD(_outputConstraints, outputRoute, true, configAPs);
      intersection = acceptedAnnouncements.and(inConstraints).and(outConstraints);
    } else {
      intersection = acceptedAnnouncements.not().and(inConstraints);
    }

    // only search for models on paths where no unsupported route-policy feature was encountered
    intersection = intersection.andWith(outputRoute.getUnsupported().not());

    return constraintsToResult(intersection, policy, configAPs);
  }

  /**
   * Search all of the route policies of a particular node for behaviors of interest.
   *
   * @param node the node
   * @param policies all route policies in that node
   * @return all results from analyzing those route policies
   */
  private Stream<Row> searchPoliciesForNode(
      String node, Set<RoutingPolicy> policies, NetworkSnapshot snapshot) {
    ConfigAtomicPredicates configAPs =
        new ConfigAtomicPredicates(
            _batfish,
            snapshot,
            node,
            _communityRegexes.stream()
                .map(CommunityVar::from)
                .collect(ImmutableSet.toImmutableSet()),
            _asPathRegexes);

    return policies.stream()
        .map(policy -> searchPolicy(policy, configAPs))
        .filter(Optional::isPresent)
        .map(Optional::get);
  }

  @Override
  public AnswerElement answer(NetworkSnapshot snapshot) {
    SpecifierContext context = _batfish.specifierContext(snapshot);
    List<Row> rows =
        _nodeSpecifier.resolve(context).stream()
            .flatMap(
                node ->
                    searchPoliciesForNode(node, _policySpecifier.resolve(node, context), snapshot))
            .collect(ImmutableList.toImmutableList());

    TableAnswerElement answerElement = new TableAnswerElement(TestRoutePoliciesAnswerer.metadata());
    answerElement.postProcessAnswer(_question, rows);
    return answerElement;
  }

  @Nonnull
  @VisibleForTesting
  NodeSpecifier getNodeSpecifier() {
    return _nodeSpecifier;
  }

  @Nonnull
  @VisibleForTesting
  RoutingPolicySpecifier getPolicySpecifier() {
    return _policySpecifier;
  }
}<|MERGE_RESOLUTION|>--- conflicted
+++ resolved
@@ -95,199 +95,6 @@
             .build();
   }
 
-<<<<<<< HEAD
-=======
-  private static Optional<Community> stringToCommunity(String str) {
-    Optional<StandardCommunity> scomm = StandardCommunity.tryParse(str);
-    if (scomm.isPresent()) {
-      return Optional.of(scomm.get());
-    }
-    Optional<ExtendedCommunity> ecomm = ExtendedCommunity.tryParse(str);
-    if (ecomm.isPresent()) {
-      return Optional.of(ecomm.get());
-    }
-    Optional<LargeCommunity> lcomm = LargeCommunity.tryParse(str);
-    if (lcomm.isPresent()) {
-      return Optional.of(lcomm.get());
-    }
-    return Optional.empty();
-  }
-
-  /**
-   * Given a single satisfying assignment to the constraints from symbolic route analysis, produce a
-   * set of communities for a given symbolic route that is consistent with the assignment.
-   *
-   * @param fullModel a full model of the symbolic route constraints
-   * @param r the symbolic route
-   * @param configAPs an object that provides information about the community atomic predicates
-   * @return a set of communities
-   */
-  static Set<Community> satAssignmentToCommunities(
-      BDD fullModel, BDDRoute r, ConfigAtomicPredicates configAPs) {
-
-    BDD[] aps = r.getCommunityAtomicPredicates();
-    Map<Integer, Automaton> apAutomata =
-        configAPs.getStandardCommunityAtomicPredicates().getAtomicPredicateAutomata();
-
-    ImmutableSet.Builder<Community> comms = new ImmutableSet.Builder<>();
-
-    int numStandardAPs = configAPs.getStandardCommunityAtomicPredicates().getNumAtomicPredicates();
-    // handle standard community literals and regexes
-    for (int i = 0; i < numStandardAPs; i++) {
-      if (aps[i].andSat(fullModel)) {
-        Automaton a = apAutomata.get(i);
-        // community atomic predicates should always be non-empty;
-        // see RegexAtomicPredicates::initAtomicPredicates
-        checkState(!a.isEmpty(), "Cannot produce example string for empty automaton");
-        String str = a.getShortestExample(true);
-        // community automata should only accept strings with this property;
-        // see CommunityVar::toAutomaton
-        checkState(
-            str.startsWith("^") && str.endsWith("$"),
-            "Community example %s has an unexpected format",
-            str);
-        // strip off the leading ^ and trailing $
-        str = str.substring(1, str.length() - 1);
-        Optional<Community> exampleOpt = stringToCommunity(str);
-        if (exampleOpt.isPresent()) {
-          comms.add(exampleOpt.get());
-        } else {
-          throw new BatfishException("Failed to produce a valid community for answer");
-        }
-      }
-    }
-    // handle extended/large community literals
-    for (Map.Entry<Integer, CommunityVar> entry :
-        configAPs.getNonStandardCommunityLiterals().entrySet()) {
-      if (aps[entry.getKey()].andSat(fullModel)) {
-        assert entry.getValue().getLiteralValue() != null;
-        comms.add(entry.getValue().getLiteralValue());
-      }
-    }
-    return comms.build();
-  }
-
-  /**
-   * Given a single satisfying assignment to the constraints from symbolic route analysis, produce
-   * an AS-path for a given symbolic route that is consistent with the assignment.
-   *
-   * @param fullModel a full model of the symbolic route constraints
-   * @param r the symbolic route
-   * @param configAPs an object provides information about the AS-path regex atomic predicates
-   * @return an AsPath
-   */
-  static AsPath satAssignmentToAsPath(BDD fullModel, BDDRoute r, ConfigAtomicPredicates configAPs) {
-
-    BDD[] aps = r.getAsPathRegexAtomicPredicates();
-    Map<Integer, Automaton> apAutomata =
-        configAPs.getAsPathRegexAtomicPredicates().getAtomicPredicateAutomata();
-
-    // find all atomic predicates that are required to be true in the given model
-    List<Integer> trueAPs =
-        IntStream.range(0, configAPs.getAsPathRegexAtomicPredicates().getNumAtomicPredicates())
-            .filter(i -> aps[i].andSat(fullModel))
-            .boxed()
-            .collect(Collectors.toList());
-
-    // since atomic predicates are disjoint, at most one of them should be true in the model
-    checkState(
-        trueAPs.size() <= 1,
-        "Error in symbolic AS-path analysis: at most one atomic predicate should be true");
-
-    // create an automaton for the language of AS-paths that are true in the model
-    Automaton asPathRegexAutomaton = SymbolicAsPathRegex.ALL_AS_PATHS.toAutomaton();
-    for (Integer i : trueAPs) {
-      asPathRegexAutomaton = asPathRegexAutomaton.intersection(apAutomata.get(i));
-    }
-
-    String asPathStr = asPathRegexAutomaton.getShortestExample(true);
-    // As-path regex automata should only accept strings with this property;
-    // see SymbolicAsPathRegex::toAutomaton
-    checkState(
-        asPathStr.startsWith("^^") && asPathStr.endsWith("$"),
-        "AS-path example %s has an unexpected format",
-        asPathStr);
-    // strip off the leading ^^ and trailing $
-    asPathStr = asPathStr.substring(2, asPathStr.length() - 1);
-    // the string is a space-separated list of numbers; convert them to a list of numbers
-    List<Long> asns;
-    if (asPathStr.isEmpty()) {
-      asns = ImmutableList.of();
-    } else {
-      try {
-        asns =
-            Arrays.stream(asPathStr.split(" "))
-                .mapToLong(Long::valueOf)
-                .boxed()
-                .collect(Collectors.toList());
-      } catch (NumberFormatException nfe) {
-        throw new BatfishException("Failed to produce a valid AS path for answer");
-      }
-    }
-    return AsPath.ofSingletonAsSets(asns);
-  }
-
-  /**
-   * Given a satisfying assignment to the constraints from symbolic route analysis, produce a
-   * concrete input route that is consistent with the assignment.
-   *
-   * @param fullModel the satisfying assignment
-   * @param configAPs an object that provides information about the community atomic predicates
-   * @return a route
-   */
-  private static Bgpv4Route satAssignmentToInputRoute(
-      BDD fullModel, ConfigAtomicPredicates configAPs) {
-    Bgpv4Route.Builder builder =
-        Bgpv4Route.builder()
-            .setOriginatorIp(Ip.ZERO) /* dummy value until supported */
-            .setReceivedFrom(ReceivedFromSelf.instance()) /* dummy value until supported */
-            .setOriginMechanism(OriginMechanism.LEARNED) /* dummy value until supported */
-            .setOriginType(OriginType.IGP) /* dummy value until supported */;
-
-    BDDRoute r = new BDDRoute(fullModel.getFactory(), configAPs);
-
-    Ip ip = Ip.create(r.getPrefix().satAssignmentToLong(fullModel));
-    long len = r.getPrefixLength().satAssignmentToLong(fullModel);
-    builder.setNetwork(Prefix.create(ip, (int) len));
-
-    builder.setLocalPreference(r.getLocalPref().satAssignmentToLong(fullModel));
-    builder.setAdmin(r.getAdminDist().satAssignmentToInt(fullModel));
-    builder.setMetric(r.getMed().satAssignmentToLong(fullModel));
-    builder.setTag(r.getTag().satAssignmentToLong(fullModel));
-    builder.setProtocol(r.getProtocolHistory().satAssignmentToValue(fullModel));
-
-    Set<Community> communities = satAssignmentToCommunities(fullModel, r, configAPs);
-    builder.setCommunities(communities);
-
-    AsPath asPath = satAssignmentToAsPath(fullModel, r, configAPs);
-    builder.setAsPath(asPath);
-
-    // Note: this is the only part of the method that relies on the fact that we are solving for the
-    // input route.  If we also want to produce the output route from the model, given the BDDRoute
-    // that results from symbolic analysis, we need to consider the _direction as well as the values
-    // of the two next-hop flags in the BDDRoute, in order to do it properly
-    builder.setNextHop(NextHopIp.of(Ip.create(r.getNextHop().satAssignmentToLong(fullModel))));
-
-    return builder.build();
-  }
-
-  // Produces a full model of the given constraints, which represents a concrete route announcement
-  // that is consistent with the constraints.  The protocol defaults to BGP if it is consistent with
-  // the constraints.  The same approach could be used to provide default values for other fields in
-  // the future.
-  private BDD constraintsToModel(BDD constraints, ConfigAtomicPredicates configAPs) {
-    BDDRoute route = new BDDRoute(constraints.getFactory(), configAPs);
-    // set the protocol field to BGP if it is consistent with the constraints
-    BDD isBGP = route.getProtocolHistory().value(RoutingProtocol.BGP);
-    BDD augmentedConstraints = constraints.and(isBGP);
-    if (!augmentedConstraints.isZero()) {
-      return augmentedConstraints.fullSatOne();
-    } else {
-      return constraints.fullSatOne();
-    }
-  }
-
->>>>>>> 89257bef
   /**
    * Convert the results of symbolic route analysis into an answer to this question, if the
    * resulting constraints are satisfiable.
