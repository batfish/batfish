--- conflicted
+++ resolved
@@ -73,21 +73,12 @@
 @ParametersAreNonnullByDefault
 public final class SearchRoutePoliciesAnswerer extends Answerer {
 
-<<<<<<< HEAD
   @Nonnull private final Environment.Direction _direction;
   @Nonnull private final BgpRouteConstraints _inputConstraints;
   @Nonnull private final BgpRouteConstraints _outputConstraints;
   @Nonnull private final NodeSpecifier _nodeSpecifier;
   @Nonnull private final RoutingPolicySpecifier _policySpecifier;
   @Nonnull private final LineAction _action;
-=======
-  private final @Nonnull Environment.Direction _direction;
-  private final @Nonnull BgpRouteConstraints _inputConstraints;
-  private final @Nonnull BgpRouteConstraints _outputConstraints;
-  private final @Nonnull NodeSpecifier _nodeSpecifier;
-  private final @Nonnull RoutingPolicySpecifier _policySpecifier;
-  private final @Nonnull Action _action;
->>>>>>> 6239adff
 
   private final PathOption _pathOption;
 
