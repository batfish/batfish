--- conflicted
+++ resolved
@@ -59,11 +59,7 @@
 import org.batfish.minesweeper.bdd.ModelGeneration;
 import org.batfish.minesweeper.bdd.TransferBDD;
 import org.batfish.minesweeper.bdd.TransferReturn;
-<<<<<<< HEAD
-=======
-import org.batfish.minesweeper.question.searchroutepolicies.SearchRoutePoliciesQuestion.Action;
 import org.batfish.minesweeper.question.searchroutepolicies.SearchRoutePoliciesQuestion.PathOption;
->>>>>>> b310079c
 import org.batfish.minesweeper.utils.Tuple;
 import org.batfish.question.testroutepolicies.Result;
 import org.batfish.question.testroutepolicies.TestRoutePoliciesAnswerer;
@@ -89,7 +85,6 @@
   @Nonnull private final Set<String> _communityRegexes;
   @Nonnull private final Set<String> _asPathRegexes;
 
-<<<<<<< HEAD
   /**
    * Some route-map statements, notably setting the next hop to the address of the BGP peer, can
    * only be simulated by Batfish if a {@link BgpSessionProperties} object exists in the {@link
@@ -104,7 +99,7 @@
           .setRemoteAs(2)
           .setRemoteIp(Ip.parse("2.2.2.2"))
           .build();
-=======
+
   /** Helper class that contains both a row and and Bgpv4Route for a result */
   private static class RowAndRoute {
     public final Bgpv4Route _route;
@@ -115,7 +110,6 @@
       this._row = row;
     }
   }
->>>>>>> b310079c
 
   public SearchRoutePoliciesAnswerer(SearchRoutePoliciesQuestion question, IBatfish batfish) {
     super(question, batfish);
@@ -200,9 +194,7 @@
       checkState(
           result.getAction().equals(_action),
           "SearchRoutePolicies and TestRoutePolicies disagree on the behavior of a route map");
-<<<<<<< HEAD
-
-      return Optional.of(toRow(result));
+      return Optional.of(new RowAndRoute(inRoute, toRow(result)));
     }
   }
 
@@ -268,9 +260,6 @@
         default:
           break;
       }
-=======
-      return Optional.of(new RowAndRoute(inRoute, result));
->>>>>>> b310079c
     }
     return qResult;
   }
@@ -529,13 +518,8 @@
             routeConstraintsToBDD(_outputConstraints, outputRoute, true, outConfigAPs);
         intersection = intersection.and(outConstraints);
       }
-<<<<<<< HEAD
-
-      Optional<Row> result = constraintsToResult(intersection, policy, outConfigAPs, outputRoute);
-=======
       Optional<RowAndRoute> result =
-          constraintsToResult(intersection, policy, outConfigAPs, outputRoute.getPrependedASes());
->>>>>>> b310079c
+          constraintsToResult(intersection, policy, outConfigAPs, outputRoute);
       if (result.isPresent()) {
         builder.add(result.get()._row);
         if (_pathOption == PathOption.SINGLE) {
