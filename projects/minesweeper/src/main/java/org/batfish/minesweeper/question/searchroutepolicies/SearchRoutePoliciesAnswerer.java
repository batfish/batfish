package org.batfish.minesweeper.question.searchroutepolicies;

import static com.google.common.base.Preconditions.checkState;
import static org.batfish.datamodel.answers.Schema.BGP_ROUTE;
import static org.batfish.datamodel.answers.Schema.BGP_ROUTE_DIFFS;
import static org.batfish.datamodel.answers.Schema.NODE;
import static org.batfish.datamodel.answers.Schema.STRING;
import static org.batfish.datamodel.questions.BgpRouteDiff.routeDiffs;
import static org.batfish.minesweeper.bdd.TransferBDD.isRelevantFor;
import static org.batfish.minesweeper.question.searchroutepolicies.SearchRoutePoliciesQuestion.Action.PERMIT;
import static org.batfish.specifier.NameRegexRoutingPolicySpecifier.ALL_ROUTING_POLICIES;

import com.google.common.annotations.VisibleForTesting;
import com.google.common.collect.BoundType;
import com.google.common.collect.ImmutableList;
import com.google.common.collect.ImmutableMultiset;
import com.google.common.collect.ImmutableSet;
import com.google.common.collect.Multiset;
import com.google.common.collect.Range;
import dk.brics.automaton.Automaton;
import java.util.Arrays;
import java.util.List;
import java.util.Map;
import java.util.Optional;
import java.util.Set;
import java.util.function.Function;
import java.util.stream.Collectors;
import java.util.stream.IntStream;
import java.util.stream.Stream;
import javax.annotation.Nonnull;
import javax.annotation.Nullable;
import javax.annotation.ParametersAreNonnullByDefault;
import net.sf.javabdd.BDD;
import net.sf.javabdd.BDDFactory;
import org.batfish.common.Answerer;
import org.batfish.common.BatfishException;
import org.batfish.common.NetworkSnapshot;
import org.batfish.common.bdd.BDDInteger;
import org.batfish.common.plugin.IBatfish;
import org.batfish.datamodel.AsPath;
import org.batfish.datamodel.Bgpv4Route;
import org.batfish.datamodel.Configuration;
import org.batfish.datamodel.Ip;
import org.batfish.datamodel.LongSpace;
import org.batfish.datamodel.OriginType;
import org.batfish.datamodel.Prefix;
import org.batfish.datamodel.PrefixRange;
import org.batfish.datamodel.PrefixSpace;
import org.batfish.datamodel.RegexCommunitySet;
import org.batfish.datamodel.RoutingProtocol;
import org.batfish.datamodel.answers.AnswerElement;
import org.batfish.datamodel.bgp.community.Community;
import org.batfish.datamodel.bgp.community.ExtendedCommunity;
import org.batfish.datamodel.bgp.community.LargeCommunity;
import org.batfish.datamodel.bgp.community.StandardCommunity;
import org.batfish.datamodel.pojo.Node;
import org.batfish.datamodel.questions.BgpRouteDiffs;
import org.batfish.datamodel.routing_policy.RoutingPolicy;
import org.batfish.datamodel.table.ColumnMetadata;
import org.batfish.datamodel.table.Row;
import org.batfish.datamodel.table.TableAnswerElement;
import org.batfish.datamodel.table.TableMetadata;
import org.batfish.minesweeper.CommunityVar;
import org.batfish.minesweeper.Graph;
import org.batfish.minesweeper.Protocol;
import org.batfish.minesweeper.RegexAtomicPredicates;
import org.batfish.minesweeper.SymbolicAsPathRegex;
import org.batfish.minesweeper.SymbolicRegex;
import org.batfish.minesweeper.bdd.BDDRoute;
import org.batfish.minesweeper.bdd.TransferBDD;
import org.batfish.minesweeper.bdd.TransferReturn;
import org.batfish.minesweeper.question.searchroutepolicies.SearchRoutePoliciesQuestion.Action;
import org.batfish.specifier.AllNodesNodeSpecifier;
import org.batfish.specifier.NodeSpecifier;
import org.batfish.specifier.RoutingPolicySpecifier;
import org.batfish.specifier.SpecifierContext;
import org.batfish.specifier.SpecifierFactories;

/** An answerer for {@link SearchRoutePoliciesQuestion}. */
@ParametersAreNonnullByDefault
public final class SearchRoutePoliciesAnswerer extends Answerer {
  public static final String COL_NODE = "Node";
  public static final String COL_POLICY_NAME = "Policy_Name";
  public static final String COL_INPUT_ROUTE = "Input_Route";
  public static final String COL_ACTION = "Action";
  public static final String COL_OUTPUT_ROUTE = "Output_Route";
  public static final String COL_DIFF = "Difference";

  @Nonnull private final BgpRouteConstraints _inputConstraints;
  @Nonnull private final BgpRouteConstraints _outputConstraints;
  @Nonnull private final NodeSpecifier _nodeSpecifier;
  @Nonnull private final RoutingPolicySpecifier _policySpecifier;
  @Nonnull private final Action _action;

  @Nonnull private final Set<String> _communityRegexes;
  @Nonnull private final Set<String> _asPathRegexes;

  public SearchRoutePoliciesAnswerer(SearchRoutePoliciesQuestion question, IBatfish batfish) {
    super(question, batfish);
    _inputConstraints = question.getInputConstraints();
    _outputConstraints = question.getOutputConstraints();
    _nodeSpecifier =
        SpecifierFactories.getNodeSpecifierOrDefault(
            question.getNodes(), AllNodesNodeSpecifier.INSTANCE);
    _policySpecifier =
        SpecifierFactories.getRoutingPolicySpecifierOrDefault(
            question.getPolicies(), ALL_ROUTING_POLICIES);
    _action = question.getAction();

    // in the future, it may improve performance to combine all input community regexes
    // into a single regex representing their disjunction, and similarly for all output
    // community regexes, in order to minimize the number of atomic predicates that are
    // created and tracked by the analysis
    _communityRegexes =
        ImmutableSet.<String>builder()
            .addAll(_inputConstraints.getCommunities().getAllRegexes())
            .addAll(_outputConstraints.getCommunities().getAllRegexes())
            .build();
    _asPathRegexes =
        ImmutableSet.<String>builder()
            .addAll(_inputConstraints.getAsPath().getAllRegexes())
            .addAll(_outputConstraints.getAsPath().getAllRegexes())
            .build();
  }

  private static Optional<Community> stringToCommunity(String str) {
    Optional<StandardCommunity> scomm = StandardCommunity.tryParse(str);
    if (scomm.isPresent()) {
      return Optional.of(scomm.get());
    }
    Optional<ExtendedCommunity> ecomm = ExtendedCommunity.tryParse(str);
    if (ecomm.isPresent()) {
      return Optional.of(ecomm.get());
    }
    Optional<LargeCommunity> lcomm = LargeCommunity.tryParse(str);
    if (lcomm.isPresent()) {
      return Optional.of(lcomm.get());
    }
    return Optional.empty();
  }

  /**
   * Given a single satisfying assignment to the constraints from symbolic route analysis, produce a
   * set of communities for a given symbolic route that is consistent with the assignment.
   *
   * @param fullModel a full model of the symbolic route constraints
   * @param r the symbolic route
   * @param g the Graph, which provides information about the community atomic predicates
   * @return a set of communities
   */
  static Set<Community> satAssignmentToCommunities(BDD fullModel, BDDRoute r, Graph g) {

    BDD[] aps = r.getCommunityAtomicPredicates();
    Map<Integer, Automaton> apAutomata =
        g.getCommunityAtomicPredicates().getAtomicPredicateAutomata();

    ImmutableSet.Builder<Community> comms = new ImmutableSet.Builder<>();
    for (int i = 0; i < aps.length; i++) {
      if (aps[i].andSat(fullModel)) {
        Automaton a = apAutomata.get(i);
        // community atomic predicates should always be non-empty;
        // see RegexAtomicPredicates::initAtomicPredicates
        checkState(!a.isEmpty(), "Cannot produce example string for empty automaton");
        String str = a.getShortestExample(true);
        // community automata should only accept strings with this property;
        // see CommunityVar::toAutomaton
        checkState(
            str.startsWith("^") && str.endsWith("$"),
            "Community example %s has an unexpected format",
            str);
        // strip off the leading ^ and trailing $
        str = str.substring(1, str.length() - 1);
        Optional<Community> exampleOpt = stringToCommunity(str);
        if (exampleOpt.isPresent()) {
          comms.add(exampleOpt.get());
        } else {
          throw new BatfishException("Failed to produce a valid community for answer");
        }
      }
    }
    return comms.build();
  }

  /**
   * Given a single satisfying assignment to the constraints from symbolic route analysis, produce
   * an AS-path for a given symbolic route that is consistent with the assignment.
   *
   * @param fullModel a full model of the symbolic route constraints
   * @param r the symbolic route
   * @param g the Graph, which provides information about the AS-path regex atomic predicates
   * @return an AsPath
   */
  static AsPath satAssignmentToAsPath(BDD fullModel, BDDRoute r, Graph g) {

    BDD[] aps = r.getAsPathRegexAtomicPredicates();
    Map<Integer, Automaton> apAutomata =
        g.getAsPathRegexAtomicPredicates().getAtomicPredicateAutomata();

    // find all atomic predicates that are required to be true in the given model
    List<Integer> trueAPs =
        IntStream.range(0, g.getAsPathRegexAtomicPredicates().getNumAtomicPredicates())
            .filter(i -> aps[i].andSat(fullModel))
            .boxed()
            .collect(Collectors.toList());

    // since atomic predicates are disjoint, at most one of them should be true in the model
    checkState(
        trueAPs.size() <= 1,
        "Error in symbolic AS-path analysis: at most one atomic predicate should be true");

    // create an automaton for the language of AS-paths that are true in the model
    Automaton asPathRegexAutomaton = SymbolicAsPathRegex.ALL_AS_PATHS.toAutomaton();
    for (Integer i : trueAPs) {
      asPathRegexAutomaton = asPathRegexAutomaton.intersection(apAutomata.get(i));
    }

    String asPathStr = asPathRegexAutomaton.getShortestExample(true);
    // As-path regex automata should only accept strings with this property;
    // see SymbolicAsPathRegex::toAutomaton
    checkState(
        asPathStr.startsWith("^") && asPathStr.endsWith("$"),
        "AS-path example %s has an unexpected format",
        asPathStr);
    // strip off the leading ^ and trailing $
    asPathStr = asPathStr.substring(1, asPathStr.length() - 1);
    // the string is a space-separated list of numbers; convert them to a list of numbers
    List<Long> asns;
    if (asPathStr.isEmpty()) {
      asns = ImmutableList.of();
    } else {
      try {
        asns =
            Arrays.stream(asPathStr.split(" "))
                .mapToLong(Long::valueOf)
                .boxed()
                .collect(Collectors.toList());
      } catch (NumberFormatException nfe) {
        throw new BatfishException("Failed to produce a valid AS path for answer");
      }
    }
    return AsPath.ofSingletonAsSets(asns);
  }

  /**
   * Given a satisfying assignment to the constraints from symbolic route analysis, produce a
   * concrete route for a given symbolic route that is consistent with the assignment.
   *
   * @param fullModel the satisfying assignment
   * @param r the symbolic route
   * @param g the Graph, which provides information about the community atomic predicates
   * @return either a route or a BDD representing an infeasible constraint
   */
  private static Bgpv4Route satAssignmentToRoute(BDD fullModel, BDDRoute r, Graph g) {
    Bgpv4Route.Builder builder =
        Bgpv4Route.builder()
            .setOriginatorIp(Ip.ZERO)
            .setOriginType(OriginType.IGP)
            .setProtocol(RoutingProtocol.BGP);

    Ip ip = Ip.create(r.getPrefix().satAssignmentToLong(fullModel));
    long len = r.getPrefixLength().satAssignmentToLong(fullModel);
    builder.setNetwork(Prefix.create(ip, (int) len));

    builder.setLocalPreference(r.getLocalPref().satAssignmentToLong(fullModel));
    builder.setAdmin((int) (long) r.getAdminDist().satAssignmentToLong(fullModel));
    // the BDDRoute also tracks a metric but I believe for BGP we should use the MED
    builder.setMetric(r.getMed().satAssignmentToLong(fullModel));

    Set<Community> communities = satAssignmentToCommunities(fullModel, r, g);
    builder.setCommunities(communities);

    AsPath asPath = satAssignmentToAsPath(fullModel, r, g);
    builder.setAsPath(asPath);

    return builder.build();
  }

  /**
   * Convert the results of symbolic route analysis into an answer to this question, if the
   * resulting constraints are satisfiable.
   *
   * @param constraints intersection of the input and output constraints provided as part of the
   *     question and the constraints on a solution that come from the symbolic route analysis
   * @param outputRoute the symbolic output route that results from the route analysis
   * @param policy the route policy that was analyzed
   * @param g the Graph, which provides information about the community atomic predicates
   * @return an optional answer, which includes a concrete input route and (if the desired action is
   *     PERMIT) concrete output route
   */
  private Optional<Result> constraintsToResult(
      BDD constraints, BDDRoute outputRoute, RoutingPolicy policy, Graph g) {
    if (constraints.isZero()) {
      return Optional.empty();
    } else {
      BDD fullModel = constraints.fullSatOne();
      Bgpv4Route inRoute = satAssignmentToRoute(fullModel, new BDDRoute(g), g);
      Bgpv4Route outRoute =
          _action == Action.DENY ? null : satAssignmentToRoute(fullModel, outputRoute, g);
      return Optional.of(
          new Result(
              new RoutingPolicyId(policy.getOwner().getHostname(), policy.getName()),
              inRoute,
              _action,
              outRoute));
    }
  }

<<<<<<< HEAD
  private Map<String, List<RoutingPolicyId>> resolvePolicies(SpecifierContext context) {
    NodeSpecifier nodeSpec =
        SpecifierFactories.getNodeSpecifierOrDefault(_nodes, AllNodesNodeSpecifier.INSTANCE);

    RoutingPolicySpecifier policySpec =
        SpecifierFactories.getRoutingPolicySpecifierOrDefault(_policies, ALL_ROUTING_POLICIES);

    return nodeSpec.resolve(context).stream()
=======
  private SortedSet<RoutingPolicyId> resolvePolicies(SpecifierContext context) {
    return _nodeSpecifier.resolve(context).stream()
>>>>>>> 072cf9b6
        .flatMap(
            node ->
                _policySpecifier.resolve(node, context).stream()
                    .map(policy -> new RoutingPolicyId(node, policy.getName())))
        .collect(Collectors.groupingBy(RoutingPolicyId::getNode));
  }

  private BDD prefixSpaceToBDD(PrefixSpace space, BDDRoute r, boolean complementPrefixes) {
    BDDFactory factory = r.getPrefix().getFactory();
    if (space.isEmpty()) {
      return factory.one();
    } else {
      BDD result = factory.zero();
      for (PrefixRange range : space.getPrefixRanges()) {
        BDD rangeBDD = isRelevantFor(r, range);
        result = result.or(rangeBDD);
      }
      if (complementPrefixes) {
        result = result.not();
      }
      return result;
    }
  }

  // convert a possibly open range of longs to a closed one
  @VisibleForTesting
  static Range<Long> toClosedRange(Range<Long> r) {
    BoundType lowerType = r.lowerBoundType();
    Long lowerBound = r.lowerEndpoint();
    BoundType upperType = r.upperBoundType();
    Long upperBound = r.upperEndpoint();

    return Range.range(
        lowerType == BoundType.CLOSED ? lowerBound : lowerBound + 1,
        BoundType.CLOSED,
        upperType == BoundType.CLOSED ? upperBound : upperBound - 1,
        BoundType.CLOSED);
  }

  private BDD longSpaceToBDD(LongSpace space, BDDInteger bddInt) {
    if (space.isEmpty()) {
      return bddInt.getFactory().one();
    } else {
      BDD result = bddInt.getFactory().zero();
      for (Range<Long> range : space.getRanges()) {
        Range<Long> closedRange = toClosedRange(range);
        result = result.or(bddInt.range(closedRange.lowerEndpoint(), closedRange.upperEndpoint()));
      }
      return result;
    }
  }

  /**
   * Convert regex constraints from a {@link BgpRouteConstraints} object to a BDD.
   *
   * @param regexes the user-defined regex constraints
   * @param constructor function to convert a regex string into a symbolic regex object
   * @param atomicPredicates information about the atomic predicates corresponding to the regexes
   * @param atomicPredicateBDDs one BDD per atomic predicate, coming from a {@link BDDRoute} object
   * @param factory the BDD factory
   * @param <T> the particular type of symbolic regexes (community or AS-path)
   * @return the overall constraint as a BDD
   */
  private <T extends SymbolicRegex> BDD regexConstraintsToBDD(
      RegexConstraints regexes,
      Function<String, T> constructor,
      RegexAtomicPredicates<T> atomicPredicates,
      BDD[] atomicPredicateBDDs,
      BDDFactory factory) {
    /**
     * disjoin all positive regex constraints, each of which is itself logically represented as the
     * disjunction of its corresponding atomic predicates. special case: if there are no positive
     * constraints then treat the constraint as "true", i.e. no constraints.
     */
    BDD positiveConstraints =
        regexes.getPositiveRegexConstraints().isEmpty()
            ? factory.one()
            : factory.orAll(
                regexes.getPositiveRegexConstraints().stream()
                    .map(RegexConstraint::getRegex)
                    .map(constructor)
                    .flatMap(
                        regex -> atomicPredicates.getRegexAtomicPredicates().get(regex).stream())
                    .map(i -> atomicPredicateBDDs[i])
                    .collect(ImmutableSet.toImmutableSet()));
    // disjoin all negative regex constraints, similarly
    BDD negativeConstraints =
        factory.orAll(
            regexes.getNegativeRegexConstraints().stream()
                .map(RegexConstraint::getRegex)
                .map(constructor)
                .flatMap(regex -> atomicPredicates.getRegexAtomicPredicates().get(regex).stream())
                .map(i -> atomicPredicateBDDs[i])
                .collect(ImmutableSet.toImmutableSet()));

    return positiveConstraints.diffWith(negativeConstraints);
  }

  private BDD routeConstraintsToBDD(BgpRouteConstraints constraints, BDDRoute r, Graph g) {

    // make sure the model we end up getting corresponds to a valid route
    BDD result = r.wellFormednessConstraints();

    // require the protocol to be BGP
    result.andWith(r.getProtocolHistory().value(Protocol.BGP));
    result.andWith(prefixSpaceToBDD(constraints.getPrefix(), r, constraints.getComplementPrefix()));
    result.andWith(longSpaceToBDD(constraints.getLocalPreference(), r.getLocalPref()));
    result.andWith(longSpaceToBDD(constraints.getMed(), r.getMed()));
    result.andWith(
        regexConstraintsToBDD(
            constraints.getCommunities(),
            CommunityVar::from,
            g.getCommunityAtomicPredicates(),
            r.getCommunityAtomicPredicates(),
            r.getFactory()));
    result.andWith(
        regexConstraintsToBDD(
            constraints.getAsPath(),
            SymbolicAsPathRegex::new,
            g.getAsPathRegexAtomicPredicates(),
            r.getAsPathRegexAtomicPredicates(),
            r.getFactory()));

    return result;
  }

  private Optional<Result> searchPolicy(RoutingPolicy policy, Graph g) {
    TransferReturn result;
    try {
      TransferBDD tbdd = new TransferBDD(g, policy.getOwner(), policy.getStatements());
      result = tbdd.compute(ImmutableSet.of()).getReturnValue();
    } catch (Exception e) {
      throw new BatfishException(
          "Unsupported features in route policy "
              + policy.getName()
              + " in node "
              + policy.getOwner().getHostname(),
          e);
    }
    BDD acceptedAnnouncements = result.getSecond();
    BDDRoute outputRoute = result.getFirst();
    BDD intersection;
    BDD inConstraints = routeConstraintsToBDD(_inputConstraints, new BDDRoute(g), g);
    if (_action == PERMIT) {
      // incorporate the constraints on the output route as well
      BDD outConstraints = routeConstraintsToBDD(_outputConstraints, outputRoute, g);
      intersection = acceptedAnnouncements.and(inConstraints).and(outConstraints);
    } else {
      intersection = acceptedAnnouncements.not().and(inConstraints);
    }

    return constraintsToResult(intersection, outputRoute, policy, g);
  }

  private Stream<Result> searchPoliciesForNode(String node, Stream<RoutingPolicy> policies) {
    Graph g =
        new Graph(
            _batfish,
            _batfish.getSnapshot(),
            null,
            ImmutableSet.of(node),
            _communityRegexes.stream()
                .map(RegexCommunitySet::new)
                .collect(ImmutableSet.toImmutableSet()),
            _asPathRegexes);

    return policies
        .map(policy -> searchPolicy(policy, g))
        .filter(Optional::isPresent)
        .map(Optional::get);
  }

  @Override
  public AnswerElement answer(NetworkSnapshot snapshot) {
    SpecifierContext context = _batfish.specifierContext(snapshot);
    Map<String, List<RoutingPolicyId>> policiesPerNode = resolvePolicies(context);
    Multiset<Row> rows =
        policiesPerNode.entrySet().stream()
            .flatMap(
                entry ->
                    searchPoliciesForNode(
                        entry.getKey(),
                        getPoliciesForNode(entry.getKey(), context, entry.getValue())))
            .map(SearchRoutePoliciesAnswerer::toRow)
            .collect(ImmutableMultiset.toImmutableMultiset());

    TableAnswerElement answerElement = new TableAnswerElement(metadata());
    answerElement.postProcessAnswer(_question, rows);
    return answerElement;
  }

  @Nonnull
  private Stream<RoutingPolicy> getPoliciesForNode(
      String node, SpecifierContext context, List<RoutingPolicyId> policyIds) {
    Map<String, Configuration> configs = context.getConfigs();
    Map<String, RoutingPolicy> policies = configs.get(node).getRoutingPolicies();
    return policyIds.stream().map(policyId -> policies.get(policyId.getPolicy()));
  }

  @Nullable
  private static org.batfish.datamodel.questions.BgpRoute toQuestionsBgpRoute(
      @Nullable Bgpv4Route dataplaneBgpRoute) {
    if (dataplaneBgpRoute == null) {
      return null;
    }
    return org.batfish.datamodel.questions.BgpRoute.builder()
        .setWeight(dataplaneBgpRoute.getWeight())
        .setNextHopIp(dataplaneBgpRoute.getNextHopIp())
        .setProtocol(dataplaneBgpRoute.getProtocol())
        .setSrcProtocol(dataplaneBgpRoute.getSrcProtocol())
        .setOriginType(dataplaneBgpRoute.getOriginType())
        .setOriginatorIp(dataplaneBgpRoute.getOriginatorIp())
        .setMetric(dataplaneBgpRoute.getMetric())
        .setLocalPreference(dataplaneBgpRoute.getLocalPreference())
        .setWeight(dataplaneBgpRoute.getWeight())
        .setNetwork(dataplaneBgpRoute.getNetwork())
        .setCommunities(dataplaneBgpRoute.getCommunities().getCommunities())
        .setAsPath(dataplaneBgpRoute.getAsPath())
        .build();
  }

  public static TableMetadata metadata() {
    List<ColumnMetadata> columnMetadata =
        ImmutableList.of(
            new ColumnMetadata(COL_NODE, NODE, "The node that has the policy", true, false),
            new ColumnMetadata(COL_POLICY_NAME, STRING, "The name of this policy", true, false),
            new ColumnMetadata(COL_INPUT_ROUTE, BGP_ROUTE, "The input route", true, false),
            new ColumnMetadata(
                COL_ACTION, STRING, "The action of the policy on the input route", false, true),
            new ColumnMetadata(COL_OUTPUT_ROUTE, BGP_ROUTE, "The output route", false, false),
            new ColumnMetadata(
                COL_DIFF,
                BGP_ROUTE_DIFFS,
                "The difference between the input and output routes",
                false,
                true));
    return new TableMetadata(
        columnMetadata, String.format("Results for policy ${%s}", COL_POLICY_NAME));
  }

  private static Row toRow(Result result) {
    org.batfish.datamodel.questions.BgpRoute inputRoute =
        toQuestionsBgpRoute(result.getInputRoute());
    org.batfish.datamodel.questions.BgpRoute outputRoute =
        toQuestionsBgpRoute(result.getOutputRoute());

    Action action = result.getAction();
    RoutingPolicyId policyId = result.getPolicyId();
    return Row.builder()
        .put(COL_NODE, new Node(policyId.getNode()))
        .put(COL_POLICY_NAME, policyId.getPolicy())
        .put(COL_INPUT_ROUTE, inputRoute)
        .put(COL_ACTION, action)
        .put(COL_OUTPUT_ROUTE, outputRoute)
        .put(
            COL_DIFF,
            action == PERMIT ? new BgpRouteDiffs(routeDiffs(inputRoute, outputRoute)) : null)
        .build();
  }

  @Nonnull
  @VisibleForTesting
  NodeSpecifier getNodeSpecifier() {
    return _nodeSpecifier;
  }

  @Nonnull
  @VisibleForTesting
  RoutingPolicySpecifier getPolicySpecifier() {
    return _policySpecifier;
  }
}<|MERGE_RESOLUTION|>--- conflicted
+++ resolved
@@ -305,19 +305,8 @@
     }
   }
 
-<<<<<<< HEAD
   private Map<String, List<RoutingPolicyId>> resolvePolicies(SpecifierContext context) {
-    NodeSpecifier nodeSpec =
-        SpecifierFactories.getNodeSpecifierOrDefault(_nodes, AllNodesNodeSpecifier.INSTANCE);
-
-    RoutingPolicySpecifier policySpec =
-        SpecifierFactories.getRoutingPolicySpecifierOrDefault(_policies, ALL_ROUTING_POLICIES);
-
-    return nodeSpec.resolve(context).stream()
-=======
-  private SortedSet<RoutingPolicyId> resolvePolicies(SpecifierContext context) {
     return _nodeSpecifier.resolve(context).stream()
->>>>>>> 072cf9b6
         .flatMap(
             node ->
                 _policySpecifier.resolve(node, context).stream()
