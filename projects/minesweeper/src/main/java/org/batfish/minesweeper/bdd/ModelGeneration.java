--- conflicted
+++ resolved
@@ -141,28 +141,7 @@
     Integer ap = r.getAsPathRegexAtomicPredicates().satAssignmentToValue(model);
     Map<Integer, Automaton> apAutomata =
         configAPs.getAsPathRegexAtomicPredicates().getAtomicPredicateAutomata();
-<<<<<<< HEAD
     Automaton asPathRegexAutomaton = apAutomata.get(ap);
-=======
-
-    // find all atomic predicates that are required to be true in the given model
-    List<Integer> trueAPs =
-        IntStream.range(0, configAPs.getAsPathRegexAtomicPredicates().getNumAtomicPredicates())
-            .filter(i -> mustBeTrueInModel(aps[i], model))
-            .boxed()
-            .collect(Collectors.toList());
-
-    // since atomic predicates are disjoint, at most one of them should be true in the model
-    checkState(
-        trueAPs.size() <= 1,
-        "Error in symbolic AS-path analysis: at most one atomic predicate should be true");
-
-    // create an automaton for the language of AS-paths that are true in the model
-    Automaton asPathRegexAutomaton = SymbolicAsPathRegex.ALL_AS_PATHS.toAutomaton();
-    for (Integer i : trueAPs) {
-      asPathRegexAutomaton = asPathRegexAutomaton.intersection(apAutomata.get(i));
-    }
->>>>>>> c9a6f33e
 
     String asPathStr = asPathRegexAutomaton.getShortestExample(true);
     // As-path regex automata should only accept strings with this property;
@@ -220,7 +199,6 @@
    * Given a satisfying assignment to the constraints from symbolic route analysis, produce a
    * concrete input route that is consistent with the assignment.
    *
-<<<<<<< HEAD
    * @param model the (possibly partial) satisfying assignment
    * @param configAPs an object that provides information about the atomic predicates in the model
    * @return a route
@@ -323,13 +301,6 @@
    */
   private static Bgpv4Route satAssignmentToRoute(
       BDD model, BDDRoute bddRoute, ConfigAtomicPredicates configAPs) {
-=======
-   * @param model the satisfying assignment
-   * @param configAPs an object that provides information about the community atomic predicates
-   * @return a route
-   */
-  public static Bgpv4Route satAssignmentToInputRoute(BDD model, ConfigAtomicPredicates configAPs) {
->>>>>>> c9a6f33e
 
     Bgpv4Route.Builder builder =
         Bgpv4Route.builder()
@@ -337,7 +308,6 @@
             .setReceivedFrom(ReceivedFromSelf.instance()) /* dummy value until supported */
             .setOriginMechanism(OriginMechanism.LEARNED) /* dummy value until supported */;
 
-<<<<<<< HEAD
     Ip ip = Ip.create(bddRoute.getPrefix().satAssignmentToLong(model));
     long len = bddRoute.getPrefixLength().satAssignmentToLong(model);
     builder.setNetwork(Prefix.create(ip, (int) len));
@@ -362,34 +332,6 @@
     builder.setAsPath(asPath);
 
     NextHop nextHop = satAssignmentToNextHop(model, bddRoute, configAPs);
-
-=======
-    BDDRoute r = new BDDRoute(model.getFactory(), configAPs);
-
-    Ip ip = Ip.create(r.getPrefix().satAssignmentToLong(model));
-    long len = r.getPrefixLength().satAssignmentToLong(model);
-    builder.setNetwork(Prefix.create(ip, (int) len));
-
-    builder.setLocalPreference(r.getLocalPref().satAssignmentToLong(model));
-    builder.setAdmin(r.getAdminDist().satAssignmentToInt(model));
-    builder.setMetric(r.getMed().satAssignmentToLong(model));
-    builder.setTag(r.getTag().satAssignmentToLong(model));
-    builder.setOriginType(r.getOriginType().satAssignmentToValue(model));
-    builder.setProtocol(r.getProtocolHistory().satAssignmentToValue(model));
-
-    // if the cluster list length is N, create the cluster list 0,...,N-1
-    long clusterListLength = r.getClusterListLength().satAssignmentToLong(model);
-    builder.setClusterList(
-        LongStream.range(0, clusterListLength).boxed().collect(ImmutableSet.toImmutableSet()));
-
-    Set<Community> communities = satAssignmentToCommunities(model, r, configAPs);
-    builder.setCommunities(communities);
-
-    AsPath asPath = satAssignmentToAsPath(model, r, configAPs);
-    builder.setAsPath(asPath);
-
-    NextHop nextHop = satAssignmentToNextHop(model, r, configAPs);
->>>>>>> c9a6f33e
     builder.setNextHop(nextHop);
 
     return builder.build();
