--- conflicted
+++ resolved
@@ -251,16 +251,8 @@
     AsPath asPath = satAssignmentToAsPath(model, r, configAPs);
     builder.setAsPath(asPath);
 
-<<<<<<< HEAD
-    // Note: this is the only part of the method that relies on the fact that we are solving for the
-    // input route.  If we also want to produce the output route from the model, given the BDDRoute
-    // that results from symbolic analysis, we need to consider the _direction as well as the values
-    // of the two next-hop flags in the BDDRoute, in order to do it properly
-    builder.setNextHop(NextHopIp.of(Ip.create(r.getNextHop().satAssignmentToLong(model))));
-=======
-    NextHop nextHop = satAssignmentToNextHop(fullModel, r, configAPs);
+    NextHop nextHop = satAssignmentToNextHop(model, r, configAPs);
     builder.setNextHop(nextHop);
->>>>>>> 3af37707
 
     return builder.build();
   }
@@ -279,14 +271,9 @@
 
     BDDRoute r = new BDDRoute(model.getFactory(), configAPs);
 
-<<<<<<< HEAD
     List<String> successfulTracks = allSatisfyingItems(configAPs.getTracks(), r.getTracks(), model);
-=======
-    List<String> successfulTracks =
-        allSatisfyingItems(configAPs.getTracks(), r.getTracks(), fullModel);
 
     // see if the route should have a source VRF, and if so then add it
->>>>>>> 3af37707
     List<String> sourceVrfs =
         allSatisfyingItems(configAPs.getSourceVrfs(), r.getSourceVrfs(), model);
     checkState(
