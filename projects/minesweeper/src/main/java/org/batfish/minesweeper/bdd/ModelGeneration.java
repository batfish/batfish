--- conflicted
+++ resolved
@@ -201,7 +201,6 @@
    *
    * @param model the (possibly partial) satisfying assignment
    * @param configAPs an object that provides information about the atomic predicates in the model
-<<<<<<< HEAD
    * @return a route
    */
   public static Bgpv4Route satAssignmentToInputRoute(BDD model, ConfigAtomicPredicates configAPs) {
@@ -259,65 +258,6 @@
    * @param direction whether the route map is used as an import or export policy
    * @return a route
    */
-=======
-   * @return a route
-   */
-  public static Bgpv4Route satAssignmentToInputRoute(BDD model, ConfigAtomicPredicates configAPs) {
-    return satAssignmentToRoute(model, new BDDRoute(model.getFactory(), configAPs), configAPs);
-  }
-
-  /**
-   * Check whether the results of symbolic analysis are consistent with a given concrete
-   * input-output result (which would typically come from running Batfish's route-map simulation
-   * question {@link org.batfish.question.testroutepolicies.TestRoutePoliciesQuestion}).
-   * Specifically, check that the symbolic analysis agrees with the given result, on the action
-   * (permit or deny) that the route map will take on the given input route announcement as well as
-   * on the output route that will result (in the case that the route is permitted).
-   *
-   * @param model a (possibly partial) satisfying assignment to the constraints from symbolic route
-   *     analysis along some path
-   * @param bddRoute a symbolic representation of the output route produced along that path
-   * @param configAPs the {@link ConfigAtomicPredicates} object, which enables proper interpretation
-   *     of atomic predicates in the bddRoute
-   * @param action the action that the symbolic analysis determined is taken on that path
-   * @param direction whether the route map is used as an import or export policy
-   * @param expectedResult the expected input-output behavior
-   * @return a boolean indicating whether the check succeeded
-   */
-  public static boolean validateModel(
-      BDD model,
-      BDDRoute bddRoute,
-      ConfigAtomicPredicates configAPs,
-      LineAction action,
-      Environment.Direction direction,
-      Result<BgpRoute> expectedResult) {
-    if (!expectedResult.getAction().equals(action)) {
-      return false;
-    }
-    if (action == PERMIT) {
-      BgpRoute outputRouteFromModel =
-          satAssignmentToOutputRoute(model, bddRoute, configAPs, direction);
-      return expectedResult.getOutputRoute().equals(outputRouteFromModel);
-    }
-    return true;
-  }
-
-  /**
-   * Produce the concrete output route that is represented by the given assignment of values to BDD
-   * variables as well as resulting {@link BDDRoute} from the symbolic route analysis.
-   *
-   * <p>Note: This method assumes that any AS-prepending that happens along the given path has
-   * already been accounted for through an update to the AS-path atomic predicates appropriately
-   * (see {@link org.batfish.minesweeper.AsPathRegexAtomicPredicates#prependAPs(List)}).
-   *
-   * @param model the (possibly partial) satisfying assignment
-   * @param bddRoute symbolic representation of the output route
-   * @param configAPs an object that provides information about the atomic predicates in the model
-   *     and bddRoute
-   * @param direction whether the route map is used as an import or export policy
-   * @return a route
-   */
->>>>>>> 80f621cc
   private static BgpRoute satAssignmentToOutputRoute(
       BDD model,
       BDDRoute bddRoute,
@@ -392,10 +332,6 @@
     builder.setAsPath(asPath);
 
     NextHop nextHop = satAssignmentToNextHop(model, bddRoute, configAPs);
-<<<<<<< HEAD
-
-=======
->>>>>>> 80f621cc
     builder.setNextHop(nextHop);
 
     return builder.build();
