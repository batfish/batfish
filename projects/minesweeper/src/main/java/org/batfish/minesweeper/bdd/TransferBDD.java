package org.batfish.minesweeper.bdd;

import com.google.common.annotations.VisibleForTesting;
import com.google.common.collect.ImmutableList;
import com.google.common.collect.ImmutableSet;

import java.util.ArrayList;
import java.util.Collections;
import java.util.HashSet;
import java.util.Iterator;
import java.util.List;
import java.util.Map;
import java.util.Set;
import java.util.function.BiFunction;
import java.util.stream.Collectors;
import javax.annotation.Nullable;
import net.sf.javabdd.BDD;
import net.sf.javabdd.BDDFactory;
import net.sf.javabdd.JFactory;
import org.apache.logging.log4j.LogManager;
import org.apache.logging.log4j.Logger;
import org.batfish.common.BatfishException;
import org.batfish.common.bdd.MutableBDDInteger;
import org.batfish.datamodel.AsPath;
import org.batfish.datamodel.AsPathAccessList;
import org.batfish.datamodel.AsPathAccessListLine;
import org.batfish.datamodel.Configuration;
import org.batfish.datamodel.IntegerSpace;
import org.batfish.datamodel.Ip;
import org.batfish.datamodel.LineAction;
import org.batfish.datamodel.Prefix;
import org.batfish.datamodel.PrefixRange;
import org.batfish.datamodel.RouteFilterLine;
import org.batfish.datamodel.RouteFilterList;
import org.batfish.datamodel.RoutingProtocol;
import org.batfish.datamodel.SubRange;
import org.batfish.datamodel.ospf.OspfMetricType;
import org.batfish.datamodel.routing_policy.Environment;
import org.batfish.datamodel.routing_policy.RoutingPolicy;
import org.batfish.datamodel.routing_policy.as_path.InputAsPath;
import org.batfish.datamodel.routing_policy.as_path.MatchAsPath;
import org.batfish.datamodel.routing_policy.communities.InputCommunities;
import org.batfish.datamodel.routing_policy.communities.MatchCommunities;
import org.batfish.datamodel.routing_policy.communities.SetCommunities;
import org.batfish.datamodel.routing_policy.expr.AsExpr;
import org.batfish.datamodel.routing_policy.expr.AsPathListExpr;
import org.batfish.datamodel.routing_policy.expr.AsPathSetExpr;
import org.batfish.datamodel.routing_policy.expr.BooleanExpr;
import org.batfish.datamodel.routing_policy.expr.BooleanExprs;
import org.batfish.datamodel.routing_policy.expr.CallExpr;
import org.batfish.datamodel.routing_policy.expr.DestinationNetwork;
import org.batfish.datamodel.routing_policy.expr.DiscardNextHop;
import org.batfish.datamodel.routing_policy.expr.ExplicitAs;
import org.batfish.datamodel.routing_policy.expr.ExplicitPrefixSet;
import org.batfish.datamodel.routing_policy.expr.IntComparator;
import org.batfish.datamodel.routing_policy.expr.IntExpr;
import org.batfish.datamodel.routing_policy.expr.IpNextHop;
import org.batfish.datamodel.routing_policy.expr.IpPrefix;
import org.batfish.datamodel.routing_policy.expr.LegacyMatchAsPath;
import org.batfish.datamodel.routing_policy.expr.LiteralAsList;
import org.batfish.datamodel.routing_policy.expr.LiteralInt;
import org.batfish.datamodel.routing_policy.expr.LiteralLong;
import org.batfish.datamodel.routing_policy.expr.LongExpr;
import org.batfish.datamodel.routing_policy.expr.MatchIpv4;
import org.batfish.datamodel.routing_policy.expr.MatchPrefixSet;
import org.batfish.datamodel.routing_policy.expr.MatchProtocol;
import org.batfish.datamodel.routing_policy.expr.MatchTag;
import org.batfish.datamodel.routing_policy.expr.NamedAsPathSet;
import org.batfish.datamodel.routing_policy.expr.NamedPrefixSet;
import org.batfish.datamodel.routing_policy.expr.NextHopExpr;
import org.batfish.datamodel.routing_policy.expr.NextHopIp;
import org.batfish.datamodel.routing_policy.expr.Not;
import org.batfish.datamodel.routing_policy.expr.PrefixExpr;
import org.batfish.datamodel.routing_policy.expr.PrefixSetExpr;
import org.batfish.datamodel.routing_policy.expr.WithEnvironmentExpr;
import org.batfish.datamodel.routing_policy.statement.BufferedStatement;
import org.batfish.datamodel.routing_policy.statement.CallStatement;
import org.batfish.datamodel.routing_policy.statement.If;
import org.batfish.datamodel.routing_policy.statement.PrependAsPath;
import org.batfish.datamodel.routing_policy.statement.SetDefaultPolicy;
import org.batfish.datamodel.routing_policy.statement.SetLocalPreference;
import org.batfish.datamodel.routing_policy.statement.SetMetric;
import org.batfish.datamodel.routing_policy.statement.SetNextHop;
import org.batfish.datamodel.routing_policy.statement.SetOrigin;
import org.batfish.datamodel.routing_policy.statement.SetOspfMetricType;
import org.batfish.datamodel.routing_policy.statement.SetTag;
import org.batfish.datamodel.routing_policy.statement.SetWeight;
import org.batfish.datamodel.routing_policy.statement.Statement;
import org.batfish.datamodel.routing_policy.statement.Statements.StaticStatement;
import org.batfish.datamodel.routing_policy.statement.TraceableStatement;
import org.batfish.minesweeper.CommunityVar;
import org.batfish.minesweeper.ConfigAtomicPredicates;
import org.batfish.minesweeper.OspfType;
import org.batfish.minesweeper.SymbolicAsPathRegex;
import org.batfish.minesweeper.SymbolicRegex;
import org.batfish.minesweeper.bdd.CommunitySetMatchExprToBDD.Arg;
import org.batfish.minesweeper.question.searchroutepolicies.SearchRoutePoliciesQuestion;
import org.batfish.minesweeper.utils.PrefixUtils;

/**
 * @author Ryan Beckett
 */
public class TransferBDD {

  private static final Logger LOGGER = LogManager.getLogger(SearchRoutePoliciesQuestion.class);

  /**
   * We track community and AS-path regexes by computing a set of atomic predicates for them. See
   * {@link org.batfish.minesweeper.RegexAtomicPredicates}. During the symbolic route analysis, we
   * simply need the map from each regex to its corresponding set of atomic predicates, each
   * represented by a unique integer.
   */
  private final Map<CommunityVar, Set<Integer>> _communityAtomicPredicates;

  private final Map<SymbolicAsPathRegex, Set<Integer>> _asPathRegexAtomicPredicates;

  private final Configuration _conf;

  private final RoutingPolicy _policy;

  private final ConfigAtomicPredicates _configAtomicPredicates;

  private Set<Prefix> _ignoredNetworks;

  private final List<Statement> _statements;

  private final BDDRoute _originalRoute;

  private final boolean _useOutputAttributes;

  private final BDDFactory _factory;

  public TransferBDD(ConfigAtomicPredicates aps, RoutingPolicy policy) {
    _configAtomicPredicates = aps;
    _policy = policy;
    _conf = policy.getOwner();
    _statements = policy.getStatements();
    _useOutputAttributes = Environment.useOutputAttributesFor(_conf);

    _factory = JFactory.init(100000, 10000);
    _factory.setCacheRatio(64);

    _originalRoute = new BDDRoute(_factory, aps);
    _communityAtomicPredicates =
        _configAtomicPredicates.getCommunityAtomicPredicates().getRegexAtomicPredicates();
    _asPathRegexAtomicPredicates =
        _configAtomicPredicates.getAsPathRegexAtomicPredicates().getRegexAtomicPredicates();
  }

  /*
   * Apply the effect of modifying a long value (e.g., to set the metric)
   */
  private MutableBDDInteger applyLongExprModification(
      TransferParam p, MutableBDDInteger x, LongExpr e) throws UnsupportedFeatureException {
    if (!(e instanceof LiteralLong)) {
      throw new UnsupportedFeatureException(e.toString());
    }
    LiteralLong z = (LiteralLong) e;
    p.debug("LiteralLong: %s", z.getValue());
    return MutableBDDInteger.makeFromValue(x.getFactory(), 32, z.getValue());

    /* TODO: These old cases are not correct; removing for now since they are not currently used.
    First, they should dec/inc the corresponding field of the route, not whatever MutableBDDInteger x
    is passed in.  Second, they need to prevent overflow.  See LongExpr::evaluate for details.

    if (e instanceof DecrementMetric) {
      DecrementMetric z = (DecrementMetric) e;
      p.debug("Decrement: %s", z.getSubtrahend());
      return x.sub(MutableBDDInteger.makeFromValue(x.getFactory(), 32, z.getSubtrahend()));
    }
    if (e instanceof IncrementMetric) {
      IncrementMetric z = (IncrementMetric) e;
      p.debug("Increment: %s", z.getAddend());
      return x.add(MutableBDDInteger.makeFromValue(x.getFactory(), 32, z.getAddend()));
    }
    if (e instanceof IncrementLocalPreference) {
      IncrementLocalPreference z = (IncrementLocalPreference) e;
      p.debug("IncrementLocalPreference: %s", z.getAddend());
      return x.add(MutableBDDInteger.makeFromValue(x.getFactory(), 32, z.getAddend()));
    }
    if (e instanceof DecrementLocalPreference) {
      DecrementLocalPreference z = (DecrementLocalPreference) e;
      p.debug("DecrementLocalPreference: %s", z.getSubtrahend());
      return x.sub(MutableBDDInteger.makeFromValue(x.getFactory(), 32, z.getSubtrahend()));
    }
     */
  }

  // produce a BDD that represents the disjunction of all atomic predicates associated with any of
  // the given as-path regexes
  BDD asPathRegexesToBDD(Set<SymbolicAsPathRegex> asPathRegexes, BDDRoute route) {
    Set<Integer> asPathAPs = atomicPredicatesFor(asPathRegexes, _asPathRegexAtomicPredicates);
    BDD[] apBDDs = route.getAsPathRegexAtomicPredicates();
    return route
        .getFactory()
        .orAll(asPathAPs.stream().map(ap -> apBDDs[ap]).collect(Collectors.toList()));
  }

  // produce the union of all atomic predicates associated with any of the given symbolic regexes
  <T extends SymbolicRegex> Set<Integer> atomicPredicatesFor(
      Set<T> regexes, Map<T, Set<Integer>> apMap) {
    return regexes.stream()
        .flatMap(r -> apMap.get(r).stream())
        .collect(ImmutableSet.toImmutableSet());
  }

<<<<<<< HEAD
  /*
   * Produce one TransferResult per path through the given boolean expression.
   * TODO: Any updates to the TransferParam in expr are lost currently
   */
  private Set<TransferResult> compute(BooleanExpr expr, TransferBDDState state)
=======
  /**
   * Produces one TransferResult per path through the given boolean expression. For most
   * expressions, for example matching on a prefix or community, this analysis will yield exactly
   * two paths, respectively representing the case when the expression evaluates to true and false.
   * Some expressions, such as CallExpr, Conjunction, and Disjunction, implicitly or explicitly
   * contain branches and so can yield more than two paths. TODO: Any updates to the TransferParam
   * in expr are lost currently
   */
  private List<TransferResult> compute(BooleanExpr expr, TransferBDDState state)
>>>>>>> 7cbccee1
      throws UnsupportedFeatureException {

    TransferParam p = state.getTransferParam();
    TransferResult result = state.getTransferResult();

<<<<<<< HEAD
    Set<TransferResult> allResults = new HashSet<>();
=======
    List<TransferResult> finalResults = new ArrayList<>();
>>>>>>> 7cbccee1

    // TODO: right now everything is IPV4
    if (expr instanceof MatchIpv4) {
      p.debug("MatchIpv4 Result: true");
<<<<<<< HEAD
      allResults.add(result.setReturnValueBDD(_factory.one()).setReturnValueAccepted(true));

      /*
          } else if (expr instanceof Conjunction) {
            p.debug("Conjunction");
            Conjunction c = (Conjunction) expr;
            for (BooleanExpr be : c.getConjuncts()) {
              TransferResult resultCopy =
                  result.setReturnValueBDDRoute(result.getReturnValue().getFirst().deepCopy());
              Set<TransferResult> newResults = compute(be, toTransferBDDState(p.indent(), resultCopy));
              TransferResult newResult = newResults.iterator().next();
              // short-circuiting: only update the result if the prior conjuncts were all true
              result = ite(acc, newResult, result);
              acc = acc.and(newResult.getReturnValue().getSecond());
            }
            p.debug("Conjunction return: %s", acc);
            return ImmutableSet.of(result.setReturnValueBDD(acc));

          } else if (expr instanceof Disjunction) {
            p.debug("Disjunction");
            Disjunction d = (Disjunction) expr;
            BDD acc = _factory.zero();
            for (BooleanExpr be : d.getDisjuncts()) {
              TransferResult resultCopy =
                  result.setReturnValueBDDRoute(result.getReturnValue().getFirst().deepCopy());
              Set<TransferResult> newResults = compute(be, toTransferBDDState(p.indent(), resultCopy));
              // TODO: handle multiple results
              assert newResults.size() == 1;
              TransferResult newResult = newResults.iterator().next();
              // short-circuiting: only update the result if the prior disjuncts were all false
              result = ite(acc, result, newResult);
              acc = acc.or(result.getReturnValue().getSecond());
            }
            p.debug("Disjunction return: %s", acc);
            return ImmutableSet.of(result.setReturnValueBDD(acc));

          } else if (expr instanceof ConjunctionChain) {
            p.debug("ConjunctionChain");
            ConjunctionChain d = (ConjunctionChain) expr;
            List<BooleanExpr> conjuncts = new ArrayList<>(d.getSubroutines());
            if (p.getDefaultPolicy() != null) {
              BooleanExpr be = new CallExpr(p.getDefaultPolicy().getDefaultPolicy());
              conjuncts.add(be);
            }
            if (conjuncts.isEmpty()) {
              return ImmutableSet.of(result.setReturnValueBDD(_factory.one()));
            } else {
              TransferParam record = p;
              BDD acc = _factory.zero();
              for (int i = conjuncts.size() - 1; i >= 0; i--) {
                BooleanExpr conjunct = conjuncts.get(i);
                TransferParam param =
                    record
                        .setDefaultPolicy(null)
                        .setChainContext(TransferParam.ChainContext.CONJUNCTION)
                        .indent();
                Set<TransferResult> newResults = compute(conjunct, toTransferBDDState(param, result));
                // TODO: handle multiple results
                assert newResults.size() == 1;
                result = newResults.iterator().next();
                record = record.setData(result.getReturnValue().getFirst());
                acc = ite(result.getFallthroughValue(), acc, result.getReturnValue().getSecond());
              }
              TransferReturn ret = new TransferReturn(record.getData(), acc);
              return ImmutableSet.of(result.setReturnValue(ret));
            }

          } else if (expr instanceof FirstMatchChain) {
            p.debug("FirstMatchChain");
            FirstMatchChain chain = (FirstMatchChain) expr;
            List<BooleanExpr> chainPolicies = new ArrayList<>(chain.getSubroutines());
            if (p.getDefaultPolicy() != null) {
              BooleanExpr be = new CallExpr(p.getDefaultPolicy().getDefaultPolicy());
              chainPolicies.add(be);
            }
            if (chainPolicies.isEmpty()) {
              // No identity for an empty FirstMatchChain; default policy should always be set.
              throw new BatfishException("Default policy is not set");
            }
            TransferParam record = p;
            BDD acc = _factory.zero();
            for (int i = chainPolicies.size() - 1; i >= 0; i--) {
              BooleanExpr policyMatcher = chainPolicies.get(i);
              TransferParam param =
                  record
                      .setDefaultPolicy(null)
                      .setChainContext(TransferParam.ChainContext.CONJUNCTION)
                      .indent();
              Set<TransferResult> results = compute(policyMatcher, toTransferBDDState(param, result));
              // TODO: handle multiple results
              assert results.size() == 1;
              result = results.iterator().next();
              record = record.setData(result.getReturnValue().getFirst());
              acc = ite(result.getFallthroughValue(), acc, result.getReturnValue().getSecond());
            }
            TransferReturn ret = new TransferReturn(record.getData(), acc);
            return ImmutableSet.of(result.setReturnValue(ret));
      */

    } else if (expr instanceof Not) {
      p.debug("mkNot");
      Not n = (Not) expr;
      Set<TransferResult> results = compute(n.getExpr(), state);
      for (TransferResult res : results) {
        TransferResult newRes = res.setReturnValueAccepted(!res.getReturnValue().getAccepted());
        allResults.add(newRes);
      }
=======
      finalResults.add(result.setReturnValueBDD(_factory.one()).setReturnValueAccepted(true));

    } else if (expr instanceof Not) {
      p.debug("mkNot");
      Not n = (Not) expr;
      List<TransferResult> results = compute(n.getExpr(), state);
      for (TransferResult res : results) {
        TransferResult newRes = res.setReturnValueAccepted(!res.getReturnValue().getAccepted());
        finalResults.add(newRes);
      }

    } else if (expr instanceof Conjunction) {
      Conjunction conj = (Conjunction) expr;
      List<TransferResult> currResults = new ArrayList<>();
      // the default result is true
      currResults.add(result.setReturnValueBDD(_factory.one()).setReturnValueAccepted(true));
      for (BooleanExpr e : conj.getConjuncts()) {
        List<TransferResult> nextResults = new ArrayList<>();
        for (TransferResult curr : currResults) {
          BDD currBDD = curr.getReturnValue().getSecond();
          compute(e, toTransferBDDState(p.indent(), curr))
              .forEach(
                  r -> {
                    TransferResult updated =
                        r.setReturnValueBDD(r.getReturnValue().getSecond().and(currBDD));
                    // if we're on a path where e evaluates to false, then this path is done;
                    // otherwise we will evaluate the next conjunct in the next iteration
                    if (!updated.getReturnValue().getAccepted()) {
                      finalResults.add(updated);
                    } else {
                      nextResults.add(updated);
                    }
                  });
        }
        currResults = nextResults;
      }
      finalResults.addAll(currResults);

    } else if (expr instanceof Disjunction) {
      Disjunction disj = (Disjunction) expr;
      List<TransferResult> currResults = new ArrayList<>();
      // the default result is false
      currResults.add(result.setReturnValueBDD(_factory.one()).setReturnValueAccepted(false));
      for (BooleanExpr e : disj.getDisjuncts()) {
        List<TransferResult> nextResults = new ArrayList<>();
        for (TransferResult curr : currResults) {
          BDD currBDD = curr.getReturnValue().getSecond();
          compute(e, toTransferBDDState(p.indent(), curr))
              .forEach(
                  r -> {
                    TransferResult updated =
                        r.setReturnValueBDD(r.getReturnValue().getSecond().and(currBDD));
                    // if we're on a path where e evaluates to true, then this path is done;
                    // otherwise we will evaluate the next disjunct in the next iteration
                    if (updated.getReturnValue().getAccepted()) {
                      finalResults.add(updated);
                    } else {
                      nextResults.add(updated);
                    }
                  });
        }
        currResults = nextResults;
      }
      finalResults.addAll(currResults);

      // TODO: This code is here for backward-compatibility reasons but has not been tested and is
      // not currently maintained
    } else if (expr instanceof ConjunctionChain) {
      p.debug("ConjunctionChain");
      ConjunctionChain d = (ConjunctionChain) expr;
      List<BooleanExpr> conjuncts = new ArrayList<>(d.getSubroutines());
      if (p.getDefaultPolicy() != null) {
        BooleanExpr be = new CallExpr(p.getDefaultPolicy().getDefaultPolicy());
        conjuncts.add(be);
      }
      if (conjuncts.isEmpty()) {
        finalResults.add(result.setReturnValueBDD(_factory.one()));
      } else {
        TransferParam record = p;
        List<TransferResult> currResults = new ArrayList<>();
        currResults.add(result);
        for (BooleanExpr e : d.getSubroutines()) {
          List<TransferResult> nextResults = new ArrayList<>();
          for (TransferResult curr : currResults) {
            TransferParam param =
                record
                    .setDefaultPolicy(null)
                    .setChainContext(TransferParam.ChainContext.CONJUNCTION)
                    .indent();
            compute(e, toTransferBDDState(param, curr))
                .forEach(
                    r -> {
                      if (r.getFallthroughValue().isOne()) {
                        nextResults.add(r);
                      } else {
                        finalResults.add(r);
                      }
                    });
          }
          currResults = nextResults;
        }
        finalResults.addAll(currResults);
      }

      // TODO: This code is here for backward-compatibility reasons but has not been tested and is
      // not currently maintained
    } else if (expr instanceof FirstMatchChain) {
      p.debug("FirstMatchChain");
      FirstMatchChain chain = (FirstMatchChain) expr;
      List<BooleanExpr> chainPolicies = new ArrayList<>(chain.getSubroutines());
      if (p.getDefaultPolicy() != null) {
        BooleanExpr be = new CallExpr(p.getDefaultPolicy().getDefaultPolicy());
        chainPolicies.add(be);
      }
      if (chainPolicies.isEmpty()) {
        // No identity for an empty FirstMatchChain; default policy should always be set.
        throw new BatfishException("Default policy is not set");
      }
      TransferParam record = p;
      List<TransferResult> currResults = new ArrayList<>();
      currResults.add(result);
      for (BooleanExpr e : chainPolicies) {
        List<TransferResult> nextResults = new ArrayList<>();
        for (TransferResult curr : currResults) {
          TransferParam param =
              record
                  .setDefaultPolicy(null)
                  .setChainContext(TransferParam.ChainContext.CONJUNCTION)
                  .indent();
          compute(e, toTransferBDDState(param, curr))
              .forEach(
                  r -> {
                    if (r.getFallthroughValue().isOne()) {
                      nextResults.add(r);
                    } else {
                      finalResults.add(r);
                    }
                  });
        }
        currResults = nextResults;
      }
      finalResults.addAll(currResults);
>>>>>>> 7cbccee1

    } else if (expr instanceof MatchProtocol) {
      MatchProtocol mp = (MatchProtocol) expr;
      Set<RoutingProtocol> rps = mp.getProtocols();
      BDD matchRPBDD = _originalRoute.anyProtocolIn(rps);
<<<<<<< HEAD
      allResults.add(result.setReturnValueBDD(matchRPBDD).setReturnValueAccepted(true));
=======
      finalResults.add(result.setReturnValueBDD(matchRPBDD).setReturnValueAccepted(true));
>>>>>>> 7cbccee1

    } else if (expr instanceof MatchPrefixSet) {
      p.debug("MatchPrefixSet");
      MatchPrefixSet m = (MatchPrefixSet) expr;

      // MatchPrefixSet::evaluate obtains the prefix to match (either the destination network or
      // next-hop IP) from the original route, so we do the same here
      BDD prefixSet = matchPrefixSet(p.indent(), _conf, m, _originalRoute);
<<<<<<< HEAD
      allResults.add(result.setReturnValueBDD(prefixSet).setReturnValueAccepted(true));
=======
      finalResults.add(result.setReturnValueBDD(prefixSet).setReturnValueAccepted(true));
>>>>>>> 7cbccee1

    } else if (expr instanceof CallExpr) {
      p.debug("CallExpr");
      CallExpr c = (CallExpr) expr;
      String name = c.getCalledPolicyName();
      RoutingPolicy pol = _conf.getRoutingPolicies().get(name);

      // save callee state
      BDD oldReturnAssigned = result.getReturnAssignedValue();

      TransferParam newParam =
          p.setCallContext(TransferParam.CallContext.EXPR_CALL).indent().enterScope(name);
<<<<<<< HEAD
      Set<TransferBDDState> callStates =
          compute(
              pol.getStatements(),
              ImmutableSet.of(
=======
      List<TransferBDDState> callStates =
          compute(
              pol.getStatements(),
              ImmutableList.of(
>>>>>>> 7cbccee1
                  new TransferBDDState(
                      newParam,
                      result
                          .setReturnAssignedValue(_factory.zero())
                          .setExitAssignedValue(_factory.zero()))));

      for (TransferBDDState callState : callStates) {
<<<<<<< HEAD
        allResults.add(
=======
        finalResults.add(
>>>>>>> 7cbccee1
            callState
                .getTransferResult()
                // restore the callee state
                .setReturnAssignedValue(oldReturnAssigned));
      }

    } else if (expr instanceof WithEnvironmentExpr) {
      p.debug("WithEnvironmentExpr");
      // TODO: this is not correct
      WithEnvironmentExpr we = (WithEnvironmentExpr) expr;
      // TODO: postStatements() and preStatements()
<<<<<<< HEAD
      allResults.addAll(compute(we.getExpr(), state));
=======
      finalResults.addAll(compute(we.getExpr(), state));
>>>>>>> 7cbccee1

    } else if (expr instanceof MatchCommunities) {
      p.debug("MatchCommunities");
      MatchCommunities mc = (MatchCommunities) expr;
      // we only handle the case where the expression being matched is just the input communities
      if (!mc.getCommunitySetExpr().equals(InputCommunities.instance())) {
        throw new UnsupportedFeatureException(mc.toString());
      }
      BDD mcPredicate =
          mc.getCommunitySetMatchExpr()
              .accept(
                  new CommunitySetMatchExprToBDD(), new Arg(this, routeForMatching(p.getData())));
<<<<<<< HEAD
      allResults.add(result.setReturnValueBDD(mcPredicate).setReturnValueAccepted(true));
=======
      finalResults.add(result.setReturnValueBDD(mcPredicate).setReturnValueAccepted(true));
>>>>>>> 7cbccee1

    } else if (expr instanceof MatchTag) {
      MatchTag mt = (MatchTag) expr;
      BDD mtBDD =
          matchIntComparison(mt.getCmp(), mt.getTag(), routeForMatching(p.getData()).getTag());
<<<<<<< HEAD
      allResults.add(result.setReturnValueBDD(mtBDD).setReturnValueAccepted(true));
=======
      finalResults.add(result.setReturnValueBDD(mtBDD).setReturnValueAccepted(true));
>>>>>>> 7cbccee1

    } else if (expr instanceof BooleanExprs.StaticBooleanExpr) {
      BooleanExprs.StaticBooleanExpr b = (BooleanExprs.StaticBooleanExpr) expr;
      switch (b.getType()) {
        case CallExprContext:
          p.debug("CallExprContext");
<<<<<<< HEAD
          BDD x1 = mkBDD(p.getCallContext() == TransferParam.CallContext.EXPR_CALL);
          allResults.add(result.setReturnValueBDD(x1).setReturnValueAccepted(true));
          break;
        case CallStatementContext:
          p.debug("CallStmtContext");
          BDD x2 = mkBDD(p.getCallContext() == TransferParam.CallContext.STMT_CALL);
          allResults.add(result.setReturnValueBDD(x2).setReturnValueAccepted(true));
          break;
        case True:
          p.debug("True");
          allResults.add(result.setReturnValueBDD(_factory.one()).setReturnValueAccepted(true));
          break;
        case False:
          p.debug("False");
          allResults.add(result.setReturnValueBDD(_factory.one()).setReturnValueAccepted(false));
=======
          finalResults.add(
              result
                  .setReturnValueBDD(_factory.one())
                  .setReturnValueAccepted(
                      p.getCallContext() == TransferParam.CallContext.EXPR_CALL));
          break;
        case CallStatementContext:
          p.debug("CallStmtContext");
          finalResults.add(
              result
                  .setReturnValueBDD(_factory.one())
                  .setReturnValueAccepted(
                      p.getCallContext() == TransferParam.CallContext.STMT_CALL));
          break;
        case True:
          p.debug("True");
          finalResults.add(result.setReturnValueBDD(_factory.one()).setReturnValueAccepted(true));
          break;
        case False:
          p.debug("False");
          finalResults.add(result.setReturnValueBDD(_factory.one()).setReturnValueAccepted(false));
>>>>>>> 7cbccee1
          break;
        default:
          throw new UnsupportedFeatureException(b.getType().toString());
      }

    } else if (expr instanceof LegacyMatchAsPath) {
      p.debug("MatchAsPath");
      LegacyMatchAsPath legacyMatchAsPathNode = (LegacyMatchAsPath) expr;
      BDD asPathPredicate =
          matchAsPathSetExpr(
              p.indent(), _conf, legacyMatchAsPathNode.getExpr(), routeForMatching(p.getData()));
<<<<<<< HEAD
      allResults.add(result.setReturnValueBDD(asPathPredicate).setReturnValueAccepted(true));
=======
      finalResults.add(result.setReturnValueBDD(asPathPredicate).setReturnValueAccepted(true));
>>>>>>> 7cbccee1

    } else if (expr instanceof MatchAsPath
        && ((MatchAsPath) expr).getAsPathExpr().equals(InputAsPath.instance())) {
      MatchAsPath matchAsPath = (MatchAsPath) expr;
      BDD asPathPredicate =
          matchAsPath
              .getAsPathMatchExpr()
              .accept(new AsPathMatchExprToBDD(), new Arg(this, routeForMatching(p.getData())));
<<<<<<< HEAD
      allResults.add(result.setReturnValueBDD(asPathPredicate).setReturnValueAccepted(true));
=======
      finalResults.add(result.setReturnValueBDD(asPathPredicate).setReturnValueAccepted(true));
>>>>>>> 7cbccee1

    } else {
      throw new UnsupportedFeatureException(expr.toString());
    }

    // in most cases above we have only provided the path corresponding to the predicate being true
    // so lastly, we add the path corresponding to the predicate being false

    // first get a predicate representing routes that don't go down any existing path that we've
    // created so far
    BDD unmatched =
        _factory
            .orAll(
<<<<<<< HEAD
                allResults.stream()
=======
                finalResults.stream()
>>>>>>> 7cbccee1
                    .map(r -> r.getReturnValue().getSecond())
                    .collect(Collectors.toList()))
            .not();
    if (!unmatched.isZero()) {
      // then add a non-accepting path corresponding to that predicate
      TransferResult remaining =
          new TransferResult(new BDDRoute(result.getReturnValue().getFirst()))
              .setReturnValueBDD(unmatched)
              .setReturnValueAccepted(false);
<<<<<<< HEAD
      allResults.add(remaining);
    }
    return ImmutableSet.copyOf(allResults);
=======
      finalResults.add(remaining);
    }
    return ImmutableList.copyOf(finalResults);
>>>>>>> 7cbccee1
  }

  /*
   * Symbolic analysis of a single route-policy statement.
   * Produces one TransferResult per path through the given statement.
   */
<<<<<<< HEAD
  private Set<TransferBDDState> compute(Statement stmt, TransferBDDState state)
=======
  private List<TransferBDDState> compute(Statement stmt, TransferBDDState state)
>>>>>>> 7cbccee1
      throws UnsupportedFeatureException {
    TransferParam curP = state.getTransferParam();
    TransferResult result = state.getTransferResult();

    if (stmt instanceof StaticStatement) {
      StaticStatement ss = (StaticStatement) stmt;

      switch (ss.getType()) {
        case ExitAccept:
          curP.debug("ExitAccept");
          result = exitValue(result, true);
<<<<<<< HEAD
          break;
=======
          return ImmutableList.of(toTransferBDDState(curP, result));
>>>>>>> 7cbccee1

        case ReturnTrue:
          curP.debug("ReturnTrue");
          result = returnValue(result, true);
<<<<<<< HEAD
          break;
=======
          return ImmutableList.of(toTransferBDDState(curP, result));
>>>>>>> 7cbccee1

        case ExitReject:
          curP.debug("ExitReject");
          result = exitValue(result, false);
<<<<<<< HEAD
          break;
=======
          return ImmutableList.of(toTransferBDDState(curP, result));
>>>>>>> 7cbccee1

        case ReturnFalse:
          curP.debug("ReturnFalse");
          result = returnValue(result, false);
<<<<<<< HEAD
          break;
=======
          return ImmutableList.of(toTransferBDDState(curP, result));

        case SetDefaultActionAccept:
          curP.debug("SetDefaultActionAccept");
          curP = curP.setDefaultAccept(true);
          return ImmutableList.of(toTransferBDDState(curP, result));

        case SetDefaultActionReject:
          curP.debug("SetDefaultActionReject");
          curP = curP.setDefaultAccept(false);
          return ImmutableList.of(toTransferBDDState(curP, result));

        case SetLocalDefaultActionAccept:
          curP.debug("SetLocalDefaultActionAccept");
          curP = curP.setDefaultAcceptLocal(true);
          return ImmutableList.of(toTransferBDDState(curP, result));

        case SetLocalDefaultActionReject:
          curP.debug("SetLocalDefaultActionReject");
          curP = curP.setDefaultAcceptLocal(false);
          return ImmutableList.of(toTransferBDDState(curP, result));

        case ReturnLocalDefaultAction:
          curP.debug("ReturnLocalDefaultAction");
          result = returnValue(result, curP.getDefaultAcceptLocal());
          return ImmutableList.of(toTransferBDDState(curP, result));

        case DefaultAction:
          curP.debug("DefaultAction");
          result = exitValue(result, curP.getDefaultAccept());
          return ImmutableList.of(toTransferBDDState(curP, result));

        case FallThrough:
          curP.debug("Fallthrough");
          result = fallthrough(result, true);
          return ImmutableList.of(toTransferBDDState(curP, result));
>>>>>>> 7cbccee1

          /*
                  case SetDefaultActionAccept:
                    curP.debug("SetDefaultActionAccept");
                    curP = curP.setDefaultAccept(true);
                    break;

                  case SetDefaultActionReject:
                    curP.debug("SetDefaultActionReject");
                    curP = curP.setDefaultAccept(false);
                    break;

                  case SetLocalDefaultActionAccept:
                    curP.debug("SetLocalDefaultActionAccept");
                    curP = curP.setDefaultAcceptLocal(true);
                    break;

                  case SetLocalDefaultActionReject:
                    curP.debug("SetLocalDefaultActionReject");
                    curP = curP.setDefaultAcceptLocal(false);
                    break;

                  case ReturnLocalDefaultAction:
                    curP.debug("ReturnLocalDefaultAction");
                    result = returnValue(result, curP.getDefaultAcceptLocal());
                    break;

                  case DefaultAction:
                    curP.debug("DefaultAction");
                    result = exitValue(result, curP.getDefaultAccept());
                    break;

                  case FallThrough:
                    curP.debug("Fallthrough");
                    result = fallthrough(result, true);
                    break;
          */
        case Return:
          curP.debug("Return");
          result = result.setReturnAssignedValue(_factory.one());
<<<<<<< HEAD
          break;
=======
          return ImmutableList.of(toTransferBDDState(curP, result));
>>>>>>> 7cbccee1

        case Suppress:
          curP.debug("Suppress");
          result = suppressedValue(result, true);
          return ImmutableList.of(toTransferBDDState(curP, result));

        case Unsuppress:
          curP.debug("Unsuppress");
          result = suppressedValue(result, false);
          return ImmutableList.of(toTransferBDDState(curP, result));

        default:
          throw new UnsupportedFeatureException(ss.getType().toString());
      }

    } else if (stmt instanceof If) {
      curP.debug("If");
      If i = (If) stmt;
<<<<<<< HEAD
      Set<TransferResult> guardResults =
          compute(i.getGuard(), new TransferBDDState(curP.indent(), result));

      // for each path coming from the guard, symbolically execute the appropriate branch of the If
      Set<TransferBDDState> newStates = new HashSet<>();
      for (TransferResult guardResult : guardResults) {
        BDD guard = guardResult.getReturnValue().getSecond();
=======
      List<TransferResult> guardResults =
          compute(i.getGuard(), new TransferBDDState(curP.indent(), result));

      // for each path coming from the guard, symbolically execute the appropriate branch of the If
      List<TransferBDDState> newStates = new ArrayList<>();
      BDD currPathCondition = result.getReturnValue().getSecond();
      for (TransferResult guardResult : guardResults) {
        BDD pathCondition = currPathCondition.and(guardResult.getReturnValue().getSecond());
        if (pathCondition.isZero()) {
          // prune infeasible paths
          continue;
        }
>>>>>>> 7cbccee1
        BDDRoute current = guardResult.getReturnValue().getFirst();
        boolean accepted = guardResult.getReturnValue().getAccepted();

        TransferParam pCopy = curP.indent().setData(current);
        List<Statement> branch = accepted ? i.getTrueStatements() : i.getFalseStatements();
        newStates.addAll(
            compute(
                branch,
<<<<<<< HEAD
                ImmutableSet.of(
=======
                ImmutableList.of(
>>>>>>> 7cbccee1
                    new TransferBDDState(
                        pCopy,
                        result.setReturnValue(
                            new TransferReturn(
<<<<<<< HEAD
                                current, result.getReturnValue().getSecond().and(guard)))))));
      }

      return ImmutableSet.copyOf(newStates);
=======
                                current, pathCondition, result.getReturnValue().getAccepted()))))));
      }

      return ImmutableList.copyOf(newStates);
>>>>>>> 7cbccee1

    } else if (stmt instanceof SetDefaultPolicy) {
      curP.debug("SetDefaultPolicy");
      curP = curP.setDefaultPolicy((SetDefaultPolicy) stmt);
      return ImmutableList.of(toTransferBDDState(curP, result));

    } else if (stmt instanceof SetMetric) {
      curP.debug("SetMetric");
      SetMetric sm = (SetMetric) stmt;
      LongExpr ie = sm.getMetric();
      MutableBDDInteger curMed = curP.getData().getMed();
      MutableBDDInteger med = applyLongExprModification(curP.indent(), curMed, ie);
      curP.getData().setMed(med);
      return ImmutableList.of(toTransferBDDState(curP, result));

    } else if (stmt instanceof SetOspfMetricType) {
      curP.debug("SetOspfMetricType");
      SetOspfMetricType somt = (SetOspfMetricType) stmt;
      OspfMetricType mt = somt.getMetricType();
      BDDDomain<OspfType> current = result.getReturnValue().getFirst().getOspfMetric();
      BDDDomain<OspfType> newValue = new BDDDomain<>(current);
      if (mt == OspfMetricType.E1) {
        curP.indent().debug("Value: E1");
        newValue.setValue(OspfType.E1);
      } else {
        curP.indent().debug("Value: E2");
        newValue.setValue(OspfType.E1);
      }
      curP.getData().setOspfMetric(newValue);
      return ImmutableList.of(toTransferBDDState(curP, result));

    } else if (stmt instanceof SetLocalPreference) {
      curP.debug("SetLocalPreference");
      SetLocalPreference slp = (SetLocalPreference) stmt;
      LongExpr ie = slp.getLocalPreference();
      MutableBDDInteger newValue =
          applyLongExprModification(curP.indent(), curP.getData().getLocalPref(), ie);
      curP.getData().setLocalPref(newValue);
      return ImmutableList.of(toTransferBDDState(curP, result));

    } else if (stmt instanceof SetTag) {
      curP.debug("SetTag");
      SetTag st = (SetTag) stmt;
      LongExpr ie = st.getTag();
      MutableBDDInteger currTag = curP.getData().getTag();
      MutableBDDInteger newValue = applyLongExprModification(curP.indent(), currTag, ie);
      curP.getData().setTag(newValue);
      return ImmutableList.of(toTransferBDDState(curP, result));

    } else if (stmt instanceof SetWeight) {
      curP.debug("SetWeight");
      SetWeight sw = (SetWeight) stmt;
      IntExpr ie = sw.getWeight();
      if (!(ie instanceof LiteralInt)) {
        throw new UnsupportedFeatureException(ie.toString());
      }
      LiteralInt z = (LiteralInt) ie;
      MutableBDDInteger currWeight = curP.getData().getWeight();
      MutableBDDInteger newValue =
          MutableBDDInteger.makeFromValue(currWeight.getFactory(), 16, z.getValue());
      curP.getData().setWeight(newValue);
      return ImmutableList.of(toTransferBDDState(curP, result));

    } else if (stmt instanceof SetCommunities) {
      curP.debug("SetCommunities");
      SetCommunities sc = (SetCommunities) stmt;
      org.batfish.datamodel.routing_policy.communities.CommunitySetExpr setExpr =
          sc.getCommunitySetExpr();
      // SetCommunitiesVisitor requires a BDDRoute that maps each community atomic predicate BDD
      // to its corresponding BDD variable, so we use the original route here
      CommunityAPDispositions dispositions =
          setExpr.accept(new SetCommunitiesVisitor(), new Arg(this, _originalRoute));
      updateCommunities(dispositions, curP);
<<<<<<< HEAD
=======
      return ImmutableList.of(toTransferBDDState(curP, result));
>>>>>>> 7cbccee1

    } else if (stmt instanceof CallStatement) {
      /*
       this code is based on the concrete semantics defined by CallStatement::execute, which also
       relies on RoutingPolicy::call
      */
      curP.debug("CallStatement");
      CallStatement cs = (CallStatement) stmt;
      String name = cs.getCalledPolicyName();
      RoutingPolicy pol = _conf.getRoutingPolicies().get(name);
      if (pol == null) {
        throw new BatfishException("Called route policy does not exist: " + name);
      }

      // save callee state
      BDD oldReturnAssigned = result.getReturnAssignedValue();

      TransferParam newParam =
          curP.indent().setCallContext(TransferParam.CallContext.STMT_CALL).enterScope(name);
<<<<<<< HEAD
      Set<TransferBDDState> callResults =
          compute(
              pol.getStatements(),
              ImmutableSet.of(
=======
      List<TransferBDDState> callResults =
          compute(
              pol.getStatements(),
              ImmutableList.of(
>>>>>>> 7cbccee1
                  new TransferBDDState(newParam, result.setReturnAssignedValue(_factory.zero()))));
      // TODO: Currently dropping the returned TransferParam on the floor
      TransferParam finalCurP = curP;
      // restore the original returnAssigned value
      return callResults.stream()
          .map(
              r ->
                  toTransferBDDState(
                      finalCurP, r.getTransferResult().setReturnAssignedValue(oldReturnAssigned)))
<<<<<<< HEAD
          .collect(ImmutableSet.toImmutableSet());
=======
          .collect(ImmutableList.toImmutableList());
>>>>>>> 7cbccee1

    } else if (stmt instanceof BufferedStatement) {
      curP.debug("BufferedStatement");
      BufferedStatement bufStmt = (BufferedStatement) stmt;
      /**
       * The {@link Environment} class for simulating route policies keeps track of whether a
       * statement is buffered, but it currently does not seem to ever use that information. So we
       * ignore it.
       */
      return compute(bufStmt.getStatement(), state);

    } else if (stmt instanceof SetOrigin) {
      curP.debug("SetOrigin");
      // System.out.println("Warning: use of unimplemented feature SetOrigin");
      // TODO: implement me
      return ImmutableList.of(toTransferBDDState(curP, result));

    } else if (stmt instanceof SetNextHop) {
      curP.debug("SetNextHop");
      setNextHop(((SetNextHop) stmt).getExpr(), curP.getData());
      return ImmutableList.of(toTransferBDDState(curP, result));

    } else if (stmt instanceof PrependAsPath) {
      curP.debug("PrependAsPath");
      if (_useOutputAttributes) {
        // we don't yet properly model the situation where a modified AS-path can be later matched
        // upon, so we don't allow modifications in that case
        throw new UnsupportedFeatureException(stmt.toString());
      }
      PrependAsPath pap = (PrependAsPath) stmt;
      prependASPath(pap.getExpr(), curP.getData());

    } else if (stmt instanceof TraceableStatement) {
<<<<<<< HEAD
      return compute(((TraceableStatement) stmt).getInnerStatements(), ImmutableSet.of(state));
=======
      return compute(((TraceableStatement) stmt).getInnerStatements(), ImmutableList.of(state));
>>>>>>> 7cbccee1

    } else {
      throw new UnsupportedFeatureException(stmt.toString());
    }
<<<<<<< HEAD
    return ImmutableSet.of(toTransferBDDState(curP, result));
=======
>>>>>>> 7cbccee1
  }

  /*
   * Symbolic analysis of a list of route-policy statements.
   * Produces one TransferBDDState per path through the given list of statements.
   */
<<<<<<< HEAD
  private Set<TransferBDDState> compute(List<Statement> statements, Set<TransferBDDState> states) {
    Set<TransferBDDState> currStates = states;
    for (Statement stmt : statements) {
      Set<TransferBDDState> newStates = new HashSet<>();
=======
  private List<TransferBDDState> compute(
      List<Statement> statements, List<TransferBDDState> states) {
    List<TransferBDDState> currStates = states;
    for (Statement stmt : statements) {
      List<TransferBDDState> newStates = new ArrayList<>();
>>>>>>> 7cbccee1
      for (TransferBDDState currState : currStates) {
        try {
          // if the path has already reached an exit/return then just keep it
          if (unreachable(currState.getTransferResult()).isOne()) {
            newStates.add(currState);
          } else {
            // otherwise symbolically execute the next statement
            newStates.addAll(compute(stmt, currState));
          }
        } catch (UnsupportedFeatureException e) {
          unsupported(stmt, currState);
          newStates.add(currState);
        }
      }
      currStates = newStates;
    }
    return currStates;
  }

  /**
   * Symbolic analysis of a list of route-policy statements. Returns one TransferResult per path
<<<<<<< HEAD
   * through the list of statements.
   */
  private Set<TransferResult> computePaths(List<Statement> statements, TransferParam p) {
=======
   * through the list of statements. The list of paths is unordered, and by construction each path
   * is unique, as each path has a unique condition under which it is taken (the BDD in the
   * TransferResult). The particular statements executed along a given path are not included in this
   * representation but can be reconstructed by simulating one route that takes this path using
   * {@link org.batfish.question.testroutepolicies.TestRoutePoliciesQuestion}.
   */
  private List<TransferResult> computePaths(List<Statement> statements, TransferParam p) {
>>>>>>> 7cbccee1
    TransferParam curP = p;

    TransferResult result = new TransferResult(curP.getData());

<<<<<<< HEAD
    Set<TransferBDDState> states =
        compute(statements, ImmutableSet.of(new TransferBDDState(curP, result)));

    ImmutableSet.Builder<TransferResult> results = ImmutableSet.builder();
    for (TransferBDDState state : states) {
      curP = state.getTransferParam();
      result = state.getTransferResult();

=======
    List<TransferBDDState> states =
        compute(statements, ImmutableList.of(new TransferBDDState(curP, result)));

    ImmutableList.Builder<TransferResult> results = ImmutableList.builder();
    for (TransferBDDState state : states) {
      curP = state.getTransferParam();
      result = state.getTransferResult();
      if (result.getReturnValue().getSecond().isZero()) {
        // ignore infeasible paths
        continue;
      }
>>>>>>> 7cbccee1
      curP.debug("InitialCall finalizing");
      TransferReturn ret = result.getReturnValue();
      // Only accept routes that are not suppressed
      BDD finalAccepts = ret.getSecond().diff(result.getSuppressedValue());
      result = result.setReturnValueBDD(finalAccepts);
      results.add(result);
    }
    return results.build();
  }

  /**
   * Combines the per-path symbolic analysis results into a single TransferResult, which represents
   * the disjunction of all accepting paths. *
   */
  private TransferResult compute(List<Statement> statements, TransferParam p) {
<<<<<<< HEAD
    Set<TransferResult> allPaths = computePaths(statements, p);
    Set<TransferResult> acceptedPaths =
        allPaths.stream()
            .filter(r -> r.getReturnValue().getAccepted())
            .collect(ImmutableSet.toImmutableSet());
=======
    List<TransferResult> allPaths = computePaths(statements, p);
    // by default the result says that there are no feasible paths
>>>>>>> 7cbccee1
    TransferResult result =
        new TransferResult(
            new TransferReturn(new BDDRoute(_factory, _configAtomicPredicates), _factory.zero()),
            _factory.zero());
<<<<<<< HEAD
    if (!acceptedPaths.isEmpty()) {
      // Set the prepended ASes of the default result to be the same as those on an accepting path
      // TODO: This hack is needed since we currently can't combine paths that have different
      // prepended ASes.
      result
          .getReturnValue()
          .getFirst()
          .setPrependedASes(
              new ArrayList<>(
                  acceptedPaths.iterator().next().getReturnValue().getFirst().getPrependedASes()));
    }

=======
>>>>>>> 7cbccee1
    // now disjoin all of the accepting paths
    for (TransferResult path : allPaths) {
      if (path.getReturnValue().getAccepted()) {
        result = ite(path.getReturnValue().getSecond(), path, result);
      } else {
        // for denying paths, we still keep track of whether we hit an unsupported statement
        BDDRoute resultRoute = result.getReturnValue().getFirst();
        BDDRoute pathRoute = path.getReturnValue().getFirst();
        resultRoute.setUnsupported(
            ite(
                path.getReturnValue().getSecond(),
                pathRoute.getUnsupported(),
                resultRoute.getUnsupported()));
      }
    }
    return result;
  }

  /*
  private TransferResult fallthrough(TransferResult r, boolean val) {
    BDD fall = mkBDD(val);
<<<<<<< HEAD
    BDD retAsgn = _factory.one();
    return r.setFallthroughValue(fall).setReturnAssignedValue(retAsgn);
=======
    return r.setFallthroughValue(fall).setReturnAssignedValue(_factory.one());
>>>>>>> 7cbccee1
  }
   */

  // Create a TransferBDDState, using the BDDRoute in the given TransferResult and throwing away the
  // one that is in the given TransferParam.
  private TransferBDDState toTransferBDDState(TransferParam curP, TransferResult result) {
    return new TransferBDDState(curP.setData(result.getReturnValue().getFirst()), result);
  }

  // Produce a BDD representing conditions under which the route's destination prefix is within a
  // given prefix range.
  public static BDD isRelevantForDestination(BDDRoute record, PrefixRange range) {
    SubRange r = range.getLengthRange();
    int lower = r.getStart();
    int upper = r.getEnd();

    BDD prefixMatch = record.getPrefix().toBDD(range.getPrefix());
    BDD lenMatch = record.getPrefixLength().range(lower, upper);
    return prefixMatch.and(lenMatch);
  }

  // Produce a BDD representing conditions under which the route's next-hop address is within a
  // given prefix range.
  private static BDD isRelevantForNextHop(BDDRoute record, PrefixRange range) {
    return record.getNextHop().toBDD(range.getPrefix());
  }

  /*
   * If-then-else statement
   */
  private BDD ite(BDD b, BDD x, BDD y) {
    return b.ite(x, y);
  }

  /*
   * Map ite over MutableBDDInteger type
   */
  private MutableBDDInteger ite(BDD b, MutableBDDInteger x, MutableBDDInteger y) {
    return x.ite(b, y);
  }

  /*
   * Map ite over BDDDomain type
   */
  private <T> BDDDomain<T> ite(BDD b, BDDDomain<T> x, BDDDomain<T> y) {
    BDDDomain<T> result = new BDDDomain<>(x);
    MutableBDDInteger i = ite(b, x.getInteger(), y.getInteger());
    result.setInteger(i);
    return result;
  }

  @VisibleForTesting
  BDDRoute ite(BDD guard, BDDRoute r1, BDDRoute r2) {
    BDDRoute ret =
        new BDDRoute(
            _factory,
            _configAtomicPredicates.getCommunityAtomicPredicates().getNumAtomicPredicates(),
            _configAtomicPredicates.getAsPathRegexAtomicPredicates().getNumAtomicPredicates());

    MutableBDDInteger x;
    MutableBDDInteger y;

    // update integer values based on condition
    // x = r1.getPrefixLength();
    // y = r2.getPrefixLength();
    // ret.getPrefixLength().setValue(ite(guard, x, y));

    // x = r1.getIp();
    // y = r2.getIp();
    // ret.getIp().setValue(ite(guard, x, y));

    x = r1.getAdminDist();
    y = r2.getAdminDist();
    ret.getAdminDist().setValue(ite(guard, x, y));

    x = r1.getLocalPref();
    y = r2.getLocalPref();
    ret.getLocalPref().setValue(ite(guard, x, y));

    x = r1.getMed();
    y = r2.getMed();
    ret.getMed().setValue(ite(guard, x, y));

    x = r1.getNextHop();
    y = r2.getNextHop();
    ret.getNextHop().setValue(ite(guard, x, y));

    ret.setNextHopDiscarded(ite(guard, r1.getNextHopDiscarded(), r2.getNextHopDiscarded()));
    ret.setNextHopSet(ite(guard, r1.getNextHopSet(), r2.getNextHopSet()));

    x = r1.getTag();
    y = r2.getTag();
    ret.getTag().setValue(ite(guard, x, y));

    x = r1.getWeight();
    y = r2.getWeight();
    ret.getWeight().setValue(ite(guard, x, y));

    BDD[] retCommAPs = ret.getCommunityAtomicPredicates();
    BDD[] r1CommAPs = r1.getCommunityAtomicPredicates();
    BDD[] r2CommAPs = r2.getCommunityAtomicPredicates();
    for (int i = 0;
        i < _configAtomicPredicates.getCommunityAtomicPredicates().getNumAtomicPredicates();
        i++) {
      retCommAPs[i] = ite(guard, r1CommAPs[i], r2CommAPs[i]);
    }
    BDD[] retAsPathRegexAPs = ret.getAsPathRegexAtomicPredicates();
    BDD[] r1AsPathRegexAPs = r1.getAsPathRegexAtomicPredicates();
    BDD[] r2AsPathRegexAPs = r2.getAsPathRegexAtomicPredicates();
    for (int i = 0;
        i < _configAtomicPredicates.getAsPathRegexAtomicPredicates().getNumAtomicPredicates();
        i++) {
      retAsPathRegexAPs[i] = ite(guard, r1AsPathRegexAPs[i], r2AsPathRegexAPs[i]);
    }

    if (r1.getPrependedASes().equals(r2.getPrependedASes())) {
      ret.setPrependedASes(new ArrayList<>(r1.getPrependedASes()));
    } else {
      throw new TransferBDDException(
          "Currently all accepting paths through the route map must have the same prepended ASes");
    }

    ret.setUnsupported(ite(guard, r1.getUnsupported(), r2.getUnsupported()));

    // MutableBDDInteger i =
    //    ite(guard, r1.getProtocolHistory().getInteger(), r2.getProtocolHistory().getInteger());
    // ret.getProtocolHistory().setInteger(i);

    return ret;
  }

  TransferResult ite(BDD guard, TransferResult r1, TransferResult r2) {
    BDDRoute route = ite(guard, r1.getReturnValue().getFirst(), r2.getReturnValue().getFirst());
    BDD accepted = ite(guard, r1.getReturnValue().getSecond(), r2.getReturnValue().getSecond());

    BDD suppressed = ite(guard, r1.getSuppressedValue(), r2.getSuppressedValue());
    BDD exitAsgn = ite(guard, r1.getExitAssignedValue(), r2.getExitAssignedValue());
    BDD retAsgn = ite(guard, r1.getReturnAssignedValue(), r2.getReturnAssignedValue());
    BDD fallThrough = ite(guard, r1.getFallthroughValue(), r2.getFallthroughValue());

    return new TransferResult(
        new TransferReturn(route, accepted), suppressed, exitAsgn, fallThrough, retAsgn);
  }

  // Produce a BDD that is the symbolic representation of the given AsPathSetExpr predicate.
  private BDD matchAsPathSetExpr(
      TransferParam p, Configuration conf, AsPathSetExpr e, BDDRoute other)
      throws UnsupportedFeatureException {
    if (e instanceof NamedAsPathSet) {
      NamedAsPathSet namedAsPathSet = (NamedAsPathSet) e;
      AsPathAccessList accessList = conf.getAsPathAccessLists().get(namedAsPathSet.getName());
      p.debug("Named As Path Set: %s", namedAsPathSet.getName());
      return matchAsPathAccessList(accessList, other);
    }
    // TODO: handle other kinds of AsPathSetExprs
    throw new UnsupportedFeatureException(e.toString());
  }

  /* Convert an AS-path access list to a boolean formula represented as a BDD. */
  private BDD matchAsPathAccessList(AsPathAccessList accessList, BDDRoute other) {
    List<AsPathAccessListLine> lines = new ArrayList<>(accessList.getLines());
    Collections.reverse(lines);
    BDD acc = _factory.zero();
    for (AsPathAccessListLine line : lines) {
      boolean action = (line.getAction() == LineAction.PERMIT);
      // each line's regex is represented as the disjunction of all of the regex's
      // corresponding atomic predicates
      SymbolicAsPathRegex regex = new SymbolicAsPathRegex(line.getRegex());
      BDD regexAPBdd = asPathRegexesToBDD(ImmutableSet.of(regex), other);
      acc = ite(regexAPBdd, mkBDD(action), acc);
    }
    return acc;
  }

  /*
   * Converts a route filter list to a boolean expression.
   */
  private BDD matchFilterList(
      TransferParam p,
      RouteFilterList x,
      BDDRoute other,
      BiFunction<BDDRoute, PrefixRange, BDD> symbolicMatcher)
      throws UnsupportedFeatureException {
    BDD acc = _factory.zero();
    List<RouteFilterLine> lines = new ArrayList<>(x.getLines());
    Collections.reverse(lines);
    for (RouteFilterLine line : lines) {
      if (!line.getIpWildcard().isPrefix()) {
        throw new UnsupportedFeatureException(line.getIpWildcard().toString());
      }
      Prefix pfx = line.getIpWildcard().toPrefix();
      if (!PrefixUtils.isContainedBy(pfx, _ignoredNetworks)) {
        SubRange r = line.getLengthRange();
        PrefixRange range = new PrefixRange(pfx, r);
        p.debug("Prefix Range: %s", range);
        p.debug("Action: %s", line.getAction());
        BDD matches = symbolicMatcher.apply(other, range);
        BDD action = mkBDD(line.getAction() == LineAction.PERMIT);
        acc = ite(matches, action, acc);
      }
    }
    return acc;
  }

  // Returns a function that can convert a prefix range into a BDD that constrains the appropriate
  // part of a route (destination prefix or next-hop IP), depending on the given prefix
  // expression.
  private BiFunction<BDDRoute, PrefixRange, BDD> prefixExprToSymbolicMatcher(PrefixExpr pe)
      throws UnsupportedFeatureException {
    if (pe.equals(DestinationNetwork.instance())) {
      return TransferBDD::isRelevantForDestination;
    } else if (pe instanceof IpPrefix) {
      IpPrefix ipp = (IpPrefix) pe;
      if (ipp.getIp().equals(NextHopIp.instance())
          && ipp.getPrefixLength().equals(new LiteralInt(Prefix.MAX_PREFIX_LENGTH))) {
        return TransferBDD::isRelevantForNextHop;
      }
    }
    throw new UnsupportedFeatureException(pe.toString());
  }

  /*
   * Converts a prefix set to a boolean expression.
   */
  private BDD matchPrefixSet(TransferParam p, Configuration conf, MatchPrefixSet m, BDDRoute other)
      throws UnsupportedFeatureException {
    BiFunction<BDDRoute, PrefixRange, BDD> symbolicMatcher =
        prefixExprToSymbolicMatcher(m.getPrefix());
    PrefixSetExpr e = m.getPrefixSet();
    if (e instanceof ExplicitPrefixSet) {
      ExplicitPrefixSet x = (ExplicitPrefixSet) e;

      Set<PrefixRange> ranges = x.getPrefixSpace().getPrefixRanges();
      BDD acc = _factory.zero();
      for (PrefixRange range : ranges) {
        p.debug("Prefix Range: %s", range);
        if (!PrefixUtils.isContainedBy(range.getPrefix(), _ignoredNetworks)) {
          acc = acc.or(symbolicMatcher.apply(other, range));
        }
      }
      return acc;

    } else if (e instanceof NamedPrefixSet) {
      NamedPrefixSet x = (NamedPrefixSet) e;
      p.debug("Named: %s", x.getName());
      String name = x.getName();
      RouteFilterList fl = conf.getRouteFilterLists().get(name);
      return matchFilterList(p, fl, other, symbolicMatcher);

    } else {
      throw new UnsupportedFeatureException(e.toString());
    }
  }

  // Produce a BDD representing a constraint on the given MutableBDDInteger that enforces the
  // integer (in)equality constraint represented by the given IntComparator and LongExpr
  private BDD matchIntComparison(IntComparator comp, LongExpr expr, MutableBDDInteger bddInt)
      throws UnsupportedFeatureException {
    if (!(expr instanceof LiteralLong)) {
      throw new UnsupportedFeatureException(expr.toString());
    }
    long val = ((LiteralLong) expr).getValue();
    switch (comp) {
      case EQ:
        return bddInt.value(val);
      case GE:
        return bddInt.geq(val);
      case GT:
        return bddInt.geq(val).and(bddInt.value(val).not());
      case LE:
        return bddInt.leq(val);
      case LT:
        return bddInt.leq(val).and(bddInt.value(val).not());
      default:
        throw new UnsupportedFeatureException(comp.getClass().getSimpleName());
    }
  }

  /*
   * Return a BDD from a boolean
   */
  BDD mkBDD(boolean b) {
    return b ? _factory.one() : _factory.zero();
  }

  private void setNextHop(NextHopExpr expr, BDDRoute route) throws UnsupportedFeatureException {
    if (expr instanceof DiscardNextHop) {
      route.setNextHopDiscarded(_factory.one());
    } else if (expr instanceof IpNextHop && ((IpNextHop) expr).getIps().size() == 1) {
      List<Ip> ips = ((IpNextHop) expr).getIps();
      Ip ip = ips.get(0);
      route.setNextHop(MutableBDDInteger.makeFromValue(_factory, 32, ip.asLong()));
    } else {
      throw new UnsupportedFeatureException(expr.toString());
    }
    // record the fact that the next-hop has been explicitly set by the route-map
    route.setNextHopSet(_factory.one());
  }

  private void prependASPath(AsPathListExpr expr, BDDRoute route)
      throws UnsupportedFeatureException {
    // currently we only support prepending AS literals
    if (!(expr instanceof LiteralAsList)) {
      throw new UnsupportedFeatureException(expr.toString());
    }
    List<Long> prependedASes = new ArrayList<>();
    LiteralAsList asList = (LiteralAsList) expr;
    for (AsExpr ase : asList.getList()) {
      if (!(ase instanceof ExplicitAs)) {
        throw new UnsupportedFeatureException(ase.toString());
      }
      prependedASes.add(((ExplicitAs) ase).getAs());
    }
    prependedASes.addAll(route.getPrependedASes());
    route.setPrependedASes(prependedASes);
  }

  // Set the corresponding BDDs of the given community atomic predicates to either 1 or 0,
  // depending on the value of the boolean parameter.
  private void addOrRemoveCommunityAPs(IntegerSpace commAPs, TransferParam curP, boolean add) {
    BDD newCommVal = mkBDD(add);
    BDD[] commAPBDDs = curP.getData().getCommunityAtomicPredicates();
    for (int ap : commAPs.enumerate()) {
      curP.indent().debug("Value: %s", ap);
      curP.indent().debug("New Value: %s", newCommVal);
      commAPBDDs[ap] = newCommVal;
    }
  }

  // Update community atomic predicates based on the given CommunityAPDispositions object
  private void updateCommunities(CommunityAPDispositions dispositions, TransferParam curP) {
    addOrRemoveCommunityAPs(dispositions.getMustExist(), curP, true);
    addOrRemoveCommunityAPs(dispositions.getMustNotExist(), curP, false);
  }

  /**
   * A BDD representing the conditions under which the current statement is not reachable, because
   * we've already returned or exited before getting there.
   *
   * @param currState the current state of the analysis
   * @return the bdd
   */
  private static BDD unreachable(TransferResult currState) {
    return currState.getReturnAssignedValue().or(currState.getExitAssignedValue());
  }

  // If the analysis encounters a routing policy feature that is not currently supported, we ignore
  // it and keep going, but we also log a warning and mark the output BDDRoute as having reached an
  // unsupported statement.
  private void unsupported(Statement stmt, TransferBDDState state) {
    LOGGER.warn(
        "Unsupported statement in routing policy "
            + _policy.getName()
            + " of node "
            + _conf.getHostname()
            + ": "
            + stmt);
    TransferParam curP = state.getTransferParam();
    curP.getData().setUnsupported(_factory.one());
  }

  /*
   * Create the result of reaching a suppress or unsuppress statement.
   */
  private TransferResult suppressedValue(TransferResult r, boolean val) {
    BDD b = mkBDD(val);
    return r.setSuppressedValue(b);
  }

  /*
   * Create the result of reaching a return statement, returning with the given value.
   */
  private TransferResult returnValue(TransferResult r, boolean accepted) {
    return r.setReturnValue(r.getReturnValue().setAccepted(accepted))
        .setReturnAssignedValue(_factory.one());
  }

  /*
   * Create the result of reaching an exit statement, returning with the given value.
   */
  private TransferResult exitValue(TransferResult r, boolean accepted) {
    return r.setReturnValue(r.getReturnValue().setAccepted(accepted))
        .setExitAssignedValue(_factory.one());
  }

  // Returns the appropriate route to use for matching on attributes.
  private BDDRoute routeForMatching(BDDRoute current) {
    return _useOutputAttributes ? current : _originalRoute;
  }

  /*
   * Create a TransferResult representing the symbolic output of
   * the RoutingPolicy given the input route.
   */
  public TransferResult compute(@Nullable Set<Prefix> ignoredNetworks) {
    _ignoredNetworks = ignoredNetworks;
    BDDRoute o = new BDDRoute(_factory, _configAtomicPredicates);
    TransferParam p = new TransferParam(o, false);
    return compute(_statements, p);
<<<<<<< HEAD
=======
  }

  /**
   * The results of symbolic route-map analysis: one {@link
   * org.batfish.minesweeper.bdd.TransferReturn} per execution path through the given route map. The
   * list of paths is unordered, and by construction each path is unique, as each path has a unique
   * condition under which it is taken (the BDD in the TransferResult). The particular statements
   * executed along a given path are not included in this representation but can be reconstructed by
   * simulating one route that takes this path using {@link
   * org.batfish.question.testroutepolicies.TestRoutePoliciesQuestion}.
   */
  public List<TransferReturn> computePaths(@Nullable Set<Prefix> ignoredNetworks) {
    _ignoredNetworks = ignoredNetworks;
    BDDRoute o = new BDDRoute(_factory, _configAtomicPredicates);
    TransferParam p = new TransferParam(o, false);
    return computePaths(_statements, p).stream()
        .map(TransferResult::getReturnValue)
        .collect(ImmutableList.toImmutableList());
>>>>>>> 7cbccee1
  }

  public Map<CommunityVar, Set<Integer>> getCommunityAtomicPredicates() {
    return _communityAtomicPredicates;
  }

  public Configuration getConfiguration() {
    return _conf;
  }

  public BDDFactory getFactory() {
    return _factory;
  }

  public ConfigAtomicPredicates getGraph() {
    return _configAtomicPredicates;
  }

  public boolean getUseOutputAttributes() {
    return _useOutputAttributes;
  }
}<|MERGE_RESOLUTION|>--- conflicted
+++ resolved
@@ -3,11 +3,8 @@
 import com.google.common.annotations.VisibleForTesting;
 import com.google.common.collect.ImmutableList;
 import com.google.common.collect.ImmutableSet;
-
 import java.util.ArrayList;
 import java.util.Collections;
-import java.util.HashSet;
-import java.util.Iterator;
 import java.util.List;
 import java.util.Map;
 import java.util.Set;
@@ -21,7 +18,6 @@
 import org.apache.logging.log4j.Logger;
 import org.batfish.common.BatfishException;
 import org.batfish.common.bdd.MutableBDDInteger;
-import org.batfish.datamodel.AsPath;
 import org.batfish.datamodel.AsPathAccessList;
 import org.batfish.datamodel.AsPathAccessListLine;
 import org.batfish.datamodel.Configuration;
@@ -48,10 +44,14 @@
 import org.batfish.datamodel.routing_policy.expr.BooleanExpr;
 import org.batfish.datamodel.routing_policy.expr.BooleanExprs;
 import org.batfish.datamodel.routing_policy.expr.CallExpr;
+import org.batfish.datamodel.routing_policy.expr.Conjunction;
+import org.batfish.datamodel.routing_policy.expr.ConjunctionChain;
 import org.batfish.datamodel.routing_policy.expr.DestinationNetwork;
 import org.batfish.datamodel.routing_policy.expr.DiscardNextHop;
+import org.batfish.datamodel.routing_policy.expr.Disjunction;
 import org.batfish.datamodel.routing_policy.expr.ExplicitAs;
 import org.batfish.datamodel.routing_policy.expr.ExplicitPrefixSet;
+import org.batfish.datamodel.routing_policy.expr.FirstMatchChain;
 import org.batfish.datamodel.routing_policy.expr.IntComparator;
 import org.batfish.datamodel.routing_policy.expr.IntExpr;
 import org.batfish.datamodel.routing_policy.expr.IpNextHop;
@@ -204,13 +204,6 @@
         .collect(ImmutableSet.toImmutableSet());
   }
 
-<<<<<<< HEAD
-  /*
-   * Produce one TransferResult per path through the given boolean expression.
-   * TODO: Any updates to the TransferParam in expr are lost currently
-   */
-  private Set<TransferResult> compute(BooleanExpr expr, TransferBDDState state)
-=======
   /**
    * Produces one TransferResult per path through the given boolean expression. For most
    * expressions, for example matching on a prefix or community, this analysis will yield exactly
@@ -220,130 +213,16 @@
    * in expr are lost currently
    */
   private List<TransferResult> compute(BooleanExpr expr, TransferBDDState state)
->>>>>>> 7cbccee1
       throws UnsupportedFeatureException {
 
     TransferParam p = state.getTransferParam();
     TransferResult result = state.getTransferResult();
 
-<<<<<<< HEAD
-    Set<TransferResult> allResults = new HashSet<>();
-=======
     List<TransferResult> finalResults = new ArrayList<>();
->>>>>>> 7cbccee1
 
     // TODO: right now everything is IPV4
     if (expr instanceof MatchIpv4) {
       p.debug("MatchIpv4 Result: true");
-<<<<<<< HEAD
-      allResults.add(result.setReturnValueBDD(_factory.one()).setReturnValueAccepted(true));
-
-      /*
-          } else if (expr instanceof Conjunction) {
-            p.debug("Conjunction");
-            Conjunction c = (Conjunction) expr;
-            for (BooleanExpr be : c.getConjuncts()) {
-              TransferResult resultCopy =
-                  result.setReturnValueBDDRoute(result.getReturnValue().getFirst().deepCopy());
-              Set<TransferResult> newResults = compute(be, toTransferBDDState(p.indent(), resultCopy));
-              TransferResult newResult = newResults.iterator().next();
-              // short-circuiting: only update the result if the prior conjuncts were all true
-              result = ite(acc, newResult, result);
-              acc = acc.and(newResult.getReturnValue().getSecond());
-            }
-            p.debug("Conjunction return: %s", acc);
-            return ImmutableSet.of(result.setReturnValueBDD(acc));
-
-          } else if (expr instanceof Disjunction) {
-            p.debug("Disjunction");
-            Disjunction d = (Disjunction) expr;
-            BDD acc = _factory.zero();
-            for (BooleanExpr be : d.getDisjuncts()) {
-              TransferResult resultCopy =
-                  result.setReturnValueBDDRoute(result.getReturnValue().getFirst().deepCopy());
-              Set<TransferResult> newResults = compute(be, toTransferBDDState(p.indent(), resultCopy));
-              // TODO: handle multiple results
-              assert newResults.size() == 1;
-              TransferResult newResult = newResults.iterator().next();
-              // short-circuiting: only update the result if the prior disjuncts were all false
-              result = ite(acc, result, newResult);
-              acc = acc.or(result.getReturnValue().getSecond());
-            }
-            p.debug("Disjunction return: %s", acc);
-            return ImmutableSet.of(result.setReturnValueBDD(acc));
-
-          } else if (expr instanceof ConjunctionChain) {
-            p.debug("ConjunctionChain");
-            ConjunctionChain d = (ConjunctionChain) expr;
-            List<BooleanExpr> conjuncts = new ArrayList<>(d.getSubroutines());
-            if (p.getDefaultPolicy() != null) {
-              BooleanExpr be = new CallExpr(p.getDefaultPolicy().getDefaultPolicy());
-              conjuncts.add(be);
-            }
-            if (conjuncts.isEmpty()) {
-              return ImmutableSet.of(result.setReturnValueBDD(_factory.one()));
-            } else {
-              TransferParam record = p;
-              BDD acc = _factory.zero();
-              for (int i = conjuncts.size() - 1; i >= 0; i--) {
-                BooleanExpr conjunct = conjuncts.get(i);
-                TransferParam param =
-                    record
-                        .setDefaultPolicy(null)
-                        .setChainContext(TransferParam.ChainContext.CONJUNCTION)
-                        .indent();
-                Set<TransferResult> newResults = compute(conjunct, toTransferBDDState(param, result));
-                // TODO: handle multiple results
-                assert newResults.size() == 1;
-                result = newResults.iterator().next();
-                record = record.setData(result.getReturnValue().getFirst());
-                acc = ite(result.getFallthroughValue(), acc, result.getReturnValue().getSecond());
-              }
-              TransferReturn ret = new TransferReturn(record.getData(), acc);
-              return ImmutableSet.of(result.setReturnValue(ret));
-            }
-
-          } else if (expr instanceof FirstMatchChain) {
-            p.debug("FirstMatchChain");
-            FirstMatchChain chain = (FirstMatchChain) expr;
-            List<BooleanExpr> chainPolicies = new ArrayList<>(chain.getSubroutines());
-            if (p.getDefaultPolicy() != null) {
-              BooleanExpr be = new CallExpr(p.getDefaultPolicy().getDefaultPolicy());
-              chainPolicies.add(be);
-            }
-            if (chainPolicies.isEmpty()) {
-              // No identity for an empty FirstMatchChain; default policy should always be set.
-              throw new BatfishException("Default policy is not set");
-            }
-            TransferParam record = p;
-            BDD acc = _factory.zero();
-            for (int i = chainPolicies.size() - 1; i >= 0; i--) {
-              BooleanExpr policyMatcher = chainPolicies.get(i);
-              TransferParam param =
-                  record
-                      .setDefaultPolicy(null)
-                      .setChainContext(TransferParam.ChainContext.CONJUNCTION)
-                      .indent();
-              Set<TransferResult> results = compute(policyMatcher, toTransferBDDState(param, result));
-              // TODO: handle multiple results
-              assert results.size() == 1;
-              result = results.iterator().next();
-              record = record.setData(result.getReturnValue().getFirst());
-              acc = ite(result.getFallthroughValue(), acc, result.getReturnValue().getSecond());
-            }
-            TransferReturn ret = new TransferReturn(record.getData(), acc);
-            return ImmutableSet.of(result.setReturnValue(ret));
-      */
-
-    } else if (expr instanceof Not) {
-      p.debug("mkNot");
-      Not n = (Not) expr;
-      Set<TransferResult> results = compute(n.getExpr(), state);
-      for (TransferResult res : results) {
-        TransferResult newRes = res.setReturnValueAccepted(!res.getReturnValue().getAccepted());
-        allResults.add(newRes);
-      }
-=======
       finalResults.add(result.setReturnValueBDD(_factory.one()).setReturnValueAccepted(true));
 
     } else if (expr instanceof Not) {
@@ -486,17 +365,12 @@
         currResults = nextResults;
       }
       finalResults.addAll(currResults);
->>>>>>> 7cbccee1
 
     } else if (expr instanceof MatchProtocol) {
       MatchProtocol mp = (MatchProtocol) expr;
       Set<RoutingProtocol> rps = mp.getProtocols();
       BDD matchRPBDD = _originalRoute.anyProtocolIn(rps);
-<<<<<<< HEAD
-      allResults.add(result.setReturnValueBDD(matchRPBDD).setReturnValueAccepted(true));
-=======
       finalResults.add(result.setReturnValueBDD(matchRPBDD).setReturnValueAccepted(true));
->>>>>>> 7cbccee1
 
     } else if (expr instanceof MatchPrefixSet) {
       p.debug("MatchPrefixSet");
@@ -505,11 +379,7 @@
       // MatchPrefixSet::evaluate obtains the prefix to match (either the destination network or
       // next-hop IP) from the original route, so we do the same here
       BDD prefixSet = matchPrefixSet(p.indent(), _conf, m, _originalRoute);
-<<<<<<< HEAD
-      allResults.add(result.setReturnValueBDD(prefixSet).setReturnValueAccepted(true));
-=======
       finalResults.add(result.setReturnValueBDD(prefixSet).setReturnValueAccepted(true));
->>>>>>> 7cbccee1
 
     } else if (expr instanceof CallExpr) {
       p.debug("CallExpr");
@@ -522,17 +392,10 @@
 
       TransferParam newParam =
           p.setCallContext(TransferParam.CallContext.EXPR_CALL).indent().enterScope(name);
-<<<<<<< HEAD
-      Set<TransferBDDState> callStates =
-          compute(
-              pol.getStatements(),
-              ImmutableSet.of(
-=======
       List<TransferBDDState> callStates =
           compute(
               pol.getStatements(),
               ImmutableList.of(
->>>>>>> 7cbccee1
                   new TransferBDDState(
                       newParam,
                       result
@@ -540,11 +403,7 @@
                           .setExitAssignedValue(_factory.zero()))));
 
       for (TransferBDDState callState : callStates) {
-<<<<<<< HEAD
-        allResults.add(
-=======
         finalResults.add(
->>>>>>> 7cbccee1
             callState
                 .getTransferResult()
                 // restore the callee state
@@ -556,11 +415,7 @@
       // TODO: this is not correct
       WithEnvironmentExpr we = (WithEnvironmentExpr) expr;
       // TODO: postStatements() and preStatements()
-<<<<<<< HEAD
-      allResults.addAll(compute(we.getExpr(), state));
-=======
       finalResults.addAll(compute(we.getExpr(), state));
->>>>>>> 7cbccee1
 
     } else if (expr instanceof MatchCommunities) {
       p.debug("MatchCommunities");
@@ -573,44 +428,19 @@
           mc.getCommunitySetMatchExpr()
               .accept(
                   new CommunitySetMatchExprToBDD(), new Arg(this, routeForMatching(p.getData())));
-<<<<<<< HEAD
-      allResults.add(result.setReturnValueBDD(mcPredicate).setReturnValueAccepted(true));
-=======
       finalResults.add(result.setReturnValueBDD(mcPredicate).setReturnValueAccepted(true));
->>>>>>> 7cbccee1
 
     } else if (expr instanceof MatchTag) {
       MatchTag mt = (MatchTag) expr;
       BDD mtBDD =
           matchIntComparison(mt.getCmp(), mt.getTag(), routeForMatching(p.getData()).getTag());
-<<<<<<< HEAD
-      allResults.add(result.setReturnValueBDD(mtBDD).setReturnValueAccepted(true));
-=======
       finalResults.add(result.setReturnValueBDD(mtBDD).setReturnValueAccepted(true));
->>>>>>> 7cbccee1
 
     } else if (expr instanceof BooleanExprs.StaticBooleanExpr) {
       BooleanExprs.StaticBooleanExpr b = (BooleanExprs.StaticBooleanExpr) expr;
       switch (b.getType()) {
         case CallExprContext:
           p.debug("CallExprContext");
-<<<<<<< HEAD
-          BDD x1 = mkBDD(p.getCallContext() == TransferParam.CallContext.EXPR_CALL);
-          allResults.add(result.setReturnValueBDD(x1).setReturnValueAccepted(true));
-          break;
-        case CallStatementContext:
-          p.debug("CallStmtContext");
-          BDD x2 = mkBDD(p.getCallContext() == TransferParam.CallContext.STMT_CALL);
-          allResults.add(result.setReturnValueBDD(x2).setReturnValueAccepted(true));
-          break;
-        case True:
-          p.debug("True");
-          allResults.add(result.setReturnValueBDD(_factory.one()).setReturnValueAccepted(true));
-          break;
-        case False:
-          p.debug("False");
-          allResults.add(result.setReturnValueBDD(_factory.one()).setReturnValueAccepted(false));
-=======
           finalResults.add(
               result
                   .setReturnValueBDD(_factory.one())
@@ -632,7 +462,6 @@
         case False:
           p.debug("False");
           finalResults.add(result.setReturnValueBDD(_factory.one()).setReturnValueAccepted(false));
->>>>>>> 7cbccee1
           break;
         default:
           throw new UnsupportedFeatureException(b.getType().toString());
@@ -644,11 +473,7 @@
       BDD asPathPredicate =
           matchAsPathSetExpr(
               p.indent(), _conf, legacyMatchAsPathNode.getExpr(), routeForMatching(p.getData()));
-<<<<<<< HEAD
-      allResults.add(result.setReturnValueBDD(asPathPredicate).setReturnValueAccepted(true));
-=======
       finalResults.add(result.setReturnValueBDD(asPathPredicate).setReturnValueAccepted(true));
->>>>>>> 7cbccee1
 
     } else if (expr instanceof MatchAsPath
         && ((MatchAsPath) expr).getAsPathExpr().equals(InputAsPath.instance())) {
@@ -657,11 +482,7 @@
           matchAsPath
               .getAsPathMatchExpr()
               .accept(new AsPathMatchExprToBDD(), new Arg(this, routeForMatching(p.getData())));
-<<<<<<< HEAD
-      allResults.add(result.setReturnValueBDD(asPathPredicate).setReturnValueAccepted(true));
-=======
       finalResults.add(result.setReturnValueBDD(asPathPredicate).setReturnValueAccepted(true));
->>>>>>> 7cbccee1
 
     } else {
       throw new UnsupportedFeatureException(expr.toString());
@@ -675,11 +496,7 @@
     BDD unmatched =
         _factory
             .orAll(
-<<<<<<< HEAD
-                allResults.stream()
-=======
                 finalResults.stream()
->>>>>>> 7cbccee1
                     .map(r -> r.getReturnValue().getSecond())
                     .collect(Collectors.toList()))
             .not();
@@ -689,26 +506,16 @@
           new TransferResult(new BDDRoute(result.getReturnValue().getFirst()))
               .setReturnValueBDD(unmatched)
               .setReturnValueAccepted(false);
-<<<<<<< HEAD
-      allResults.add(remaining);
-    }
-    return ImmutableSet.copyOf(allResults);
-=======
       finalResults.add(remaining);
     }
     return ImmutableList.copyOf(finalResults);
->>>>>>> 7cbccee1
   }
 
   /*
    * Symbolic analysis of a single route-policy statement.
    * Produces one TransferResult per path through the given statement.
    */
-<<<<<<< HEAD
-  private Set<TransferBDDState> compute(Statement stmt, TransferBDDState state)
-=======
   private List<TransferBDDState> compute(Statement stmt, TransferBDDState state)
->>>>>>> 7cbccee1
       throws UnsupportedFeatureException {
     TransferParam curP = state.getTransferParam();
     TransferResult result = state.getTransferResult();
@@ -720,36 +527,21 @@
         case ExitAccept:
           curP.debug("ExitAccept");
           result = exitValue(result, true);
-<<<<<<< HEAD
-          break;
-=======
           return ImmutableList.of(toTransferBDDState(curP, result));
->>>>>>> 7cbccee1
 
         case ReturnTrue:
           curP.debug("ReturnTrue");
           result = returnValue(result, true);
-<<<<<<< HEAD
-          break;
-=======
           return ImmutableList.of(toTransferBDDState(curP, result));
->>>>>>> 7cbccee1
 
         case ExitReject:
           curP.debug("ExitReject");
           result = exitValue(result, false);
-<<<<<<< HEAD
-          break;
-=======
           return ImmutableList.of(toTransferBDDState(curP, result));
->>>>>>> 7cbccee1
 
         case ReturnFalse:
           curP.debug("ReturnFalse");
           result = returnValue(result, false);
-<<<<<<< HEAD
-          break;
-=======
           return ImmutableList.of(toTransferBDDState(curP, result));
 
         case SetDefaultActionAccept:
@@ -786,52 +578,11 @@
           curP.debug("Fallthrough");
           result = fallthrough(result, true);
           return ImmutableList.of(toTransferBDDState(curP, result));
->>>>>>> 7cbccee1
-
-          /*
-                  case SetDefaultActionAccept:
-                    curP.debug("SetDefaultActionAccept");
-                    curP = curP.setDefaultAccept(true);
-                    break;
-
-                  case SetDefaultActionReject:
-                    curP.debug("SetDefaultActionReject");
-                    curP = curP.setDefaultAccept(false);
-                    break;
-
-                  case SetLocalDefaultActionAccept:
-                    curP.debug("SetLocalDefaultActionAccept");
-                    curP = curP.setDefaultAcceptLocal(true);
-                    break;
-
-                  case SetLocalDefaultActionReject:
-                    curP.debug("SetLocalDefaultActionReject");
-                    curP = curP.setDefaultAcceptLocal(false);
-                    break;
-
-                  case ReturnLocalDefaultAction:
-                    curP.debug("ReturnLocalDefaultAction");
-                    result = returnValue(result, curP.getDefaultAcceptLocal());
-                    break;
-
-                  case DefaultAction:
-                    curP.debug("DefaultAction");
-                    result = exitValue(result, curP.getDefaultAccept());
-                    break;
-
-                  case FallThrough:
-                    curP.debug("Fallthrough");
-                    result = fallthrough(result, true);
-                    break;
-          */
+
         case Return:
           curP.debug("Return");
           result = result.setReturnAssignedValue(_factory.one());
-<<<<<<< HEAD
-          break;
-=======
           return ImmutableList.of(toTransferBDDState(curP, result));
->>>>>>> 7cbccee1
 
         case Suppress:
           curP.debug("Suppress");
@@ -850,15 +601,6 @@
     } else if (stmt instanceof If) {
       curP.debug("If");
       If i = (If) stmt;
-<<<<<<< HEAD
-      Set<TransferResult> guardResults =
-          compute(i.getGuard(), new TransferBDDState(curP.indent(), result));
-
-      // for each path coming from the guard, symbolically execute the appropriate branch of the If
-      Set<TransferBDDState> newStates = new HashSet<>();
-      for (TransferResult guardResult : guardResults) {
-        BDD guard = guardResult.getReturnValue().getSecond();
-=======
       List<TransferResult> guardResults =
           compute(i.getGuard(), new TransferBDDState(curP.indent(), result));
 
@@ -871,7 +613,6 @@
           // prune infeasible paths
           continue;
         }
->>>>>>> 7cbccee1
         BDDRoute current = guardResult.getReturnValue().getFirst();
         boolean accepted = guardResult.getReturnValue().getAccepted();
 
@@ -880,26 +621,15 @@
         newStates.addAll(
             compute(
                 branch,
-<<<<<<< HEAD
-                ImmutableSet.of(
-=======
                 ImmutableList.of(
->>>>>>> 7cbccee1
                     new TransferBDDState(
                         pCopy,
                         result.setReturnValue(
                             new TransferReturn(
-<<<<<<< HEAD
-                                current, result.getReturnValue().getSecond().and(guard)))))));
-      }
-
-      return ImmutableSet.copyOf(newStates);
-=======
                                 current, pathCondition, result.getReturnValue().getAccepted()))))));
       }
 
       return ImmutableList.copyOf(newStates);
->>>>>>> 7cbccee1
 
     } else if (stmt instanceof SetDefaultPolicy) {
       curP.debug("SetDefaultPolicy");
@@ -973,10 +703,7 @@
       CommunityAPDispositions dispositions =
           setExpr.accept(new SetCommunitiesVisitor(), new Arg(this, _originalRoute));
       updateCommunities(dispositions, curP);
-<<<<<<< HEAD
-=======
       return ImmutableList.of(toTransferBDDState(curP, result));
->>>>>>> 7cbccee1
 
     } else if (stmt instanceof CallStatement) {
       /*
@@ -996,17 +723,10 @@
 
       TransferParam newParam =
           curP.indent().setCallContext(TransferParam.CallContext.STMT_CALL).enterScope(name);
-<<<<<<< HEAD
-      Set<TransferBDDState> callResults =
-          compute(
-              pol.getStatements(),
-              ImmutableSet.of(
-=======
       List<TransferBDDState> callResults =
           compute(
               pol.getStatements(),
               ImmutableList.of(
->>>>>>> 7cbccee1
                   new TransferBDDState(newParam, result.setReturnAssignedValue(_factory.zero()))));
       // TODO: Currently dropping the returned TransferParam on the floor
       TransferParam finalCurP = curP;
@@ -1016,11 +736,7 @@
               r ->
                   toTransferBDDState(
                       finalCurP, r.getTransferResult().setReturnAssignedValue(oldReturnAssigned)))
-<<<<<<< HEAD
-          .collect(ImmutableSet.toImmutableSet());
-=======
           .collect(ImmutableList.toImmutableList());
->>>>>>> 7cbccee1
 
     } else if (stmt instanceof BufferedStatement) {
       curP.debug("BufferedStatement");
@@ -1052,39 +768,25 @@
       }
       PrependAsPath pap = (PrependAsPath) stmt;
       prependASPath(pap.getExpr(), curP.getData());
+      return ImmutableList.of(toTransferBDDState(curP, result));
 
     } else if (stmt instanceof TraceableStatement) {
-<<<<<<< HEAD
-      return compute(((TraceableStatement) stmt).getInnerStatements(), ImmutableSet.of(state));
-=======
       return compute(((TraceableStatement) stmt).getInnerStatements(), ImmutableList.of(state));
->>>>>>> 7cbccee1
 
     } else {
       throw new UnsupportedFeatureException(stmt.toString());
     }
-<<<<<<< HEAD
-    return ImmutableSet.of(toTransferBDDState(curP, result));
-=======
->>>>>>> 7cbccee1
   }
 
   /*
    * Symbolic analysis of a list of route-policy statements.
    * Produces one TransferBDDState per path through the given list of statements.
    */
-<<<<<<< HEAD
-  private Set<TransferBDDState> compute(List<Statement> statements, Set<TransferBDDState> states) {
-    Set<TransferBDDState> currStates = states;
-    for (Statement stmt : statements) {
-      Set<TransferBDDState> newStates = new HashSet<>();
-=======
   private List<TransferBDDState> compute(
       List<Statement> statements, List<TransferBDDState> states) {
     List<TransferBDDState> currStates = states;
     for (Statement stmt : statements) {
       List<TransferBDDState> newStates = new ArrayList<>();
->>>>>>> 7cbccee1
       for (TransferBDDState currState : currStates) {
         try {
           // if the path has already reached an exit/return then just keep it
@@ -1106,11 +808,6 @@
 
   /**
    * Symbolic analysis of a list of route-policy statements. Returns one TransferResult per path
-<<<<<<< HEAD
-   * through the list of statements.
-   */
-  private Set<TransferResult> computePaths(List<Statement> statements, TransferParam p) {
-=======
    * through the list of statements. The list of paths is unordered, and by construction each path
    * is unique, as each path has a unique condition under which it is taken (the BDD in the
    * TransferResult). The particular statements executed along a given path are not included in this
@@ -1118,21 +815,10 @@
    * {@link org.batfish.question.testroutepolicies.TestRoutePoliciesQuestion}.
    */
   private List<TransferResult> computePaths(List<Statement> statements, TransferParam p) {
->>>>>>> 7cbccee1
     TransferParam curP = p;
 
     TransferResult result = new TransferResult(curP.getData());
 
-<<<<<<< HEAD
-    Set<TransferBDDState> states =
-        compute(statements, ImmutableSet.of(new TransferBDDState(curP, result)));
-
-    ImmutableSet.Builder<TransferResult> results = ImmutableSet.builder();
-    for (TransferBDDState state : states) {
-      curP = state.getTransferParam();
-      result = state.getTransferResult();
-
-=======
     List<TransferBDDState> states =
         compute(statements, ImmutableList.of(new TransferBDDState(curP, result)));
 
@@ -1144,7 +830,6 @@
         // ignore infeasible paths
         continue;
       }
->>>>>>> 7cbccee1
       curP.debug("InitialCall finalizing");
       TransferReturn ret = result.getReturnValue();
       // Only accept routes that are not suppressed
@@ -1160,21 +845,16 @@
    * the disjunction of all accepting paths. *
    */
   private TransferResult compute(List<Statement> statements, TransferParam p) {
-<<<<<<< HEAD
-    Set<TransferResult> allPaths = computePaths(statements, p);
-    Set<TransferResult> acceptedPaths =
+    List<TransferResult> allPaths = computePaths(statements, p);
+    List<TransferResult> acceptedPaths =
         allPaths.stream()
             .filter(r -> r.getReturnValue().getAccepted())
-            .collect(ImmutableSet.toImmutableSet());
-=======
-    List<TransferResult> allPaths = computePaths(statements, p);
+            .collect(ImmutableList.toImmutableList());
     // by default the result says that there are no feasible paths
->>>>>>> 7cbccee1
     TransferResult result =
         new TransferResult(
             new TransferReturn(new BDDRoute(_factory, _configAtomicPredicates), _factory.zero()),
             _factory.zero());
-<<<<<<< HEAD
     if (!acceptedPaths.isEmpty()) {
       // Set the prepended ASes of the default result to be the same as those on an accepting path
       // TODO: This hack is needed since we currently can't combine paths that have different
@@ -1187,8 +867,6 @@
                   acceptedPaths.iterator().next().getReturnValue().getFirst().getPrependedASes()));
     }
 
-=======
->>>>>>> 7cbccee1
     // now disjoin all of the accepting paths
     for (TransferResult path : allPaths) {
       if (path.getReturnValue().getAccepted()) {
@@ -1207,17 +885,10 @@
     return result;
   }
 
-  /*
   private TransferResult fallthrough(TransferResult r, boolean val) {
     BDD fall = mkBDD(val);
-<<<<<<< HEAD
-    BDD retAsgn = _factory.one();
-    return r.setFallthroughValue(fall).setReturnAssignedValue(retAsgn);
-=======
     return r.setFallthroughValue(fall).setReturnAssignedValue(_factory.one());
->>>>>>> 7cbccee1
-  }
-   */
+  }
 
   // Create a TransferBDDState, using the BDDRoute in the given TransferResult and throwing away the
   // one that is in the given TransferParam.
@@ -1615,8 +1286,6 @@
     BDDRoute o = new BDDRoute(_factory, _configAtomicPredicates);
     TransferParam p = new TransferParam(o, false);
     return compute(_statements, p);
-<<<<<<< HEAD
-=======
   }
 
   /**
@@ -1635,7 +1304,6 @@
     return computePaths(_statements, p).stream()
         .map(TransferResult::getReturnValue)
         .collect(ImmutableList.toImmutableList());
->>>>>>> 7cbccee1
   }
 
   public Map<CommunityVar, Set<Integer>> getCommunityAtomicPredicates() {
