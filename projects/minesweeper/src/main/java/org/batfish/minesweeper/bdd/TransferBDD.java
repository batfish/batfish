--- conflicted
+++ resolved
@@ -390,13 +390,7 @@
       LegacyMatchAsPath legacyMatchAsPathNode = (LegacyMatchAsPath) expr;
       BDD asPathPredicate =
           matchAsPath(p.indent(), _conf, legacyMatchAsPathNode.getExpr(), p.getData());
-<<<<<<< HEAD
-      TransferReturn ret = new TransferReturn(p.getData(), asPathPredicate);
-      return fromExpr(ret);
-    }
-=======
       return result.setReturnValueBDD(asPathPredicate);
->>>>>>> 4e962bb4
 
     } else {
       throw new BatfishException("TODO: compute expr transfer function: " + expr);
