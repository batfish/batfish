package org.batfish.minesweeper.bdd;

<<<<<<< HEAD
import com.google.common.annotations.VisibleForTesting;
=======
>>>>>>> 9408853a
import com.google.common.collect.ImmutableList;
import com.google.common.collect.ImmutableSet;
import java.util.ArrayList;
import java.util.Collections;
import java.util.HashMap;
import java.util.List;
import java.util.Map;
import java.util.Optional;
import java.util.Set;
import java.util.function.BiFunction;
import java.util.stream.Collectors;
import javax.annotation.Nullable;
import net.sf.javabdd.BDD;
import net.sf.javabdd.BDDFactory;
import net.sf.javabdd.JFactory;
import org.apache.logging.log4j.LogManager;
import org.apache.logging.log4j.Logger;
import org.batfish.common.BatfishException;
import org.batfish.common.bdd.MutableBDDInteger;
import org.batfish.datamodel.AsPathAccessList;
import org.batfish.datamodel.AsPathAccessListLine;
import org.batfish.datamodel.Configuration;
import org.batfish.datamodel.IntegerSpace;
import org.batfish.datamodel.Ip;
import org.batfish.datamodel.LineAction;
import org.batfish.datamodel.Prefix;
import org.batfish.datamodel.PrefixRange;
import org.batfish.datamodel.RouteFilterLine;
import org.batfish.datamodel.RouteFilterList;
import org.batfish.datamodel.RoutingProtocol;
import org.batfish.datamodel.SubRange;
import org.batfish.datamodel.ospf.OspfMetricType;
import org.batfish.datamodel.routing_policy.Environment;
import org.batfish.datamodel.routing_policy.RoutingPolicy;
import org.batfish.datamodel.routing_policy.as_path.InputAsPath;
import org.batfish.datamodel.routing_policy.as_path.MatchAsPath;
import org.batfish.datamodel.routing_policy.communities.InputCommunities;
import org.batfish.datamodel.routing_policy.communities.MatchCommunities;
import org.batfish.datamodel.routing_policy.communities.SetCommunities;
import org.batfish.datamodel.routing_policy.expr.AsExpr;
import org.batfish.datamodel.routing_policy.expr.AsPathListExpr;
import org.batfish.datamodel.routing_policy.expr.AsPathSetExpr;
import org.batfish.datamodel.routing_policy.expr.BooleanExpr;
import org.batfish.datamodel.routing_policy.expr.BooleanExprs;
import org.batfish.datamodel.routing_policy.expr.CallExpr;
import org.batfish.datamodel.routing_policy.expr.Conjunction;
import org.batfish.datamodel.routing_policy.expr.ConjunctionChain;
import org.batfish.datamodel.routing_policy.expr.DestinationNetwork;
import org.batfish.datamodel.routing_policy.expr.DiscardNextHop;
import org.batfish.datamodel.routing_policy.expr.Disjunction;
import org.batfish.datamodel.routing_policy.expr.ExplicitAs;
import org.batfish.datamodel.routing_policy.expr.ExplicitPrefixSet;
import org.batfish.datamodel.routing_policy.expr.FirstMatchChain;
import org.batfish.datamodel.routing_policy.expr.IntComparator;
import org.batfish.datamodel.routing_policy.expr.IntExpr;
import org.batfish.datamodel.routing_policy.expr.IpNextHop;
import org.batfish.datamodel.routing_policy.expr.IpPrefix;
import org.batfish.datamodel.routing_policy.expr.LegacyMatchAsPath;
import org.batfish.datamodel.routing_policy.expr.LiteralAsList;
import org.batfish.datamodel.routing_policy.expr.LiteralInt;
import org.batfish.datamodel.routing_policy.expr.LiteralLong;
import org.batfish.datamodel.routing_policy.expr.LongExpr;
import org.batfish.datamodel.routing_policy.expr.MatchIpv4;
import org.batfish.datamodel.routing_policy.expr.MatchPrefixSet;
import org.batfish.datamodel.routing_policy.expr.MatchProtocol;
import org.batfish.datamodel.routing_policy.expr.MatchTag;
import org.batfish.datamodel.routing_policy.expr.NamedAsPathSet;
import org.batfish.datamodel.routing_policy.expr.NamedPrefixSet;
import org.batfish.datamodel.routing_policy.expr.NextHopExpr;
import org.batfish.datamodel.routing_policy.expr.NextHopIp;
import org.batfish.datamodel.routing_policy.expr.Not;
import org.batfish.datamodel.routing_policy.expr.PrefixExpr;
import org.batfish.datamodel.routing_policy.expr.PrefixSetExpr;
import org.batfish.datamodel.routing_policy.expr.WithEnvironmentExpr;
import org.batfish.datamodel.routing_policy.statement.BufferedStatement;
import org.batfish.datamodel.routing_policy.statement.CallStatement;
import org.batfish.datamodel.routing_policy.statement.If;
import org.batfish.datamodel.routing_policy.statement.PrependAsPath;
import org.batfish.datamodel.routing_policy.statement.SetDefaultPolicy;
import org.batfish.datamodel.routing_policy.statement.SetLocalPreference;
import org.batfish.datamodel.routing_policy.statement.SetMetric;
import org.batfish.datamodel.routing_policy.statement.SetNextHop;
import org.batfish.datamodel.routing_policy.statement.SetOrigin;
import org.batfish.datamodel.routing_policy.statement.SetOspfMetricType;
import org.batfish.datamodel.routing_policy.statement.SetTag;
import org.batfish.datamodel.routing_policy.statement.SetWeight;
import org.batfish.datamodel.routing_policy.statement.Statement;
import org.batfish.datamodel.routing_policy.statement.Statements.StaticStatement;
import org.batfish.datamodel.routing_policy.statement.TraceableStatement;
import org.batfish.minesweeper.CommunityVar;
import org.batfish.minesweeper.ConfigAtomicPredicates;
import org.batfish.minesweeper.OspfType;
import org.batfish.minesweeper.RegexAtomicPredicates;
import org.batfish.minesweeper.SymbolicAsPathRegex;
import org.batfish.minesweeper.SymbolicRegex;
import org.batfish.minesweeper.bdd.CommunitySetMatchExprToBDD.Arg;
import org.batfish.minesweeper.question.searchroutepolicies.SearchRoutePoliciesQuestion;
import org.batfish.minesweeper.utils.PrefixUtils;

/**
 * @author Ryan Beckett
 */
public class TransferBDD {

  private static final Logger LOGGER = LogManager.getLogger(SearchRoutePoliciesQuestion.class);

  /**
   * We track community and AS-path regexes by computing a set of atomic predicates for them. See
   * {@link org.batfish.minesweeper.RegexAtomicPredicates}. During the symbolic route analysis, we
   * simply need the map from each regex to its corresponding set of atomic predicates, each
   * represented by a unique integer.
   */
  private final Map<CommunityVar, Set<Integer>> _communityAtomicPredicates;

  private final Map<SymbolicAsPathRegex, Set<Integer>> _asPathRegexAtomicPredicates;

  private final Configuration _conf;

  private final RoutingPolicy _policy;

  private final ConfigAtomicPredicates _configAtomicPredicates;

  private Set<Prefix> _ignoredNetworks;

  private final List<Statement> _statements;

  private final BDDRoute _originalRoute;

  private final boolean _useOutputAttributes;

  private final BDDFactory _factory;

  public TransferBDD(ConfigAtomicPredicates aps, RoutingPolicy policy) {
    _configAtomicPredicates = aps;
    _policy = policy;
    _conf = policy.getOwner();
    _statements = policy.getStatements();
    _useOutputAttributes = Environment.useOutputAttributesFor(_conf);

    _factory = JFactory.init(100000, 10000);
    _factory.setCacheRatio(64);

    _originalRoute = new BDDRoute(_factory, aps);
    RegexAtomicPredicates<CommunityVar> standardCommAPs =
        _configAtomicPredicates.getStandardCommunityAtomicPredicates();
    _communityAtomicPredicates = new HashMap<>(standardCommAPs.getRegexAtomicPredicates());
    // add the atomic predicates for the extended/large community literals
    _configAtomicPredicates
        .getNonStandardCommunityLiterals()
        .forEach((key, value) -> _communityAtomicPredicates.put(value, ImmutableSet.of(key)));
    _asPathRegexAtomicPredicates =
        _configAtomicPredicates.getAsPathRegexAtomicPredicates().getRegexAtomicPredicates();
  }

  /*
   * Apply the effect of modifying a long value (e.g., to set the metric)
   */
  private MutableBDDInteger applyLongExprModification(
      TransferParam p, MutableBDDInteger x, LongExpr e) throws UnsupportedFeatureException {
    if (!(e instanceof LiteralLong)) {
      throw new UnsupportedFeatureException(e.toString());
    }
    LiteralLong z = (LiteralLong) e;
    p.debug("LiteralLong: %s", z.getValue());
    return MutableBDDInteger.makeFromValue(x.getFactory(), 32, z.getValue());

    /* TODO: These old cases are not correct; removing for now since they are not currently used.
    First, they should dec/inc the corresponding field of the route, not whatever MutableBDDInteger x
    is passed in.  Second, they need to prevent overflow.  See LongExpr::evaluate for details.

    if (e instanceof DecrementMetric) {
      DecrementMetric z = (DecrementMetric) e;
      p.debug("Decrement: %s", z.getSubtrahend());
      return x.sub(MutableBDDInteger.makeFromValue(x.getFactory(), 32, z.getSubtrahend()));
    }
    if (e instanceof IncrementMetric) {
      IncrementMetric z = (IncrementMetric) e;
      p.debug("Increment: %s", z.getAddend());
      return x.add(MutableBDDInteger.makeFromValue(x.getFactory(), 32, z.getAddend()));
    }
    if (e instanceof IncrementLocalPreference) {
      IncrementLocalPreference z = (IncrementLocalPreference) e;
      p.debug("IncrementLocalPreference: %s", z.getAddend());
      return x.add(MutableBDDInteger.makeFromValue(x.getFactory(), 32, z.getAddend()));
    }
    if (e instanceof DecrementLocalPreference) {
      DecrementLocalPreference z = (DecrementLocalPreference) e;
      p.debug("DecrementLocalPreference: %s", z.getSubtrahend());
      return x.sub(MutableBDDInteger.makeFromValue(x.getFactory(), 32, z.getSubtrahend()));
    }
     */
  }

  // produce a BDD that represents the disjunction of all atomic predicates associated with any of
  // the given as-path regexes
  BDD asPathRegexesToBDD(Set<SymbolicAsPathRegex> asPathRegexes, BDDRoute route) {
    Set<Integer> asPathAPs = atomicPredicatesFor(asPathRegexes, _asPathRegexAtomicPredicates);
    BDD[] apBDDs = route.getAsPathRegexAtomicPredicates();
    return route
        .getFactory()
        .orAll(asPathAPs.stream().map(ap -> apBDDs[ap]).collect(Collectors.toList()));
  }

  // produce the union of all atomic predicates associated with any of the given symbolic regexes
  <T extends SymbolicRegex> Set<Integer> atomicPredicatesFor(
      Set<T> regexes, Map<T, Set<Integer>> apMap) {
    return regexes.stream()
        .flatMap(r -> apMap.get(r).stream())
        .collect(ImmutableSet.toImmutableSet());
  }

  /**
   * Produces one TransferResult per path through the given boolean expression. For most
   * expressions, for example matching on a prefix or community, this analysis will yield exactly
   * two paths, respectively representing the case when the expression evaluates to true and false.
   * Some expressions, such as CallExpr, Conjunction, and Disjunction, implicitly or explicitly
   * contain branches and so can yield more than two paths. TODO: Any updates to the TransferParam
   * in expr are lost currently
   */
  private List<TransferResult> compute(BooleanExpr expr, TransferBDDState state)
      throws UnsupportedFeatureException {

    TransferParam p = state.getTransferParam();
    TransferResult result = state.getTransferResult();

    List<TransferResult> finalResults = new ArrayList<>();

    // TODO: right now everything is IPV4
    if (expr instanceof MatchIpv4) {
      p.debug("MatchIpv4 Result: true");
      finalResults.add(result.setReturnValueBDD(_factory.one()).setReturnValueAccepted(true));

    } else if (expr instanceof Not) {
      p.debug("mkNot");
      Not n = (Not) expr;
      List<TransferResult> results = compute(n.getExpr(), state);
      for (TransferResult res : results) {
        TransferResult newRes = res.setReturnValueAccepted(!res.getReturnValue().getAccepted());
        finalResults.add(newRes);
      }

    } else if (expr instanceof Conjunction) {
      Conjunction conj = (Conjunction) expr;
      List<TransferResult> currResults = new ArrayList<>();
      // the default result is true
      currResults.add(result.setReturnValueBDD(_factory.one()).setReturnValueAccepted(true));
      for (BooleanExpr e : conj.getConjuncts()) {
        List<TransferResult> nextResults = new ArrayList<>();
        for (TransferResult curr : currResults) {
          BDD currBDD = curr.getReturnValue().getSecond();
          compute(e, toTransferBDDState(p.indent(), curr))
              .forEach(
                  r -> {
                    TransferResult updated =
                        r.setReturnValueBDD(r.getReturnValue().getSecond().and(currBDD));
                    // if we're on a path where e evaluates to false, then this path is done;
                    // otherwise we will evaluate the next conjunct in the next iteration
                    if (!updated.getReturnValue().getAccepted()) {
                      finalResults.add(updated);
                    } else {
                      nextResults.add(updated);
                    }
                  });
        }
        currResults = nextResults;
      }
      finalResults.addAll(currResults);

    } else if (expr instanceof Disjunction) {
      Disjunction disj = (Disjunction) expr;
      List<TransferResult> currResults = new ArrayList<>();
      // the default result is false
      currResults.add(result.setReturnValueBDD(_factory.one()).setReturnValueAccepted(false));
      for (BooleanExpr e : disj.getDisjuncts()) {
        List<TransferResult> nextResults = new ArrayList<>();
        for (TransferResult curr : currResults) {
          BDD currBDD = curr.getReturnValue().getSecond();
          compute(e, toTransferBDDState(p.indent(), curr))
              .forEach(
                  r -> {
                    TransferResult updated =
                        r.setReturnValueBDD(r.getReturnValue().getSecond().and(currBDD));
                    // if we're on a path where e evaluates to true, then this path is done;
                    // otherwise we will evaluate the next disjunct in the next iteration
                    if (updated.getReturnValue().getAccepted()) {
                      finalResults.add(updated);
                    } else {
                      nextResults.add(updated);
                    }
                  });
        }
        currResults = nextResults;
      }
      finalResults.addAll(currResults);

      // TODO: This code is here for backward-compatibility reasons but has not been tested and is
      // not currently maintained
    } else if (expr instanceof ConjunctionChain) {
      p.debug("ConjunctionChain");
      ConjunctionChain d = (ConjunctionChain) expr;
      List<BooleanExpr> conjuncts = new ArrayList<>(d.getSubroutines());
      if (p.getDefaultPolicy() != null) {
        BooleanExpr be = new CallExpr(p.getDefaultPolicy().getDefaultPolicy());
        conjuncts.add(be);
      }
      if (conjuncts.isEmpty()) {
        finalResults.add(result.setReturnValueBDD(_factory.one()));
      } else {
        TransferParam record = p;
        List<TransferResult> currResults = new ArrayList<>();
        currResults.add(result);
        for (BooleanExpr e : d.getSubroutines()) {
          List<TransferResult> nextResults = new ArrayList<>();
          for (TransferResult curr : currResults) {
            TransferParam param =
                record
                    .setDefaultPolicy(null)
                    .setChainContext(TransferParam.ChainContext.CONJUNCTION)
                    .indent();
            compute(e, toTransferBDDState(param, curr))
                .forEach(
                    r -> {
                      if (r.getFallthroughValue().isOne()) {
                        nextResults.add(r);
                      } else {
                        finalResults.add(r);
                      }
                    });
          }
          currResults = nextResults;
        }
        finalResults.addAll(currResults);
      }

      // TODO: This code is here for backward-compatibility reasons but has not been tested and is
      // not currently maintained
    } else if (expr instanceof FirstMatchChain) {
      p.debug("FirstMatchChain");
      FirstMatchChain chain = (FirstMatchChain) expr;
      List<BooleanExpr> chainPolicies = new ArrayList<>(chain.getSubroutines());
      if (p.getDefaultPolicy() != null) {
        BooleanExpr be = new CallExpr(p.getDefaultPolicy().getDefaultPolicy());
        chainPolicies.add(be);
      }
      if (chainPolicies.isEmpty()) {
        // No identity for an empty FirstMatchChain; default policy should always be set.
        throw new BatfishException("Default policy is not set");
      }
      TransferParam record = p;
      List<TransferResult> currResults = new ArrayList<>();
      currResults.add(result);
      for (BooleanExpr e : chainPolicies) {
        List<TransferResult> nextResults = new ArrayList<>();
        for (TransferResult curr : currResults) {
          TransferParam param =
              record
                  .setDefaultPolicy(null)
                  .setChainContext(TransferParam.ChainContext.CONJUNCTION)
                  .indent();
          compute(e, toTransferBDDState(param, curr))
              .forEach(
                  r -> {
                    if (r.getFallthroughValue().isOne()) {
                      nextResults.add(r);
                    } else {
                      finalResults.add(r);
                    }
                  });
        }
        currResults = nextResults;
      }
      finalResults.addAll(currResults);

    } else if (expr instanceof MatchProtocol) {
      MatchProtocol mp = (MatchProtocol) expr;
      Set<RoutingProtocol> rps = mp.getProtocols();
      BDD matchRPBDD = _originalRoute.anyProtocolIn(rps);
      finalResults.add(result.setReturnValueBDD(matchRPBDD).setReturnValueAccepted(true));

    } else if (expr instanceof MatchPrefixSet) {
      p.debug("MatchPrefixSet");
      MatchPrefixSet m = (MatchPrefixSet) expr;

      // MatchPrefixSet::evaluate obtains the prefix to match (either the destination network or
      // next-hop IP) from the original route, so we do the same here
      BDD prefixSet = matchPrefixSet(p.indent(), _conf, m, _originalRoute);
      finalResults.add(result.setReturnValueBDD(prefixSet).setReturnValueAccepted(true));

    } else if (expr instanceof CallExpr) {
      p.debug("CallExpr");
      CallExpr c = (CallExpr) expr;
      String name = c.getCalledPolicyName();
      RoutingPolicy pol = _conf.getRoutingPolicies().get(name);

      // save callee state
      BDD oldReturnAssigned = result.getReturnAssignedValue();

      TransferParam newParam =
          p.setCallContext(TransferParam.CallContext.EXPR_CALL).indent().enterScope(name);
      List<TransferBDDState> callStates =
          compute(
              pol.getStatements(),
              ImmutableList.of(
                  new TransferBDDState(
                      newParam,
                      result
                          .setReturnAssignedValue(_factory.zero())
                          .setExitAssignedValue(_factory.zero()))));

      for (TransferBDDState callState : callStates) {
        finalResults.add(
            callState
                .getTransferResult()
                // restore the callee state
                .setReturnAssignedValue(oldReturnAssigned));
      }

    } else if (expr instanceof WithEnvironmentExpr) {
      p.debug("WithEnvironmentExpr");
      // TODO: this is not correct
      WithEnvironmentExpr we = (WithEnvironmentExpr) expr;
      // TODO: postStatements() and preStatements()
      finalResults.addAll(compute(we.getExpr(), state));

    } else if (expr instanceof MatchCommunities) {
      p.debug("MatchCommunities");
      MatchCommunities mc = (MatchCommunities) expr;
      // we only handle the case where the expression being matched is just the input communities
      if (!mc.getCommunitySetExpr().equals(InputCommunities.instance())) {
        throw new UnsupportedFeatureException(mc.toString());
      }
      BDD mcPredicate =
          mc.getCommunitySetMatchExpr()
              .accept(
                  new CommunitySetMatchExprToBDD(), new Arg(this, routeForMatching(p.getData())));
      finalResults.add(result.setReturnValueBDD(mcPredicate).setReturnValueAccepted(true));

    } else if (expr instanceof MatchTag) {
      MatchTag mt = (MatchTag) expr;
      BDD mtBDD =
          matchIntComparison(mt.getCmp(), mt.getTag(), routeForMatching(p.getData()).getTag());
      finalResults.add(result.setReturnValueBDD(mtBDD).setReturnValueAccepted(true));

    } else if (expr instanceof BooleanExprs.StaticBooleanExpr) {
      BooleanExprs.StaticBooleanExpr b = (BooleanExprs.StaticBooleanExpr) expr;
      switch (b.getType()) {
        case CallExprContext:
          p.debug("CallExprContext");
          finalResults.add(
              result
                  .setReturnValueBDD(_factory.one())
                  .setReturnValueAccepted(
                      p.getCallContext() == TransferParam.CallContext.EXPR_CALL));
          break;
        case CallStatementContext:
          p.debug("CallStmtContext");
          finalResults.add(
              result
                  .setReturnValueBDD(_factory.one())
                  .setReturnValueAccepted(
                      p.getCallContext() == TransferParam.CallContext.STMT_CALL));
          break;
        case True:
          p.debug("True");
          finalResults.add(result.setReturnValueBDD(_factory.one()).setReturnValueAccepted(true));
          break;
        case False:
          p.debug("False");
          finalResults.add(result.setReturnValueBDD(_factory.one()).setReturnValueAccepted(false));
          break;
        default:
          throw new UnsupportedFeatureException(b.getType().toString());
      }

    } else if (expr instanceof LegacyMatchAsPath) {
      p.debug("MatchAsPath");
      LegacyMatchAsPath legacyMatchAsPathNode = (LegacyMatchAsPath) expr;
      BDD asPathPredicate =
          matchAsPathSetExpr(
              p.indent(), _conf, legacyMatchAsPathNode.getExpr(), routeForMatching(p.getData()));
      finalResults.add(result.setReturnValueBDD(asPathPredicate).setReturnValueAccepted(true));

    } else if (expr instanceof MatchAsPath
        && ((MatchAsPath) expr).getAsPathExpr().equals(InputAsPath.instance())) {
      MatchAsPath matchAsPath = (MatchAsPath) expr;
      BDD asPathPredicate =
          matchAsPath
              .getAsPathMatchExpr()
              .accept(new AsPathMatchExprToBDD(), new Arg(this, routeForMatching(p.getData())));
      finalResults.add(result.setReturnValueBDD(asPathPredicate).setReturnValueAccepted(true));

    } else {
      throw new UnsupportedFeatureException(expr.toString());
    }

    // in most cases above we have only provided the path corresponding to the predicate being true
    // so lastly, we add the path corresponding to the predicate being false

    // first get a predicate representing routes that don't go down any existing path that we've
    // created so far
    BDD unmatched =
        _factory
            .orAll(
                finalResults.stream()
                    .map(r -> r.getReturnValue().getSecond())
                    .collect(Collectors.toList()))
            .not();
    if (!unmatched.isZero()) {
      // then add a non-accepting path corresponding to that predicate
      TransferResult remaining =
          new TransferResult(new BDDRoute(result.getReturnValue().getFirst()))
              .setReturnValueBDD(unmatched)
              .setReturnValueAccepted(false);
      finalResults.add(remaining);
    }
    return ImmutableList.copyOf(finalResults);
  }

  /*
   * Symbolic analysis of a single route-policy statement.
   * Produces one TransferResult per path through the given statement.
   */
  private List<TransferBDDState> compute(Statement stmt, TransferBDDState state)
      throws UnsupportedFeatureException {
    TransferParam curP = state.getTransferParam();
    TransferResult result = state.getTransferResult();

    if (stmt instanceof StaticStatement) {
      StaticStatement ss = (StaticStatement) stmt;

      switch (ss.getType()) {
        case ExitAccept:
          curP.debug("ExitAccept");
          result = exitValue(result, true);
          return ImmutableList.of(toTransferBDDState(curP, result));

        case ReturnTrue:
          curP.debug("ReturnTrue");
          result = returnValue(result, true);
          return ImmutableList.of(toTransferBDDState(curP, result));

        case ExitReject:
          curP.debug("ExitReject");
          result = exitValue(result, false);
          return ImmutableList.of(toTransferBDDState(curP, result));

        case ReturnFalse:
          curP.debug("ReturnFalse");
          result = returnValue(result, false);
          return ImmutableList.of(toTransferBDDState(curP, result));

        case SetDefaultActionAccept:
          curP.debug("SetDefaultActionAccept");
          curP = curP.setDefaultAccept(true);
          return ImmutableList.of(toTransferBDDState(curP, result));

        case SetDefaultActionReject:
          curP.debug("SetDefaultActionReject");
          curP = curP.setDefaultAccept(false);
          return ImmutableList.of(toTransferBDDState(curP, result));

        case SetLocalDefaultActionAccept:
          curP.debug("SetLocalDefaultActionAccept");
          curP = curP.setDefaultAcceptLocal(true);
          return ImmutableList.of(toTransferBDDState(curP, result));

        case SetLocalDefaultActionReject:
          curP.debug("SetLocalDefaultActionReject");
          curP = curP.setDefaultAcceptLocal(false);
          return ImmutableList.of(toTransferBDDState(curP, result));

        case ReturnLocalDefaultAction:
          curP.debug("ReturnLocalDefaultAction");
          result = returnValue(result, curP.getDefaultAcceptLocal());
          return ImmutableList.of(toTransferBDDState(curP, result));

        case DefaultAction:
          curP.debug("DefaultAction");
          result = exitValue(result, curP.getDefaultAccept());
          return ImmutableList.of(toTransferBDDState(curP, result));

        case FallThrough:
          curP.debug("Fallthrough");
          result = fallthrough(result, true);
          return ImmutableList.of(toTransferBDDState(curP, result));

        case Return:
          curP.debug("Return");
          result = result.setReturnAssignedValue(_factory.one());
          return ImmutableList.of(toTransferBDDState(curP, result));

        case Suppress:
          curP.debug("Suppress");
          result = suppressedValue(result, true);
          return ImmutableList.of(toTransferBDDState(curP, result));

        case Unsuppress:
          curP.debug("Unsuppress");
          result = suppressedValue(result, false);
          return ImmutableList.of(toTransferBDDState(curP, result));

        default:
          throw new UnsupportedFeatureException(ss.getType().toString());
      }

    } else if (stmt instanceof If) {
      curP.debug("If");
      If i = (If) stmt;
      List<TransferResult> guardResults =
          compute(i.getGuard(), new TransferBDDState(curP.indent(), result));

      // for each path coming from the guard, symbolically execute the appropriate branch of the If
      List<TransferBDDState> newStates = new ArrayList<>();
      BDD currPathCondition = result.getReturnValue().getSecond();
      for (TransferResult guardResult : guardResults) {
        BDD pathCondition = currPathCondition.and(guardResult.getReturnValue().getSecond());
        if (pathCondition.isZero()) {
          // prune infeasible paths
          continue;
        }
        BDDRoute current = guardResult.getReturnValue().getFirst();
        boolean accepted = guardResult.getReturnValue().getAccepted();

        TransferParam pCopy = curP.indent().setData(current);
        List<Statement> branch = accepted ? i.getTrueStatements() : i.getFalseStatements();
        newStates.addAll(
            compute(
                branch,
                ImmutableList.of(
                    new TransferBDDState(
                        pCopy,
                        result.setReturnValue(
                            new TransferReturn(
                                current, pathCondition, result.getReturnValue().getAccepted()))))));
      }

      return ImmutableList.copyOf(newStates);

    } else if (stmt instanceof SetDefaultPolicy) {
      curP.debug("SetDefaultPolicy");
      curP = curP.setDefaultPolicy((SetDefaultPolicy) stmt);
      return ImmutableList.of(toTransferBDDState(curP, result));

    } else if (stmt instanceof SetMetric) {
      curP.debug("SetMetric");
      SetMetric sm = (SetMetric) stmt;
      LongExpr ie = sm.getMetric();
      MutableBDDInteger curMed = curP.getData().getMed();
      MutableBDDInteger med = applyLongExprModification(curP.indent(), curMed, ie);
      curP.getData().setMed(med);
      return ImmutableList.of(toTransferBDDState(curP, result));

    } else if (stmt instanceof SetOspfMetricType) {
      curP.debug("SetOspfMetricType");
      SetOspfMetricType somt = (SetOspfMetricType) stmt;
      OspfMetricType mt = somt.getMetricType();
      BDDDomain<OspfType> current = result.getReturnValue().getFirst().getOspfMetric();
      BDDDomain<OspfType> newValue = new BDDDomain<>(current);
      if (mt == OspfMetricType.E1) {
        curP.indent().debug("Value: E1");
        newValue.setValue(OspfType.E1);
      } else {
        curP.indent().debug("Value: E2");
        newValue.setValue(OspfType.E1);
      }
      curP.getData().setOspfMetric(newValue);
      return ImmutableList.of(toTransferBDDState(curP, result));

    } else if (stmt instanceof SetLocalPreference) {
      curP.debug("SetLocalPreference");
      SetLocalPreference slp = (SetLocalPreference) stmt;
      LongExpr ie = slp.getLocalPreference();
      MutableBDDInteger newValue =
          applyLongExprModification(curP.indent(), curP.getData().getLocalPref(), ie);
      curP.getData().setLocalPref(newValue);
      return ImmutableList.of(toTransferBDDState(curP, result));

    } else if (stmt instanceof SetTag) {
      curP.debug("SetTag");
      SetTag st = (SetTag) stmt;
      LongExpr ie = st.getTag();
      MutableBDDInteger currTag = curP.getData().getTag();
      MutableBDDInteger newValue = applyLongExprModification(curP.indent(), currTag, ie);
      curP.getData().setTag(newValue);
      return ImmutableList.of(toTransferBDDState(curP, result));
<<<<<<< HEAD
=======

    } else if (stmt instanceof SetWeight) {
      curP.debug("SetWeight");
      SetWeight sw = (SetWeight) stmt;
      IntExpr ie = sw.getWeight();
      if (!(ie instanceof LiteralInt)) {
        throw new UnsupportedFeatureException(ie.toString());
      }
      LiteralInt z = (LiteralInt) ie;
      MutableBDDInteger currWeight = curP.getData().getWeight();
      MutableBDDInteger newValue =
          MutableBDDInteger.makeFromValue(currWeight.getFactory(), 16, z.getValue());
      curP.getData().setWeight(newValue);
      return ImmutableList.of(toTransferBDDState(curP, result));
>>>>>>> 9408853a

    } else if (stmt instanceof SetCommunities) {
      curP.debug("SetCommunities");
      SetCommunities sc = (SetCommunities) stmt;
      org.batfish.datamodel.routing_policy.communities.CommunitySetExpr setExpr =
          sc.getCommunitySetExpr();
      // SetCommunitiesVisitor requires a BDDRoute that maps each community atomic predicate BDD
      // to its corresponding BDD variable, so we use the original route here
      CommunityAPDispositions dispositions =
          setExpr.accept(new SetCommunitiesVisitor(), new Arg(this, _originalRoute));
      updateCommunities(dispositions, curP);
      return ImmutableList.of(toTransferBDDState(curP, result));

    } else if (stmt instanceof CallStatement) {
      /*
       this code is based on the concrete semantics defined by CallStatement::execute, which also
       relies on RoutingPolicy::call
      */
      curP.debug("CallStatement");
      CallStatement cs = (CallStatement) stmt;
      String name = cs.getCalledPolicyName();
      RoutingPolicy pol = _conf.getRoutingPolicies().get(name);
      if (pol == null) {
        throw new BatfishException("Called route policy does not exist: " + name);
      }

      // save callee state
      BDD oldReturnAssigned = result.getReturnAssignedValue();

      TransferParam newParam =
          curP.indent().setCallContext(TransferParam.CallContext.STMT_CALL).enterScope(name);
      List<TransferBDDState> callResults =
          compute(
              pol.getStatements(),
              ImmutableList.of(
                  new TransferBDDState(newParam, result.setReturnAssignedValue(_factory.zero()))));
      // TODO: Currently dropping the returned TransferParam on the floor
      TransferParam finalCurP = curP;
      // restore the original returnAssigned value
      return callResults.stream()
          .map(
              r ->
                  toTransferBDDState(
                      finalCurP, r.getTransferResult().setReturnAssignedValue(oldReturnAssigned)))
          .collect(ImmutableList.toImmutableList());

    } else if (stmt instanceof BufferedStatement) {
      curP.debug("BufferedStatement");
      BufferedStatement bufStmt = (BufferedStatement) stmt;
      /**
       * The {@link Environment} class for simulating route policies keeps track of whether a
       * statement is buffered, but it currently does not seem to ever use that information. So we
       * ignore it.
       */
      return compute(bufStmt.getStatement(), state);

    } else if (stmt instanceof SetOrigin) {
      curP.debug("SetOrigin");
      // System.out.println("Warning: use of unimplemented feature SetOrigin");
      // TODO: implement me
      return ImmutableList.of(toTransferBDDState(curP, result));

    } else if (stmt instanceof SetNextHop) {
      curP.debug("SetNextHop");
      setNextHop(((SetNextHop) stmt).getExpr(), curP.getData());
      return ImmutableList.of(toTransferBDDState(curP, result));
<<<<<<< HEAD
=======

    } else if (stmt instanceof PrependAsPath) {
      curP.debug("PrependAsPath");
      if (_useOutputAttributes) {
        // we don't yet properly model the situation where a modified AS-path can be later matched
        // upon, so we don't allow modifications in that case
        throw new UnsupportedFeatureException(stmt.toString());
      }
      PrependAsPath pap = (PrependAsPath) stmt;
      prependASPath(pap.getExpr(), curP.getData());
      return ImmutableList.of(toTransferBDDState(curP, result));
>>>>>>> 9408853a

    } else if (stmt instanceof TraceableStatement) {
      return compute(((TraceableStatement) stmt).getInnerStatements(), ImmutableList.of(state));

    } else {
      throw new UnsupportedFeatureException(stmt.toString());
    }
  }

  /*
   * Symbolic analysis of a list of route-policy statements.
   * Produces one TransferBDDState per path through the given list of statements.
   */
  private List<TransferBDDState> compute(
      List<Statement> statements, List<TransferBDDState> states) {
    List<TransferBDDState> currStates = states;
    for (Statement stmt : statements) {
      List<TransferBDDState> newStates = new ArrayList<>();
      for (TransferBDDState currState : currStates) {
        try {
          // if the path has already reached an exit/return then just keep it
          if (unreachable(currState.getTransferResult()).isOne()) {
            newStates.add(currState);
          } else {
            // otherwise symbolically execute the next statement
            newStates.addAll(compute(stmt, currState));
          }
        } catch (UnsupportedFeatureException e) {
          unsupported(stmt, currState);
          newStates.add(currState);
        }
      }
      currStates = newStates;
    }
    return currStates;
  }

  /**
   * Symbolic analysis of a list of route-policy statements. Returns one TransferResult per path
   * through the list of statements. The list of paths is unordered, and by construction each path
   * is unique, as each path has a unique condition under which it is taken (the BDD in the
   * TransferResult). The particular statements executed along a given path are not included in this
   * representation but can be reconstructed by simulating one route that takes this path using
   * {@link org.batfish.question.testroutepolicies.TestRoutePoliciesQuestion}.
   */
  private List<TransferResult> computePaths(List<Statement> statements, TransferParam p) {
    TransferParam curP = p;

    TransferResult result = new TransferResult(curP.getData());

    List<TransferBDDState> states =
        compute(statements, ImmutableList.of(new TransferBDDState(curP, result)));

    ImmutableList.Builder<TransferResult> results = ImmutableList.builder();
    for (TransferBDDState state : states) {
      curP = state.getTransferParam();
      result = state.getTransferResult();
      if (result.getReturnValue().getSecond().isZero()) {
        // ignore infeasible paths
        continue;
      }
      curP.debug("InitialCall finalizing");
      TransferReturn ret = result.getReturnValue();
      // Only accept routes that are not suppressed
      BDD finalAccepts = ret.getSecond().diff(result.getSuppressedValue());
      result = result.setReturnValueBDD(finalAccepts);
      results.add(result);
    }
    return results.build();
  }

  /**
   * Combines the per-path symbolic analysis results into a single TransferResult, which represents
<<<<<<< HEAD
   * the disjunction of all accepting paths. *
   */
  private TransferResult compute(List<Statement> statements, TransferParam p) {
    List<TransferResult> allPaths = computePaths(statements, p);
=======
   * the disjunction of accepting paths. Note that only accepting paths that perform the same
   * sequence of prepended ASes can be combined into one {@link TransferResult} currently, so some
   * accepting paths will be ignored.
   */
  private TransferResult compute(List<Statement> statements, TransferParam p) {
    List<TransferResult> allPaths = computePaths(statements, p);
    List<TransferResult> acceptedPaths =
        allPaths.stream()
            .filter(r -> r.getReturnValue().getAccepted())
            .collect(ImmutableList.toImmutableList());
>>>>>>> 9408853a
    // by default the result says that there are no feasible paths
    TransferResult result =
        new TransferResult(
            new TransferReturn(new BDDRoute(_factory, _configAtomicPredicates), _factory.zero()),
            _factory.zero());
<<<<<<< HEAD
    // now disjoin all of the accepting paths
    for (TransferResult path : allPaths) {
      if (path.getReturnValue().getAccepted()) {
        result = ite(path.getReturnValue().getSecond(), path, result);
=======
    if (!acceptedPaths.isEmpty()) {
      // Set the prepended ASes of the default result to be the same as those on an accepting path.
      // This hack is needed since we currently can't combine paths that have different prepended
      // ASes.
      result
          .getReturnValue()
          .getFirst()
          .setPrependedASes(
              new ArrayList<>(
                  acceptedPaths.iterator().next().getReturnValue().getFirst().getPrependedASes()));
    }

    // now disjoin all of the accepting paths
    for (TransferResult path : allPaths) {
      if (path.getReturnValue().getAccepted()) {
        // NOTE: This path will be ignored if ite() returns Optional.empty()
        result = ite(path.getReturnValue().getSecond(), path, result).orElse(result);
>>>>>>> 9408853a
      } else {
        // for denying paths, we still keep track of whether we hit an unsupported statement
        BDDRoute resultRoute = result.getReturnValue().getFirst();
        BDDRoute pathRoute = path.getReturnValue().getFirst();
        resultRoute.setUnsupported(
            ite(
                path.getReturnValue().getSecond(),
                pathRoute.getUnsupported(),
                resultRoute.getUnsupported()));
      }
    }
    return result;
  }

  private TransferResult fallthrough(TransferResult r, boolean val) {
    BDD fall = mkBDD(val);
    return r.setFallthroughValue(fall).setReturnAssignedValue(_factory.one());
  }

  // Create a TransferBDDState, using the BDDRoute in the given TransferResult and throwing away the
  // one that is in the given TransferParam.
  private TransferBDDState toTransferBDDState(TransferParam curP, TransferResult result) {
    return new TransferBDDState(curP.setData(result.getReturnValue().getFirst()), result);
  }

  // Produce a BDD representing conditions under which the route's destination prefix is within a
  // given prefix range.
  public static BDD isRelevantForDestination(BDDRoute record, PrefixRange range) {
    SubRange r = range.getLengthRange();
    int lower = r.getStart();
    int upper = r.getEnd();

    BDD prefixMatch = record.getPrefix().toBDD(range.getPrefix());
    BDD lenMatch = record.getPrefixLength().range(lower, upper);
    return prefixMatch.and(lenMatch);
  }

  // Produce a BDD representing conditions under which the route's next-hop address is within a
  // given prefix range.
  private static BDD isRelevantForNextHop(BDDRoute record, PrefixRange range) {
    return record.getNextHop().toBDD(range.getPrefix());
  }

  /*
   * If-then-else statement
   */
  private BDD ite(BDD b, BDD x, BDD y) {
    return b.ite(x, y);
  }

  /*
   * Map ite over MutableBDDInteger type
   */
  private MutableBDDInteger ite(BDD b, MutableBDDInteger x, MutableBDDInteger y) {
    return x.ite(b, y);
  }

  /*
   * Map ite over BDDDomain type
   */
  private <T> BDDDomain<T> ite(BDD b, BDDDomain<T> x, BDDDomain<T> y) {
    BDDDomain<T> result = new BDDDomain<>(x);
    MutableBDDInteger i = ite(b, x.getInteger(), y.getInteger());
    result.setInteger(i);
    return result;
  }

<<<<<<< HEAD
  @VisibleForTesting
  BDDRoute ite(BDD guard, BDDRoute r1, BDDRoute r2) {
    BDDRoute ret = new BDDRoute(_factory, _configAtomicPredicates);
=======
  /**
   * Performs an if-then-else of two {@link BDDRoute} objects. This can only be done if they have
   * the same sequence of prepended ASes.
   */
  private Optional<BDDRoute> ite(BDD guard, BDDRoute r1, BDDRoute r2) {
    BDDRoute ret =
        new BDDRoute(
            _factory,
            _configAtomicPredicates.getCommunityAtomicPredicates().getNumAtomicPredicates(),
            _configAtomicPredicates.getAsPathRegexAtomicPredicates().getNumAtomicPredicates());
>>>>>>> 9408853a

    if (!r1.getPrependedASes().equals(r2.getPrependedASes())) {
      LOGGER.warn(
          "Currently all accepting paths through the route map must have the same sequence of"
              + " prepended ASes");
      return Optional.empty();
    }

    ret.setPrependedASes(new ArrayList<>(r1.getPrependedASes()));

    MutableBDDInteger x;
    MutableBDDInteger y;

    // update integer values based on condition
    // x = r1.getPrefixLength();
    // y = r2.getPrefixLength();
    // ret.getPrefixLength().setValue(ite(guard, x, y));

    // x = r1.getIp();
    // y = r2.getIp();
    // ret.getIp().setValue(ite(guard, x, y));

    x = r1.getAdminDist();
    y = r2.getAdminDist();
    ret.getAdminDist().setValue(ite(guard, x, y));

    x = r1.getLocalPref();
    y = r2.getLocalPref();
    ret.getLocalPref().setValue(ite(guard, x, y));

    x = r1.getMed();
    y = r2.getMed();
    ret.getMed().setValue(ite(guard, x, y));

    x = r1.getNextHop();
    y = r2.getNextHop();
    ret.getNextHop().setValue(ite(guard, x, y));

    ret.setNextHopDiscarded(ite(guard, r1.getNextHopDiscarded(), r2.getNextHopDiscarded()));
    ret.setNextHopSet(ite(guard, r1.getNextHopSet(), r2.getNextHopSet()));

    x = r1.getTag();
    y = r2.getTag();
    ret.getTag().setValue(ite(guard, x, y));

    x = r1.getWeight();
    y = r2.getWeight();
    ret.getWeight().setValue(ite(guard, x, y));

    BDD[] retCommAPs = ret.getCommunityAtomicPredicates();
    BDD[] r1CommAPs = r1.getCommunityAtomicPredicates();
    BDD[] r2CommAPs = r2.getCommunityAtomicPredicates();
    for (int i = 0; i < retCommAPs.length; i++) {
      retCommAPs[i] = ite(guard, r1CommAPs[i], r2CommAPs[i]);
    }
    BDD[] retAsPathRegexAPs = ret.getAsPathRegexAtomicPredicates();
    BDD[] r1AsPathRegexAPs = r1.getAsPathRegexAtomicPredicates();
    BDD[] r2AsPathRegexAPs = r2.getAsPathRegexAtomicPredicates();
    for (int i = 0; i < retAsPathRegexAPs.length; i++) {
      retAsPathRegexAPs[i] = ite(guard, r1AsPathRegexAPs[i], r2AsPathRegexAPs[i]);
    }

    ret.setUnsupported(ite(guard, r1.getUnsupported(), r2.getUnsupported()));

    // MutableBDDInteger i =
    //    ite(guard, r1.getProtocolHistory().getInteger(), r2.getProtocolHistory().getInteger());
    // ret.getProtocolHistory().setInteger(i);

    return Optional.of(ret);
  }

  /**
   * Performs an if-then-else of two {@link TransferResult} objects. This is not guaranteed to
   * succeed, since we can only combine two {@link BDDRoute} objects into one if they have the same
   * sequence of prepended ASes.
   */
  private Optional<TransferResult> ite(BDD guard, TransferResult r1, TransferResult r2) {
    Optional<BDDRoute> routeOpt =
        ite(guard, r1.getReturnValue().getFirst(), r2.getReturnValue().getFirst());
    if (!routeOpt.isPresent()) {
      return Optional.empty();
    }
    BDDRoute route = routeOpt.get();
    BDD accepted = ite(guard, r1.getReturnValue().getSecond(), r2.getReturnValue().getSecond());

    BDD suppressed = ite(guard, r1.getSuppressedValue(), r2.getSuppressedValue());
    BDD exitAsgn = ite(guard, r1.getExitAssignedValue(), r2.getExitAssignedValue());
    BDD retAsgn = ite(guard, r1.getReturnAssignedValue(), r2.getReturnAssignedValue());
    BDD fallThrough = ite(guard, r1.getFallthroughValue(), r2.getFallthroughValue());

<<<<<<< HEAD
    return new TransferResult(
        new TransferReturn(route, accepted), suppressed, exitAsgn, fallThrough, retAsgn);
=======
    return Optional.of(
        new TransferResult(
            new TransferReturn(route, accepted), suppressed, exitAsgn, fallThrough, retAsgn));
>>>>>>> 9408853a
  }

  // Produce a BDD that is the symbolic representation of the given AsPathSetExpr predicate.
  private BDD matchAsPathSetExpr(
      TransferParam p, Configuration conf, AsPathSetExpr e, BDDRoute other)
      throws UnsupportedFeatureException {
    if (e instanceof NamedAsPathSet) {
      NamedAsPathSet namedAsPathSet = (NamedAsPathSet) e;
      AsPathAccessList accessList = conf.getAsPathAccessLists().get(namedAsPathSet.getName());
      p.debug("Named As Path Set: %s", namedAsPathSet.getName());
      return matchAsPathAccessList(accessList, other);
    }
    // TODO: handle other kinds of AsPathSetExprs
    throw new UnsupportedFeatureException(e.toString());
  }

  /* Convert an AS-path access list to a boolean formula represented as a BDD. */
  private BDD matchAsPathAccessList(AsPathAccessList accessList, BDDRoute other) {
    List<AsPathAccessListLine> lines = new ArrayList<>(accessList.getLines());
    Collections.reverse(lines);
    BDD acc = _factory.zero();
    for (AsPathAccessListLine line : lines) {
      boolean action = (line.getAction() == LineAction.PERMIT);
      // each line's regex is represented as the disjunction of all of the regex's
      // corresponding atomic predicates
      SymbolicAsPathRegex regex = new SymbolicAsPathRegex(line.getRegex());
      BDD regexAPBdd = asPathRegexesToBDD(ImmutableSet.of(regex), other);
      acc = ite(regexAPBdd, mkBDD(action), acc);
    }
    return acc;
  }

  /*
   * Converts a route filter list to a boolean expression.
   */
  private BDD matchFilterList(
      TransferParam p,
      RouteFilterList x,
      BDDRoute other,
      BiFunction<BDDRoute, PrefixRange, BDD> symbolicMatcher)
      throws UnsupportedFeatureException {
    BDD acc = _factory.zero();
    List<RouteFilterLine> lines = new ArrayList<>(x.getLines());
    Collections.reverse(lines);
    for (RouteFilterLine line : lines) {
      if (!line.getIpWildcard().isPrefix()) {
        throw new UnsupportedFeatureException(line.getIpWildcard().toString());
      }
      Prefix pfx = line.getIpWildcard().toPrefix();
      if (!PrefixUtils.isContainedBy(pfx, _ignoredNetworks)) {
        SubRange r = line.getLengthRange();
        PrefixRange range = new PrefixRange(pfx, r);
        p.debug("Prefix Range: %s", range);
        p.debug("Action: %s", line.getAction());
        BDD matches = symbolicMatcher.apply(other, range);
        BDD action = mkBDD(line.getAction() == LineAction.PERMIT);
        acc = ite(matches, action, acc);
      }
    }
    return acc;
  }

  // Returns a function that can convert a prefix range into a BDD that constrains the appropriate
  // part of a route (destination prefix or next-hop IP), depending on the given prefix
  // expression.
  private BiFunction<BDDRoute, PrefixRange, BDD> prefixExprToSymbolicMatcher(PrefixExpr pe)
      throws UnsupportedFeatureException {
    if (pe.equals(DestinationNetwork.instance())) {
      return TransferBDD::isRelevantForDestination;
    } else if (pe instanceof IpPrefix) {
      IpPrefix ipp = (IpPrefix) pe;
      if (ipp.getIp().equals(NextHopIp.instance())
          && ipp.getPrefixLength().equals(new LiteralInt(Prefix.MAX_PREFIX_LENGTH))) {
        return TransferBDD::isRelevantForNextHop;
      }
    }
    throw new UnsupportedFeatureException(pe.toString());
  }

  /*
   * Converts a prefix set to a boolean expression.
   */
  private BDD matchPrefixSet(TransferParam p, Configuration conf, MatchPrefixSet m, BDDRoute other)
      throws UnsupportedFeatureException {
    BiFunction<BDDRoute, PrefixRange, BDD> symbolicMatcher =
        prefixExprToSymbolicMatcher(m.getPrefix());
    PrefixSetExpr e = m.getPrefixSet();
    if (e instanceof ExplicitPrefixSet) {
      ExplicitPrefixSet x = (ExplicitPrefixSet) e;

      Set<PrefixRange> ranges = x.getPrefixSpace().getPrefixRanges();
      BDD acc = _factory.zero();
      for (PrefixRange range : ranges) {
        p.debug("Prefix Range: %s", range);
        if (!PrefixUtils.isContainedBy(range.getPrefix(), _ignoredNetworks)) {
          acc = acc.or(symbolicMatcher.apply(other, range));
        }
      }
      return acc;

    } else if (e instanceof NamedPrefixSet) {
      NamedPrefixSet x = (NamedPrefixSet) e;
      p.debug("Named: %s", x.getName());
      String name = x.getName();
      RouteFilterList fl = conf.getRouteFilterLists().get(name);
      return matchFilterList(p, fl, other, symbolicMatcher);

    } else {
      throw new UnsupportedFeatureException(e.toString());
    }
  }

  // Produce a BDD representing a constraint on the given MutableBDDInteger that enforces the
  // integer (in)equality constraint represented by the given IntComparator and LongExpr
  private BDD matchIntComparison(IntComparator comp, LongExpr expr, MutableBDDInteger bddInt)
      throws UnsupportedFeatureException {
    if (!(expr instanceof LiteralLong)) {
      throw new UnsupportedFeatureException(expr.toString());
    }
    long val = ((LiteralLong) expr).getValue();
    switch (comp) {
      case EQ:
        return bddInt.value(val);
      case GE:
        return bddInt.geq(val);
      case GT:
        return bddInt.geq(val).and(bddInt.value(val).not());
      case LE:
        return bddInt.leq(val);
      case LT:
        return bddInt.leq(val).and(bddInt.value(val).not());
      default:
        throw new UnsupportedFeatureException(comp.getClass().getSimpleName());
    }
  }

  /*
   * Return a BDD from a boolean
   */
  BDD mkBDD(boolean b) {
    return b ? _factory.one() : _factory.zero();
  }

  private void setNextHop(NextHopExpr expr, BDDRoute route) throws UnsupportedFeatureException {
    if (expr instanceof DiscardNextHop) {
      route.setNextHopDiscarded(_factory.one());
    } else if (expr instanceof IpNextHop && ((IpNextHop) expr).getIps().size() == 1) {
      List<Ip> ips = ((IpNextHop) expr).getIps();
      Ip ip = ips.get(0);
      route.setNextHop(MutableBDDInteger.makeFromValue(_factory, 32, ip.asLong()));
    } else {
      throw new UnsupportedFeatureException(expr.toString());
    }
    // record the fact that the next-hop has been explicitly set by the route-map
    route.setNextHopSet(_factory.one());
  }

  private void prependASPath(AsPathListExpr expr, BDDRoute route)
      throws UnsupportedFeatureException {
    // currently we only support prepending AS literals
    if (!(expr instanceof LiteralAsList)) {
      throw new UnsupportedFeatureException(expr.toString());
    }
    List<Long> prependedASes = new ArrayList<>();
    LiteralAsList asList = (LiteralAsList) expr;
    for (AsExpr ase : asList.getList()) {
      if (!(ase instanceof ExplicitAs)) {
        throw new UnsupportedFeatureException(ase.toString());
      }
      prependedASes.add(((ExplicitAs) ase).getAs());
    }
    prependedASes.addAll(route.getPrependedASes());
    route.setPrependedASes(prependedASes);
  }

  // Set the corresponding BDDs of the given community atomic predicates to either 1 or 0,
  // depending on the value of the boolean parameter.
  private void addOrRemoveCommunityAPs(IntegerSpace commAPs, TransferParam curP, boolean add) {
    BDD newCommVal = mkBDD(add);
    BDD[] commAPBDDs = curP.getData().getCommunityAtomicPredicates();
    for (int ap : commAPs.enumerate()) {
      curP.indent().debug("Value: %s", ap);
      curP.indent().debug("New Value: %s", newCommVal);
      commAPBDDs[ap] = newCommVal;
    }
  }

  // Update community atomic predicates based on the given CommunityAPDispositions object
  private void updateCommunities(CommunityAPDispositions dispositions, TransferParam curP) {
    addOrRemoveCommunityAPs(dispositions.getMustExist(), curP, true);
    addOrRemoveCommunityAPs(dispositions.getMustNotExist(), curP, false);
  }

  /**
   * A BDD representing the conditions under which the current statement is not reachable, because
   * we've already returned or exited before getting there.
   *
   * @param currState the current state of the analysis
   * @return the bdd
   */
  private static BDD unreachable(TransferResult currState) {
    return currState.getReturnAssignedValue().or(currState.getExitAssignedValue());
  }

  // If the analysis encounters a routing policy feature that is not currently supported, we ignore
  // it and keep going, but we also log a warning and mark the output BDDRoute as having reached an
  // unsupported statement.
  private void unsupported(Statement stmt, TransferBDDState state) {
    LOGGER.warn(
        "Unsupported statement in routing policy "
            + _policy.getName()
            + " of node "
            + _conf.getHostname()
            + ": "
            + stmt);
    TransferParam curP = state.getTransferParam();
    curP.getData().setUnsupported(_factory.one());
  }

  /*
   * Create the result of reaching a suppress or unsuppress statement.
   */
  private TransferResult suppressedValue(TransferResult r, boolean val) {
    BDD b = mkBDD(val);
    return r.setSuppressedValue(b);
  }

  /*
   * Create the result of reaching a return statement, returning with the given value.
   */
  private TransferResult returnValue(TransferResult r, boolean accepted) {
    return r.setReturnValue(r.getReturnValue().setAccepted(accepted))
        .setReturnAssignedValue(_factory.one());
  }

  /*
   * Create the result of reaching an exit statement, returning with the given value.
   */
  private TransferResult exitValue(TransferResult r, boolean accepted) {
    return r.setReturnValue(r.getReturnValue().setAccepted(accepted))
        .setExitAssignedValue(_factory.one());
  }

  // Returns the appropriate route to use for matching on attributes.
  private BDDRoute routeForMatching(BDDRoute current) {
    return _useOutputAttributes ? current : _originalRoute;
  }

<<<<<<< HEAD
  /*
   * Create a TransferResult representing the symbolic output of
   * the RoutingPolicy given the input route.
=======
  /**
   * Creates a {@link TransferResult} representing the results of symbolic route-map analysis: the
   * conditions under which a route is accepted by the route-map, along with the updates made to the
   * route. Note that only accepting paths that perform the same sequence of prepended ASes can be
   * combined into one {@link TransferResult} currently, so some accepting paths will be ignored.
   * Clients of this method should instead consider using {@link TransferBDD#computePaths(Set)} to
   * obtain a set of all paths, which avoids this limitation.
>>>>>>> 9408853a
   */
  public TransferResult compute(@Nullable Set<Prefix> ignoredNetworks) {
    _ignoredNetworks = ignoredNetworks;
    BDDRoute o = new BDDRoute(_factory, _configAtomicPredicates);
    TransferParam p = new TransferParam(o, false);
    return compute(_statements, p);
  }

  /**
   * The results of symbolic route-map analysis: one {@link
   * org.batfish.minesweeper.bdd.TransferReturn} per execution path through the given route map. The
   * list of paths is unordered, and by construction each path is unique, as each path has a unique
   * condition under which it is taken (the BDD in the TransferResult). The particular statements
   * executed along a given path are not included in this representation but can be reconstructed by
   * simulating one route that takes this path using {@link
   * org.batfish.question.testroutepolicies.TestRoutePoliciesQuestion}.
   */
  public List<TransferReturn> computePaths(@Nullable Set<Prefix> ignoredNetworks) {
    _ignoredNetworks = ignoredNetworks;
    BDDRoute o = new BDDRoute(_factory, _configAtomicPredicates);
    TransferParam p = new TransferParam(o, false);
    return computePaths(_statements, p).stream()
        .map(TransferResult::getReturnValue)
        .collect(ImmutableList.toImmutableList());
  }

  public Map<CommunityVar, Set<Integer>> getCommunityAtomicPredicates() {
    return _communityAtomicPredicates;
  }

  public Configuration getConfiguration() {
    return _conf;
  }

  public BDDFactory getFactory() {
    return _factory;
  }

  public ConfigAtomicPredicates getConfigAtomicPredicates() {
    return _configAtomicPredicates;
  }

  public boolean getUseOutputAttributes() {
    return _useOutputAttributes;
  }
}<|MERGE_RESOLUTION|>--- conflicted
+++ resolved
@@ -1,9 +1,5 @@
 package org.batfish.minesweeper.bdd;
 
-<<<<<<< HEAD
-import com.google.common.annotations.VisibleForTesting;
-=======
->>>>>>> 9408853a
 import com.google.common.collect.ImmutableList;
 import com.google.common.collect.ImmutableSet;
 import java.util.ArrayList;
@@ -689,8 +685,6 @@
       MutableBDDInteger newValue = applyLongExprModification(curP.indent(), currTag, ie);
       curP.getData().setTag(newValue);
       return ImmutableList.of(toTransferBDDState(curP, result));
-<<<<<<< HEAD
-=======
 
     } else if (stmt instanceof SetWeight) {
       curP.debug("SetWeight");
@@ -705,7 +699,6 @@
           MutableBDDInteger.makeFromValue(currWeight.getFactory(), 16, z.getValue());
       curP.getData().setWeight(newValue);
       return ImmutableList.of(toTransferBDDState(curP, result));
->>>>>>> 9408853a
 
     } else if (stmt instanceof SetCommunities) {
       curP.debug("SetCommunities");
@@ -772,8 +765,6 @@
       curP.debug("SetNextHop");
       setNextHop(((SetNextHop) stmt).getExpr(), curP.getData());
       return ImmutableList.of(toTransferBDDState(curP, result));
-<<<<<<< HEAD
-=======
 
     } else if (stmt instanceof PrependAsPath) {
       curP.debug("PrependAsPath");
@@ -785,7 +776,6 @@
       PrependAsPath pap = (PrependAsPath) stmt;
       prependASPath(pap.getExpr(), curP.getData());
       return ImmutableList.of(toTransferBDDState(curP, result));
->>>>>>> 9408853a
 
     } else if (stmt instanceof TraceableStatement) {
       return compute(((TraceableStatement) stmt).getInnerStatements(), ImmutableList.of(state));
@@ -859,12 +849,6 @@
 
   /**
    * Combines the per-path symbolic analysis results into a single TransferResult, which represents
-<<<<<<< HEAD
-   * the disjunction of all accepting paths. *
-   */
-  private TransferResult compute(List<Statement> statements, TransferParam p) {
-    List<TransferResult> allPaths = computePaths(statements, p);
-=======
    * the disjunction of accepting paths. Note that only accepting paths that perform the same
    * sequence of prepended ASes can be combined into one {@link TransferResult} currently, so some
    * accepting paths will be ignored.
@@ -875,18 +859,11 @@
         allPaths.stream()
             .filter(r -> r.getReturnValue().getAccepted())
             .collect(ImmutableList.toImmutableList());
->>>>>>> 9408853a
     // by default the result says that there are no feasible paths
     TransferResult result =
         new TransferResult(
             new TransferReturn(new BDDRoute(_factory, _configAtomicPredicates), _factory.zero()),
             _factory.zero());
-<<<<<<< HEAD
-    // now disjoin all of the accepting paths
-    for (TransferResult path : allPaths) {
-      if (path.getReturnValue().getAccepted()) {
-        result = ite(path.getReturnValue().getSecond(), path, result);
-=======
     if (!acceptedPaths.isEmpty()) {
       // Set the prepended ASes of the default result to be the same as those on an accepting path.
       // This hack is needed since we currently can't combine paths that have different prepended
@@ -904,7 +881,6 @@
       if (path.getReturnValue().getAccepted()) {
         // NOTE: This path will be ignored if ite() returns Optional.empty()
         result = ite(path.getReturnValue().getSecond(), path, result).orElse(result);
->>>>>>> 9408853a
       } else {
         // for denying paths, we still keep track of whether we hit an unsupported statement
         BDDRoute resultRoute = result.getReturnValue().getFirst();
@@ -972,22 +948,12 @@
     return result;
   }
 
-<<<<<<< HEAD
-  @VisibleForTesting
-  BDDRoute ite(BDD guard, BDDRoute r1, BDDRoute r2) {
-    BDDRoute ret = new BDDRoute(_factory, _configAtomicPredicates);
-=======
   /**
    * Performs an if-then-else of two {@link BDDRoute} objects. This can only be done if they have
    * the same sequence of prepended ASes.
    */
   private Optional<BDDRoute> ite(BDD guard, BDDRoute r1, BDDRoute r2) {
-    BDDRoute ret =
-        new BDDRoute(
-            _factory,
-            _configAtomicPredicates.getCommunityAtomicPredicates().getNumAtomicPredicates(),
-            _configAtomicPredicates.getAsPathRegexAtomicPredicates().getNumAtomicPredicates());
->>>>>>> 9408853a
+    BDDRoute ret = new BDDRoute(_factory, _configAtomicPredicates);
 
     if (!r1.getPrependedASes().equals(r2.getPrependedASes())) {
       LOGGER.warn(
@@ -1078,14 +1044,9 @@
     BDD retAsgn = ite(guard, r1.getReturnAssignedValue(), r2.getReturnAssignedValue());
     BDD fallThrough = ite(guard, r1.getFallthroughValue(), r2.getFallthroughValue());
 
-<<<<<<< HEAD
-    return new TransferResult(
-        new TransferReturn(route, accepted), suppressed, exitAsgn, fallThrough, retAsgn);
-=======
     return Optional.of(
         new TransferResult(
             new TransferReturn(route, accepted), suppressed, exitAsgn, fallThrough, retAsgn));
->>>>>>> 9408853a
   }
 
   // Produce a BDD that is the symbolic representation of the given AsPathSetExpr predicate.
@@ -1334,11 +1295,6 @@
     return _useOutputAttributes ? current : _originalRoute;
   }
 
-<<<<<<< HEAD
-  /*
-   * Create a TransferResult representing the symbolic output of
-   * the RoutingPolicy given the input route.
-=======
   /**
    * Creates a {@link TransferResult} representing the results of symbolic route-map analysis: the
    * conditions under which a route is accepted by the route-map, along with the updates made to the
@@ -1346,7 +1302,6 @@
    * combined into one {@link TransferResult} currently, so some accepting paths will be ignored.
    * Clients of this method should instead consider using {@link TransferBDD#computePaths(Set)} to
    * obtain a set of all paths, which avoids this limitation.
->>>>>>> 9408853a
    */
   public TransferResult compute(@Nullable Set<Prefix> ignoredNetworks) {
     _ignoredNetworks = ignoredNetworks;
