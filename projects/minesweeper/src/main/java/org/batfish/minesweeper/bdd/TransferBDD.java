--- conflicted
+++ resolved
@@ -612,49 +612,9 @@
       SetCommunities sc = (SetCommunities) stmt;
       org.batfish.datamodel.routing_policy.communities.CommunitySetExpr setExpr =
           sc.getCommunitySetExpr();
-<<<<<<< HEAD
       CommunityAPDispositions dispositions =
           setExpr.accept(new SetCommunitiesVisitor(), new Arg(this, _initialRoute));
       updateCommunities(dispositions, curP, result);
-    } else if (stmt instanceof DeleteCommunity) {
-      curP.debug("DeleteCommunity");
-      DeleteCommunity ac = (DeleteCommunity) stmt;
-      Set<CommunityVar> comms = collectCommunityVars(_conf, ac.getExpr());
-      addOrRemoveCommunities(comms, curP, result, false);
-=======
-      if (setExpr instanceof CommunitySetDifference
-          && ((CommunitySetDifference) setExpr).getInitial().equals(InputCommunities.instance())) {
-        // this SetCommunities expression has the form (InputCommunities - Expr)
-        // so we directly treat it as a deletion of communities
-        BDD toDelete =
-            ((CommunitySetDifference) setExpr)
-                .getRemovalCriterion()
-                .accept(new CommunityMatchExprToBDD(), new Arg(this, curP.getData()));
-        deleteCommunities(toDelete, curP, result);
-      } else if (setExpr instanceof CommunitySetUnion
-          && ((CommunitySetUnion) setExpr).getExprs().contains(InputCommunities.instance())) {
-        // this SetCommunities expression has the form (InputCommunities U Expr U ... U Expr)
-        // so we directly treat it as an addition of communities
-        Set<org.batfish.datamodel.routing_policy.communities.CommunitySetExpr> exprs =
-            ((CommunitySetUnion) setExpr).getExprs();
-        Set<CommunityVar> comms =
-            exprs.stream()
-                .filter(e -> !e.equals(InputCommunities.instance()))
-                .flatMap(e -> e.accept(new SetCommunitiesVarCollector(), _conf).stream())
-                .collect(ImmutableSet.toImmutableSet());
-        addOrRemoveCommunities(comms, curP, result, true);
-      } else {
-        /**
-         * TODO: the SetCommunitiesVarCollector does not support some kinds of expressions, such as
-         * set differences, for the same reason as described above regarding limitations of
-         * SetCommunity. again the right solution is to create a visitor to gather community atomic
-         * predicates. (note that SetCommunity and SetCommunities use two different data models for
-         * expressions, both named CommunitySetExpr but in different packages.)
-         */
-        Set<CommunityVar> comms = setExpr.accept(new SetCommunitiesVarCollector(), _conf);
-        setCommunities(comms, curP, result);
-      }
->>>>>>> 64cf7b04
     } else if (stmt instanceof CallStatement) {
 
       /*
@@ -1013,18 +973,10 @@
     throw new BatfishException("Error[prependLength]: unreachable");
   }
 
-<<<<<<< HEAD
+  // Set the corresponding BDDs of the given community atomic predicates to either 1 or 0,
+  // depending on the value of the boolean parameter.
   private void addOrRemoveCommunityAPs(
       Set<Integer> commAPs, TransferParam<BDDRoute> curP, TransferResult result, boolean add) {
-=======
-  /**
-   * A helper for route analysis of uses of SetCommunities that add communities. Given a set of
-   * CommunityVars that are added by the statement, we set their BDDs to either 1 or 0, depending on
-   * the value of the boolean parameter.
-   */
-  private void addOrRemoveCommunities(
-      Set<CommunityVar> comms, TransferParam<BDDRoute> curP, TransferResult result, boolean add) {
->>>>>>> 64cf7b04
     BDD newCommVal = mkBDD(add);
     BDD[] commAPBDDs = curP.getData().getCommunityAtomicPredicates();
     for (int ap : commAPs) {
@@ -1036,40 +988,11 @@
     }
   }
 
-  /**
-   * A helper for route analysis of AddCommunity, DeleteCommunity, and uses of SetCommunities that
-   * add communities. Given a set of CommunityVars that are added by the statement, we set their
-   * BDDs to either 1 or 0, depending on the value of the boolean parameter.
-   */
-  private void addOrRemoveCommunities(
-      Set<CommunityVar> comms, TransferParam<BDDRoute> curP, TransferResult result, boolean add) {
-    Set<Integer> commAPs = atomicPredicatesFor(comms, _communityAtomicPredicates);
-    addOrRemoveCommunityAPs(commAPs, curP, result, add);
-  }
-
+  // Update community atomic predicates based on the given CommunityAPDispositions object
   private void updateCommunities(
       CommunityAPDispositions dispositions, TransferParam<BDDRoute> curP, TransferResult result) {
     addOrRemoveCommunityAPs(dispositions.getMustExist(), curP, result, true);
     addOrRemoveCommunityAPs(dispositions.getMustNotExist(), curP, result, false);
-  }
-
-  /**
-   * A helper for route analysis of SetCommunities. Given a set of CommunityVars that are set by the
-   * statement, we update all community atomic predicates appropriately: the ones corresponding to
-   * the given CommunityVars are set to 1, and the others are set to 0.
-   */
-  private void setCommunities(
-      Set<CommunityVar> comms, TransferParam<BDDRoute> curP, TransferResult result) {
-    Set<Integer> commAPs = atomicPredicatesFor(comms, _communityAtomicPredicates);
-    BDD[] commAPBDDs = curP.getData().getCommunityAtomicPredicates();
-    for (int ap = 0; ap < commAPBDDs.length; ap++) {
-      curP.indent().debug("Value: " + ap);
-      BDD comm = commAPBDDs[ap];
-      BDD newValue =
-          ite(unreachable(result), comm, commAPs.contains(ap) ? factory.one() : factory.zero());
-      curP.indent().debug("New Value: " + newValue);
-      commAPBDDs[ap] = newValue;
-    }
   }
 
   /**
