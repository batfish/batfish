package org.batfish.minesweeper.bdd;

import com.google.common.collect.ImmutableList;
import com.google.common.collect.ImmutableSet;
import java.util.ArrayList;
import java.util.Collections;
import java.util.HashMap;
import java.util.List;
import java.util.Map;
import java.util.Set;
import java.util.function.BiFunction;
import java.util.stream.Collectors;
import javax.annotation.Nullable;
import net.sf.javabdd.BDD;
import net.sf.javabdd.BDDFactory;
import net.sf.javabdd.JFactory;
import org.apache.logging.log4j.LogManager;
import org.apache.logging.log4j.Logger;
import org.batfish.common.BatfishException;
import org.batfish.common.bdd.MutableBDDInteger;
import org.batfish.datamodel.AsPathAccessList;
import org.batfish.datamodel.AsPathAccessListLine;
import org.batfish.datamodel.Configuration;
import org.batfish.datamodel.Ip;
import org.batfish.datamodel.LineAction;
import org.batfish.datamodel.OriginType;
import org.batfish.datamodel.Prefix;
import org.batfish.datamodel.PrefixRange;
import org.batfish.datamodel.RouteFilterLine;
import org.batfish.datamodel.RouteFilterList;
import org.batfish.datamodel.RoutingProtocol;
import org.batfish.datamodel.SubRange;
import org.batfish.datamodel.ospf.OspfMetricType;
import org.batfish.datamodel.routing_policy.Environment;
import org.batfish.datamodel.routing_policy.RoutingPolicy;
import org.batfish.datamodel.routing_policy.as_path.InputAsPath;
import org.batfish.datamodel.routing_policy.as_path.MatchAsPath;
import org.batfish.datamodel.routing_policy.communities.InputCommunities;
import org.batfish.datamodel.routing_policy.communities.MatchCommunities;
import org.batfish.datamodel.routing_policy.communities.SetCommunities;
import org.batfish.datamodel.routing_policy.expr.AsExpr;
import org.batfish.datamodel.routing_policy.expr.AsPathListExpr;
import org.batfish.datamodel.routing_policy.expr.AsPathSetExpr;
import org.batfish.datamodel.routing_policy.expr.BgpPeerAddressNextHop;
import org.batfish.datamodel.routing_policy.expr.BooleanExpr;
import org.batfish.datamodel.routing_policy.expr.BooleanExprs;
import org.batfish.datamodel.routing_policy.expr.CallExpr;
import org.batfish.datamodel.routing_policy.expr.Conjunction;
import org.batfish.datamodel.routing_policy.expr.ConjunctionChain;
import org.batfish.datamodel.routing_policy.expr.DestinationNetwork;
import org.batfish.datamodel.routing_policy.expr.DiscardNextHop;
import org.batfish.datamodel.routing_policy.expr.Disjunction;
import org.batfish.datamodel.routing_policy.expr.ExplicitAs;
import org.batfish.datamodel.routing_policy.expr.ExplicitPrefixSet;
import org.batfish.datamodel.routing_policy.expr.FirstMatchChain;
import org.batfish.datamodel.routing_policy.expr.IncrementMetric;
import org.batfish.datamodel.routing_policy.expr.IntComparator;
import org.batfish.datamodel.routing_policy.expr.IntExpr;
import org.batfish.datamodel.routing_policy.expr.IpNextHop;
import org.batfish.datamodel.routing_policy.expr.IpPrefix;
import org.batfish.datamodel.routing_policy.expr.LegacyMatchAsPath;
import org.batfish.datamodel.routing_policy.expr.LiteralAsList;
import org.batfish.datamodel.routing_policy.expr.LiteralInt;
import org.batfish.datamodel.routing_policy.expr.LiteralLong;
import org.batfish.datamodel.routing_policy.expr.LiteralOrigin;
import org.batfish.datamodel.routing_policy.expr.LongExpr;
import org.batfish.datamodel.routing_policy.expr.MatchClusterListLength;
import org.batfish.datamodel.routing_policy.expr.MatchInterface;
import org.batfish.datamodel.routing_policy.expr.MatchIpv4;
import org.batfish.datamodel.routing_policy.expr.MatchMetric;
import org.batfish.datamodel.routing_policy.expr.MatchPrefixSet;
import org.batfish.datamodel.routing_policy.expr.MatchProtocol;
import org.batfish.datamodel.routing_policy.expr.MatchSourceVrf;
import org.batfish.datamodel.routing_policy.expr.MatchTag;
import org.batfish.datamodel.routing_policy.expr.NamedAsPathSet;
import org.batfish.datamodel.routing_policy.expr.NamedPrefixSet;
import org.batfish.datamodel.routing_policy.expr.NextHopExpr;
import org.batfish.datamodel.routing_policy.expr.NextHopIp;
import org.batfish.datamodel.routing_policy.expr.Not;
import org.batfish.datamodel.routing_policy.expr.OriginExpr;
import org.batfish.datamodel.routing_policy.expr.PrefixExpr;
import org.batfish.datamodel.routing_policy.expr.PrefixSetExpr;
import org.batfish.datamodel.routing_policy.expr.SelfNextHop;
import org.batfish.datamodel.routing_policy.expr.TrackSucceeded;
import org.batfish.datamodel.routing_policy.expr.WithEnvironmentExpr;
import org.batfish.datamodel.routing_policy.statement.BufferedStatement;
import org.batfish.datamodel.routing_policy.statement.CallStatement;
import org.batfish.datamodel.routing_policy.statement.If;
import org.batfish.datamodel.routing_policy.statement.PrependAsPath;
import org.batfish.datamodel.routing_policy.statement.SetAdministrativeCost;
import org.batfish.datamodel.routing_policy.statement.SetDefaultPolicy;
import org.batfish.datamodel.routing_policy.statement.SetLocalPreference;
import org.batfish.datamodel.routing_policy.statement.SetMetric;
import org.batfish.datamodel.routing_policy.statement.SetNextHop;
import org.batfish.datamodel.routing_policy.statement.SetOrigin;
import org.batfish.datamodel.routing_policy.statement.SetOspfMetricType;
import org.batfish.datamodel.routing_policy.statement.SetTag;
import org.batfish.datamodel.routing_policy.statement.SetWeight;
import org.batfish.datamodel.routing_policy.statement.Statement;
import org.batfish.datamodel.routing_policy.statement.Statements.StaticStatement;
import org.batfish.datamodel.routing_policy.statement.TraceableStatement;
import org.batfish.minesweeper.CommunityVar;
import org.batfish.minesweeper.ConfigAtomicPredicates;
import org.batfish.minesweeper.OspfType;
import org.batfish.minesweeper.RegexAtomicPredicates;
import org.batfish.minesweeper.SymbolicAsPathRegex;
import org.batfish.minesweeper.SymbolicRegex;
import org.batfish.minesweeper.bdd.CommunitySetMatchExprToBDD.Arg;
import org.batfish.minesweeper.question.searchroutepolicies.SearchRoutePoliciesQuestion;
import org.batfish.minesweeper.utils.PrefixUtils;

/**
 * @author Ryan Beckett
 */
public class TransferBDD {

  private static final Logger LOGGER = LogManager.getLogger(SearchRoutePoliciesQuestion.class);

  /**
   * We track community and AS-path regexes by computing a set of atomic predicates for them. See
   * {@link org.batfish.minesweeper.RegexAtomicPredicates}. During the symbolic route analysis, we
   * simply need the map from each regex to its corresponding set of atomic predicates, each
   * represented by a unique integer.
   */
  private final Map<CommunityVar, Set<Integer>> _communityAtomicPredicates;

  private final Map<SymbolicAsPathRegex, Set<Integer>> _asPathRegexAtomicPredicates;

  private final Configuration _conf;

  private final RoutingPolicy _policy;

  private final ConfigAtomicPredicates _configAtomicPredicates;

  private Set<Prefix> _ignoredNetworks;

  private final List<Statement> _statements;

  private final BDDRoute _originalRoute;

  private final boolean _useOutputAttributes;

  private final BDDFactory _factory;

  public TransferBDD(ConfigAtomicPredicates aps, RoutingPolicy policy) {
    this(JFactory.init(100000, 10000), aps, policy);
  }

  public TransferBDD(BDDFactory factory, ConfigAtomicPredicates aps, RoutingPolicy policy) {
    _configAtomicPredicates = aps;
    _policy = policy;
    _conf = policy.getOwner();
    _statements = policy.getStatements();
    _useOutputAttributes = Environment.useOutputAttributesFor(_conf);

    _factory = factory;
    _factory.setCacheRatio(64);

    _originalRoute = new BDDRoute(_factory, aps);
    RegexAtomicPredicates<CommunityVar> standardCommAPs =
        _configAtomicPredicates.getStandardCommunityAtomicPredicates();
    _communityAtomicPredicates = new HashMap<>(standardCommAPs.getRegexAtomicPredicates());
    // add the atomic predicates for the extended/large community literals
    _configAtomicPredicates
        .getNonStandardCommunityLiterals()
        .forEach((key, value) -> _communityAtomicPredicates.put(value, ImmutableSet.of(key)));
    _asPathRegexAtomicPredicates =
        _configAtomicPredicates.getAsPathRegexAtomicPredicates().getRegexAtomicPredicates();
  }

  /*
   * Apply the effect of modifying a long value (e.g., to set the metric).
   * Overflows for IncrementMetric are handled by clipping to the max value.
   */
  private MutableBDDInteger applyLongExprModification(
      TransferParam p, MutableBDDInteger x, LongExpr e) throws UnsupportedFeatureException {
    if (e instanceof LiteralLong) {
      LiteralLong z = (LiteralLong) e;
      p.debug("LiteralLong: %s", z.getValue());
      return MutableBDDInteger.makeFromValue(x.getFactory(), 32, z.getValue());
    } else if (e instanceof IncrementMetric) {
      IncrementMetric z = (IncrementMetric) e;
      p.debug("Increment: %s", z.getAddend());
      return x.addClipping(MutableBDDInteger.makeFromValue(x.getFactory(), 32, z.getAddend()));
    } else {
      throw new UnsupportedFeatureException(e.toString());
    }

    /* TODO: These old cases are not correct; removing for now since they are not currently used.
    First, they should dec/inc the corresponding field of the route, not whatever MutableBDDInteger x
    is passed in.  Second, they need to prevent overflow.  See LongExpr::evaluate for details.

    if (e instanceof DecrementMetric) {
      DecrementMetric z = (DecrementMetric) e;
      p.debug("Decrement: %s", z.getSubtrahend());
      return x.sub(MutableBDDInteger.makeFromValue(x.getFactory(), 32, z.getSubtrahend()));
    }
    if (e instanceof IncrementLocalPreference) {
      IncrementLocalPreference z = (IncrementLocalPreference) e;
      p.debug("IncrementLocalPreference: %s", z.getAddend());
      return x.add(MutableBDDInteger.makeFromValue(x.getFactory(), 32, z.getAddend()));
    }
    if (e instanceof DecrementLocalPreference) {
      DecrementLocalPreference z = (DecrementLocalPreference) e;
      p.debug("DecrementLocalPreference: %s", z.getSubtrahend());
      return x.sub(MutableBDDInteger.makeFromValue(x.getFactory(), 32, z.getSubtrahend()));
    }
     */
  }

  /**
   * Produces a BDD that represents the disjunction of all atomic predicates associated with any of
   * the given AS-path regexes.
   *
   * @param asPathRegexes the set of AS-path regexes to convert to a BDD
   * @param apMap a map from as-path regexes to their corresponding sets of atomic predicates
   * @param route the symbolic representation of a route
   * @return the BDD
   */
  public static BDD asPathRegexesToBDD(
      Set<SymbolicAsPathRegex> asPathRegexes,
      Map<SymbolicAsPathRegex, Set<Integer>> apMap,
      BDDRoute route) {
    Set<Integer> asPathAPs = atomicPredicatesFor(asPathRegexes, apMap);
    return route
        .getFactory()
        .orAll(
            asPathAPs.stream()
                .map(ap -> route.getAsPathRegexAtomicPredicates().value(ap))
                .collect(Collectors.toList()));
  }

  //

  /**
   * Produces a set consisting of all atomic predicates associated with any of the given symbolic
   * regexes.
   *
   * @param regexes the regexes of interest
   * @param apMap a map from regexes to their corresponding sets of atomic predicates
   * @return the set of relevant atomic predicates
   * @param <T> the specific type of the regexes
   */
  static <T extends SymbolicRegex> Set<Integer> atomicPredicatesFor(
      Set<T> regexes, Map<T, Set<Integer>> apMap) {
    return regexes.stream()
        .flatMap(r -> apMap.get(r).stream())
        .collect(ImmutableSet.toImmutableSet());
  }

  /**
   * Produces one TransferResult per path through the given boolean expression. For most
   * expressions, for example matching on a prefix or community, this analysis will yield exactly
   * two paths, respectively representing the case when the expression evaluates to true and false.
   * Some expressions, such as CallExpr, Conjunction, and Disjunction, implicitly or explicitly
   * contain branches and so can yield more than two paths. TODO: Any updates to the TransferParam
   * in expr are lost currently
   */
  private List<TransferResult> compute(BooleanExpr expr, TransferBDDState state)
      throws UnsupportedFeatureException {

    TransferParam p = state.getTransferParam();
    TransferResult result = state.getTransferResult();

    List<TransferResult> finalResults = new ArrayList<>();

    // TODO: right now everything is IPV4
    if (expr instanceof MatchIpv4) {
      p.debug("MatchIpv4 Result: true");
      finalResults.add(result.setReturnValueBDD(_factory.one()).setReturnValueAccepted(true));

    } else if (expr instanceof Not) {
      p.debug("mkNot");
      Not n = (Not) expr;
      List<TransferResult> results = compute(n.getExpr(), state);
      for (TransferResult res : results) {
        TransferResult newRes = res.setReturnValueAccepted(!res.getReturnValue().getAccepted());
        finalResults.add(newRes);
      }

    } else if (expr instanceof Conjunction) {
      Conjunction conj = (Conjunction) expr;
      List<TransferResult> currResults = new ArrayList<>();
      // the default result is true
      currResults.add(result.setReturnValueBDD(_factory.one()).setReturnValueAccepted(true));
      for (BooleanExpr e : conj.getConjuncts()) {
        List<TransferResult> nextResults = new ArrayList<>();
        try {
          for (TransferResult curr : currResults) {
            BDD currBDD = curr.getReturnValue().getSecond();
            compute(e, toTransferBDDState(p.indent(), curr))
                .forEach(
                    r -> {
                      TransferResult updated =
                          r.setReturnValueBDD(r.getReturnValue().getSecond().and(currBDD));
                      // if we're on a path where e evaluates to false, then this path is done;
                      // otherwise we will evaluate the next conjunct in the next iteration
                      if (!updated.getReturnValue().getAccepted()) {
                        finalResults.add(updated);
                      } else {
                        nextResults.add(updated);
                      }
                    });
          }
          currResults = nextResults;
        } catch (UnsupportedFeatureException ufe) {
          // BooleanExpr e is not supported; ignore it but record the fact that we encountered it
          currResults.forEach(tr -> unsupported(ufe, tr.getReturnValue().getFirst()));
        }
      }
      finalResults.addAll(currResults);

    } else if (expr instanceof Disjunction) {
      Disjunction disj = (Disjunction) expr;
      /*
      Disjunctions of as-path matches are handled specially when building as-path atomic
      predicates, for performance reasons. See BooleanExprAsPathCollector::visitDisjunction. We
      have to check for that special case here in order to access the correct atomic predicates.
      */
      if (!disj.getDisjuncts().isEmpty()
          && disj.getDisjuncts().stream()
              .allMatch(
                  d ->
                      d instanceof MatchAsPath
                          && ((MatchAsPath) d).getAsPathExpr().equals(InputAsPath.instance()))) {
        // collect all as-path regexes, produce a single regex that is their union, and then create
        // the corresponding BDD
        BDDRoute currRoute = routeForMatching(p.getData());
        Set<SymbolicAsPathRegex> asPathRegexes =
            disj.getDisjuncts().stream()
                .flatMap(
                    d ->
                        ((MatchAsPath) d)
                                .getAsPathMatchExpr()
                                .accept(new AsPathMatchExprToRegexes(), new Arg(this, currRoute))
                                .stream())
                .collect(ImmutableSet.toImmutableSet());
        finalResults.add(
            result
                .setReturnValueBDD(
                    asPathRegexesToBDD(
                        ImmutableSet.of(SymbolicAsPathRegex.union(asPathRegexes)),
                        _asPathRegexAtomicPredicates,
                        routeForMatching(p.getData())))
                .setReturnValueAccepted(true));
      } else {
        List<TransferResult> currResults = new ArrayList<>();
        // the default result is false
        currResults.add(result.setReturnValueBDD(_factory.one()).setReturnValueAccepted(false));
        for (BooleanExpr e : disj.getDisjuncts()) {
          List<TransferResult> nextResults = new ArrayList<>();
          try {
            for (TransferResult curr : currResults) {
              BDD currBDD = curr.getReturnValue().getSecond();
              compute(e, toTransferBDDState(p.indent(), curr))
                  .forEach(
                      r -> {
                        TransferResult updated =
                            r.setReturnValueBDD(r.getReturnValue().getSecond().and(currBDD));
                        // if we're on a path where e evaluates to true, then this path is done;
                        // otherwise we will evaluate the next disjunct in the next iteration
                        if (updated.getReturnValue().getAccepted()) {
                          finalResults.add(updated);
                        } else {
                          nextResults.add(updated);
                        }
                      });
            }
            currResults = nextResults;
          } catch (UnsupportedFeatureException ufe) {
            // BooleanExpr e is not supported; ignore it but record the fact that we encountered it
            currResults.forEach(tr -> unsupported(ufe, tr.getReturnValue().getFirst()));
          }
        }
        finalResults.addAll(currResults);
      }

      // TODO: This code is here for backward-compatibility reasons but has not been tested and is
      // not currently maintained
    } else if (expr instanceof ConjunctionChain) {
      p.debug("ConjunctionChain");
      ConjunctionChain d = (ConjunctionChain) expr;
      List<BooleanExpr> conjuncts = new ArrayList<>(d.getSubroutines());
      if (p.getDefaultPolicy() != null) {
        BooleanExpr be = new CallExpr(p.getDefaultPolicy().getDefaultPolicy());
        conjuncts.add(be);
      }
      if (conjuncts.isEmpty()) {
        finalResults.add(result.setReturnValueBDD(_factory.one()));
      } else {
        TransferParam record = p;
        List<TransferResult> currResults = new ArrayList<>();
        currResults.add(result);
        for (BooleanExpr e : d.getSubroutines()) {
          List<TransferResult> nextResults = new ArrayList<>();
          for (TransferResult curr : currResults) {
            TransferParam param =
                record
                    .setDefaultPolicy(null)
                    .setChainContext(TransferParam.ChainContext.CONJUNCTION)
                    .indent();
            compute(e, toTransferBDDState(param, curr))
                .forEach(
                    r -> {
                      if (r.getFallthroughValue()) {
                        nextResults.add(r);
                      } else {
                        finalResults.add(r);
                      }
                    });
          }
          currResults = nextResults;
        }
        finalResults.addAll(currResults);
      }

    } else if (expr instanceof FirstMatchChain) {
      p.debug("FirstMatchChain");
      FirstMatchChain chain = (FirstMatchChain) expr;
      List<BooleanExpr> chainPolicies = new ArrayList<>(chain.getSubroutines());
      if (p.getDefaultPolicy() != null) {
        BooleanExpr be = new CallExpr(p.getDefaultPolicy().getDefaultPolicy());
        chainPolicies.add(be);
      }
      TransferParam record = p;
      List<TransferResult> currResults = new ArrayList<>();
      currResults.add(result);
      for (BooleanExpr pol : chainPolicies) {
        List<TransferResult> nextResults = new ArrayList<>();
        for (TransferResult curr : currResults) {
          BDD currBDD = curr.getReturnValue().getSecond();
          TransferParam param = record.indent();
          // we set the fallthrough flag to true initially in order to handle implicit fallthrough
          // properly; if there is an exit or return in the policy then the flag will be unset
          TransferResult updatedCurr = curr.setFallthroughValue(true);
          compute(pol, toTransferBDDState(param, updatedCurr))
              .forEach(
                  r -> {
                    // r's BDD only represents the constraints on a path through the policy pol, so
                    // we explicitly incorporate the constraints accrued on the path through the
                    // prior policies in the chain
                    TransferResult updated =
                        r.setReturnValueBDD(r.getReturnValue().getSecond().and(currBDD));
                    if (updated.getFallthroughValue()) {
                      nextResults.add(updated.setFallthroughValue(false));
                    } else {
                      finalResults.add(updated);
                    }
                  });
        }
        currResults = nextResults;
      }
      if (!currResults.isEmpty()) {
        throw new BatfishException(
            "The last policy in the chain should not fall through to the next policy");
      }

    } else if (expr instanceof MatchProtocol) {
      MatchProtocol mp = (MatchProtocol) expr;
      Set<RoutingProtocol> rps = mp.getProtocols();
      BDD matchRPBDD = _originalRoute.anyElementOf(rps, p.getData().getProtocolHistory());
      finalResults.add(result.setReturnValueBDD(matchRPBDD).setReturnValueAccepted(true));

    } else if (expr instanceof MatchPrefixSet) {
      p.debug("MatchPrefixSet");
      MatchPrefixSet m = (MatchPrefixSet) expr;

      // MatchPrefixSet::evaluate obtains the prefix to match (either the destination network or
      // next-hop IP) from the original route, so we do the same here
      BDD prefixSet = matchPrefixSet(p.indent(), _conf, m, _originalRoute);
      finalResults.add(result.setReturnValueBDD(prefixSet).setReturnValueAccepted(true));

    } else if (expr instanceof CallExpr) {
      p.debug("CallExpr");
      CallExpr c = (CallExpr) expr;
      String name = c.getCalledPolicyName();
      RoutingPolicy pol = _conf.getRoutingPolicies().get(name);

      // save callee state
      boolean oldReturnAssigned = result.getReturnAssignedValue();

      TransferParam newParam =
          p.setCallContext(TransferParam.CallContext.EXPR_CALL).indent().enterScope(name);
      List<TransferBDDState> callStates =
          compute(
              pol.getStatements(),
              ImmutableList.of(
                  new TransferBDDState(
                      newParam, result.setReturnAssignedValue(false).setExitAssignedValue(false))));

      for (TransferBDDState callState : callStates) {
        finalResults.add(
            callState
                .getTransferResult()
                // restore the callee state
                .setReturnAssignedValue(oldReturnAssigned));
      }

    } else if (expr instanceof WithEnvironmentExpr) {
      p.debug("WithEnvironmentExpr");
      // TODO: this is not correct
      WithEnvironmentExpr we = (WithEnvironmentExpr) expr;
      // TODO: postStatements() and preStatements()
      finalResults.addAll(compute(we.getExpr(), state));

    } else if (expr instanceof MatchCommunities) {
      p.debug("MatchCommunities");
      MatchCommunities mc = (MatchCommunities) expr;
      // we only handle the case where the expression being matched is just the input communities
      if (!mc.getCommunitySetExpr().equals(InputCommunities.instance())) {
        throw new UnsupportedFeatureException(mc.toString());
      }
      BDD mcPredicate =
          mc.getCommunitySetMatchExpr()
              .accept(new CommunitySetMatchExprToBDD(), new Arg(this, routeForMatching(p)));
      finalResults.add(result.setReturnValueBDD(mcPredicate).setReturnValueAccepted(true));

    } else if (expr instanceof MatchTag) {
      MatchTag mt = (MatchTag) expr;
      BDD mtBDD = matchLongComparison(mt.getCmp(), mt.getTag(), routeForMatching(p).getTag());
      finalResults.add(result.setReturnValueBDD(mtBDD).setReturnValueAccepted(true));

    } else if (expr instanceof MatchMetric) {
      MatchMetric mm = (MatchMetric) expr;
      BDD mmBDD =
          matchLongComparison(mm.getComparator(), mm.getMetric(), routeForMatching(p).getMed());
      finalResults.add(result.setReturnValueBDD(mmBDD).setReturnValueAccepted(true));

    } else if (expr instanceof MatchClusterListLength) {
      MatchClusterListLength mcll = (MatchClusterListLength) expr;
      BDD mcllBDD =
          matchIntComparison(
              mcll.getComparator(), mcll.getRhs(), routeForMatching(p).getClusterListLength());
      finalResults.add(result.setReturnValueBDD(mcllBDD).setReturnValueAccepted(true));

    } else if (expr instanceof BooleanExprs.StaticBooleanExpr) {
      BooleanExprs.StaticBooleanExpr b = (BooleanExprs.StaticBooleanExpr) expr;
      switch (b.getType()) {
        case CallExprContext:
          p.debug("CallExprContext");
          finalResults.add(
              result
                  .setReturnValueBDD(_factory.one())
                  .setReturnValueAccepted(
                      p.getCallContext() == TransferParam.CallContext.EXPR_CALL));
          break;
        case CallStatementContext:
          p.debug("CallStmtContext");
          finalResults.add(
              result
                  .setReturnValueBDD(_factory.one())
                  .setReturnValueAccepted(
                      p.getCallContext() == TransferParam.CallContext.STMT_CALL));
          break;
        case True:
          p.debug("True");
          finalResults.add(result.setReturnValueBDD(_factory.one()).setReturnValueAccepted(true));
          break;
        case False:
          p.debug("False");
          finalResults.add(result.setReturnValueBDD(_factory.one()).setReturnValueAccepted(false));
          break;
        default:
          throw new UnsupportedFeatureException(b.getType().toString());
      }

    } else if (expr instanceof LegacyMatchAsPath) {
      p.debug("MatchAsPath");
      checkForAsPathMatchAfterUpdate(p);
      LegacyMatchAsPath legacyMatchAsPathNode = (LegacyMatchAsPath) expr;
      BDD asPathPredicate =
          matchAsPathSetExpr(
              p.indent(), _conf, legacyMatchAsPathNode.getExpr(), routeForMatching(p));
      finalResults.add(result.setReturnValueBDD(asPathPredicate).setReturnValueAccepted(true));

    } else if (expr instanceof MatchAsPath
        && ((MatchAsPath) expr).getAsPathExpr().equals(InputAsPath.instance())) {
      checkForAsPathMatchAfterUpdate(p);
      MatchAsPath matchAsPath = (MatchAsPath) expr;
      BDDRoute currRoute = routeForMatching(p.getData());
      BDD asPathPredicate =
<<<<<<< HEAD
          matchAsPath
              .getAsPathMatchExpr()
              .accept(new AsPathMatchExprToBDD(), new Arg(this, routeForMatching(p)));
=======
          asPathRegexesToBDD(
              matchAsPath
                  .getAsPathMatchExpr()
                  .accept(new AsPathMatchExprToRegexes(), new Arg(this, currRoute)),
              _asPathRegexAtomicPredicates,
              currRoute);
>>>>>>> 05dcb937
      finalResults.add(result.setReturnValueBDD(asPathPredicate).setReturnValueAccepted(true));

    } else if (expr instanceof MatchSourceVrf) {
      MatchSourceVrf msv = (MatchSourceVrf) expr;
      BDD sourceVrfPred =
          itemToBDD(
              msv.getSourceVrf(),
              _configAtomicPredicates.getSourceVrfs(),
              p.getData().getSourceVrfs());
      finalResults.add(result.setReturnValueBDD(sourceVrfPred).setReturnValueAccepted(true));

    } else if (expr instanceof TrackSucceeded) {
      TrackSucceeded ts = (TrackSucceeded) expr;
      BDD trackPred =
          itemToBDD(
              ts.getTrackName(), _configAtomicPredicates.getTracks(), p.getData().getTracks());
      finalResults.add(result.setReturnValueBDD(trackPred).setReturnValueAccepted(true));

    } else if (expr instanceof MatchInterface) {
      MatchInterface mi = (MatchInterface) expr;
      if (_useOutputAttributes && p.getData().getNextHopSet()) {
        // we don't yet properly model the situation where a modified next-hop is later matched
        // upon, so we check for that situation here
        throw new UnsupportedFeatureException(expr.toString());
      }
      BDD[] nextHopInterfaces = p.getData().getNextHopInterfaces();
      BDD miPred =
          mi.getInterfaces().stream()
              .map(
                  nhi ->
                      itemToBDD(
                          nhi, _configAtomicPredicates.getNextHopInterfaces(), nextHopInterfaces))
              .reduce(_factory.zero(), BDD::or);
      finalResults.add(result.setReturnValueBDD(miPred).setReturnValueAccepted(true));

    } else {
      throw new UnsupportedFeatureException(expr.toString());
    }

    // in most cases above we have only provided the path corresponding to the predicate being true
    // so lastly, we add the path corresponding to the predicate being false

    // first get a predicate representing routes that don't go down any existing path that we've
    // created so far
    BDD unmatched =
        _factory
            .orAll(
                finalResults.stream()
                    .map(r -> r.getReturnValue().getSecond())
                    .collect(Collectors.toList()))
            .not();
    if (!unmatched.isZero()) {
      // then add a non-accepting path corresponding to that predicate
      TransferResult remaining =
          new TransferResult(new BDDRoute(result.getReturnValue().getFirst()))
              .setReturnValueBDD(unmatched)
              .setReturnValueAccepted(false);
      finalResults.add(remaining);
    }
    return ImmutableList.copyOf(finalResults);
  }

  /*
   * Symbolic analysis of a single route-policy statement.
   * Produces one TransferResult per path through the given statement.
   */
  private List<TransferBDDState> compute(Statement stmt, TransferBDDState state)
      throws UnsupportedFeatureException {
    TransferParam curP = state.getTransferParam();
    TransferResult result = state.getTransferResult();

    if (stmt instanceof StaticStatement) {
      StaticStatement ss = (StaticStatement) stmt;

      switch (ss.getType()) {
        case ExitAccept:
          curP.debug("ExitAccept");
          result = exitValue(result, true);
          return ImmutableList.of(toTransferBDDState(curP, result));

        case ReturnTrue:
          curP.debug("ReturnTrue");
          result = returnValue(result, true);
          return ImmutableList.of(toTransferBDDState(curP, result));

        case ExitReject:
          curP.debug("ExitReject");
          result = exitValue(result, false);
          return ImmutableList.of(toTransferBDDState(curP, result));

        case ReturnFalse:
          curP.debug("ReturnFalse");
          result = returnValue(result, false);
          return ImmutableList.of(toTransferBDDState(curP, result));

        case SetDefaultActionAccept:
          curP.debug("SetDefaultActionAccept");
          curP = curP.setDefaultAccept(true);
          return ImmutableList.of(toTransferBDDState(curP, result));

        case SetDefaultActionReject:
          curP.debug("SetDefaultActionReject");
          curP = curP.setDefaultAccept(false);
          return ImmutableList.of(toTransferBDDState(curP, result));

        case SetLocalDefaultActionAccept:
          curP.debug("SetLocalDefaultActionAccept");
          curP = curP.setDefaultAcceptLocal(true);
          return ImmutableList.of(toTransferBDDState(curP, result));

        case SetLocalDefaultActionReject:
          curP.debug("SetLocalDefaultActionReject");
          curP = curP.setDefaultAcceptLocal(false);
          return ImmutableList.of(toTransferBDDState(curP, result));

        case ReturnLocalDefaultAction:
          curP.debug("ReturnLocalDefaultAction");
          result = returnValue(result, curP.getDefaultAcceptLocal());
          return ImmutableList.of(toTransferBDDState(curP, result));

        case DefaultAction:
          curP.debug("DefaultAction");
          result = exitValue(result, curP.getDefaultAccept());
          return ImmutableList.of(toTransferBDDState(curP, result));

        case FallThrough:
          curP.debug("Fallthrough");
          result = fallthrough(result);
          return ImmutableList.of(toTransferBDDState(curP, result));

        case Return:
          curP.debug("Return");
          result = result.setReturnAssignedValue(true);
          return ImmutableList.of(toTransferBDDState(curP, result));

        case Suppress:
          curP.debug("Suppress");
          result = suppressedValue(result, true);
          return ImmutableList.of(toTransferBDDState(curP, result));

        case Unsuppress:
          curP.debug("Unsuppress");
          result = suppressedValue(result, false);
          return ImmutableList.of(toTransferBDDState(curP, result));

          /**
           * These directives are used by the Batfish route simulation to control the handling of
           * route updates that implicitly involve both a "read" and a "write". For example, Batfish
           * models an additive community set of 40:40 as a write of (InputCommunities U 40:40). For
           * some config formats InputCommunities should refer to the communities of the original
           * route, but for others it should refer to the current community set that reflects prior
           * updates. To account for the latter semantics, Batfish inserts directives to read from
           * and write to the intermediate attributes.
           *
           * <p>This code, {@link TransferBDD}, properly handles two common cases: 1) platforms that
           * never use these directives, so that the original route attributes are always read; and
           * 2) platforms that always use the SetRead... and SetWrite... directives up front, so
           * that the current route attributes are always read. In principle these directives can
           * allow for a wider range of semantics to be expressed. For example, it is possible for
           * writing to intermediate attributes to be turned off at some point, so that later writes
           * are no longer recorded there (and hence are not seen by later reads). We can handle
           * such situations by introducing an explicit {@link BDDRoute} to represent the
           * intermediate BGP attributes.
           */
        case SetReadIntermediateBgpAttributes:
          curP = curP.setReadIntermediateBgpAttributes(true);
          return ImmutableList.of(toTransferBDDState(curP, result));
        case SetWriteIntermediateBgpAttributes:
        case UnsetWriteIntermediateBgpAttributes:
          return ImmutableList.of(toTransferBDDState(curP, result));

        default:
          throw new UnsupportedFeatureException(ss.getType().toString());
      }

    } else if (stmt instanceof If) {
      curP.debug("If");
      If i = (If) stmt;
      List<TransferResult> guardResults =
          compute(i.getGuard(), new TransferBDDState(curP.indent(), result));

      // for each path coming from the guard, symbolically execute the appropriate branch of the If
      List<TransferBDDState> newStates = new ArrayList<>();
      BDD currPathCondition = result.getReturnValue().getSecond();
      for (TransferResult guardResult : guardResults) {
        BDD pathCondition = currPathCondition.and(guardResult.getReturnValue().getSecond());
        if (pathCondition.isZero()) {
          // prune infeasible paths
          continue;
        }
        BDDRoute current = guardResult.getReturnValue().getFirst();
        boolean accepted = guardResult.getReturnValue().getAccepted();

        TransferParam pCopy = curP.indent().setData(current);
        List<Statement> branch = accepted ? i.getTrueStatements() : i.getFalseStatements();
        newStates.addAll(
            compute(
                branch,
                ImmutableList.of(
                    new TransferBDDState(
                        pCopy,
                        result.setReturnValue(
                            new TransferReturn(
                                current, pathCondition, result.getReturnValue().getAccepted()))))));
      }

      return ImmutableList.copyOf(newStates);

    } else if (stmt instanceof SetAdministrativeCost) {
      curP.debug("SetAdministrativeCost");
      SetAdministrativeCost sac = (SetAdministrativeCost) stmt;
      IntExpr ie = sac.getAdmin();
      if (!(ie instanceof LiteralInt)) {
        throw new UnsupportedFeatureException(ie.toString());
      }
      int val = ((LiteralInt) ie).getValue();
      curP.getData().setAdminDist(MutableBDDInteger.makeFromValue(this._factory, 8, val));
      return ImmutableList.of(toTransferBDDState(curP, result));

    } else if (stmt instanceof SetDefaultPolicy) {
      curP.debug("SetDefaultPolicy");
      curP = curP.setDefaultPolicy((SetDefaultPolicy) stmt);
      return ImmutableList.of(toTransferBDDState(curP, result));

    } else if (stmt instanceof SetMetric) {
      curP.debug("SetMetric");
      SetMetric sm = (SetMetric) stmt;
      LongExpr ie = sm.getMetric();
      MutableBDDInteger curMed = curP.getData().getMed();
      MutableBDDInteger med = applyLongExprModification(curP.indent(), curMed, ie);
      curP.getData().setMed(med);
      return ImmutableList.of(toTransferBDDState(curP, result));
    } else if (stmt instanceof SetOrigin) {
      curP.debug("SetOrigin");
      OriginExpr oe = ((SetOrigin) stmt).getOriginType();
      if (oe instanceof LiteralOrigin) {
        OriginType ot = ((LiteralOrigin) oe).getOriginType();
        BDDDomain<OriginType> originType = new BDDDomain<>(curP.getData().getOriginType());
        originType.setValue(ot);
        curP.getData().setOriginType(originType);
        return ImmutableList.of(toTransferBDDState(curP, result));
      } else {
        throw new UnsupportedFeatureException(oe.toString());
      }
    } else if (stmt instanceof SetOspfMetricType) {
      curP.debug("SetOspfMetricType");
      SetOspfMetricType somt = (SetOspfMetricType) stmt;
      OspfMetricType mt = somt.getMetricType();
      BDDDomain<OspfType> current = result.getReturnValue().getFirst().getOspfMetric();
      BDDDomain<OspfType> newValue = new BDDDomain<>(current);
      if (mt == OspfMetricType.E1) {
        curP.indent().debug("Value: E1");
        newValue.setValue(OspfType.E1);
      } else {
        curP.indent().debug("Value: E2");
        newValue.setValue(OspfType.E2);
      }
      curP.getData().setOspfMetric(newValue);
      return ImmutableList.of(toTransferBDDState(curP, result));

    } else if (stmt instanceof SetLocalPreference) {
      curP.debug("SetLocalPreference");
      SetLocalPreference slp = (SetLocalPreference) stmt;
      LongExpr ie = slp.getLocalPreference();
      MutableBDDInteger newValue =
          applyLongExprModification(curP.indent(), curP.getData().getLocalPref(), ie);
      curP.getData().setLocalPref(newValue);
      return ImmutableList.of(toTransferBDDState(curP, result));

    } else if (stmt instanceof SetTag) {
      curP.debug("SetTag");
      SetTag st = (SetTag) stmt;
      LongExpr ie = st.getTag();
      MutableBDDInteger currTag = curP.getData().getTag();
      MutableBDDInteger newValue = applyLongExprModification(curP.indent(), currTag, ie);
      curP.getData().setTag(newValue);
      return ImmutableList.of(toTransferBDDState(curP, result));

    } else if (stmt instanceof SetWeight) {
      curP.debug("SetWeight");
      SetWeight sw = (SetWeight) stmt;
      IntExpr ie = sw.getWeight();
      if (!(ie instanceof LiteralInt)) {
        throw new UnsupportedFeatureException(ie.toString());
      }
      LiteralInt z = (LiteralInt) ie;
      MutableBDDInteger currWeight = curP.getData().getWeight();
      MutableBDDInteger newValue =
          MutableBDDInteger.makeFromValue(currWeight.getFactory(), 16, z.getValue());
      curP.getData().setWeight(newValue);
      return ImmutableList.of(toTransferBDDState(curP, result));

    } else if (stmt instanceof SetCommunities) {
      curP.debug("SetCommunities");
      SetCommunities sc = (SetCommunities) stmt;
      org.batfish.datamodel.routing_policy.communities.CommunitySetExpr setExpr =
          sc.getCommunitySetExpr();
      // SetCommunitiesVisitor requires a BDDRoute that maps each community atomic predicate BDD
      // to its corresponding BDD variable, so we use the original route here
      CommunityAPDispositions dispositions =
          setExpr.accept(new SetCommunitiesVisitor(), new Arg(this, _originalRoute));
      updateCommunities(dispositions, curP);
      return ImmutableList.of(toTransferBDDState(curP, result));

    } else if (stmt instanceof CallStatement) {
      /*
       this code is based on the concrete semantics defined by CallStatement::execute, which also
       relies on RoutingPolicy::call
      */
      curP.debug("CallStatement");
      CallStatement cs = (CallStatement) stmt;
      String name = cs.getCalledPolicyName();
      RoutingPolicy pol = _conf.getRoutingPolicies().get(name);
      if (pol == null) {
        throw new BatfishException("Called route policy does not exist: " + name);
      }

      // save callee state
      boolean oldReturnAssigned = result.getReturnAssignedValue();

      TransferParam newParam =
          curP.indent().setCallContext(TransferParam.CallContext.STMT_CALL).enterScope(name);
      List<TransferBDDState> callResults =
          compute(
              pol.getStatements(),
              ImmutableList.of(
                  new TransferBDDState(newParam, result.setReturnAssignedValue(false))));
      // TODO: Currently dropping the returned TransferParam on the floor
      TransferParam finalCurP = curP;
      // restore the original returnAssigned value
      return callResults.stream()
          .map(
              r ->
                  toTransferBDDState(
                      finalCurP, r.getTransferResult().setReturnAssignedValue(oldReturnAssigned)))
          .collect(ImmutableList.toImmutableList());

    } else if (stmt instanceof BufferedStatement) {
      curP.debug("BufferedStatement");
      BufferedStatement bufStmt = (BufferedStatement) stmt;
      /**
       * The {@link Environment} class for simulating route policies keeps track of whether a
       * statement is buffered, but it currently does not seem to ever use that information. So we
       * ignore it.
       */
      return compute(bufStmt.getStatement(), state);

    } else if (stmt instanceof SetNextHop) {
      curP.debug("SetNextHop");
      setNextHop(((SetNextHop) stmt).getExpr(), curP.getData());
      return ImmutableList.of(toTransferBDDState(curP, result));

    } else if (stmt instanceof PrependAsPath) {
      curP.debug("PrependAsPath");
      PrependAsPath pap = (PrependAsPath) stmt;
      prependASPath(pap.getExpr(), curP.getData());
      return ImmutableList.of(toTransferBDDState(curP, result));

    } else if (stmt instanceof TraceableStatement) {
      return compute(((TraceableStatement) stmt).getInnerStatements(), ImmutableList.of(state));

    } else {
      throw new UnsupportedFeatureException(stmt.toString());
    }
  }

  /*
   * Symbolic analysis of a list of route-policy statements.
   * Produces one TransferBDDState per path through the given list of statements.
   */
  private List<TransferBDDState> compute(
      List<Statement> statements, List<TransferBDDState> states) {
    List<TransferBDDState> currStates = states;
    for (Statement stmt : statements) {
      List<TransferBDDState> newStates = new ArrayList<>();
      for (TransferBDDState currState : currStates) {
        try {
          // if the path has already reached an exit/return then just keep it
          if (unreachable(currState.getTransferResult())) {
            newStates.add(currState);
          } else {
            // otherwise symbolically execute the next statement
            newStates.addAll(compute(stmt, currState));
          }
        } catch (UnsupportedFeatureException e) {
          unsupported(e, currState.getTransferParam().getData());
          newStates.add(currState);
        }
      }
      currStates = newStates;
    }
    return currStates;
  }

  /**
   * Symbolic analysis of a list of route-policy statements. Returns one TransferResult per path
   * through the list of statements. The list of paths is unordered, and by construction each path
   * is unique, as each path has a unique condition under which it is taken (the BDD in the
   * TransferResult). The particular statements executed along a given path are not included in this
   * representation but can be reconstructed by simulating one route that takes this path using
   * {@link org.batfish.question.testroutepolicies.TestRoutePoliciesQuestion}.
   */
  private List<TransferResult> computePaths(List<Statement> statements, TransferParam p) {
    TransferParam curP = p;

    TransferResult result = new TransferResult(curP.getData());

    List<TransferBDDState> states =
        compute(statements, ImmutableList.of(new TransferBDDState(curP, result)));

    ImmutableList.Builder<TransferResult> results = ImmutableList.builder();
    for (TransferBDDState state : states) {
      curP = state.getTransferParam();
      result = state.getTransferResult();
      if (result.getReturnValue().getSecond().isZero()) {
        // ignore infeasible paths
        continue;
      }
      curP.debug("InitialCall finalizing");
      // Only accept routes that are not suppressed
      if (result.getSuppressedValue()) {
        result = result.setReturnValueAccepted(false);
      }
      results.add(result);
    }
    return results.build();
  }

  private TransferResult fallthrough(TransferResult r) {
    return r.setFallthroughValue(true).setReturnAssignedValue(true);
  }

  // Create a TransferBDDState, using the BDDRoute in the given TransferResult and throwing away the
  // one that is in the given TransferParam.
  private TransferBDDState toTransferBDDState(TransferParam curP, TransferResult result) {
    return new TransferBDDState(curP.setData(result.getReturnValue().getFirst()), result);
  }

  // Produce a BDD representing conditions under which the route's destination prefix is within a
  // given prefix range.
  public static BDD isRelevantForDestination(BDDRoute record, PrefixRange range) {
    SubRange r = range.getLengthRange();
    int lower = r.getStart();
    int upper = r.getEnd();

    BDD prefixMatch = record.getPrefix().toBDD(range.getPrefix());
    BDD lenMatch = record.getPrefixLength().range(lower, upper);
    return prefixMatch.and(lenMatch);
  }

  // Produce a BDD representing conditions under which the route's next-hop address is within a
  // given prefix range.
  private static BDD isRelevantForNextHop(BDDRoute record, PrefixRange range) {
    BDD prefixMatch = record.getNextHop().toBDD(range.getPrefix());
    SubRange r = range.getLengthRange();
    int lower = r.getStart();
    int upper = r.getEnd();
    // the next hop has a prefix length of MAX_PREFIX_LENGTH (32); check that it is in range
    boolean lenMatch = lower <= Prefix.MAX_PREFIX_LENGTH && Prefix.MAX_PREFIX_LENGTH <= upper;
    if (lenMatch) {
      return prefixMatch;
    } else {
      return record.getFactory().zero();
    }
  }

  /*
   * If-then-else statement
   */
  private BDD ite(BDD b, BDD x, BDD y) {
    return b.ite(x, y);
  }

  // find the BDD corresponding to an item that is being tracked symbolically
  private BDD itemToBDD(String item, List<String> items, BDD[] itemsBDDs) {
    int index = items.indexOf(item);
    return itemsBDDs[index];
  }

  // Produce a BDD that is the symbolic representation of the given AsPathSetExpr predicate.
  private BDD matchAsPathSetExpr(
      TransferParam p, Configuration conf, AsPathSetExpr e, BDDRoute other)
      throws UnsupportedFeatureException {
    if (e instanceof NamedAsPathSet) {
      NamedAsPathSet namedAsPathSet = (NamedAsPathSet) e;
      AsPathAccessList accessList = conf.getAsPathAccessLists().get(namedAsPathSet.getName());
      p.debug("Named As Path Set: %s", namedAsPathSet.getName());
      return matchAsPathAccessList(accessList, other);
    }
    // TODO: handle other kinds of AsPathSetExprs
    throw new UnsupportedFeatureException(e.toString());
  }

  // Raise an exception if we are about to match on an as-path that has been previously updated
  // along this path; the analysis currently does not handle that situation.
  private void checkForAsPathMatchAfterUpdate(TransferParam p) throws UnsupportedFeatureException {
    if ((_useOutputAttributes || p.getReadIntermediateBgpAtttributes())
        && !p.getData().getPrependedASes().isEmpty()) {
      throw new UnsupportedFeatureException(
          "Matching on a modified as-path is not currently supported");
    }
  }

  /* Convert an AS-path access list to a boolean formula represented as a BDD. */
  private BDD matchAsPathAccessList(AsPathAccessList accessList, BDDRoute other) {
    List<AsPathAccessListLine> lines = new ArrayList<>(accessList.getLines());
    Collections.reverse(lines);
    BDD acc = _factory.zero();
    for (AsPathAccessListLine line : lines) {
      boolean action = (line.getAction() == LineAction.PERMIT);
      // each line's regex is represented as the disjunction of all of the regex's
      // corresponding atomic predicates
      SymbolicAsPathRegex regex = new SymbolicAsPathRegex(line.getRegex());
      BDD regexAPBdd =
          asPathRegexesToBDD(ImmutableSet.of(regex), _asPathRegexAtomicPredicates, other);
      acc = ite(regexAPBdd, mkBDD(action), acc);
    }
    return acc;
  }

  /*
   * Converts a route filter list to a boolean expression.
   */
  private BDD matchFilterList(
      TransferParam p,
      RouteFilterList x,
      BDDRoute other,
      BiFunction<BDDRoute, PrefixRange, BDD> symbolicMatcher)
      throws UnsupportedFeatureException {
    BDD acc = _factory.zero();
    List<RouteFilterLine> lines = new ArrayList<>(x.getLines());
    Collections.reverse(lines);
    for (RouteFilterLine line : lines) {
      if (!line.getIpWildcard().isPrefix()) {
        throw new UnsupportedFeatureException(line.getIpWildcard().toString());
      }
      Prefix pfx = line.getIpWildcard().toPrefix();
      if (!PrefixUtils.isContainedBy(pfx, _ignoredNetworks)) {
        SubRange r = line.getLengthRange();
        PrefixRange range = new PrefixRange(pfx, r);
        p.debug("Prefix Range: %s", range);
        p.debug("Action: %s", line.getAction());
        BDD matches = symbolicMatcher.apply(other, range);
        BDD action = mkBDD(line.getAction() == LineAction.PERMIT);
        acc = ite(matches, action, acc);
      }
    }
    return acc;
  }

  // Returns a function that can convert a prefix range into a BDD that constrains the appropriate
  // part of a route (destination prefix or next-hop IP), depending on the given prefix
  // expression.
  private BiFunction<BDDRoute, PrefixRange, BDD> prefixExprToSymbolicMatcher(PrefixExpr pe)
      throws UnsupportedFeatureException {
    if (pe.equals(DestinationNetwork.instance())) {
      return TransferBDD::isRelevantForDestination;
    } else if (pe instanceof IpPrefix) {
      IpPrefix ipp = (IpPrefix) pe;
      if (ipp.getIp().equals(NextHopIp.instance())
          && ipp.getPrefixLength().equals(new LiteralInt(Prefix.MAX_PREFIX_LENGTH))) {
        return TransferBDD::isRelevantForNextHop;
      }
    }
    throw new UnsupportedFeatureException(pe.toString());
  }

  /*
   * Converts a prefix set to a boolean expression.
   */
  private BDD matchPrefixSet(TransferParam p, Configuration conf, MatchPrefixSet m, BDDRoute other)
      throws UnsupportedFeatureException {
    BiFunction<BDDRoute, PrefixRange, BDD> symbolicMatcher =
        prefixExprToSymbolicMatcher(m.getPrefix());
    PrefixSetExpr e = m.getPrefixSet();
    if (e instanceof ExplicitPrefixSet) {
      ExplicitPrefixSet x = (ExplicitPrefixSet) e;

      Set<PrefixRange> ranges = x.getPrefixSpace().getPrefixRanges();
      BDD acc = _factory.zero();
      for (PrefixRange range : ranges) {
        p.debug("Prefix Range: %s", range);
        if (!PrefixUtils.isContainedBy(range.getPrefix(), _ignoredNetworks)) {
          acc = acc.or(symbolicMatcher.apply(other, range));
        }
      }
      return acc;

    } else if (e instanceof NamedPrefixSet) {
      NamedPrefixSet x = (NamedPrefixSet) e;
      p.debug("Named: %s", x.getName());
      String name = x.getName();
      RouteFilterList fl = conf.getRouteFilterLists().get(name);
      return matchFilterList(p, fl, other, symbolicMatcher);

    } else {
      throw new UnsupportedFeatureException(e.toString());
    }
  }

  // Produce a BDD representing a constraint on the given MutableBDDInteger that enforces the
  // integer equality constraint represented by the given IntComparator and long value
  private BDD matchLongValueComparison(IntComparator comp, long val, MutableBDDInteger bddInt)
      throws UnsupportedFeatureException {
    switch (comp) {
      case EQ:
        return bddInt.value(val);
      case GE:
        return bddInt.geq(val);
      case GT:
        return bddInt.geq(val).and(bddInt.value(val).not());
      case LE:
        return bddInt.leq(val);
      case LT:
        return bddInt.leq(val).and(bddInt.value(val).not());
      default:
        throw new UnsupportedFeatureException(comp.getClass().getSimpleName());
    }
  }

  // Produce a BDD representing a constraint on the given MutableBDDInteger that enforces the
  // integer equality constraint represented by the given IntComparator and IntExpr
  private BDD matchIntComparison(IntComparator comp, IntExpr expr, MutableBDDInteger bddInt)
      throws UnsupportedFeatureException {
    if (!(expr instanceof LiteralInt)) {
      throw new UnsupportedFeatureException(expr.toString());
    }
    int val = ((LiteralInt) expr).getValue();
    return matchLongValueComparison(comp, val, bddInt);
  }

  // Produce a BDD representing a constraint on the given MutableBDDInteger that enforces the
  // integer (in)equality constraint represented by the given IntComparator and LongExpr
  private BDD matchLongComparison(IntComparator comp, LongExpr expr, MutableBDDInteger bddInt)
      throws UnsupportedFeatureException {
    if (!(expr instanceof LiteralLong)) {
      throw new UnsupportedFeatureException(expr.toString());
    }
    long val = ((LiteralLong) expr).getValue();
    return matchLongValueComparison(comp, val, bddInt);
  }

  /*
   * Return a BDD from a boolean
   */
  BDD mkBDD(boolean b) {
    return b ? _factory.one() : _factory.zero();
  }

  private void setNextHop(NextHopExpr expr, BDDRoute route) throws UnsupportedFeatureException {
    // record the fact that the next-hop has been explicitly set by the route-map
    route.setNextHopSet(true);
    if (expr instanceof DiscardNextHop) {
      route.setNextHopType(BDDRoute.NextHopType.DISCARDED);
    } else if (expr instanceof IpNextHop && ((IpNextHop) expr).getIps().size() == 1) {
      route.setNextHopType(BDDRoute.NextHopType.IP);
      List<Ip> ips = ((IpNextHop) expr).getIps();
      Ip ip = ips.get(0);
      route.setNextHop(MutableBDDInteger.makeFromValue(_factory, 32, ip.asLong()));
    } else if (expr instanceof BgpPeerAddressNextHop) {
      route.setNextHopType(BDDRoute.NextHopType.BGP_PEER_ADDRESS);
    } else if (expr instanceof SelfNextHop) {
      route.setNextHopType(BDDRoute.NextHopType.SELF);
    } else {
      throw new UnsupportedFeatureException(expr.toString());
    }
  }

  private void prependASPath(AsPathListExpr expr, BDDRoute route)
      throws UnsupportedFeatureException {
    // currently we only support prepending AS literals
    if (!(expr instanceof LiteralAsList)) {
      throw new UnsupportedFeatureException(expr.toString());
    }
    List<Long> prependedASes = new ArrayList<>();
    LiteralAsList asList = (LiteralAsList) expr;
    for (AsExpr ase : asList.getList()) {
      if (!(ase instanceof ExplicitAs)) {
        throw new UnsupportedFeatureException(ase.toString());
      }
      prependedASes.add(((ExplicitAs) ase).getAs());
    }
    prependedASes.addAll(route.getPrependedASes());
    route.setPrependedASes(prependedASes);
  }

  // Update community atomic predicates based on the given CommunityAPDispositions object
  private void updateCommunities(CommunityAPDispositions dispositions, TransferParam curP) {
    BDD[] commAPBDDs = curP.getData().getCommunityAtomicPredicates();
    BDD[] currAPBDDs = routeForMatching(curP).getCommunityAtomicPredicates();
    for (int i = 0; i < currAPBDDs.length; i++) {
      if (dispositions.getMustExist().contains(i)) {
        commAPBDDs[i] = mkBDD(true);
      } else if (dispositions.getMustNotExist().contains(i)) {
        commAPBDDs[i] = mkBDD(false);
      } else {
        commAPBDDs[i] = currAPBDDs[i];
      }
    }
  }

  /**
   * A BDD representing the conditions under which the current statement is not reachable, because
   * we've already returned or exited before getting there.
   *
   * @param currState the current state of the analysis
   * @return the bdd
   */
  private static boolean unreachable(TransferResult currState) {
    return currState.getReturnAssignedValue() || currState.getExitAssignedValue();
  }

  // If the analysis encounters a routing policy feature that is not currently supported, we ignore
  // it and keep going, but we also log a warning and mark the output BDDRoute as having reached an
  // unsupported feature.
  private void unsupported(UnsupportedFeatureException e, BDDRoute route) {
    LOGGER.warn(
        "Unsupported statement in routing policy "
            + _policy.getName()
            + " of node "
            + _conf.getHostname()
            + ": "
            + e.getMessage());
    route.setUnsupported(true);
  }

  /*
   * Create the result of reaching a suppress or unsuppress statement.
   */
  private TransferResult suppressedValue(TransferResult r, boolean val) {
    return r.setSuppressedValue(val);
  }

  /*
   * Create the result of reaching a return statement, returning with the given value.
   */
  private TransferResult returnValue(TransferResult r, boolean accepted) {
    return r.setReturnValue(r.getReturnValue().setAccepted(accepted))
        .setReturnAssignedValue(true)
        .setFallthroughValue(false);
  }

  /*
   * Create the result of reaching an exit statement, returning with the given value.
   */
  private TransferResult exitValue(TransferResult r, boolean accepted) {
    return r.setReturnValue(r.getReturnValue().setAccepted(accepted))
        .setExitAssignedValue(true)
        .setFallthroughValue(false);
  }

  // Returns the appropriate route to use for matching on attributes.
  private BDDRoute routeForMatching(TransferParam p) {
    return _useOutputAttributes || p.getReadIntermediateBgpAtttributes()
        ? p.getData()
        : _originalRoute;
  }

  /**
   * The results of symbolic route-map analysis: one {@link
   * org.batfish.minesweeper.bdd.TransferReturn} per execution path through the given route map. The
   * list of paths is unordered, and by construction each path is unique, as each path has a unique
   * condition under which it is taken (the BDD in the TransferResult). The particular statements
   * executed along a given path are not included in this representation but can be reconstructed by
   * simulating one route that takes this path using {@link
   * org.batfish.question.testroutepolicies.TestRoutePoliciesQuestion}.
   */
  public List<TransferReturn> computePaths(@Nullable Set<Prefix> ignoredNetworks) {
    _ignoredNetworks = ignoredNetworks;
    BDDRoute o = new BDDRoute(_factory, _configAtomicPredicates);
    TransferParam p = new TransferParam(o, false);
    return computePaths(_statements, p).stream()
        .map(TransferResult::getReturnValue)
        .collect(ImmutableList.toImmutableList());
  }

  public Map<CommunityVar, Set<Integer>> getCommunityAtomicPredicates() {
    return _communityAtomicPredicates;
  }

  public Configuration getConfiguration() {
    return _conf;
  }

  public BDDFactory getFactory() {
    return _factory;
  }

  public ConfigAtomicPredicates getConfigAtomicPredicates() {
    return _configAtomicPredicates;
  }

  public BDDRoute getOriginalRoute() {
    return _originalRoute;
  }

  public boolean getUseOutputAttributes() {
    return _useOutputAttributes;
  }

  public RoutingPolicy getPolicy() {
    return _policy;
  }
}<|MERGE_RESOLUTION|>--- conflicted
+++ resolved
@@ -325,7 +325,7 @@
                           && ((MatchAsPath) d).getAsPathExpr().equals(InputAsPath.instance()))) {
         // collect all as-path regexes, produce a single regex that is their union, and then create
         // the corresponding BDD
-        BDDRoute currRoute = routeForMatching(p.getData());
+        BDDRoute currRoute = routeForMatching(p);
         Set<SymbolicAsPathRegex> asPathRegexes =
             disj.getDisjuncts().stream()
                 .flatMap(
@@ -341,7 +341,7 @@
                     asPathRegexesToBDD(
                         ImmutableSet.of(SymbolicAsPathRegex.union(asPathRegexes)),
                         _asPathRegexAtomicPredicates,
-                        routeForMatching(p.getData())))
+                        routeForMatching(p)))
                 .setReturnValueAccepted(true));
       } else {
         List<TransferResult> currResults = new ArrayList<>();
@@ -577,20 +577,14 @@
         && ((MatchAsPath) expr).getAsPathExpr().equals(InputAsPath.instance())) {
       checkForAsPathMatchAfterUpdate(p);
       MatchAsPath matchAsPath = (MatchAsPath) expr;
-      BDDRoute currRoute = routeForMatching(p.getData());
+      BDDRoute currRoute = routeForMatching(p);
       BDD asPathPredicate =
-<<<<<<< HEAD
-          matchAsPath
-              .getAsPathMatchExpr()
-              .accept(new AsPathMatchExprToBDD(), new Arg(this, routeForMatching(p)));
-=======
           asPathRegexesToBDD(
               matchAsPath
                   .getAsPathMatchExpr()
                   .accept(new AsPathMatchExprToRegexes(), new Arg(this, currRoute)),
               _asPathRegexAtomicPredicates,
               currRoute);
->>>>>>> 05dcb937
       finalResults.add(result.setReturnValueBDD(asPathPredicate).setReturnValueAccepted(true));
 
     } else if (expr instanceof MatchSourceVrf) {
@@ -736,7 +730,7 @@
           result = suppressedValue(result, false);
           return ImmutableList.of(toTransferBDDState(curP, result));
 
-          /**
+          /*
            * These directives are used by the Batfish route simulation to control the handling of
            * route updates that implicitly involve both a "read" and a "write". For example, Batfish
            * models an additive community set of 40:40 as a write of (InputCommunities U 40:40). For
@@ -931,7 +925,7 @@
     } else if (stmt instanceof BufferedStatement) {
       curP.debug("BufferedStatement");
       BufferedStatement bufStmt = (BufferedStatement) stmt;
-      /**
+      /*
        * The {@link Environment} class for simulating route policies keeps track of whether a
        * statement is buffered, but it currently does not seem to ever use that information. So we
        * ignore it.
