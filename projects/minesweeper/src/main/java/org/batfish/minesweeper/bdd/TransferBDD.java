--- conflicted
+++ resolved
@@ -607,15 +607,7 @@
       curP.debug("SetMetric");
       SetMetric sm = (SetMetric) stmt;
       LongExpr ie = sm.getMetric();
-<<<<<<< HEAD
-      BDD isBGP = curP.getData().getProtocolHistory().getConstraintForValue(RoutingProtocol.BGP);
-      // update the MED if the protocol is BGP, and otherwise update the metric
-      // TODO: is this the right thing to do?
-      BDD ignoreMed = isBGP.not().or(unreachable(result));
-      BDD ignoreMet = isBGP.or(unreachable(result));
-=======
       BDDInteger curMed = curP.getData().getMed();
->>>>>>> b7c39011
       BDDInteger med =
           ite(unreachable(result), curMed, applyLongExprModification(curP.indent(), curMed, ie));
       curP.getData().setMed(med);
