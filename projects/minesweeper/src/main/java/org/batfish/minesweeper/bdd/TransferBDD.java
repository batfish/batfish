package org.batfish.minesweeper.bdd;

import com.google.common.annotations.VisibleForTesting;
import com.google.common.collect.ImmutableList;
import com.google.common.collect.ImmutableSet;
import java.util.ArrayList;
import java.util.Collections;
import java.util.List;
import java.util.Map;
import java.util.Set;
import java.util.function.BiFunction;
import java.util.stream.Collectors;
import javax.annotation.Nullable;
import net.sf.javabdd.BDD;
import net.sf.javabdd.BDDFactory;
import net.sf.javabdd.JFactory;
import org.apache.logging.log4j.LogManager;
import org.apache.logging.log4j.Logger;
import org.batfish.common.BatfishException;
import org.batfish.common.bdd.MutableBDDInteger;
import org.batfish.datamodel.AsPathAccessList;
import org.batfish.datamodel.AsPathAccessListLine;
import org.batfish.datamodel.Configuration;
import org.batfish.datamodel.IntegerSpace;
import org.batfish.datamodel.Ip;
import org.batfish.datamodel.LineAction;
import org.batfish.datamodel.Prefix;
import org.batfish.datamodel.PrefixRange;
import org.batfish.datamodel.RouteFilterLine;
import org.batfish.datamodel.RouteFilterList;
import org.batfish.datamodel.RoutingProtocol;
import org.batfish.datamodel.SubRange;
import org.batfish.datamodel.ospf.OspfMetricType;
import org.batfish.datamodel.routing_policy.Environment;
import org.batfish.datamodel.routing_policy.RoutingPolicy;
import org.batfish.datamodel.routing_policy.as_path.InputAsPath;
import org.batfish.datamodel.routing_policy.as_path.MatchAsPath;
import org.batfish.datamodel.routing_policy.communities.InputCommunities;
import org.batfish.datamodel.routing_policy.communities.MatchCommunities;
import org.batfish.datamodel.routing_policy.communities.SetCommunities;
import org.batfish.datamodel.routing_policy.expr.AsPathSetExpr;
import org.batfish.datamodel.routing_policy.expr.BooleanExpr;
import org.batfish.datamodel.routing_policy.expr.BooleanExprs;
import org.batfish.datamodel.routing_policy.expr.CallExpr;
import org.batfish.datamodel.routing_policy.expr.Conjunction;
import org.batfish.datamodel.routing_policy.expr.ConjunctionChain;
import org.batfish.datamodel.routing_policy.expr.DestinationNetwork;
import org.batfish.datamodel.routing_policy.expr.DiscardNextHop;
import org.batfish.datamodel.routing_policy.expr.Disjunction;
import org.batfish.datamodel.routing_policy.expr.ExplicitPrefixSet;
import org.batfish.datamodel.routing_policy.expr.FirstMatchChain;
import org.batfish.datamodel.routing_policy.expr.IntComparator;
import org.batfish.datamodel.routing_policy.expr.IntExpr;
import org.batfish.datamodel.routing_policy.expr.IpNextHop;
import org.batfish.datamodel.routing_policy.expr.IpPrefix;
import org.batfish.datamodel.routing_policy.expr.LegacyMatchAsPath;
import org.batfish.datamodel.routing_policy.expr.LiteralInt;
import org.batfish.datamodel.routing_policy.expr.LiteralLong;
import org.batfish.datamodel.routing_policy.expr.LongExpr;
import org.batfish.datamodel.routing_policy.expr.MatchIpv4;
import org.batfish.datamodel.routing_policy.expr.MatchPrefixSet;
import org.batfish.datamodel.routing_policy.expr.MatchProtocol;
import org.batfish.datamodel.routing_policy.expr.MatchTag;
import org.batfish.datamodel.routing_policy.expr.NamedAsPathSet;
import org.batfish.datamodel.routing_policy.expr.NamedPrefixSet;
import org.batfish.datamodel.routing_policy.expr.NextHopExpr;
import org.batfish.datamodel.routing_policy.expr.NextHopIp;
import org.batfish.datamodel.routing_policy.expr.Not;
import org.batfish.datamodel.routing_policy.expr.PrefixExpr;
import org.batfish.datamodel.routing_policy.expr.PrefixSetExpr;
import org.batfish.datamodel.routing_policy.expr.WithEnvironmentExpr;
import org.batfish.datamodel.routing_policy.statement.BufferedStatement;
import org.batfish.datamodel.routing_policy.statement.CallStatement;
import org.batfish.datamodel.routing_policy.statement.If;
import org.batfish.datamodel.routing_policy.statement.SetDefaultPolicy;
import org.batfish.datamodel.routing_policy.statement.SetLocalPreference;
import org.batfish.datamodel.routing_policy.statement.SetMetric;
import org.batfish.datamodel.routing_policy.statement.SetNextHop;
import org.batfish.datamodel.routing_policy.statement.SetOrigin;
import org.batfish.datamodel.routing_policy.statement.SetOspfMetricType;
import org.batfish.datamodel.routing_policy.statement.SetTag;
import org.batfish.datamodel.routing_policy.statement.SetWeight;
import org.batfish.datamodel.routing_policy.statement.Statement;
import org.batfish.datamodel.routing_policy.statement.Statements.StaticStatement;
import org.batfish.datamodel.routing_policy.statement.TraceableStatement;
import org.batfish.minesweeper.CommunityVar;
import org.batfish.minesweeper.ConfigAtomicPredicates;
import org.batfish.minesweeper.OspfType;
import org.batfish.minesweeper.SymbolicAsPathRegex;
import org.batfish.minesweeper.SymbolicRegex;
import org.batfish.minesweeper.bdd.CommunitySetMatchExprToBDD.Arg;
import org.batfish.minesweeper.question.searchroutepolicies.SearchRoutePoliciesQuestion;
import org.batfish.minesweeper.utils.PrefixUtils;

/**
 * @author Ryan Beckett
 */
public class TransferBDD {

  private static final Logger LOGGER = LogManager.getLogger(SearchRoutePoliciesQuestion.class);

  /**
   * We track community and AS-path regexes by computing a set of atomic predicates for them. See
   * {@link org.batfish.minesweeper.RegexAtomicPredicates}. During the symbolic route analysis, we
   * simply need the map from each regex to its corresponding set of atomic predicates, each
   * represented by a unique integer.
   */
  private final Map<CommunityVar, Set<Integer>> _communityAtomicPredicates;

  private final Map<SymbolicAsPathRegex, Set<Integer>> _asPathRegexAtomicPredicates;

  private final Configuration _conf;

  private final RoutingPolicy _policy;

  private final ConfigAtomicPredicates _configAtomicPredicates;

  private Set<Prefix> _ignoredNetworks;

  private final List<Statement> _statements;

  private final BDDRoute _originalRoute;

  private final boolean _useOutputAttributes;

  private final BDDFactory _factory;

  public TransferBDD(ConfigAtomicPredicates aps, RoutingPolicy policy) {
    _configAtomicPredicates = aps;
    _policy = policy;
    _conf = policy.getOwner();
    _statements = policy.getStatements();
    _useOutputAttributes = Environment.useOutputAttributesFor(_conf);

    _factory = JFactory.init(100000, 10000);
    _factory.setCacheRatio(64);

    _originalRoute = new BDDRoute(_factory, aps);
    _communityAtomicPredicates =
        _configAtomicPredicates.getCommunityAtomicPredicates().getRegexAtomicPredicates();
    _asPathRegexAtomicPredicates =
        _configAtomicPredicates.getAsPathRegexAtomicPredicates().getRegexAtomicPredicates();
  }

  public TransferBDD(BDDFactory factory, ConfigAtomicPredicates aps, RoutingPolicy policy) {
    _configAtomicPredicates = aps;
    _policy = policy;
    _conf = policy.getOwner();
    _statements = policy.getStatements();
    _useOutputAttributes = Environment.useOutputAttributesFor(_conf);

    _factory = factory;
    _factory.setCacheRatio(64);

    _originalRoute = new BDDRoute(_factory, aps);
    _communityAtomicPredicates =
        _configAtomicPredicates.getCommunityAtomicPredicates().getRegexAtomicPredicates();
    _asPathRegexAtomicPredicates =
        _configAtomicPredicates.getAsPathRegexAtomicPredicates().getRegexAtomicPredicates();
  }

  /*
   * Apply the effect of modifying a long value (e.g., to set the metric)
   */
  private MutableBDDInteger applyLongExprModification(
      TransferParam p, MutableBDDInteger x, LongExpr e) throws UnsupportedFeatureException {
    if (!(e instanceof LiteralLong)) {
      throw new UnsupportedFeatureException(e.toString());
    }
    LiteralLong z = (LiteralLong) e;
    p.debug("LiteralLong: %s", z.getValue());
    return MutableBDDInteger.makeFromValue(x.getFactory(), 32, z.getValue());

    /* TODO: These old cases are not correct; removing for now since they are not currently used.
    First, they should dec/inc the corresponding field of the route, not whatever MutableBDDInteger x
    is passed in.  Second, they need to prevent overflow.  See LongExpr::evaluate for details.

    if (e instanceof DecrementMetric) {
      DecrementMetric z = (DecrementMetric) e;
      p.debug("Decrement: %s", z.getSubtrahend());
      return x.sub(MutableBDDInteger.makeFromValue(x.getFactory(), 32, z.getSubtrahend()));
    }
    if (e instanceof IncrementMetric) {
      IncrementMetric z = (IncrementMetric) e;
      p.debug("Increment: %s", z.getAddend());
      return x.add(MutableBDDInteger.makeFromValue(x.getFactory(), 32, z.getAddend()));
    }
    if (e instanceof IncrementLocalPreference) {
      IncrementLocalPreference z = (IncrementLocalPreference) e;
      p.debug("IncrementLocalPreference: %s", z.getAddend());
      return x.add(MutableBDDInteger.makeFromValue(x.getFactory(), 32, z.getAddend()));
    }
    if (e instanceof DecrementLocalPreference) {
      DecrementLocalPreference z = (DecrementLocalPreference) e;
      p.debug("DecrementLocalPreference: %s", z.getSubtrahend());
      return x.sub(MutableBDDInteger.makeFromValue(x.getFactory(), 32, z.getSubtrahend()));
    }
     */
  }

  // produce a BDD that represents the disjunction of all atomic predicates associated with any of
  // the given as-path regexes
  BDD asPathRegexesToBDD(Set<SymbolicAsPathRegex> asPathRegexes, BDDRoute route) {
    Set<Integer> asPathAPs = atomicPredicatesFor(asPathRegexes, _asPathRegexAtomicPredicates);
    BDD[] apBDDs = route.getAsPathRegexAtomicPredicates();
    return route
        .getFactory()
        .orAll(asPathAPs.stream().map(ap -> apBDDs[ap]).collect(Collectors.toList()));
  }

  // produce the union of all atomic predicates associated with any of the given symbolic regexes
  <T extends SymbolicRegex> Set<Integer> atomicPredicatesFor(
      Set<T> regexes, Map<T, Set<Integer>> apMap) {
    return regexes.stream()
        .flatMap(r -> apMap.get(r).stream())
        .collect(ImmutableSet.toImmutableSet());
  }

  /**
   * Produces one TransferResult per path through the given boolean expression. For most
   * expressions, for example matching on a prefix or community, this analysis will yield exactly
   * two paths, respectively representing the case when the expression evaluates to true and false.
   * Some expressions, such as CallExpr, Conjunction, and Disjunction, implicitly or explicitly
   * contain branches and so can yield more than two paths. TODO: Any updates to the TransferParam
   * in expr are lost currently
   */
  private List<TransferResult> compute(BooleanExpr expr, TransferBDDState state)
      throws UnsupportedFeatureException {

    TransferParam p = state.getTransferParam();
    TransferResult result = state.getTransferResult();

    List<TransferResult> finalResults = new ArrayList<>();

    // TODO: right now everything is IPV4
    if (expr instanceof MatchIpv4) {
      p.debug("MatchIpv4 Result: true");
      finalResults.add(result.setReturnValueBDD(_factory.one()).setReturnValueAccepted(true));

    } else if (expr instanceof Not) {
      p.debug("mkNot");
      Not n = (Not) expr;
      List<TransferResult> results = compute(n.getExpr(), state);
      for (TransferResult res : results) {
        TransferResult newRes = res.setReturnValueAccepted(!res.getReturnValue().getAccepted());
        finalResults.add(newRes);
      }

    } else if (expr instanceof Conjunction) {
      Conjunction conj = (Conjunction) expr;
      List<TransferResult> currResults = new ArrayList<>();
      // the default result is true
      currResults.add(result.setReturnValueBDD(_factory.one()).setReturnValueAccepted(true));
      for (BooleanExpr e : conj.getConjuncts()) {
        List<TransferResult> nextResults = new ArrayList<>();
        for (TransferResult curr : currResults) {
          BDD currBDD = curr.getReturnValue().getSecond();
          compute(e, toTransferBDDState(p.indent(), curr))
              .forEach(
                  r -> {
                    TransferResult updated =
                        r.setReturnValueBDD(r.getReturnValue().getSecond().and(currBDD));
                    // if we're on a path where e evaluates to false, then this path is done;
                    // otherwise we will evaluate the next conjunct in the next iteration
                    if (!updated.getReturnValue().getAccepted()) {
                      finalResults.add(updated);
                    } else {
                      nextResults.add(updated);
                    }
                  });
        }
        currResults = nextResults;
      }
      finalResults.addAll(currResults);

    } else if (expr instanceof Disjunction) {
      Disjunction disj = (Disjunction) expr;
      List<TransferResult> currResults = new ArrayList<>();
      // the default result is false
      currResults.add(result.setReturnValueBDD(_factory.one()).setReturnValueAccepted(false));
      for (BooleanExpr e : disj.getDisjuncts()) {
        List<TransferResult> nextResults = new ArrayList<>();
        for (TransferResult curr : currResults) {
          BDD currBDD = curr.getReturnValue().getSecond();
          compute(e, toTransferBDDState(p.indent(), curr))
              .forEach(
                  r -> {
                    TransferResult updated =
                        r.setReturnValueBDD(r.getReturnValue().getSecond().and(currBDD));
                    // if we're on a path where e evaluates to true, then this path is done;
                    // otherwise we will evaluate the next disjunct in the next iteration
                    if (updated.getReturnValue().getAccepted()) {
                      finalResults.add(updated);
                    } else {
                      nextResults.add(updated);
                    }
                  });
        }
        currResults = nextResults;
      }
      finalResults.addAll(currResults);

      // TODO: This code is here for backward-compatibility reasons but has not been tested and is
      // not currently maintained
    } else if (expr instanceof ConjunctionChain) {
      p.debug("ConjunctionChain");
      ConjunctionChain d = (ConjunctionChain) expr;
      List<BooleanExpr> conjuncts = new ArrayList<>(d.getSubroutines());
      if (p.getDefaultPolicy() != null) {
        BooleanExpr be = new CallExpr(p.getDefaultPolicy().getDefaultPolicy());
        conjuncts.add(be);
      }
      if (conjuncts.isEmpty()) {
        finalResults.add(result.setReturnValueBDD(_factory.one()));
      } else {
        TransferParam record = p;
        List<TransferResult> currResults = new ArrayList<>();
        currResults.add(result);
        for (BooleanExpr e : d.getSubroutines()) {
          List<TransferResult> nextResults = new ArrayList<>();
          for (TransferResult curr : currResults) {
            TransferParam param =
                record
                    .setDefaultPolicy(null)
                    .setChainContext(TransferParam.ChainContext.CONJUNCTION)
                    .indent();
            compute(e, toTransferBDDState(param, curr))
                .forEach(
                    r -> {
                      if (r.getFallthroughValue().isOne()) {
                        nextResults.add(r);
                      } else {
                        finalResults.add(r);
                      }
                    });
          }
          currResults = nextResults;
        }
        finalResults.addAll(currResults);
      }

      // TODO: This code is here for backward-compatibility reasons but has not been tested and is
      // not currently maintained
    } else if (expr instanceof FirstMatchChain) {
      p.debug("FirstMatchChain");
      FirstMatchChain chain = (FirstMatchChain) expr;
      List<BooleanExpr> chainPolicies = new ArrayList<>(chain.getSubroutines());
      if (p.getDefaultPolicy() != null) {
        BooleanExpr be = new CallExpr(p.getDefaultPolicy().getDefaultPolicy());
        chainPolicies.add(be);
      }
      if (chainPolicies.isEmpty()) {
        // No identity for an empty FirstMatchChain; default policy should always be set.
        throw new BatfishException("Default policy is not set");
      }
      TransferParam record = p;
      List<TransferResult> currResults = new ArrayList<>();
      currResults.add(result);
      for (BooleanExpr e : chainPolicies) {
        List<TransferResult> nextResults = new ArrayList<>();
        for (TransferResult curr : currResults) {
          TransferParam param =
              record
                  .setDefaultPolicy(null)
                  .setChainContext(TransferParam.ChainContext.CONJUNCTION)
                  .indent();
          compute(e, toTransferBDDState(param, curr))
              .forEach(
                  r -> {
                    if (r.getFallthroughValue().isOne()) {
                      nextResults.add(r);
                    } else {
                      finalResults.add(r);
                    }
                  });
        }
        currResults = nextResults;
      }
      finalResults.addAll(currResults);

    } else if (expr instanceof MatchProtocol) {
      MatchProtocol mp = (MatchProtocol) expr;
      Set<RoutingProtocol> rps = mp.getProtocols();
      BDD matchRPBDD = _originalRoute.anyProtocolIn(rps);
      finalResults.add(result.setReturnValueBDD(matchRPBDD).setReturnValueAccepted(true));

    } else if (expr instanceof MatchPrefixSet) {
      p.debug("MatchPrefixSet");
      MatchPrefixSet m = (MatchPrefixSet) expr;

      // MatchPrefixSet::evaluate obtains the prefix to match (either the destination network or
      // next-hop IP) from the original route, so we do the same here
      BDD prefixSet = matchPrefixSet(p.indent(), _conf, m, _originalRoute);
      finalResults.add(result.setReturnValueBDD(prefixSet).setReturnValueAccepted(true));

    } else if (expr instanceof CallExpr) {
      p.debug("CallExpr");
      CallExpr c = (CallExpr) expr;
      String name = c.getCalledPolicyName();
      RoutingPolicy pol = _conf.getRoutingPolicies().get(name);

      // save callee state
      BDD oldReturnAssigned = result.getReturnAssignedValue();

      TransferParam newParam =
          p.setCallContext(TransferParam.CallContext.EXPR_CALL).indent().enterScope(name);
      List<TransferBDDState> callStates =
          compute(
              pol.getStatements(),
              ImmutableList.of(
                  new TransferBDDState(
                      newParam,
                      result
                          .setReturnAssignedValue(_factory.zero())
                          .setExitAssignedValue(_factory.zero()))));

      for (TransferBDDState callState : callStates) {
        finalResults.add(
            callState
                .getTransferResult()
                // restore the callee state
                .setReturnAssignedValue(oldReturnAssigned));
      }

    } else if (expr instanceof WithEnvironmentExpr) {
      p.debug("WithEnvironmentExpr");
      // TODO: this is not correct
      WithEnvironmentExpr we = (WithEnvironmentExpr) expr;
      // TODO: postStatements() and preStatements()
      finalResults.addAll(compute(we.getExpr(), state));

    } else if (expr instanceof MatchCommunities) {
      p.debug("MatchCommunities");
      MatchCommunities mc = (MatchCommunities) expr;
      // we only handle the case where the expression being matched is just the input communities
      if (!mc.getCommunitySetExpr().equals(InputCommunities.instance())) {
        throw new UnsupportedFeatureException(mc.toString());
      }
      BDD mcPredicate =
          mc.getCommunitySetMatchExpr()
              .accept(
                  new CommunitySetMatchExprToBDD(), new Arg(this, routeForMatching(p.getData())));
      finalResults.add(result.setReturnValueBDD(mcPredicate).setReturnValueAccepted(true));

    } else if (expr instanceof MatchTag) {
      MatchTag mt = (MatchTag) expr;
      BDD mtBDD =
          matchIntComparison(mt.getCmp(), mt.getTag(), routeForMatching(p.getData()).getTag());
      finalResults.add(result.setReturnValueBDD(mtBDD).setReturnValueAccepted(true));

    } else if (expr instanceof BooleanExprs.StaticBooleanExpr) {
      BooleanExprs.StaticBooleanExpr b = (BooleanExprs.StaticBooleanExpr) expr;
      switch (b.getType()) {
        case CallExprContext:
          p.debug("CallExprContext");
          finalResults.add(
              result
                  .setReturnValueBDD(_factory.one())
                  .setReturnValueAccepted(
                      p.getCallContext() == TransferParam.CallContext.EXPR_CALL));
          break;
        case CallStatementContext:
          p.debug("CallStmtContext");
          finalResults.add(
              result
                  .setReturnValueBDD(_factory.one())
                  .setReturnValueAccepted(
                      p.getCallContext() == TransferParam.CallContext.STMT_CALL));
          break;
        case True:
          p.debug("True");
          finalResults.add(result.setReturnValueBDD(_factory.one()).setReturnValueAccepted(true));
          break;
        case False:
          p.debug("False");
          finalResults.add(result.setReturnValueBDD(_factory.one()).setReturnValueAccepted(false));
          break;
        default:
          throw new UnsupportedFeatureException(b.getType().toString());
      }

    } else if (expr instanceof LegacyMatchAsPath) {
      p.debug("MatchAsPath");
      LegacyMatchAsPath legacyMatchAsPathNode = (LegacyMatchAsPath) expr;
      BDD asPathPredicate =
          matchAsPathSetExpr(
              p.indent(), _conf, legacyMatchAsPathNode.getExpr(), routeForMatching(p.getData()));
      finalResults.add(result.setReturnValueBDD(asPathPredicate).setReturnValueAccepted(true));

    } else if (expr instanceof MatchAsPath
        && ((MatchAsPath) expr).getAsPathExpr().equals(InputAsPath.instance())) {
      MatchAsPath matchAsPath = (MatchAsPath) expr;
      BDD asPathPredicate =
          matchAsPath
              .getAsPathMatchExpr()
              .accept(new AsPathMatchExprToBDD(), new Arg(this, routeForMatching(p.getData())));
      finalResults.add(result.setReturnValueBDD(asPathPredicate).setReturnValueAccepted(true));

    } else {
      throw new UnsupportedFeatureException(expr.toString());
    }

    // in most cases above we have only provided the path corresponding to the predicate being true
    // so lastly, we add the path corresponding to the predicate being false

    // first get a predicate representing routes that don't go down any existing path that we've
    // created so far
    BDD unmatched =
        _factory
            .orAll(
                finalResults.stream()
                    .map(r -> r.getReturnValue().getSecond())
                    .collect(Collectors.toList()))
            .not();
    if (!unmatched.isZero()) {
      // then add a non-accepting path corresponding to that predicate
      TransferResult remaining =
          new TransferResult(new BDDRoute(result.getReturnValue().getFirst()))
              .setReturnValueBDD(unmatched)
              .setReturnValueAccepted(false);
      finalResults.add(remaining);
    }
    return ImmutableList.copyOf(finalResults);
  }

  /*
   * Symbolic analysis of a single route-policy statement.
   * Produces one TransferResult per path through the given statement.
   */
  private List<TransferBDDState> compute(Statement stmt, TransferBDDState state)
      throws UnsupportedFeatureException {
    TransferParam curP = state.getTransferParam();
    TransferResult result = state.getTransferResult();

    if (stmt instanceof StaticStatement) {
      StaticStatement ss = (StaticStatement) stmt;

      switch (ss.getType()) {
        case ExitAccept:
          curP.debug("ExitAccept");
          result = exitValue(result, true);
          return ImmutableList.of(toTransferBDDState(curP, result));

        case ReturnTrue:
          curP.debug("ReturnTrue");
          result = returnValue(result, true);
          return ImmutableList.of(toTransferBDDState(curP, result));

        case ExitReject:
          curP.debug("ExitReject");
          result = exitValue(result, false);
          return ImmutableList.of(toTransferBDDState(curP, result));

        case ReturnFalse:
          curP.debug("ReturnFalse");
          result = returnValue(result, false);
          return ImmutableList.of(toTransferBDDState(curP, result));

        case SetDefaultActionAccept:
          curP.debug("SetDefaultActionAccept");
          curP = curP.setDefaultAccept(true);
          return ImmutableList.of(toTransferBDDState(curP, result));

        case SetDefaultActionReject:
          curP.debug("SetDefaultActionReject");
          curP = curP.setDefaultAccept(false);
          return ImmutableList.of(toTransferBDDState(curP, result));

        case SetLocalDefaultActionAccept:
          curP.debug("SetLocalDefaultActionAccept");
          curP = curP.setDefaultAcceptLocal(true);
          return ImmutableList.of(toTransferBDDState(curP, result));

        case SetLocalDefaultActionReject:
          curP.debug("SetLocalDefaultActionReject");
          curP = curP.setDefaultAcceptLocal(false);
          return ImmutableList.of(toTransferBDDState(curP, result));

        case ReturnLocalDefaultAction:
          curP.debug("ReturnLocalDefaultAction");
          result = returnValue(result, curP.getDefaultAcceptLocal());
          return ImmutableList.of(toTransferBDDState(curP, result));

        case DefaultAction:
          curP.debug("DefaultAction");
          result = exitValue(result, curP.getDefaultAccept());
          return ImmutableList.of(toTransferBDDState(curP, result));

        case FallThrough:
          curP.debug("Fallthrough");
          result = fallthrough(result, true);
          return ImmutableList.of(toTransferBDDState(curP, result));

        case Return:
          curP.debug("Return");
          result = result.setReturnAssignedValue(_factory.one());
          return ImmutableList.of(toTransferBDDState(curP, result));

        case Suppress:
          curP.debug("Suppress");
          result = suppressedValue(result, true);
          return ImmutableList.of(toTransferBDDState(curP, result));

        case Unsuppress:
          curP.debug("Unsuppress");
          result = suppressedValue(result, false);
          return ImmutableList.of(toTransferBDDState(curP, result));

        default:
          throw new UnsupportedFeatureException(ss.getType().toString());
      }

    } else if (stmt instanceof If) {
      curP.debug("If");
      If i = (If) stmt;
      List<TransferResult> guardResults =
          compute(i.getGuard(), new TransferBDDState(curP.indent(), result));

      // for each path coming from the guard, symbolically execute the appropriate branch of the If
      List<TransferBDDState> newStates = new ArrayList<>();
      BDD currPathCondition = result.getReturnValue().getSecond();
      for (TransferResult guardResult : guardResults) {
        BDD pathCondition = currPathCondition.and(guardResult.getReturnValue().getSecond());
        if (pathCondition.isZero()) {
          // prune infeasible paths
          continue;
        }
        BDDRoute current = guardResult.getReturnValue().getFirst();
        boolean accepted = guardResult.getReturnValue().getAccepted();

        TransferParam pCopy = curP.indent().setData(current);
        List<Statement> branch = accepted ? i.getTrueStatements() : i.getFalseStatements();
        newStates.addAll(
            compute(
                branch,
                ImmutableList.of(
                    new TransferBDDState(
                        pCopy,
                        result.setReturnValue(
                            new TransferReturn(
                                current, pathCondition, result.getReturnValue().getAccepted()))))));
      }

      return ImmutableList.copyOf(newStates);

    } else if (stmt instanceof SetDefaultPolicy) {
      curP.debug("SetDefaultPolicy");
      curP = curP.setDefaultPolicy((SetDefaultPolicy) stmt);
      return ImmutableList.of(toTransferBDDState(curP, result));

    } else if (stmt instanceof SetMetric) {
      curP.debug("SetMetric");
      SetMetric sm = (SetMetric) stmt;
      LongExpr ie = sm.getMetric();
      MutableBDDInteger curMed = curP.getData().getMed();
      MutableBDDInteger med = applyLongExprModification(curP.indent(), curMed, ie);
      curP.getData().setMed(med);
      return ImmutableList.of(toTransferBDDState(curP, result));

    } else if (stmt instanceof SetOspfMetricType) {
      curP.debug("SetOspfMetricType");
      SetOspfMetricType somt = (SetOspfMetricType) stmt;
      OspfMetricType mt = somt.getMetricType();
      BDDDomain<OspfType> current = result.getReturnValue().getFirst().getOspfMetric();
      BDDDomain<OspfType> newValue = new BDDDomain<>(current);
      if (mt == OspfMetricType.E1) {
        curP.indent().debug("Value: E1");
        newValue.setValue(OspfType.E1);
      } else {
        curP.indent().debug("Value: E2");
        newValue.setValue(OspfType.E2);
      }
      curP.getData().setOspfMetric(newValue);
      return ImmutableList.of(toTransferBDDState(curP, result));

    } else if (stmt instanceof SetLocalPreference) {
      curP.debug("SetLocalPreference");
      SetLocalPreference slp = (SetLocalPreference) stmt;
      LongExpr ie = slp.getLocalPreference();
      MutableBDDInteger newValue =
          applyLongExprModification(curP.indent(), curP.getData().getLocalPref(), ie);
      curP.getData().setLocalPref(newValue);
      return ImmutableList.of(toTransferBDDState(curP, result));
<<<<<<< HEAD
=======

>>>>>>> 7cbccee1
    } else if (stmt instanceof SetTag) {
      curP.debug("SetTag");
      SetTag st = (SetTag) stmt;
      LongExpr ie = st.getTag();
      MutableBDDInteger currTag = curP.getData().getTag();
      MutableBDDInteger newValue = applyLongExprModification(curP.indent(), currTag, ie);
      curP.getData().setTag(newValue);
      return ImmutableList.of(toTransferBDDState(curP, result));
<<<<<<< HEAD
=======

    } else if (stmt instanceof SetWeight) {
      curP.debug("SetWeight");
      SetWeight sw = (SetWeight) stmt;
      IntExpr ie = sw.getWeight();
      if (!(ie instanceof LiteralInt)) {
        throw new UnsupportedFeatureException(ie.toString());
      }
      LiteralInt z = (LiteralInt) ie;
      MutableBDDInteger currWeight = curP.getData().getWeight();
      MutableBDDInteger newValue =
          MutableBDDInteger.makeFromValue(currWeight.getFactory(), 16, z.getValue());
      curP.getData().setWeight(newValue);
      return ImmutableList.of(toTransferBDDState(curP, result));
>>>>>>> 7cbccee1

    } else if (stmt instanceof SetCommunities) {
      curP.debug("SetCommunities");
      SetCommunities sc = (SetCommunities) stmt;
      org.batfish.datamodel.routing_policy.communities.CommunitySetExpr setExpr =
          sc.getCommunitySetExpr();
      // SetCommunitiesVisitor requires a BDDRoute that maps each community atomic predicate BDD
      // to its corresponding BDD variable, so we use the original route here
      CommunityAPDispositions dispositions =
          setExpr.accept(new SetCommunitiesVisitor(), new Arg(this, _originalRoute));
      updateCommunities(dispositions, curP);
      return ImmutableList.of(toTransferBDDState(curP, result));

    } else if (stmt instanceof CallStatement) {
      /*
       this code is based on the concrete semantics defined by CallStatement::execute, which also
       relies on RoutingPolicy::call
      */
      curP.debug("CallStatement");
      CallStatement cs = (CallStatement) stmt;
      String name = cs.getCalledPolicyName();
      RoutingPolicy pol = _conf.getRoutingPolicies().get(name);
      if (pol == null) {
        throw new BatfishException("Called route policy does not exist: " + name);
      }

      // save callee state
      BDD oldReturnAssigned = result.getReturnAssignedValue();

      TransferParam newParam =
          curP.indent().setCallContext(TransferParam.CallContext.STMT_CALL).enterScope(name);
      List<TransferBDDState> callResults =
          compute(
              pol.getStatements(),
              ImmutableList.of(
                  new TransferBDDState(newParam, result.setReturnAssignedValue(_factory.zero()))));
      // TODO: Currently dropping the returned TransferParam on the floor
      TransferParam finalCurP = curP;
      // restore the original returnAssigned value
      return callResults.stream()
          .map(
              r ->
                  toTransferBDDState(
                      finalCurP, r.getTransferResult().setReturnAssignedValue(oldReturnAssigned)))
          .collect(ImmutableList.toImmutableList());

    } else if (stmt instanceof BufferedStatement) {
      curP.debug("BufferedStatement");
      BufferedStatement bufStmt = (BufferedStatement) stmt;
      /**
       * The {@link Environment} class for simulating route policies keeps track of whether a
       * statement is buffered, but it currently does not seem to ever use that information. So we
       * ignore it.
       */
      return compute(bufStmt.getStatement(), state);

    } else if (stmt instanceof SetOrigin) {
      curP.debug("SetOrigin");
      // System.out.println("Warning: use of unimplemented feature SetOrigin");
      // TODO: implement me
      return ImmutableList.of(toTransferBDDState(curP, result));

    } else if (stmt instanceof SetNextHop) {
      curP.debug("SetNextHop");
      setNextHop(((SetNextHop) stmt).getExpr(), curP.getData());
      return ImmutableList.of(toTransferBDDState(curP, result));

    } else if (stmt instanceof TraceableStatement) {
      return compute(((TraceableStatement) stmt).getInnerStatements(), ImmutableList.of(state));
<<<<<<< HEAD
=======

>>>>>>> 7cbccee1
    } else {
      throw new UnsupportedFeatureException(stmt.toString());
    }
  }

  /*
   * Symbolic analysis of a list of route-policy statements.
   * Produces one TransferBDDState per path through the given list of statements.
   */
  private List<TransferBDDState> compute(
      List<Statement> statements, List<TransferBDDState> states) {
    List<TransferBDDState> currStates = states;
    for (Statement stmt : statements) {
      List<TransferBDDState> newStates = new ArrayList<>();
      for (TransferBDDState currState : currStates) {
        try {
          // if the path has already reached an exit/return then just keep it
          if (unreachable(currState.getTransferResult()).isOne()) {
            newStates.add(currState);
          } else {
            // otherwise symbolically execute the next statement
            newStates.addAll(compute(stmt, currState));
          }
        } catch (UnsupportedFeatureException e) {
          unsupported(stmt, currState);
          newStates.add(currState);
        }
      }
      currStates = newStates;
    }
    return currStates;
  }

  /**
   * Symbolic analysis of a list of route-policy statements. Returns one TransferResult per path
   * through the list of statements. The list of paths is unordered, and by construction each path
   * is unique, as each path has a unique condition under which it is taken (the BDD in the
   * TransferResult). The particular statements executed along a given path are not included in this
   * representation but can be reconstructed by simulating one route that takes this path using
   * {@link org.batfish.question.testroutepolicies.TestRoutePoliciesQuestion}.
   */
  private List<TransferResult> computePaths(List<Statement> statements, TransferParam p) {
    TransferParam curP = p;

    TransferResult result = new TransferResult(curP.getData());

    List<TransferBDDState> states =
        compute(statements, ImmutableList.of(new TransferBDDState(curP, result)));

    ImmutableList.Builder<TransferResult> results = ImmutableList.builder();
    for (TransferBDDState state : states) {
      curP = state.getTransferParam();
      result = state.getTransferResult();
      if (result.getReturnValue().getSecond().isZero()) {
        // ignore infeasible paths
        continue;
      }
      curP.debug("InitialCall finalizing");
      TransferReturn ret = result.getReturnValue();
      // Only accept routes that are not suppressed
      BDD finalAccepts = ret.getSecond().diff(result.getSuppressedValue());
      result = result.setReturnValueBDD(finalAccepts);
      results.add(result);
    }
    return results.build();
  }

  /**
   * Combines the per-path symbolic analysis results into a single TransferResult, which represents
   * the disjunction of all accepting paths. *
   */
  private TransferResult compute(List<Statement> statements, TransferParam p) {
    List<TransferResult> allPaths = computePaths(statements, p);
    // by default the result says that there are no feasible paths
    TransferResult result =
        new TransferResult(
            new TransferReturn(new BDDRoute(_factory, _configAtomicPredicates), _factory.zero()),
            _factory.zero());
    // now disjoin all of the accepting paths
    for (TransferResult path : allPaths) {
      if (path.getReturnValue().getAccepted()) {
        result = ite(path.getReturnValue().getSecond(), path, result);
      } else {
        // for denying paths, we still keep track of whether we hit an unsupported statement
        BDDRoute resultRoute = result.getReturnValue().getFirst();
        BDDRoute pathRoute = path.getReturnValue().getFirst();
        resultRoute.setUnsupported(
            ite(
                path.getReturnValue().getSecond(),
                pathRoute.getUnsupported(),
                resultRoute.getUnsupported()));
      }
    }
    return result;
  }

  private TransferResult fallthrough(TransferResult r, boolean val) {
    BDD fall = mkBDD(val);
    return r.setFallthroughValue(fall).setReturnAssignedValue(_factory.one());
  }

  // Create a TransferBDDState, using the BDDRoute in the given TransferResult and throwing away the
  // one that is in the given TransferParam.
  private TransferBDDState toTransferBDDState(TransferParam curP, TransferResult result) {
    return new TransferBDDState(curP.setData(result.getReturnValue().getFirst()), result);
  }

  // Produce a BDD representing conditions under which the route's destination prefix is within a
  // given prefix range.
  public static BDD isRelevantForDestination(BDDRoute record, PrefixRange range) {
    SubRange r = range.getLengthRange();
    int lower = r.getStart();
    int upper = r.getEnd();

    BDD prefixMatch = record.getPrefix().toBDD(range.getPrefix());
    BDD lenMatch = record.getPrefixLength().range(lower, upper);
    return prefixMatch.and(lenMatch);
  }

  // Produce a BDD representing conditions under which the route's next-hop address is within a
  // given prefix range.
  private static BDD isRelevantForNextHop(BDDRoute record, PrefixRange range) {
    return record.getNextHop().toBDD(range.getPrefix());
  }

  /*
   * If-then-else statement
   */
  private BDD ite(BDD b, BDD x, BDD y) {
    return b.ite(x, y);
  }

  /*
   * Map ite over MutableBDDInteger type
   */
  private MutableBDDInteger ite(BDD b, MutableBDDInteger x, MutableBDDInteger y) {
    return x.ite(b, y);
  }

  /*
   * Map ite over BDDDomain type
   */
  private <T> BDDDomain<T> ite(BDD b, BDDDomain<T> x, BDDDomain<T> y) {
    BDDDomain<T> result = new BDDDomain<>(x);
    MutableBDDInteger i = ite(b, x.getInteger(), y.getInteger());
    result.setInteger(i);
    return result;
  }

  @VisibleForTesting
  BDDRoute ite(BDD guard, BDDRoute r1, BDDRoute r2) {
    BDDRoute ret =
        new BDDRoute(
            _factory,
            _configAtomicPredicates.getCommunityAtomicPredicates().getNumAtomicPredicates(),
            _configAtomicPredicates.getAsPathRegexAtomicPredicates().getNumAtomicPredicates());

    MutableBDDInteger x;
    MutableBDDInteger y;

    // update integer values based on condition
    // x = r1.getPrefixLength();
    // y = r2.getPrefixLength();
    // ret.getPrefixLength().setValue(ite(guard, x, y));

    // x = r1.getIp();
    // y = r2.getIp();
    // ret.getIp().setValue(ite(guard, x, y));

    x = r1.getAdminDist();
    y = r2.getAdminDist();
    ret.getAdminDist().setValue(ite(guard, x, y));

    x = r1.getLocalPref();
    y = r2.getLocalPref();
    ret.getLocalPref().setValue(ite(guard, x, y));

    x = r1.getMed();
    y = r2.getMed();
    ret.getMed().setValue(ite(guard, x, y));

    x = r1.getNextHop();
    y = r2.getNextHop();
    ret.getNextHop().setValue(ite(guard, x, y));

    ret.setNextHopDiscarded(ite(guard, r1.getNextHopDiscarded(), r2.getNextHopDiscarded()));
    ret.setNextHopSet(ite(guard, r1.getNextHopSet(), r2.getNextHopSet()));

    x = r1.getTag();
    y = r2.getTag();
    ret.getTag().setValue(ite(guard, x, y));

    x = r1.getWeight();
    y = r2.getWeight();
    ret.getWeight().setValue(ite(guard, x, y));

    BDD[] retCommAPs = ret.getCommunityAtomicPredicates();
    BDD[] r1CommAPs = r1.getCommunityAtomicPredicates();
    BDD[] r2CommAPs = r2.getCommunityAtomicPredicates();
    for (int i = 0;
        i < _configAtomicPredicates.getCommunityAtomicPredicates().getNumAtomicPredicates();
        i++) {
      retCommAPs[i] = ite(guard, r1CommAPs[i], r2CommAPs[i]);
    }
    BDD[] retAsPathRegexAPs = ret.getAsPathRegexAtomicPredicates();
    BDD[] r1AsPathRegexAPs = r1.getAsPathRegexAtomicPredicates();
    BDD[] r2AsPathRegexAPs = r2.getAsPathRegexAtomicPredicates();
    for (int i = 0;
        i < _configAtomicPredicates.getAsPathRegexAtomicPredicates().getNumAtomicPredicates();
        i++) {
      retAsPathRegexAPs[i] = ite(guard, r1AsPathRegexAPs[i], r2AsPathRegexAPs[i]);
    }

    ret.setUnsupported(ite(guard, r1.getUnsupported(), r2.getUnsupported()));

    // MutableBDDInteger i =
    //    ite(guard, r1.getProtocolHistory().getInteger(), r2.getProtocolHistory().getInteger());
    // ret.getProtocolHistory().setInteger(i);

    return ret;
  }

  TransferResult ite(BDD guard, TransferResult r1, TransferResult r2) {
    BDDRoute route = ite(guard, r1.getReturnValue().getFirst(), r2.getReturnValue().getFirst());
    BDD accepted = ite(guard, r1.getReturnValue().getSecond(), r2.getReturnValue().getSecond());

    BDD suppressed = ite(guard, r1.getSuppressedValue(), r2.getSuppressedValue());
    BDD exitAsgn = ite(guard, r1.getExitAssignedValue(), r2.getExitAssignedValue());
    BDD retAsgn = ite(guard, r1.getReturnAssignedValue(), r2.getReturnAssignedValue());
    BDD fallThrough = ite(guard, r1.getFallthroughValue(), r2.getFallthroughValue());

    return new TransferResult(
        new TransferReturn(route, accepted), suppressed, exitAsgn, fallThrough, retAsgn);
  }

  // Produce a BDD that is the symbolic representation of the given AsPathSetExpr predicate.
  private BDD matchAsPathSetExpr(
      TransferParam p, Configuration conf, AsPathSetExpr e, BDDRoute other)
      throws UnsupportedFeatureException {
    if (e instanceof NamedAsPathSet) {
      NamedAsPathSet namedAsPathSet = (NamedAsPathSet) e;
      AsPathAccessList accessList = conf.getAsPathAccessLists().get(namedAsPathSet.getName());
      p.debug("Named As Path Set: %s", namedAsPathSet.getName());
      return matchAsPathAccessList(accessList, other);
    }
    // TODO: handle other kinds of AsPathSetExprs
    throw new UnsupportedFeatureException(e.toString());
  }

  /* Convert an AS-path access list to a boolean formula represented as a BDD. */
  private BDD matchAsPathAccessList(AsPathAccessList accessList, BDDRoute other) {
    List<AsPathAccessListLine> lines = new ArrayList<>(accessList.getLines());
    Collections.reverse(lines);
    BDD acc = _factory.zero();
    for (AsPathAccessListLine line : lines) {
      boolean action = (line.getAction() == LineAction.PERMIT);
      // each line's regex is represented as the disjunction of all of the regex's
      // corresponding atomic predicates
      SymbolicAsPathRegex regex = new SymbolicAsPathRegex(line.getRegex());
      BDD regexAPBdd = asPathRegexesToBDD(ImmutableSet.of(regex), other);
      acc = ite(regexAPBdd, mkBDD(action), acc);
    }
    return acc;
  }

  /*
   * Converts a route filter list to a boolean expression.
   */
  private BDD matchFilterList(
      TransferParam p,
      RouteFilterList x,
      BDDRoute other,
      BiFunction<BDDRoute, PrefixRange, BDD> symbolicMatcher)
      throws UnsupportedFeatureException {
    BDD acc = _factory.zero();
    List<RouteFilterLine> lines = new ArrayList<>(x.getLines());
    Collections.reverse(lines);
    for (RouteFilterLine line : lines) {
      if (!line.getIpWildcard().isPrefix()) {
        throw new UnsupportedFeatureException(line.getIpWildcard().toString());
      }
      Prefix pfx = line.getIpWildcard().toPrefix();
      if (!PrefixUtils.isContainedBy(pfx, _ignoredNetworks)) {
        SubRange r = line.getLengthRange();
        PrefixRange range = new PrefixRange(pfx, r);
        p.debug("Prefix Range: %s", range);
        p.debug("Action: %s", line.getAction());
        BDD matches = symbolicMatcher.apply(other, range);
        BDD action = mkBDD(line.getAction() == LineAction.PERMIT);
        acc = ite(matches, action, acc);
      }
    }
    return acc;
  }

  // Returns a function that can convert a prefix range into a BDD that constrains the appropriate
  // part of a route (destination prefix or next-hop IP), depending on the given prefix
  // expression.
  private BiFunction<BDDRoute, PrefixRange, BDD> prefixExprToSymbolicMatcher(PrefixExpr pe)
      throws UnsupportedFeatureException {
    if (pe.equals(DestinationNetwork.instance())) {
      return TransferBDD::isRelevantForDestination;
    } else if (pe instanceof IpPrefix) {
      IpPrefix ipp = (IpPrefix) pe;
      if (ipp.getIp().equals(NextHopIp.instance())
          && ipp.getPrefixLength().equals(new LiteralInt(Prefix.MAX_PREFIX_LENGTH))) {
        return TransferBDD::isRelevantForNextHop;
      }
    }
    throw new UnsupportedFeatureException(pe.toString());
  }

  /*
   * Converts a prefix set to a boolean expression.
   */
  private BDD matchPrefixSet(TransferParam p, Configuration conf, MatchPrefixSet m, BDDRoute other)
      throws UnsupportedFeatureException {
    BiFunction<BDDRoute, PrefixRange, BDD> symbolicMatcher =
        prefixExprToSymbolicMatcher(m.getPrefix());
    PrefixSetExpr e = m.getPrefixSet();
    if (e instanceof ExplicitPrefixSet) {
      ExplicitPrefixSet x = (ExplicitPrefixSet) e;

      Set<PrefixRange> ranges = x.getPrefixSpace().getPrefixRanges();
      BDD acc = _factory.zero();
      for (PrefixRange range : ranges) {
        p.debug("Prefix Range: %s", range);
        if (!PrefixUtils.isContainedBy(range.getPrefix(), _ignoredNetworks)) {
          acc = acc.or(symbolicMatcher.apply(other, range));
        }
      }
      return acc;

    } else if (e instanceof NamedPrefixSet) {
      NamedPrefixSet x = (NamedPrefixSet) e;
      p.debug("Named: %s", x.getName());
      String name = x.getName();
      RouteFilterList fl = conf.getRouteFilterLists().get(name);
      return matchFilterList(p, fl, other, symbolicMatcher);

    } else {
      throw new UnsupportedFeatureException(e.toString());
    }
  }

  // Produce a BDD representing a constraint on the given MutableBDDInteger that enforces the
  // integer (in)equality constraint represented by the given IntComparator and LongExpr
  private BDD matchIntComparison(IntComparator comp, LongExpr expr, MutableBDDInteger bddInt)
      throws UnsupportedFeatureException {
    if (!(expr instanceof LiteralLong)) {
      throw new UnsupportedFeatureException(expr.toString());
    }
    long val = ((LiteralLong) expr).getValue();
    switch (comp) {
      case EQ:
        return bddInt.value(val);
      case GE:
        return bddInt.geq(val);
      case GT:
        return bddInt.geq(val).and(bddInt.value(val).not());
      case LE:
        return bddInt.leq(val);
      case LT:
        return bddInt.leq(val).and(bddInt.value(val).not());
      default:
        throw new UnsupportedFeatureException(comp.getClass().getSimpleName());
    }
  }

  /*
   * Return a BDD from a boolean
   */
  BDD mkBDD(boolean b) {
    return b ? _factory.one() : _factory.zero();
  }

  private void setNextHop(NextHopExpr expr, BDDRoute route) throws UnsupportedFeatureException {
    if (expr instanceof DiscardNextHop) {
      route.setNextHopDiscarded(_factory.one());
    } else if (expr instanceof IpNextHop && ((IpNextHop) expr).getIps().size() == 1) {
      List<Ip> ips = ((IpNextHop) expr).getIps();
      Ip ip = ips.get(0);
      route.setNextHop(MutableBDDInteger.makeFromValue(_factory, 32, ip.asLong()));
    } else {
      throw new UnsupportedFeatureException(expr.toString());
    }
    // record the fact that the next-hop has been explicitly set by the route-map
    route.setNextHopSet(_factory.one());
  }

  // Set the corresponding BDDs of the given community atomic predicates to either 1 or 0,
  // depending on the value of the boolean parameter.
  private void addOrRemoveCommunityAPs(IntegerSpace commAPs, TransferParam curP, boolean add) {
    BDD newCommVal = mkBDD(add);
    BDD[] commAPBDDs = curP.getData().getCommunityAtomicPredicates();
    for (int ap : commAPs.enumerate()) {
      curP.indent().debug("Value: %s", ap);
      curP.indent().debug("New Value: %s", newCommVal);
      commAPBDDs[ap] = newCommVal;
    }
  }

  // Update community atomic predicates based on the given CommunityAPDispositions object
  private void updateCommunities(CommunityAPDispositions dispositions, TransferParam curP) {
    addOrRemoveCommunityAPs(dispositions.getMustExist(), curP, true);
    addOrRemoveCommunityAPs(dispositions.getMustNotExist(), curP, false);
  }

  /**
   * A BDD representing the conditions under which the current statement is not reachable, because
   * we've already returned or exited before getting there.
   *
   * @param currState the current state of the analysis
   * @return the bdd
   */
  private static BDD unreachable(TransferResult currState) {
    return currState.getReturnAssignedValue().or(currState.getExitAssignedValue());
  }

  // If the analysis encounters a routing policy feature that is not currently supported, we ignore
  // it and keep going, but we also log a warning and mark the output BDDRoute as having reached an
  // unsupported statement.
  private void unsupported(Statement stmt, TransferBDDState state) {
    LOGGER.warn(
        "Unsupported statement in routing policy "
            + _policy.getName()
            + " of node "
            + _conf.getHostname()
            + ": "
            + stmt);
    TransferParam curP = state.getTransferParam();
    curP.getData().setUnsupported(_factory.one());
  }

  /*
   * Create the result of reaching a suppress or unsuppress statement.
   */
  private TransferResult suppressedValue(TransferResult r, boolean val) {
    BDD b = mkBDD(val);
    return r.setSuppressedValue(b);
  }

  /*
   * Create the result of reaching a return statement, returning with the given value.
   */
  private TransferResult returnValue(TransferResult r, boolean accepted) {
    return r.setReturnValue(r.getReturnValue().setAccepted(accepted))
        .setReturnAssignedValue(_factory.one());
  }

  /*
   * Create the result of reaching an exit statement, returning with the given value.
   */
  private TransferResult exitValue(TransferResult r, boolean accepted) {
    return r.setReturnValue(r.getReturnValue().setAccepted(accepted))
        .setExitAssignedValue(_factory.one());
  }

  // Returns the appropriate route to use for matching on attributes.
  private BDDRoute routeForMatching(BDDRoute current) {
    return _useOutputAttributes ? current : _originalRoute;
  }

  /*
   * Create a TransferResult representing the symbolic output of
   * the RoutingPolicy given the input route.
   */
  public TransferResult compute(@Nullable Set<Prefix> ignoredNetworks) {
    _ignoredNetworks = ignoredNetworks;
    BDDRoute o = new BDDRoute(_factory, _configAtomicPredicates);
    TransferParam p = new TransferParam(o, false);
    return compute(_statements, p);
  }

  /**
   * The results of symbolic route-map analysis: one {@link
   * org.batfish.minesweeper.bdd.TransferReturn} per execution path through the given route map. The
   * list of paths is unordered, and by construction each path is unique, as each path has a unique
   * condition under which it is taken (the BDD in the TransferResult). The particular statements
   * executed along a given path are not included in this representation but can be reconstructed by
   * simulating one route that takes this path using {@link
   * org.batfish.question.testroutepolicies.TestRoutePoliciesQuestion}.
   */
  public List<TransferReturn> computePaths(@Nullable Set<Prefix> ignoredNetworks) {
    _ignoredNetworks = ignoredNetworks;
    BDDRoute o = new BDDRoute(_factory, _configAtomicPredicates);
    TransferParam p = new TransferParam(o, false);
    return computePaths(_statements, p).stream()
        .map(TransferResult::getReturnValue)
        .collect(ImmutableList.toImmutableList());
  }

  public Map<CommunityVar, Set<Integer>> getCommunityAtomicPredicates() {
    return _communityAtomicPredicates;
  }

  public Configuration getConfiguration() {
    return _conf;
  }

  public BDDFactory getFactory() {
    return _factory;
  }

  public ConfigAtomicPredicates getGraph() {
    return _configAtomicPredicates;
  }

  public boolean getUseOutputAttributes() {
    return _useOutputAttributes;
  }

  public RoutingPolicy getPolicy() {
    return _policy;
  }
}<|MERGE_RESOLUTION|>--- conflicted
+++ resolved
@@ -150,7 +150,6 @@
     _useOutputAttributes = Environment.useOutputAttributesFor(_conf);
 
     _factory = factory;
-    _factory.setCacheRatio(64);
 
     _originalRoute = new BDDRoute(_factory, aps);
     _communityAtomicPredicates =
@@ -681,10 +680,7 @@
           applyLongExprModification(curP.indent(), curP.getData().getLocalPref(), ie);
       curP.getData().setLocalPref(newValue);
       return ImmutableList.of(toTransferBDDState(curP, result));
-<<<<<<< HEAD
-=======
-
->>>>>>> 7cbccee1
+
     } else if (stmt instanceof SetTag) {
       curP.debug("SetTag");
       SetTag st = (SetTag) stmt;
@@ -693,8 +689,6 @@
       MutableBDDInteger newValue = applyLongExprModification(curP.indent(), currTag, ie);
       curP.getData().setTag(newValue);
       return ImmutableList.of(toTransferBDDState(curP, result));
-<<<<<<< HEAD
-=======
 
     } else if (stmt instanceof SetWeight) {
       curP.debug("SetWeight");
@@ -709,7 +703,6 @@
           MutableBDDInteger.makeFromValue(currWeight.getFactory(), 16, z.getValue());
       curP.getData().setWeight(newValue);
       return ImmutableList.of(toTransferBDDState(curP, result));
->>>>>>> 7cbccee1
 
     } else if (stmt instanceof SetCommunities) {
       curP.debug("SetCommunities");
@@ -779,10 +772,7 @@
 
     } else if (stmt instanceof TraceableStatement) {
       return compute(((TraceableStatement) stmt).getInnerStatements(), ImmutableList.of(state));
-<<<<<<< HEAD
-=======
-
->>>>>>> 7cbccee1
+
     } else {
       throw new UnsupportedFeatureException(stmt.toString());
     }
