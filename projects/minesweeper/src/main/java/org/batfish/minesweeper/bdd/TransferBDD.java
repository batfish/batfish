--- conflicted
+++ resolved
@@ -633,14 +633,6 @@
     } else if (stmt instanceof SetCommunity) {
       curP.debug("SetCommunity");
       SetCommunity sc = (SetCommunity) stmt;
-<<<<<<< HEAD
-      /**
-       * TODO: simply collecting all community variables in the expression is not correct in
-       * general, since for example some of them may be negated in the expression. for now we only
-       * support setting literal communities.
-       */
-      CommunitySetExpr setExpr = sc.getExpr();
-=======
       CommunitySetExpr setExpr = sc.getExpr();
       /**
        * TODO: simply collecting all community variables in setExpr is not correct in general, since
@@ -648,7 +640,6 @@
        * literal communities. we should create a special visitor to gather the community atomic
        * predicates that are being set.
        */
->>>>>>> 072cf9b6
       if (!(setExpr instanceof LiteralCommunity || setExpr instanceof LiteralCommunitySet)) {
         throw new BatfishException("Unhandled community expression in 'set community': " + setExpr);
       }
@@ -660,8 +651,6 @@
       SetCommunities sc = (SetCommunities) stmt;
       org.batfish.datamodel.routing_policy.communities.CommunitySetExpr setExpr =
           sc.getCommunitySetExpr();
-<<<<<<< HEAD
-=======
       /**
        * TODO: the SetCommunitiesVarCollector does not support some kinds of expressions, such as
        * set differences, for the same reason as described above regarding limitations of
@@ -669,7 +658,6 @@
        * predicates. (note that SetCommunity and SetCommunities use two different data models for
        * expressions, both named CommunitySetExpr but in different packages.)
        */
->>>>>>> 072cf9b6
       Set<CommunityVar> comms = setExpr.accept(new SetCommunitiesVarCollector(), _conf);
       setCommunities(comms, curP, result);
 
