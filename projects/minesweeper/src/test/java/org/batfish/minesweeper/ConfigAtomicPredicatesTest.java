package org.batfish.minesweeper;

import static org.hamcrest.Matchers.hasItem;
import static org.junit.Assert.assertEquals;
import static org.junit.Assert.assertNotSame;
import static org.junit.Assert.assertThat;

import com.google.common.collect.ImmutableMap;
import com.google.common.collect.ImmutableSet;
import com.google.common.collect.ImmutableSortedMap;
import java.util.Map;
import java.util.SortedMap;
import org.batfish.common.NetworkSnapshot;
import org.batfish.common.plugin.IBatfish;
import org.batfish.common.plugin.IBatfishTestAdapter;
import org.batfish.common.topology.TopologyProvider;
import org.batfish.datamodel.Configuration;
import org.batfish.datamodel.ConfigurationFormat;
import org.batfish.datamodel.NetworkFactory;
import org.batfish.datamodel.Topology;
import org.batfish.datamodel.bgp.community.ExtendedCommunity;
import org.batfish.datamodel.bgp.community.StandardCommunity;
import org.batfish.datamodel.routing_policy.RoutingPolicy;
import org.batfish.datamodel.routing_policy.communities.CommunitySet;
import org.batfish.datamodel.routing_policy.communities.CommunitySetUnion;
import org.batfish.datamodel.routing_policy.communities.InputCommunities;
import org.batfish.datamodel.routing_policy.communities.LiteralCommunitySet;
import org.batfish.datamodel.routing_policy.communities.SetCommunities;
import org.batfish.datamodel.routing_policy.statement.CallStatement;
import org.batfish.datamodel.routing_policy.statement.Statements;
import org.batfish.specifier.Location;
import org.batfish.specifier.LocationInfo;
import org.junit.Before;
import org.junit.Test;

/** Tests for the {@link ConfigAtomicPredicates} class. */
public class ConfigAtomicPredicatesTest {
  private static final String HOSTNAME = "hostname";
  private IBatfish _batfish;
  private Configuration _baseConfig;

  private NetworkFactory _nf;

  static final class MockBatfish extends IBatfishTestAdapter {
    private final SortedMap<String, Configuration> _baseConfigs;

    MockBatfish(SortedMap<String, Configuration> baseConfigs) {
      _baseConfigs = ImmutableSortedMap.copyOf(baseConfigs);
    }

    @Override
    public SortedMap<String, Configuration> loadConfigurations(NetworkSnapshot snapshot) {
      if (getSnapshot().equals(snapshot)) {
        return _baseConfigs;
      }
      throw new IllegalArgumentException("Unknown snapshot: " + snapshot);
    }

    @Override
    public TopologyProvider getTopologyProvider() {
      return new TopologyProviderTestAdapter(this) {
        @Override
        public Topology getInitialLayer3Topology(NetworkSnapshot networkSnapshot) {
          return Topology.EMPTY;
        }
      };
    }

    @Override
    public Map<Location, LocationInfo> getLocationInfo(NetworkSnapshot networkSnapshot) {
      return ImmutableMap.of();
    }
  }

  @Before
  public void setup() {
    _nf = new NetworkFactory();
    Configuration.Builder cb =
        _nf.configurationBuilder()
            .setHostname(HOSTNAME)
            .setConfigurationFormat(ConfigurationFormat.CISCO_IOS);
    _baseConfig = cb.build();
    _nf.vrfBuilder().setOwner(_baseConfig).setName(Configuration.DEFAULT_VRF_NAME).build();

    _batfish = new MockBatfish(ImmutableSortedMap.of(HOSTNAME, _baseConfig));
  }

  @Test
  public void testConstructor1() {
    ConfigAtomicPredicates cap =
        new ConfigAtomicPredicates(_batfish, _batfish.getSnapshot(), HOSTNAME);

    RegexAtomicPredicates<CommunityVar> commAPs = cap.getStandardCommunityAtomicPredicates();
    RegexAtomicPredicates<SymbolicAsPathRegex> asAPs = cap.getAsPathRegexAtomicPredicates();

    assertEquals(commAPs.getAtomicPredicateAutomata().size(), 1);
    assertThat(
        commAPs.getAtomicPredicateAutomata().values(),
        hasItem(CommunityVar.ALL_STANDARD_COMMUNITIES.toAutomaton()));

    assertEquals(asAPs.getAtomicPredicateAutomata().size(), 1);
    assertThat(
        asAPs.getAtomicPredicateAutomata().values(),
        hasItem(SymbolicAsPathRegex.ALL_AS_PATHS.toAutomaton()));
  }

  @Test
  public void testConstructor2Null() {
    ConfigAtomicPredicates cap =
        new ConfigAtomicPredicates(_batfish, _batfish.getSnapshot(), HOSTNAME, null, null);

    RegexAtomicPredicates<CommunityVar> commAPs = cap.getStandardCommunityAtomicPredicates();
    RegexAtomicPredicates<SymbolicAsPathRegex> asAPs = cap.getAsPathRegexAtomicPredicates();

    assertEquals(commAPs.getAtomicPredicateAutomata().size(), 1);
    assertThat(
        commAPs.getAtomicPredicateAutomata().values(),
        hasItem(CommunityVar.ALL_STANDARD_COMMUNITIES.toAutomaton()));

    assertEquals(cap.getNonStandardCommunityLiterals().size(), 0);

    assertEquals(asAPs.getAtomicPredicateAutomata().size(), 1);
    assertThat(
        asAPs.getAtomicPredicateAutomata().values(),
        hasItem(SymbolicAsPathRegex.ALL_AS_PATHS.toAutomaton()));
  }

  @Test
  public void testConstructor2() {
    ConfigAtomicPredicates cap =
        new ConfigAtomicPredicates(
            _batfish,
            _batfish.getSnapshot(),
            HOSTNAME,
            ImmutableSet.of(CommunityVar.from(StandardCommunity.parse("30:40"))),
            ImmutableSet.of("^$"));

    RegexAtomicPredicates<CommunityVar> commAPs = cap.getStandardCommunityAtomicPredicates();
    RegexAtomicPredicates<SymbolicAsPathRegex> asAPs = cap.getAsPathRegexAtomicPredicates();

    assertEquals(commAPs.getAtomicPredicateAutomata().size(), 2);
    assertThat(
        commAPs.getAtomicPredicateAutomata().values(),
        hasItem(CommunityVar.from(StandardCommunity.parse("30:40")).toAutomaton()));

    assertEquals(cap.getNonStandardCommunityLiterals().size(), 0);

    assertEquals(asAPs.getAtomicPredicateAutomata().size(), 2);
    assertThat(
        asAPs.getAtomicPredicateAutomata().values(),
        hasItem(new SymbolicAsPathRegex("^$").toAutomaton()));
  }

  @Test
  public void testConstructor3() {
    ConfigAtomicPredicates cap =
        new ConfigAtomicPredicates(
            _batfish,
            _batfish.getSnapshot(),
            HOSTNAME,
            ImmutableSet.of(CommunityVar.from(ExtendedCommunity.parse("0:30:40"))),
            ImmutableSet.of("^$"));

    RegexAtomicPredicates<CommunityVar> commAPs = cap.getStandardCommunityAtomicPredicates();
    RegexAtomicPredicates<SymbolicAsPathRegex> asAPs = cap.getAsPathRegexAtomicPredicates();

    assertEquals(commAPs.getAtomicPredicateAutomata().size(), 1);
    assertThat(
        commAPs.getAtomicPredicateAutomata().values(),
        hasItem(CommunityVar.ALL_STANDARD_COMMUNITIES.toAutomaton()));

    assertEquals(cap.getNonStandardCommunityLiterals().size(), 1);
    assertThat(
        cap.getNonStandardCommunityLiterals().values(),
        hasItem(CommunityVar.from(ExtendedCommunity.parse("0:30:40"))));

    assertEquals(asAPs.getAtomicPredicateAutomata().size(), 2);
    assertThat(
        asAPs.getAtomicPredicateAutomata().values(),
        hasItem(new SymbolicAsPathRegex("^$").toAutomaton()));
  }

  @Test
<<<<<<< HEAD
  public void testCopyConstructor() {
    ConfigAtomicPredicates cap =
        new ConfigAtomicPredicates(
            _batfish,
            _batfish.getSnapshot(),
            HOSTNAME,
            ImmutableSet.of(CommunityVar.from(ExtendedCommunity.parse("0:30:40"))),
            ImmutableSet.of("^$"));

    ConfigAtomicPredicates copy = new ConfigAtomicPredicates(cap);

    assertNotSame(
        cap.getStandardCommunityAtomicPredicates(), copy.getStandardCommunityAtomicPredicates());
    assertNotSame(cap.getNonStandardCommunityLiterals(), copy.getNonStandardCommunityLiterals());
    assertNotSame(cap.getAsPathRegexAtomicPredicates(), copy.getAsPathRegexAtomicPredicates());
=======
  public void testCallStatement() {

    RoutingPolicy firstPolicy =
        _nf.routingPolicyBuilder()
            .setName("firstPolicy")
            .setOwner(_baseConfig)
            .addStatement(new CallStatement("secondPolicy"))
            .addStatement(
                new SetCommunities(
                    CommunitySetUnion.of(
                        InputCommunities.instance(),
                        new LiteralCommunitySet(CommunitySet.of(StandardCommunity.parse("1:1"))))))
            .addStatement(new Statements.StaticStatement(Statements.ExitAccept))
            .build();

    RoutingPolicy secondPolicy =
        _nf.routingPolicyBuilder()
            .setName("secondPolicy")
            .setOwner(_baseConfig)
            .addStatement(new CallStatement("firstPolicy"))
            .addStatement(
                new SetCommunities(
                    CommunitySetUnion.of(
                        InputCommunities.instance(),
                        new LiteralCommunitySet(CommunitySet.of(StandardCommunity.parse("2:2"))))))
            .addStatement(new Statements.StaticStatement(Statements.ExitAccept))
            .build();

    _baseConfig.setRoutingPolicies(
        ImmutableMap.of("firstPolicy", firstPolicy, "secondPolicy", secondPolicy));
    ConfigAtomicPredicates cap =
        new ConfigAtomicPredicates(_batfish, _batfish.getSnapshot(), HOSTNAME);

    assertEquals(3, cap.getStandardCommunityAtomicPredicates().getNumAtomicPredicates());
>>>>>>> fdcf9974
  }
}<|MERGE_RESOLUTION|>--- conflicted
+++ resolved
@@ -181,7 +181,6 @@
   }
 
   @Test
-<<<<<<< HEAD
   public void testCopyConstructor() {
     ConfigAtomicPredicates cap =
         new ConfigAtomicPredicates(
@@ -197,7 +196,8 @@
         cap.getStandardCommunityAtomicPredicates(), copy.getStandardCommunityAtomicPredicates());
     assertNotSame(cap.getNonStandardCommunityLiterals(), copy.getNonStandardCommunityLiterals());
     assertNotSame(cap.getAsPathRegexAtomicPredicates(), copy.getAsPathRegexAtomicPredicates());
-=======
+  }
+  
   public void testCallStatement() {
 
     RoutingPolicy firstPolicy =
@@ -232,6 +232,5 @@
         new ConfigAtomicPredicates(_batfish, _batfish.getSnapshot(), HOSTNAME);
 
     assertEquals(3, cap.getStandardCommunityAtomicPredicates().getNumAtomicPredicates());
->>>>>>> fdcf9974
   }
 }