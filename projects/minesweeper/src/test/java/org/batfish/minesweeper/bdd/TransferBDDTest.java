package org.batfish.minesweeper.bdd;

import static org.batfish.minesweeper.bdd.TransferBDD.isRelevantFor;
import static org.junit.Assert.assertEquals;
import static org.junit.Assert.assertTrue;

import com.google.common.collect.ImmutableList;
import com.google.common.collect.ImmutableMap;
import com.google.common.collect.ImmutableSet;
import com.google.common.collect.ImmutableSortedMap;
import java.util.HashSet;
import java.util.List;
import java.util.Map;
import java.util.Set;
import java.util.SortedMap;
import java.util.stream.Collectors;
import net.sf.javabdd.BDD;
import org.batfish.common.NetworkSnapshot;
import org.batfish.common.bdd.BDDInteger;
import org.batfish.common.bdd.IpSpaceToBDD;
import org.batfish.common.plugin.IBatfish;
import org.batfish.common.plugin.IBatfishTestAdapter;
import org.batfish.common.topology.TopologyProvider;
import org.batfish.datamodel.AsPathAccessList;
import org.batfish.datamodel.AsPathAccessListLine;
import org.batfish.datamodel.CommunityList;
import org.batfish.datamodel.CommunityListLine;
import org.batfish.datamodel.Configuration;
import org.batfish.datamodel.ConfigurationFormat;
import org.batfish.datamodel.Ip;
import org.batfish.datamodel.LineAction;
import org.batfish.datamodel.NetworkFactory;
import org.batfish.datamodel.Prefix;
import org.batfish.datamodel.PrefixRange;
import org.batfish.datamodel.PrefixSpace;
import org.batfish.datamodel.SubRange;
import org.batfish.datamodel.Topology;
import org.batfish.datamodel.bgp.community.ExtendedCommunity;
import org.batfish.datamodel.bgp.community.LargeCommunity;
import org.batfish.datamodel.bgp.community.StandardCommunity;
import org.batfish.datamodel.routing_policy.RoutingPolicy;
<<<<<<< HEAD
import org.batfish.datamodel.routing_policy.communities.AllStandardCommunities;
import org.batfish.datamodel.routing_policy.communities.CommunityExprsSet;
import org.batfish.datamodel.routing_policy.communities.CommunitySet;
import org.batfish.datamodel.routing_policy.communities.CommunitySetDifference;
import org.batfish.datamodel.routing_policy.communities.CommunitySetExprReference;
import org.batfish.datamodel.routing_policy.communities.CommunitySetReference;
import org.batfish.datamodel.routing_policy.communities.CommunitySetUnion;
import org.batfish.datamodel.routing_policy.communities.InputCommunities;
import org.batfish.datamodel.routing_policy.communities.LiteralCommunitySet;
import org.batfish.datamodel.routing_policy.communities.SetCommunities;
import org.batfish.datamodel.routing_policy.communities.StandardCommunityHighLowExprs;
=======
import org.batfish.datamodel.routing_policy.communities.CommunityExprsSet;
import org.batfish.datamodel.routing_policy.communities.CommunityMatchAll;
import org.batfish.datamodel.routing_policy.communities.HasCommunity;
import org.batfish.datamodel.routing_policy.communities.InputCommunities;
import org.batfish.datamodel.routing_policy.communities.MatchCommunities;
import org.batfish.datamodel.routing_policy.communities.SetCommunities;
import org.batfish.datamodel.routing_policy.communities.StandardCommunityHighLowExprs;
import org.batfish.datamodel.routing_policy.communities.StandardCommunityHighMatch;
import org.batfish.datamodel.routing_policy.communities.StandardCommunityLowMatch;
>>>>>>> 072cf9b6
import org.batfish.datamodel.routing_policy.expr.Conjunction;
import org.batfish.datamodel.routing_policy.expr.DestinationNetwork;
import org.batfish.datamodel.routing_policy.expr.Disjunction;
import org.batfish.datamodel.routing_policy.expr.ExplicitPrefixSet;
import org.batfish.datamodel.routing_policy.expr.IntComparator;
import org.batfish.datamodel.routing_policy.expr.IntComparison;
import org.batfish.datamodel.routing_policy.expr.LiteralCommunity;
import org.batfish.datamodel.routing_policy.expr.LiteralInt;
import org.batfish.datamodel.routing_policy.expr.LiteralLong;
import org.batfish.datamodel.routing_policy.expr.MatchAsPath;
import org.batfish.datamodel.routing_policy.expr.MatchCommunitySet;
import org.batfish.datamodel.routing_policy.expr.MatchPrefixSet;
import org.batfish.datamodel.routing_policy.expr.NamedAsPathSet;
import org.batfish.datamodel.routing_policy.expr.NamedCommunitySet;
import org.batfish.datamodel.routing_policy.expr.Not;
import org.batfish.datamodel.routing_policy.statement.AddCommunity;
import org.batfish.datamodel.routing_policy.statement.BufferedStatement;
import org.batfish.datamodel.routing_policy.statement.CallStatement;
import org.batfish.datamodel.routing_policy.statement.DeleteCommunity;
import org.batfish.datamodel.routing_policy.statement.If;
import org.batfish.datamodel.routing_policy.statement.SetCommunity;
import org.batfish.datamodel.routing_policy.statement.SetLocalPreference;
import org.batfish.datamodel.routing_policy.statement.SetMetric;
import org.batfish.datamodel.routing_policy.statement.Statement;
import org.batfish.datamodel.routing_policy.statement.Statements;
import org.batfish.datamodel.routing_policy.statement.Statements.StaticStatement;
import org.batfish.minesweeper.CommunityVar;
import org.batfish.minesweeper.Graph;
import org.batfish.minesweeper.Protocol;
import org.batfish.minesweeper.SymbolicAsPathRegex;
import org.batfish.minesweeper.TransferParam;
import org.batfish.specifier.Location;
import org.batfish.specifier.LocationInfo;
import org.junit.Before;
import org.junit.Test;

/** Tests for {@link TransferBDD}. */
public class TransferBDDTest {

  private static final String HOSTNAME = "hostname";
  private static final String POLICY_NAME = "policy";
  private NetworkFactory _nf;
  private RoutingPolicy.Builder _policyBuilder;
  private IBatfish _batfish;
  private Configuration _baseConfig;
  private Graph _g;
  private BDDRoute _anyRoute;

  private static final String COMMUNITY_NAME = "community";

  private static final String COMMUNITY_SET_NAME = "communitySet";

  private static final String AS_PATH_NAME = "asPathName";

  static final class MockBatfish extends IBatfishTestAdapter {
    private final SortedMap<String, Configuration> _baseConfigs;

    MockBatfish(SortedMap<String, Configuration> baseConfigs) {
      _baseConfigs = ImmutableSortedMap.copyOf(baseConfigs);
    }

    @Override
    public SortedMap<String, Configuration> loadConfigurations(NetworkSnapshot snapshot) {
      if (getSnapshot().equals(snapshot)) {
        return _baseConfigs;
      }
      throw new IllegalArgumentException("Unknown snapshot: " + snapshot);
    }

    @Override
    public TopologyProvider getTopologyProvider() {
      return new TopologyProviderTestAdapter(this) {
        @Override
        public Topology getInitialLayer3Topology(NetworkSnapshot networkSnapshot) {
          return Topology.EMPTY;
        }
      };
    }

    @Override
    public Map<Location, LocationInfo> getLocationInfo(NetworkSnapshot networkSnapshot) {
      return ImmutableMap.of();
    }
  }

  @Before
  public void setup() {
    _nf = new NetworkFactory();
    Configuration.Builder cb =
        _nf.configurationBuilder()
            .setHostname(HOSTNAME)
            .setConfigurationFormat(ConfigurationFormat.CISCO_IOS);
    _baseConfig = cb.build();
    _nf.vrfBuilder().setOwner(_baseConfig).setName(Configuration.DEFAULT_VRF_NAME).build();
    _policyBuilder = _nf.routingPolicyBuilder().setOwner(_baseConfig).setName(POLICY_NAME);

    _batfish = new MockBatfish(ImmutableSortedMap.of(HOSTNAME, _baseConfig));
    _anyRoute = new BDDRoute(1, 1);
  }

  private MatchPrefixSet matchPrefixSet(List<PrefixRange> prList) {
    return new MatchPrefixSet(
        DestinationNetwork.instance(), new ExplicitPrefixSet(new PrefixSpace(prList)));
  }

  @Test
  public void testCaptureAll() {
    RoutingPolicy policy =
        _policyBuilder.addStatement(new StaticStatement(Statements.ExitAccept)).build();
    _g = new Graph(_batfish, _batfish.getSnapshot(), true);

    TransferBDD tbdd = new TransferBDD(_g, _baseConfig, policy.getStatements());
    TransferReturn result = tbdd.compute(ImmutableSet.of()).getReturnValue();
    BDD acceptedAnnouncements = result.getSecond();
    BDDRoute outAnnouncements = result.getFirst();

    // the policy is applicable to all announcements
    assertTrue(acceptedAnnouncements.isOne());

    // the policy does not perform any updates
    assertEquals(_anyRoute, outAnnouncements);
  }

  @Test
  public void testCaptureNone() {
    RoutingPolicy policy =
        _policyBuilder.addStatement(new StaticStatement(Statements.ExitReject)).build();
    _g = new Graph(_batfish, _batfish.getSnapshot(), true);

    TransferBDD tbdd = new TransferBDD(_g, _baseConfig, policy.getStatements());
    TransferReturn result = tbdd.compute(ImmutableSet.of()).getReturnValue();
    BDD acceptedAnnouncements = result.getSecond();
    BDDRoute outAnnouncements = result.getFirst();

    // the policy is applicable to no announcements
    assertTrue(acceptedAnnouncements.isZero());

    // no routes are produced
    assertEquals(tbdd.zeroedRecord(), outAnnouncements);
  }

  @Test
  public void testEmptyPolicy() {

    _g = new Graph(_batfish, _batfish.getSnapshot(), true);
    TransferBDD tbdd = new TransferBDD(_g, _baseConfig, ImmutableList.of());
    TransferReturn result = tbdd.compute(ImmutableSet.of()).getReturnValue();
    BDD acceptedAnnouncements = result.getSecond();
    BDDRoute outAnnouncements = result.getFirst();

    assertTrue(acceptedAnnouncements.isZero());

    // no routes are produced
    assertEquals(tbdd.zeroedRecord(), outAnnouncements);
  }

  @Test
  public void testOnePrefixRange() {
    _policyBuilder.addStatement(
        new If(
            matchPrefixSet(
                ImmutableList.of(new PrefixRange(Prefix.parse("1.0.0.0/8"), new SubRange(16, 24)))),
            ImmutableList.of(new StaticStatement(Statements.ExitAccept))));
    RoutingPolicy policy = _policyBuilder.build();
    _g = new Graph(_batfish, _batfish.getSnapshot(), true);

    TransferBDD tbdd = new TransferBDD(_g, _baseConfig, policy.getStatements());
    TransferReturn result = tbdd.compute(ImmutableSet.of()).getReturnValue();
    BDD acceptedAnnouncements = result.getSecond();
    BDDRoute outAnnouncements = result.getFirst();

    BDD expectedBDD =
        isRelevantFor(_anyRoute, new PrefixRange(Prefix.parse("1.0.0.0/8"), new SubRange(16, 24)));
    assertEquals(acceptedAnnouncements, expectedBDD);

    assertEquals(tbdd.iteZero(acceptedAnnouncements, _anyRoute), outAnnouncements);
  }

  @Test
  public void testAcceptBeforeIf() {
    _policyBuilder.addStatement(Statements.ExitAccept.toStaticStatement());

    _policyBuilder.addStatement(
        new If(
            matchPrefixSet(
                ImmutableList.of(
                    new PrefixRange(Prefix.parse("1.0.0.0/32"), new SubRange(32, 32)))),
            ImmutableList.of(
                new SetLocalPreference(new LiteralLong(4)),
                Statements.ExitAccept.toStaticStatement())));

    RoutingPolicy policy = _policyBuilder.build();
    _g = new Graph(_batfish, _batfish.getSnapshot(), true);

    TransferBDD tbdd = new TransferBDD(_g, _baseConfig, policy.getStatements());
    TransferReturn result = tbdd.compute(ImmutableSet.of()).getReturnValue();
    BDD acceptedAnnouncements = result.getSecond();
    BDDRoute outAnnouncements = result.getFirst();

    assertTrue(acceptedAnnouncements.isOne());

    assertEquals(_anyRoute, outAnnouncements);
  }

  @Test
  public void testRejectBeforeIf() {
    _policyBuilder.addStatement(Statements.ExitReject.toStaticStatement());

    _policyBuilder.addStatement(
        new If(
            matchPrefixSet(
                ImmutableList.of(
                    new PrefixRange(Prefix.parse("1.0.0.0/32"), new SubRange(32, 32)))),
            ImmutableList.of(
                new SetLocalPreference(new LiteralLong(4)),
                Statements.ExitAccept.toStaticStatement())));

    RoutingPolicy policy = _policyBuilder.build();
    _g = new Graph(_batfish, _batfish.getSnapshot(), true);

    TransferBDD tbdd = new TransferBDD(_g, _baseConfig, policy.getStatements());
    TransferReturn result = tbdd.compute(ImmutableSet.of()).getReturnValue();
    BDD acceptedAnnouncements = result.getSecond();
    BDDRoute outAnnouncements = result.getFirst();

    assertTrue(acceptedAnnouncements.isZero());

    assertEquals(tbdd.zeroedRecord(), outAnnouncements);
  }

  @Test
  public void testEarlyReturn() {
    _policyBuilder.addStatement(Statements.ReturnFalse.toStaticStatement());
    _policyBuilder.addStatement(Statements.ExitAccept.toStaticStatement());

    RoutingPolicy policy = _policyBuilder.build();
    _g = new Graph(_batfish, _batfish.getSnapshot(), true);

    TransferBDD tbdd = new TransferBDD(_g, _baseConfig, policy.getStatements());
    TransferResult result = tbdd.compute(ImmutableSet.of());
    TransferReturn ret = result.getReturnValue();
    BDD acceptedAnnouncements = ret.getSecond();
    BDDRoute outAnnouncements = ret.getFirst();

    assertTrue(acceptedAnnouncements.isZero());

    assertEquals(tbdd.zeroedRecord(), outAnnouncements);

    assertTrue(result.getExitAssignedValue().isZero());
    assertTrue(result.getReturnAssignedValue().isOne());
  }

  @Test
  public void testSetDefault() {
    _policyBuilder.addStatement(Statements.SetDefaultActionAccept.toStaticStatement());

    RoutingPolicy policy = _policyBuilder.build();
    _g = new Graph(_batfish, _batfish.getSnapshot(), true);

    TransferBDD tbdd = new TransferBDD(_g, _baseConfig, policy.getStatements());
    TransferReturn result = tbdd.compute(ImmutableSet.of()).getReturnValue();
    BDD acceptedAnnouncements = result.getSecond();
    BDDRoute outAnnouncements = result.getFirst();

    assertTrue(acceptedAnnouncements.isOne());

    assertEquals(_anyRoute, outAnnouncements);
  }

  @Test
  public void testPartialAccept() {
    _policyBuilder.addStatement(
        new If(
            matchPrefixSet(
                ImmutableList.of(new PrefixRange(Prefix.parse("0.0.0.0/0"), new SubRange(32, 32)))),
            ImmutableList.of(Statements.ExitAccept.toStaticStatement())));

    _policyBuilder.addStatement(
        new If(
            matchPrefixSet(
                ImmutableList.of(new PrefixRange(Prefix.parse("1.0.0.0/8"), new SubRange(31, 32)))),
            ImmutableList.of(
                new SetLocalPreference(new LiteralLong(3)),
                Statements.ExitAccept.toStaticStatement())));

    RoutingPolicy policy = _policyBuilder.build();
    _g = new Graph(_batfish, _batfish.getSnapshot(), true);

    TransferBDD tbdd = new TransferBDD(_g, _baseConfig, policy.getStatements());
    TransferReturn result = tbdd.compute(ImmutableSet.of()).getReturnValue();
    BDD acceptedAnnouncements = result.getSecond();
    BDDRoute outAnnouncements = result.getFirst();

    BDD expectedBDD =
        isRelevantFor(_anyRoute, new PrefixRange(Prefix.parse("0.0.0.0/0"), new SubRange(32, 32)))
            .or(
                isRelevantFor(
                    _anyRoute, new PrefixRange(Prefix.parse("1.0.0.0/8"), new SubRange(31, 32))));

    BDD reachesSecondIf =
        isRelevantFor(_anyRoute, new PrefixRange(Prefix.parse("1.0.0.0/8"), new SubRange(31, 31)));
    BDDRoute expected = tbdd.iteZero(expectedBDD, _anyRoute);
    BDDInteger localPref = expected.getLocalPref();
    expected.setLocalPref(
        BDDInteger.makeFromValue(localPref.getFactory(), 32, 3).ite(reachesSecondIf, localPref));

    assertEquals(expectedBDD, acceptedAnnouncements);

    assertEquals(expected, outAnnouncements);
  }

  @Test
  public void testPartialReturn() {
    _policyBuilder.addStatement(
        new If(
            matchPrefixSet(
                ImmutableList.of(new PrefixRange(Prefix.parse("0.0.0.0/0"), new SubRange(32, 32)))),
            ImmutableList.of(Statements.ExitAccept.toStaticStatement())));

    _policyBuilder.addStatement(
        new If(
            matchPrefixSet(
                ImmutableList.of(new PrefixRange(Prefix.parse("1.0.0.0/8"), new SubRange(31, 32)))),
            ImmutableList.of(
                new SetLocalPreference(new LiteralLong(3)),
                Statements.ReturnFalse.toStaticStatement())));

    RoutingPolicy policy = _policyBuilder.build();
    _g = new Graph(_batfish, _batfish.getSnapshot(), true);

    TransferBDD tbdd = new TransferBDD(_g, _baseConfig, policy.getStatements());
    TransferResult result = tbdd.compute(ImmutableSet.of());
    TransferReturn ret = result.getReturnValue();

    BDD returnAssigned =
        isRelevantFor(_anyRoute, new PrefixRange(Prefix.parse("1.0.0.0/8"), new SubRange(31, 31)));

    BDD permitted =
        isRelevantFor(_anyRoute, new PrefixRange(Prefix.parse("0.0.0.0/0"), new SubRange(32, 32)));

    assertEquals(returnAssigned, result.getReturnAssignedValue());

    assertEquals(returnAssigned.not(), result.getExitAssignedValue());

    assertEquals(permitted, ret.getSecond());
    // at the top level, the update to local preference is ignored since it only occurs on
    // paths that return false
    assertEquals(tbdd.iteZero(permitted, _anyRoute), ret.getFirst());
  }

  @Test
  public void testPartialReturnStatements() {
    List<Statement> stmts =
        ImmutableList.of(
            new If(
                matchPrefixSet(
                    ImmutableList.of(
                        new PrefixRange(Prefix.parse("0.0.0.0/0"), new SubRange(32, 32)))),
                ImmutableList.of(
                    new SetLocalPreference(new LiteralLong(2)),
                    Statements.ExitAccept.toStaticStatement())),
            new If(
                matchPrefixSet(
                    ImmutableList.of(
                        new PrefixRange(Prefix.parse("1.0.0.0/8"), new SubRange(31, 32)))),
                ImmutableList.of(
                    new SetLocalPreference(new LiteralLong(3)),
                    Statements.ReturnFalse.toStaticStatement())));

    RoutingPolicy policy = _policyBuilder.build();
    _g = new Graph(_batfish, _batfish.getSnapshot(), true);

    TransferBDD tbdd = new TransferBDD(_g, _baseConfig, policy.getStatements());
    // indenting the parameter ensures that this will not be considered a top-level call,
    // so a default exit reject will not be added, and route updates on paths that return
    // false will not be removed
    TransferParam<BDDRoute> p = new TransferParam<>(new BDDRoute(_g), false).indent();
    TransferResult result = tbdd.compute(stmts, p);
    TransferReturn ret = result.getReturnValue();

    BDD returnAssigned =
        isRelevantFor(_anyRoute, new PrefixRange(Prefix.parse("1.0.0.0/8"), new SubRange(31, 31)));

    BDD exitAssigned =
        isRelevantFor(_anyRoute, new PrefixRange(Prefix.parse("0.0.0.0/0"), new SubRange(32, 32)));

    BDDRoute expectedOut = new BDDRoute(_anyRoute);
    BDDInteger localPref2 = BDDInteger.makeFromValue(expectedOut.getFactory(), 32, 2);
    BDDInteger localPref3 = BDDInteger.makeFromValue(expectedOut.getFactory(), 32, 3);
    expectedOut.setLocalPref(
        localPref2.ite(exitAssigned, localPref3.ite(returnAssigned, expectedOut.getLocalPref())));

    assertEquals(returnAssigned, result.getReturnAssignedValue());

    assertEquals(exitAssigned, result.getExitAssignedValue());

    assertEquals(exitAssigned, ret.getSecond());

    assertEquals(expectedOut, ret.getFirst());
  }

  @Test
  public void testNestedIf() {
    _policyBuilder.addStatement(
        new If(
            matchPrefixSet(
                ImmutableList.of(new PrefixRange(Prefix.parse("0.0.0.0/0"), new SubRange(32, 32)))),
            ImmutableList.of(
                new If(
                    matchPrefixSet(
                        ImmutableList.of(
                            new PrefixRange(Prefix.parse("1.0.0.0/8"), new SubRange(31, 32)))),
                    ImmutableList.of(Statements.ExitAccept.toStaticStatement())))));

    RoutingPolicy policy = _policyBuilder.build();
    _g = new Graph(_batfish, _batfish.getSnapshot(), true);

    TransferBDD tbdd = new TransferBDD(_g, _baseConfig, policy.getStatements());
    TransferReturn result = tbdd.compute(ImmutableSet.of()).getReturnValue();
    BDD acceptedAnnouncements = result.getSecond();
    BDDRoute outAnnouncements = result.getFirst();

    BDD expectedBDD =
        isRelevantFor(_anyRoute, new PrefixRange(Prefix.parse("1.0.0.0/8"), new SubRange(32, 32)));
    assertEquals(acceptedAnnouncements, expectedBDD);

    assertEquals(tbdd.iteZero(acceptedAnnouncements, _anyRoute), outAnnouncements);
  }

  @Test
  public void testConjunction() {
    _policyBuilder.addStatement(
        new If(
            new Conjunction(
                ImmutableList.of(
                    matchPrefixSet(
                        ImmutableList.of(
                            new PrefixRange(Prefix.parse("1.0.0.0/8"), new SubRange(16, 24)))),
                    matchPrefixSet(
                        ImmutableList.of(
                            new PrefixRange(Prefix.parse("0.0.0.0/0"), new SubRange(24, 32)))))),
            ImmutableList.of(new StaticStatement(Statements.ExitAccept))));
    RoutingPolicy policy = _policyBuilder.build();
    _g = new Graph(_batfish, _batfish.getSnapshot(), true);

    TransferBDD tbdd = new TransferBDD(_g, _baseConfig, policy.getStatements());
    TransferReturn result = tbdd.compute(ImmutableSet.of()).getReturnValue();
    BDD acceptedAnnouncements = result.getSecond();
    BDDRoute outAnnouncements = result.getFirst();

    BDD expectedBDD =
        isRelevantFor(_anyRoute, new PrefixRange(Prefix.parse("1.0.0.0/8"), new SubRange(24, 24)));
    assertEquals(acceptedAnnouncements, expectedBDD);

    assertEquals(tbdd.iteZero(acceptedAnnouncements, _anyRoute), outAnnouncements);
  }

  @Test
  public void testEmptyConjunction() {
    _policyBuilder.addStatement(
        new If(
            new Conjunction(ImmutableList.of()),
            ImmutableList.of(new StaticStatement(Statements.ExitAccept))));
    RoutingPolicy policy = _policyBuilder.build();
    _g = new Graph(_batfish, _batfish.getSnapshot(), true);

    TransferBDD tbdd = new TransferBDD(_g, _baseConfig, policy.getStatements());
    TransferReturn result = tbdd.compute(ImmutableSet.of()).getReturnValue();
    BDD acceptedAnnouncements = result.getSecond();
    BDDRoute outAnnouncements = result.getFirst();

    assertEquals(acceptedAnnouncements, outAnnouncements.getFactory().one());

    assertEquals(tbdd.iteZero(acceptedAnnouncements, _anyRoute), outAnnouncements);
  }

  @Test
  public void testDisjunction() {
    _policyBuilder.addStatement(
        new If(
            new Disjunction(
                ImmutableList.of(
                    matchPrefixSet(
                        ImmutableList.of(
                            new PrefixRange(Prefix.parse("1.0.0.0/8"), new SubRange(16, 24)))),
                    matchPrefixSet(
                        ImmutableList.of(
                            new PrefixRange(Prefix.parse("0.0.0.0/0"), new SubRange(24, 32)))))),
            ImmutableList.of(new StaticStatement(Statements.ExitAccept))));
    RoutingPolicy policy = _policyBuilder.build();
    _g = new Graph(_batfish, _batfish.getSnapshot(), true);

    TransferBDD tbdd = new TransferBDD(_g, _baseConfig, policy.getStatements());
    TransferReturn result = tbdd.compute(ImmutableSet.of()).getReturnValue();
    BDD acceptedAnnouncements = result.getSecond();
    BDDRoute outAnnouncements = result.getFirst();

    BDD expectedBDD =
        isRelevantFor(_anyRoute, new PrefixRange(Prefix.parse("1.0.0.0/8"), new SubRange(16, 24)))
            .or(
                isRelevantFor(
                    _anyRoute, new PrefixRange(Prefix.parse("0.0.0.0/0"), new SubRange(24, 32))));
    assertEquals(acceptedAnnouncements, expectedBDD);

    assertEquals(tbdd.iteZero(acceptedAnnouncements, _anyRoute), outAnnouncements);
  }

  @Test
  public void testEmptyDisjunction() {
    _policyBuilder.addStatement(
        new If(
            new Disjunction(ImmutableList.of()),
            ImmutableList.of(new StaticStatement(Statements.ExitAccept))));
    RoutingPolicy policy = _policyBuilder.build();
    _g = new Graph(_batfish, _batfish.getSnapshot(), true);

    TransferBDD tbdd = new TransferBDD(_g, _baseConfig, policy.getStatements());
    TransferReturn result = tbdd.compute(ImmutableSet.of()).getReturnValue();
    BDD acceptedAnnouncements = result.getSecond();
    BDDRoute outAnnouncements = result.getFirst();

    assertEquals(acceptedAnnouncements, outAnnouncements.getFactory().zero());

    assertEquals(tbdd.iteZero(acceptedAnnouncements, _anyRoute), outAnnouncements);
  }

  @Test
  public void testNot() {
    _policyBuilder.addStatement(
        new If(
            new Not(
                matchPrefixSet(
                    ImmutableList.of(
                        new PrefixRange(Prefix.parse("1.0.0.0/8"), new SubRange(16, 24))))),
            ImmutableList.of(new StaticStatement(Statements.ExitAccept))));
    RoutingPolicy policy = _policyBuilder.build();
    _g = new Graph(_batfish, _batfish.getSnapshot(), true);

    TransferBDD tbdd = new TransferBDD(_g, _baseConfig, policy.getStatements());
    TransferReturn result = tbdd.compute(ImmutableSet.of()).getReturnValue();
    BDD acceptedAnnouncements = result.getSecond();
    BDDRoute outAnnouncements = result.getFirst();

    BDD expectedBDD =
        isRelevantFor(_anyRoute, new PrefixRange(Prefix.parse("1.0.0.0/8"), new SubRange(16, 24)))
            .not();
    assertEquals(acceptedAnnouncements, expectedBDD);

    assertEquals(tbdd.iteZero(acceptedAnnouncements, _anyRoute), outAnnouncements);
  }

  @Test
  public void testTwoPrefixes() {
    _policyBuilder.addStatement(
        new If(
            matchPrefixSet(
                ImmutableList.of(
                    new PrefixRange(Prefix.parse("1.0.0.0/8"), new SubRange(16, 24)),
                    new PrefixRange(Prefix.parse("1.2.0.0/16"), new SubRange(20, 32)))),
            ImmutableList.of(new StaticStatement(Statements.ExitAccept))));
    RoutingPolicy policy = _policyBuilder.build();
    _g = new Graph(_batfish, _batfish.getSnapshot(), true);

    TransferBDD tbdd = new TransferBDD(_g, _baseConfig, policy.getStatements());
    TransferReturn result = tbdd.compute(ImmutableSet.of()).getReturnValue();
    BDD acceptedAnnouncements = result.getSecond();
    BDDRoute outAnnouncements = result.getFirst();

    BDD expectedBDD1 =
        isRelevantFor(_anyRoute, new PrefixRange(Prefix.parse("1.0.0.0/8"), new SubRange(16, 24)));
    BDD expectedBDD2 =
        isRelevantFor(_anyRoute, new PrefixRange(Prefix.parse("1.2.0.0/16"), new SubRange(25, 32)));
    assertEquals(acceptedAnnouncements, expectedBDD1.or(expectedBDD2));

    assertEquals(tbdd.iteZero(acceptedAnnouncements, _anyRoute), outAnnouncements);
  }

  @Test
  public void testPrefixIntersection() {
    _policyBuilder.addStatement(
        new If(
            new Conjunction(
                ImmutableList.of(
                    matchPrefixSet(
                        ImmutableList.of(
                            new PrefixRange(Prefix.parse("1.0.0.0/8"), new SubRange(16, 24)))),
                    matchPrefixSet(
                        ImmutableList.of(
                            new PrefixRange(Prefix.parse("1.2.0.0/16"), new SubRange(20, 32)))))),
            ImmutableList.of(new StaticStatement(Statements.ExitAccept))));
    RoutingPolicy policy = _policyBuilder.build();
    _g = new Graph(_batfish, _batfish.getSnapshot(), true);

    TransferBDD tbdd = new TransferBDD(_g, _baseConfig, policy.getStatements());
    TransferReturn result = tbdd.compute(ImmutableSet.of()).getReturnValue();
    BDD acceptedAnnouncements = result.getSecond();
    BDDRoute outAnnouncements = result.getFirst();

    BDD expectedBDD =
        isRelevantFor(_anyRoute, new PrefixRange(Prefix.parse("1.2.0.0/16"), new SubRange(20, 24)));
    assertEquals(acceptedAnnouncements, expectedBDD);

    assertEquals(tbdd.iteZero(acceptedAnnouncements, _anyRoute), outAnnouncements);
  }

  @Test
  public void testSetLocalPrefLiteral() {
    RoutingPolicy policy =
        _policyBuilder
            .addStatement(new SetLocalPreference(new LiteralLong(42)))
            .addStatement(new StaticStatement(Statements.ExitAccept))
            .build();
    _g = new Graph(_batfish, _batfish.getSnapshot(), true);

    TransferBDD tbdd = new TransferBDD(_g, _baseConfig, policy.getStatements());
    TransferReturn result = tbdd.compute(ImmutableSet.of()).getReturnValue();
    BDD acceptedAnnouncements = result.getSecond();
    BDDRoute outAnnouncements = result.getFirst();

    // the policy is applicable to all announcements
    assertTrue(acceptedAnnouncements.isOne());

    // the local preference is now 42
    BDDRoute expected = new BDDRoute(_anyRoute);
    BDDInteger localPref = expected.getLocalPref();
    expected.setLocalPref(BDDInteger.makeFromValue(localPref.getFactory(), 32, 42));
    assertEquals(expected, outAnnouncements);
  }

  @Test
  public void testSetMetric() {
    RoutingPolicy policy =
        _policyBuilder
            .addStatement(new SetMetric(new LiteralLong(50)))
            .addStatement(new StaticStatement(Statements.ExitAccept))
            .build();
    _g = new Graph(_batfish, _batfish.getSnapshot(), true);

    TransferBDD tbdd = new TransferBDD(_g, _baseConfig, policy.getStatements());
    TransferReturn result = tbdd.compute(ImmutableSet.of()).getReturnValue();
    BDD acceptedAnnouncements = result.getSecond();
    BDDRoute outAnnouncements = result.getFirst();

    // the policy is applicable to all announcements
    assertTrue(acceptedAnnouncements.isOne());

    // the metric is now 50, if the protocol is BGP
    BDDInteger expectedMed =
        BDDInteger.makeFromValue(_anyRoute.getFactory(), 32, 50)
            .ite(_anyRoute.getProtocolHistory().value(Protocol.BGP), _anyRoute.getMed());
    assertEquals(expectedMed, outAnnouncements.getMed());
  }

  @Test
  public void testBufferedStatement() {
    RoutingPolicy policy =
        _policyBuilder
            .addStatement(new BufferedStatement(new SetLocalPreference(new LiteralLong(42))))
            .addStatement(new StaticStatement(Statements.ExitAccept))
            .build();
    _g = new Graph(_batfish, _batfish.getSnapshot(), true);

    TransferBDD tbdd = new TransferBDD(_g, _baseConfig, policy.getStatements());
    TransferReturn result = tbdd.compute(ImmutableSet.of()).getReturnValue();
    BDD acceptedAnnouncements = result.getSecond();
    BDDRoute outAnnouncements = result.getFirst();

    // the policy is applicable to all announcements
    assertTrue(acceptedAnnouncements.isOne());

    // the local preference is now 42
    BDDRoute expected = new BDDRoute(_anyRoute);
    BDDInteger localPref = expected.getLocalPref();
    expected.setLocalPref(BDDInteger.makeFromValue(localPref.getFactory(), 32, 42));
    assertEquals(expected, outAnnouncements);
  }

  @Test
  public void testMatchAsPath() {
    _baseConfig.setAsPathAccessLists(
        ImmutableMap.of(
            AS_PATH_NAME,
            new AsPathAccessList(
                AS_PATH_NAME,
                ImmutableList.of(
                    new AsPathAccessListLine(LineAction.PERMIT, " 40$"),
                    new AsPathAccessListLine(LineAction.DENY, "^$")))));
    _policyBuilder.addStatement(
        new If(
            new MatchAsPath(new NamedAsPathSet(AS_PATH_NAME)),
            ImmutableList.of(new StaticStatement(Statements.ExitAccept))));
    RoutingPolicy policy = _policyBuilder.build();
    _g = new Graph(_batfish, _batfish.getSnapshot(), true);

    TransferBDD tbdd = new TransferBDD(_g, _baseConfig, policy.getStatements());
    TransferReturn result = tbdd.compute(ImmutableSet.of()).getReturnValue();
    BDD acceptedAnnouncements = result.getSecond();
    BDDRoute outAnnouncements = result.getFirst();

    BDDRoute anyRouteWithAPs = new BDDRoute(_g);
    BDD[] aps = anyRouteWithAPs.getAsPathRegexAtomicPredicates();

    // get the unique atomic predicate that corresponds to " 40$"
    Integer ap =
        _g.getAsPathRegexAtomicPredicates()
            .getRegexAtomicPredicates()
            .get(new SymbolicAsPathRegex(" 40$"))
            .iterator()
            .next();

    BDD expectedBDD = aps[ap];
    assertEquals(expectedBDD, acceptedAnnouncements);

    assertEquals(tbdd.iteZero(acceptedAnnouncements, anyRouteWithAPs), outAnnouncements);
  }

  @Test
  public void testMatchCommunity() {
    _baseConfig.setCommunityLists(
        ImmutableMap.of(
            COMMUNITY_NAME,
            new CommunityList(
                COMMUNITY_NAME,
                ImmutableList.of(
                    CommunityListLine.accepting(
                        new LiteralCommunity(StandardCommunity.parse("20:30"))),
                    CommunityListLine.accepting(
                        new LiteralCommunity(StandardCommunity.parse("30:30")))),
                false)));
    _policyBuilder.addStatement(
        new If(
            new MatchCommunitySet(new NamedCommunitySet(COMMUNITY_NAME)),
            ImmutableList.of(new StaticStatement(Statements.ExitAccept))));
    RoutingPolicy policy = _policyBuilder.build();
    _g = new Graph(_batfish, _batfish.getSnapshot(), true);

    TransferBDD tbdd = new TransferBDD(_g, _baseConfig, policy.getStatements());
    TransferReturn result = tbdd.compute(ImmutableSet.of()).getReturnValue();
    BDD acceptedAnnouncements = result.getSecond();
    BDDRoute outAnnouncements = result.getFirst();

    BDDRoute anyRoute3APs = new BDDRoute(_g);
    BDD[] aps = anyRoute3APs.getCommunityAtomicPredicates();

    // get the unique atomic predicates that respectively correspond to 20:30 and 30:30
    Integer ap2030 =
        _g.getCommunityAtomicPredicates()
            .getRegexAtomicPredicates()
            .get(CommunityVar.from("^20:30$"))
            .iterator()
            .next();
    Integer ap3030 =
        _g.getCommunityAtomicPredicates()
            .getRegexAtomicPredicates()
            .get(CommunityVar.from("^30:30$"))
            .iterator()
            .next();

    BDD expectedBDD = aps[ap2030].or(aps[ap3030]);
    assertEquals(expectedBDD, acceptedAnnouncements);

    assertEquals(tbdd.iteZero(acceptedAnnouncements, anyRoute3APs), outAnnouncements);
  }

  @Test
  public void testDeleteCommunity() {
    RoutingPolicy policy =
        _policyBuilder
            .addStatement(
                new DeleteCommunity(new LiteralCommunity(StandardCommunity.parse("20:30"))))
            .addStatement(new StaticStatement(Statements.ExitAccept))
            .build();
    _g = new Graph(_batfish, _batfish.getSnapshot(), true);

    TransferBDD tbdd = new TransferBDD(_g, _baseConfig, policy.getStatements());
    TransferReturn result = tbdd.compute(ImmutableSet.of()).getReturnValue();
    BDD acceptedAnnouncements = result.getSecond();
    BDDRoute outAnnouncements = result.getFirst();

    // the policy is applicable to all announcements
    assertTrue(acceptedAnnouncements.isOne());

    // each atomic predicate for community 20:30 has the 0 BDD
    for (int ap :
        _g.getCommunityAtomicPredicates()
            .getRegexAtomicPredicates()
            .get(CommunityVar.from(StandardCommunity.parse("20:30")))) {
      assertEquals(
          outAnnouncements.getFactory().zero(),
          outAnnouncements.getCommunityAtomicPredicates()[ap]);
    }
  }

  @Test
  public void testSetCommunity() {
    RoutingPolicy policy =
        _policyBuilder
            .addStatement(new SetCommunity(new LiteralCommunity(StandardCommunity.parse("4:44"))))
            .addStatement(new StaticStatement(Statements.ExitAccept))
            .build();
    _g = new Graph(_batfish, _batfish.getSnapshot(), true);

    TransferBDD tbdd = new TransferBDD(_g, _baseConfig, policy.getStatements());
    TransferReturn result = tbdd.compute(ImmutableSet.of()).getReturnValue();
    BDD acceptedAnnouncements = result.getSecond();
    BDDRoute outAnnouncements = result.getFirst();

    // the policy is applicable to all announcements
    assertTrue(acceptedAnnouncements.isOne());

    // each atomic predicate for community 4:44 has the 1 BDD
    for (int ap :
        _g.getCommunityAtomicPredicates()
            .getRegexAtomicPredicates()
            .get(CommunityVar.from(StandardCommunity.parse("4:44")))) {
      assertEquals(
          outAnnouncements.getFactory().one(), outAnnouncements.getCommunityAtomicPredicates()[ap]);
    }
  }

  @Test
  public void testSetCommunityTwice() {
    RoutingPolicy policy =
        _policyBuilder
            .addStatement(new SetCommunity(new LiteralCommunity(StandardCommunity.parse("3:33"))))
            .addStatement(new SetCommunity(new LiteralCommunity(StandardCommunity.parse("4:44"))))
            .addStatement(new StaticStatement(Statements.ExitAccept))
            .build();
    _g = new Graph(_batfish, _batfish.getSnapshot(), true);

    TransferBDD tbdd = new TransferBDD(_g, _baseConfig, policy.getStatements());
    TransferReturn result = tbdd.compute(ImmutableSet.of()).getReturnValue();
    BDD acceptedAnnouncements = result.getSecond();
    BDDRoute outAnnouncements = result.getFirst();

    // the policy is applicable to all announcements
    assertTrue(acceptedAnnouncements.isOne());

    // each atomic predicate for community 4:44 has the 1 BDD
    for (int ap :
        _g.getCommunityAtomicPredicates()
            .getRegexAtomicPredicates()
            .get(CommunityVar.from(StandardCommunity.parse("4:44")))) {
      assertEquals(
          outAnnouncements.getFactory().one(), outAnnouncements.getCommunityAtomicPredicates()[ap]);
    }
    // each atomic predicate for community 3:33 has the 0 BDD
    for (int ap :
        _g.getCommunityAtomicPredicates()
            .getRegexAtomicPredicates()
            .get(CommunityVar.from(StandardCommunity.parse("3:33")))) {
      assertEquals(
          outAnnouncements.getFactory().zero(),
          outAnnouncements.getCommunityAtomicPredicates()[ap]);
    }
  }

  @Test
  public void testAddCommunity() {
    RoutingPolicy policy =
        _policyBuilder
            .addStatement(new SetCommunity(new LiteralCommunity(StandardCommunity.parse("3:33"))))
            .addStatement(new AddCommunity(new LiteralCommunity(StandardCommunity.parse("4:44"))))
            .addStatement(new StaticStatement(Statements.ExitAccept))
            .build();
    _g = new Graph(_batfish, _batfish.getSnapshot(), true);

    TransferBDD tbdd = new TransferBDD(_g, _baseConfig, policy.getStatements());
    TransferReturn result = tbdd.compute(ImmutableSet.of()).getReturnValue();
    BDD acceptedAnnouncements = result.getSecond();
    BDDRoute outAnnouncements = result.getFirst();

    // the policy is applicable to all announcements
    assertTrue(acceptedAnnouncements.isOne());

    // each atomic predicate for community 4:44 has the 1 BDD
    for (int ap :
        _g.getCommunityAtomicPredicates()
            .getRegexAtomicPredicates()
            .get(CommunityVar.from(StandardCommunity.parse("4:44")))) {
      assertEquals(
          outAnnouncements.getFactory().one(), outAnnouncements.getCommunityAtomicPredicates()[ap]);
    }
    // each atomic predicate for community 3:33 has the 1 BDD
    for (int ap :
        _g.getCommunityAtomicPredicates()
            .getRegexAtomicPredicates()
            .get(CommunityVar.from(StandardCommunity.parse("3:33")))) {
      assertEquals(
          outAnnouncements.getFactory().one(), outAnnouncements.getCommunityAtomicPredicates()[ap]);
    }
  }

  @Test
  public void testSetExtendedCommunity() {
    RoutingPolicy policy =
        _policyBuilder
            .addStatement(new SetCommunity(new LiteralCommunity(ExtendedCommunity.parse("0:4:44"))))
            .addStatement(new StaticStatement(Statements.ExitAccept))
            .build();
    _g = new Graph(_batfish, _batfish.getSnapshot(), true);

    TransferBDD tbdd = new TransferBDD(_g, _baseConfig, policy.getStatements());
    TransferReturn result = tbdd.compute(ImmutableSet.of()).getReturnValue();
    BDD acceptedAnnouncements = result.getSecond();
    BDDRoute outAnnouncements = result.getFirst();

    // the policy is applicable to all announcements
    assertTrue(acceptedAnnouncements.isOne());

    // each atomic predicate for community 0:4:44 has the 1 BDD
    for (int ap :
        _g.getCommunityAtomicPredicates()
            .getRegexAtomicPredicates()
            .get(CommunityVar.from(ExtendedCommunity.parse("0:4:44")))) {
      assertEquals(
          outAnnouncements.getFactory().one(), outAnnouncements.getCommunityAtomicPredicates()[ap]);
    }
  }

  @Test
  public void testSetLargeCommunity() {
    RoutingPolicy policy =
        _policyBuilder
            .addStatement(new SetCommunity(new LiteralCommunity(LargeCommunity.of(10, 20, 30))))
            .addStatement(new StaticStatement(Statements.ExitAccept))
            .build();
    _g = new Graph(_batfish, _batfish.getSnapshot(), true);

    TransferBDD tbdd = new TransferBDD(_g, _baseConfig, policy.getStatements());
    TransferReturn result = tbdd.compute(ImmutableSet.of()).getReturnValue();
    BDD acceptedAnnouncements = result.getSecond();
    BDDRoute outAnnouncements = result.getFirst();

    // the policy is applicable to all announcements
    assertTrue(acceptedAnnouncements.isOne());

    // each atomic predicate for community 0:4:44 has the 1 BDD
    for (int ap :
        _g.getCommunityAtomicPredicates()
            .getRegexAtomicPredicates()
            .get(CommunityVar.from(LargeCommunity.of(10, 20, 30)))) {
      assertEquals(
          outAnnouncements.getFactory().one(), outAnnouncements.getCommunityAtomicPredicates()[ap]);
    }
  }

  @Test
<<<<<<< HEAD
  public void testSetCommunityExprSet() {
=======
  public void testSetCommunities() {
>>>>>>> 072cf9b6
    RoutingPolicy policy =
        _policyBuilder
            .addStatement(
                new SetCommunities(
                    new CommunityExprsSet(
                        ImmutableSet.of(
                            new StandardCommunityHighLowExprs(
                                new LiteralInt(30), new LiteralInt(40)),
                            new StandardCommunityHighLowExprs(
                                new LiteralInt(40), new LiteralInt(40))))))
            .addStatement(new StaticStatement(Statements.ExitAccept))
            .build();
    _g = new Graph(_batfish, _batfish.getSnapshot(), true);

    TransferBDD tbdd = new TransferBDD(_g, _baseConfig, policy.getStatements());
    TransferReturn result = tbdd.compute(ImmutableSet.of()).getReturnValue();
    BDD acceptedAnnouncements = result.getSecond();
    BDDRoute outAnnouncements = result.getFirst();

    // the policy is applicable to all announcements
    assertTrue(acceptedAnnouncements.isOne());

    Map<CommunityVar, Set<Integer>> regexAPs =
        _g.getCommunityAtomicPredicates().getRegexAtomicPredicates();
    Set<Integer> aps3040 = regexAPs.get(CommunityVar.from(StandardCommunity.parse("30:40")));
    Set<Integer> aps4040 = regexAPs.get(CommunityVar.from(StandardCommunity.parse("40:40")));
<<<<<<< HEAD
    for (int i = 0; i < _g.getAsPathRegexAtomicPredicates().getNumAtomicPredicates(); i++) {

      // each atomic predicate for community 30:40 has the 1 BDD; all others have the 0 BDD
=======
    for (int i = 0; i < _g.getCommunityAtomicPredicates().getNumAtomicPredicates(); i++) {

      // each atomic predicate for 30:40 or 40:40 has the 1 BDD; all others have the 0 BDD
>>>>>>> 072cf9b6
      assertEquals(
          aps3040.contains(i) || aps4040.contains(i)
              ? outAnnouncements.getFactory().one()
              : outAnnouncements.getFactory().zero(),
          outAnnouncements.getCommunityAtomicPredicates()[i]);
    }
<<<<<<< HEAD
    // each atomic predicate for community 40:40 has the 1 BDD
    for (int ap :
        _g.getCommunityAtomicPredicates()
            .getRegexAtomicPredicates()
            .get(CommunityVar.from(StandardCommunity.parse("40:40")))) {
      assertEquals(
          outAnnouncements.getFactory().one(), outAnnouncements.getCommunityAtomicPredicates()[ap]);
    }
  }

  @Test
  public void testSetLiteralCommunitySet() {
    RoutingPolicy policy =
        _policyBuilder
            .addStatement(
                new SetCommunities(
                    new LiteralCommunitySet(
                        CommunitySet.of(
                            StandardCommunity.parse("30:40"), StandardCommunity.parse("40:40")))))
            .addStatement(new StaticStatement(Statements.ExitAccept))
            .build();
    _g = new Graph(_batfish, _batfish.getSnapshot(), true);

    TransferBDD tbdd = new TransferBDD(_g, _baseConfig, policy.getStatements());
    TransferReturn result = tbdd.compute(ImmutableSet.of()).getReturnValue();
    BDD acceptedAnnouncements = result.getSecond();
    BDDRoute outAnnouncements = result.getFirst();

    // the policy is applicable to all announcements
    assertTrue(acceptedAnnouncements.isOne());

    Map<CommunityVar, Set<Integer>> regexAPs =
        _g.getCommunityAtomicPredicates().getRegexAtomicPredicates();
    Set<Integer> aps3040 = regexAPs.get(CommunityVar.from(StandardCommunity.parse("30:40")));
    Set<Integer> aps4040 = regexAPs.get(CommunityVar.from(StandardCommunity.parse("40:40")));
    for (int i = 0; i < _g.getAsPathRegexAtomicPredicates().getNumAtomicPredicates(); i++) {

      // each atomic predicate for community 30:40 has the 1 BDD; all others have the 0 BDD
      assertEquals(
          aps3040.contains(i) || aps4040.contains(i)
              ? outAnnouncements.getFactory().one()
              : outAnnouncements.getFactory().zero(),
          outAnnouncements.getCommunityAtomicPredicates()[i]);
    }
    // each atomic predicate for community 40:40 has the 1 BDD
    for (int ap :
        _g.getCommunityAtomicPredicates()
            .getRegexAtomicPredicates()
            .get(CommunityVar.from(StandardCommunity.parse("40:40")))) {
      assertEquals(
          outAnnouncements.getFactory().one(), outAnnouncements.getCommunityAtomicPredicates()[ap]);
    }
  }

  @Test
  public void testSetNamedCommunitySet() {
    _baseConfig.setCommunitySets(
        ImmutableMap.of(
            COMMUNITY_SET_NAME,
            CommunitySet.of(StandardCommunity.parse("30:40"), StandardCommunity.parse("40:40"))));
    RoutingPolicy policy =
        _policyBuilder
            .addStatement(new SetCommunities(new CommunitySetReference(COMMUNITY_SET_NAME)))
            .addStatement(new StaticStatement(Statements.ExitAccept))
=======
  }

  @Test
  public void testMatchCommunities() {
    RoutingPolicy policy =
        _policyBuilder
            .addStatement(
                new If(
                    new MatchCommunities(
                        InputCommunities.instance(),
                        new HasCommunity(
                            new StandardCommunityHighMatch(
                                new IntComparison(IntComparator.EQ, new LiteralInt(30))))),
                    ImmutableList.of(new StaticStatement(Statements.ExitAccept))))
>>>>>>> 072cf9b6
            .build();
    _g = new Graph(_batfish, _batfish.getSnapshot(), true);

    TransferBDD tbdd = new TransferBDD(_g, _baseConfig, policy.getStatements());
    TransferReturn result = tbdd.compute(ImmutableSet.of()).getReturnValue();
    BDD acceptedAnnouncements = result.getSecond();
    BDDRoute outAnnouncements = result.getFirst();

<<<<<<< HEAD
    // the policy is applicable to all announcements
    assertTrue(acceptedAnnouncements.isOne());

    Map<CommunityVar, Set<Integer>> regexAPs =
        _g.getCommunityAtomicPredicates().getRegexAtomicPredicates();
    Set<Integer> aps3040 = regexAPs.get(CommunityVar.from(StandardCommunity.parse("30:40")));
    Set<Integer> aps4040 = regexAPs.get(CommunityVar.from(StandardCommunity.parse("40:40")));
    for (int i = 0; i < _g.getAsPathRegexAtomicPredicates().getNumAtomicPredicates(); i++) {

      // each atomic predicate for community 30:40 has the 1 BDD; all others have the 0 BDD
      assertEquals(
          aps3040.contains(i) || aps4040.contains(i)
              ? outAnnouncements.getFactory().one()
              : outAnnouncements.getFactory().zero(),
          outAnnouncements.getCommunityAtomicPredicates()[i]);
    }
    // each atomic predicate for community 40:40 has the 1 BDD
    for (int ap :
        _g.getCommunityAtomicPredicates()
            .getRegexAtomicPredicates()
            .get(CommunityVar.from(StandardCommunity.parse("40:40")))) {
      assertEquals(
          outAnnouncements.getFactory().one(), outAnnouncements.getCommunityAtomicPredicates()[ap]);
    }
  }

  @Test
  public void testSetNamedCommunityExprSet() {
    _baseConfig.setCommunitySetExprs(
        ImmutableMap.of(
            COMMUNITY_SET_NAME,
            new LiteralCommunitySet(
                CommunitySet.of(
                    StandardCommunity.parse("30:40"), StandardCommunity.parse("40:40")))));
    RoutingPolicy policy =
        _policyBuilder
            .addStatement(new SetCommunities(new CommunitySetExprReference(COMMUNITY_SET_NAME)))
            .addStatement(new StaticStatement(Statements.ExitAccept))
            .build();
    _g = new Graph(_batfish, _batfish.getSnapshot(), true);

    TransferBDD tbdd = new TransferBDD(_g, _baseConfig, policy.getStatements());
    TransferReturn result = tbdd.compute(ImmutableSet.of()).getReturnValue();
    BDD acceptedAnnouncements = result.getSecond();
    BDDRoute outAnnouncements = result.getFirst();

    // the policy is applicable to all announcements
    assertTrue(acceptedAnnouncements.isOne());

    Map<CommunityVar, Set<Integer>> regexAPs =
        _g.getCommunityAtomicPredicates().getRegexAtomicPredicates();
    Set<Integer> aps3040 = regexAPs.get(CommunityVar.from(StandardCommunity.parse("30:40")));
    Set<Integer> aps4040 = regexAPs.get(CommunityVar.from(StandardCommunity.parse("40:40")));
    for (int i = 0; i < _g.getAsPathRegexAtomicPredicates().getNumAtomicPredicates(); i++) {

      // each atomic predicate for community 30:40 has the 1 BDD; all others have the 0 BDD
      assertEquals(
          aps3040.contains(i) || aps4040.contains(i)
              ? outAnnouncements.getFactory().one()
              : outAnnouncements.getFactory().zero(),
          outAnnouncements.getCommunityAtomicPredicates()[i]);
    }
    // each atomic predicate for community 40:40 has the 1 BDD
    for (int ap :
        _g.getCommunityAtomicPredicates()
            .getRegexAtomicPredicates()
            .get(CommunityVar.from(StandardCommunity.parse("40:40")))) {
      assertEquals(
          outAnnouncements.getFactory().one(), outAnnouncements.getCommunityAtomicPredicates()[ap]);
    }
  }

  @Test
  public void testSetCommunitySetUnion() {
    RoutingPolicy policy =
        _policyBuilder
            .addStatement(
                new SetCommunities(
                    CommunitySetUnion.of(
                        new LiteralCommunitySet(CommunitySet.of(StandardCommunity.parse("30:40"))),
                        new CommunityExprsSet(
                            ImmutableSet.of(
                                new StandardCommunityHighLowExprs(
                                    new LiteralInt(40), new LiteralInt(40)))))))
            .addStatement(new StaticStatement(Statements.ExitAccept))
=======
    BDDRoute anyRoute = new BDDRoute(_g);
    BDD[] aps = anyRoute.getCommunityAtomicPredicates();

    // get the atomic predicates that correspond to ^30:
    Set<Integer> ap30 =
        _g.getCommunityAtomicPredicates().getRegexAtomicPredicates().get(CommunityVar.from("^30:"));

    BDD expectedBDD =
        BDDRoute.factory.orAll(ap30.stream().map(i -> aps[i]).collect(Collectors.toList()));
    assertEquals(expectedBDD, acceptedAnnouncements);

    assertEquals(tbdd.iteZero(acceptedAnnouncements, anyRoute), outAnnouncements);
  }

  @Test
  public void testMatchCommunityInHalves() {
    RoutingPolicy policy =
        _policyBuilder
            .addStatement(
                new If(
                    new MatchCommunities(
                        InputCommunities.instance(),
                        new HasCommunity(
                            new CommunityMatchAll(
                                ImmutableList.of(
                                    new StandardCommunityHighMatch(
                                        new IntComparison(IntComparator.EQ, new LiteralInt(30))),
                                    new StandardCommunityLowMatch(
                                        new IntComparison(
                                            IntComparator.EQ, new LiteralInt(20))))))),
                    ImmutableList.of(new StaticStatement(Statements.ExitAccept))))
>>>>>>> 072cf9b6
            .build();
    _g = new Graph(_batfish, _batfish.getSnapshot(), true);

    TransferBDD tbdd = new TransferBDD(_g, _baseConfig, policy.getStatements());
    TransferReturn result = tbdd.compute(ImmutableSet.of()).getReturnValue();
    BDD acceptedAnnouncements = result.getSecond();
    BDDRoute outAnnouncements = result.getFirst();

<<<<<<< HEAD
    // the policy is applicable to all announcements
    assertTrue(acceptedAnnouncements.isOne());

    Map<CommunityVar, Set<Integer>> regexAPs =
        _g.getCommunityAtomicPredicates().getRegexAtomicPredicates();
    Set<Integer> aps3040 = regexAPs.get(CommunityVar.from(StandardCommunity.parse("30:40")));
    Set<Integer> aps4040 = regexAPs.get(CommunityVar.from(StandardCommunity.parse("40:40")));
    for (int i = 0; i < _g.getAsPathRegexAtomicPredicates().getNumAtomicPredicates(); i++) {

      // each atomic predicate for community 30:40 has the 1 BDD; all others have the 0 BDD
      assertEquals(
          aps3040.contains(i) || aps4040.contains(i)
              ? outAnnouncements.getFactory().one()
              : outAnnouncements.getFactory().zero(),
          outAnnouncements.getCommunityAtomicPredicates()[i]);
    }
    // each atomic predicate for community 40:40 has the 1 BDD
    for (int ap :
        _g.getCommunityAtomicPredicates()
            .getRegexAtomicPredicates()
            .get(CommunityVar.from(StandardCommunity.parse("40:40")))) {
      assertEquals(
          outAnnouncements.getFactory().one(), outAnnouncements.getCommunityAtomicPredicates()[ap]);
    }
  }

  /**
   * We support CommunitySetDifference for the special case when the set being differenced is empty.
   * This is necessary to handle the translation of IOS XR community sets, which includes (at least
   * in some cases) an initial difference of {@link InputCommunities} with {@link
   * AllStandardCommunities}. Currently we don't support non-empty InputCommunities or arbitrary
   * community set differences.
   */
  @Test
  public void testSetEmptyCommunitySetDifference() {
    RoutingPolicy policy =
        _policyBuilder
            .addStatement(
                new SetCommunities(
                    new CommunitySetDifference(
                        InputCommunities.instance(), AllStandardCommunities.instance())))
            .addStatement(new StaticStatement(Statements.ExitAccept))
            .build();
    _g = new Graph(_batfish, _batfish.getSnapshot(), true);

    TransferBDD tbdd = new TransferBDD(_g, _baseConfig, policy.getStatements());
    TransferReturn result = tbdd.compute(ImmutableSet.of()).getReturnValue();
    BDD acceptedAnnouncements = result.getSecond();
    BDDRoute outAnnouncements = result.getFirst();

    // the policy is applicable to all announcements
    assertTrue(acceptedAnnouncements.isOne());

    for (int i = 0; i < _g.getAsPathRegexAtomicPredicates().getNumAtomicPredicates(); i++) {
      // all atomic predicates should have the value zero, since the set of communities being
      // set is empty
      assertEquals(
          outAnnouncements.getFactory().zero(), outAnnouncements.getCommunityAtomicPredicates()[i]);
    }
=======
    BDDRoute anyRoute = new BDDRoute(_g);
    BDD[] aps = anyRoute.getCommunityAtomicPredicates();

    // only the APs that belong to both ^30: and :20$ should be allowed
    Set<Integer> ap30 =
        _g.getCommunityAtomicPredicates().getRegexAtomicPredicates().get(CommunityVar.from("^30:"));
    Set<Integer> ap20 =
        _g.getCommunityAtomicPredicates().getRegexAtomicPredicates().get(CommunityVar.from(":20$"));

    Set<Integer> intersection = new HashSet<>(ap30);
    intersection.retainAll(ap20);

    BDD expectedBDD =
        BDDRoute.factory.orAll(intersection.stream().map(i -> aps[i]).collect(Collectors.toList()));
    assertEquals(expectedBDD, acceptedAnnouncements);

    assertEquals(tbdd.iteZero(acceptedAnnouncements, anyRoute), outAnnouncements);
>>>>>>> 072cf9b6
  }

  @Test
  public void testCallStatement() {
    String calledPolicyName = "calledPolicy";

    RoutingPolicy calledPolicy =
        _nf.routingPolicyBuilder()
            .setName(calledPolicyName)
            .setOwner(_baseConfig)
            .addStatement(new SetLocalPreference(new LiteralLong(300L)))
            .build();

    RoutingPolicy policy =
        _policyBuilder
            .addStatement(new CallStatement(calledPolicyName))
            .addStatement(new StaticStatement(Statements.ExitAccept))
            .build();

    _baseConfig.setRoutingPolicies(
        ImmutableMap.of(calledPolicyName, calledPolicy, POLICY_NAME, policy));
    _g = new Graph(_batfish, _batfish.getSnapshot(), true);

    TransferBDD tbdd = new TransferBDD(_g, _baseConfig, policy.getStatements());
    TransferReturn result = tbdd.compute(ImmutableSet.of()).getReturnValue();
    BDD acceptedAnnouncements = result.getSecond();
    BDDRoute outAnnouncements = result.getFirst();

    BDDRoute expectedOut = new BDDRoute(_anyRoute);
    expectedOut.setLocalPref(BDDInteger.makeFromValue(expectedOut.getFactory(), 32, 300));

    // the policy is applicable to all announcements
    assertTrue(acceptedAnnouncements.isOne());
    assertEquals(outAnnouncements, expectedOut);
  }

  @Test
  public void testNestedCalls() {
    String calledPolicyName = "calledPolicy";

    RoutingPolicy calledPolicy =
        _nf.routingPolicyBuilder()
            .setName(calledPolicyName)
            .setOwner(_baseConfig)
            .addStatement(new SetLocalPreference(new LiteralLong(300L)))
            .build();

    String calledPolicyName2 = "calledPolicy2";

    RoutingPolicy calledPolicy2 =
        _nf.routingPolicyBuilder()
            .setName(calledPolicyName)
            .setOwner(_baseConfig)
            .addStatement(
                new If(
                    matchPrefixSet(
                        ImmutableList.of(
                            new PrefixRange(Prefix.parse("0.0.0.0/0"), new SubRange(32, 32)))),
                    ImmutableList.of(
                        new CallStatement(calledPolicyName),
                        new StaticStatement(Statements.ExitAccept))))
            .build();

    RoutingPolicy policy =
        _policyBuilder.addStatement(new CallStatement(calledPolicyName2)).build();

    _baseConfig.setRoutingPolicies(
        ImmutableMap.of(
            calledPolicyName2, calledPolicy2, calledPolicyName, calledPolicy, POLICY_NAME, policy));
    _g = new Graph(_batfish, _batfish.getSnapshot(), true);

    TransferBDD tbdd = new TransferBDD(_g, _baseConfig, policy.getStatements());
    TransferReturn result = tbdd.compute(ImmutableSet.of()).getReturnValue();
    BDD acceptedAnnouncements = result.getSecond();
    BDDRoute outAnnouncements = result.getFirst();

    BDD expected =
        isRelevantFor(_anyRoute, new PrefixRange(Prefix.parse("0.0.0.0/0"), new SubRange(32, 32)));
    BDDRoute expectedOut = new BDDRoute(_anyRoute);
    expectedOut.setLocalPref(BDDInteger.makeFromValue(expectedOut.getFactory(), 32, 300));
    expectedOut = tbdd.ite(expected, expectedOut, tbdd.zeroedRecord());

    // the policy is applicable to all announcements
    assertEquals(acceptedAnnouncements, expected);
    assertEquals(outAnnouncements, expectedOut);
  }

  @Test
  public void testCallStatementEarlyExit() {
    String calledPolicyName = "calledPolicy";

    RoutingPolicy calledPolicy =
        _nf.routingPolicyBuilder()
            .setName(calledPolicyName)
            .setOwner(_baseConfig)
            .addStatement(new StaticStatement(Statements.ExitReject))
            .build();

    RoutingPolicy policy =
        _policyBuilder
            .addStatement(new CallStatement(calledPolicyName))
            .addStatement(new StaticStatement(Statements.ExitAccept))
            .build();

    _baseConfig.setRoutingPolicies(
        ImmutableMap.of(calledPolicyName, calledPolicy, POLICY_NAME, policy));
    _g = new Graph(_batfish, _batfish.getSnapshot(), true);

    TransferBDD tbdd = new TransferBDD(_g, _baseConfig, policy.getStatements());
    TransferReturn result = tbdd.compute(ImmutableSet.of()).getReturnValue();

    BDD acceptedAnnouncements = result.getSecond();
    BDDRoute outAnnouncements = result.getFirst();

    // no accepted routes because the callee uniformly rejects
    assertTrue(acceptedAnnouncements.isZero());
    assertEquals(tbdd.zeroedRecord(), outAnnouncements);
  }

  @Test
  public void testIsRelevantFor() {
    BDDRoute bddRoute = _anyRoute;
    IpSpaceToBDD ipSpaceToBDD = new IpSpaceToBDD(bddRoute.getPrefix());

    PrefixRange range = new PrefixRange(Prefix.parse("1.0.0.0/8"), new SubRange(16, 24));
    BDD rangeBdd = isRelevantFor(bddRoute, range);
    BDD notRangeBdd = rangeBdd.not();

    BDD matchingPrefix = ipSpaceToBDD.toBDD(Ip.parse("1.1.1.1"));
    BDD nonMatchingPrefix = ipSpaceToBDD.toBDD(Ip.parse("2.2.2.2"));
    BDD len24 = bddRoute.getPrefixLength().value(24);
    BDD len8 = bddRoute.getPrefixLength().value(8);
    BDD len32 = bddRoute.getPrefixLength().value(32);

    assertTrue(matchingPrefix.and(len24).imp(rangeBdd).isOne());
    assertTrue(matchingPrefix.and(len32).imp(notRangeBdd).isOne()); // prefix too long
    assertTrue(matchingPrefix.and(len8).imp(notRangeBdd).isOne()); // prefix too short
    assertTrue(nonMatchingPrefix.and(len24).imp(notRangeBdd).isOne()); // prefix doesn't match
  }

  @Test
  public void testIsRelevantFor_range32() {
    BDDRoute bddRoute = _anyRoute;

    PrefixRange range = new PrefixRange(Prefix.parse("0.0.0.0/0"), SubRange.singleton(32));
    BDD rangeBdd = isRelevantFor(bddRoute, range);
    BDD len0 = bddRoute.getPrefixLength().value(0);
    BDD len32 = bddRoute.getPrefixLength().value(32);

    assertTrue(len0.imp(rangeBdd.not()).isOne());
    assertTrue(len32.imp(rangeBdd).isOne());
  }
}<|MERGE_RESOLUTION|>--- conflicted
+++ resolved
@@ -39,19 +39,6 @@
 import org.batfish.datamodel.bgp.community.LargeCommunity;
 import org.batfish.datamodel.bgp.community.StandardCommunity;
 import org.batfish.datamodel.routing_policy.RoutingPolicy;
-<<<<<<< HEAD
-import org.batfish.datamodel.routing_policy.communities.AllStandardCommunities;
-import org.batfish.datamodel.routing_policy.communities.CommunityExprsSet;
-import org.batfish.datamodel.routing_policy.communities.CommunitySet;
-import org.batfish.datamodel.routing_policy.communities.CommunitySetDifference;
-import org.batfish.datamodel.routing_policy.communities.CommunitySetExprReference;
-import org.batfish.datamodel.routing_policy.communities.CommunitySetReference;
-import org.batfish.datamodel.routing_policy.communities.CommunitySetUnion;
-import org.batfish.datamodel.routing_policy.communities.InputCommunities;
-import org.batfish.datamodel.routing_policy.communities.LiteralCommunitySet;
-import org.batfish.datamodel.routing_policy.communities.SetCommunities;
-import org.batfish.datamodel.routing_policy.communities.StandardCommunityHighLowExprs;
-=======
 import org.batfish.datamodel.routing_policy.communities.CommunityExprsSet;
 import org.batfish.datamodel.routing_policy.communities.CommunityMatchAll;
 import org.batfish.datamodel.routing_policy.communities.HasCommunity;
@@ -61,7 +48,6 @@
 import org.batfish.datamodel.routing_policy.communities.StandardCommunityHighLowExprs;
 import org.batfish.datamodel.routing_policy.communities.StandardCommunityHighMatch;
 import org.batfish.datamodel.routing_policy.communities.StandardCommunityLowMatch;
->>>>>>> 072cf9b6
 import org.batfish.datamodel.routing_policy.expr.Conjunction;
 import org.batfish.datamodel.routing_policy.expr.DestinationNetwork;
 import org.batfish.datamodel.routing_policy.expr.Disjunction;
@@ -112,8 +98,6 @@
 
   private static final String COMMUNITY_NAME = "community";
 
-  private static final String COMMUNITY_SET_NAME = "communitySet";
-
   private static final String AS_PATH_NAME = "asPathName";
 
   static final class MockBatfish extends IBatfishTestAdapter {
@@ -1010,11 +994,7 @@
   }
 
   @Test
-<<<<<<< HEAD
-  public void testSetCommunityExprSet() {
-=======
   public void testSetCommunities() {
->>>>>>> 072cf9b6
     RoutingPolicy policy =
         _policyBuilder
             .addStatement(
@@ -1041,87 +1021,15 @@
         _g.getCommunityAtomicPredicates().getRegexAtomicPredicates();
     Set<Integer> aps3040 = regexAPs.get(CommunityVar.from(StandardCommunity.parse("30:40")));
     Set<Integer> aps4040 = regexAPs.get(CommunityVar.from(StandardCommunity.parse("40:40")));
-<<<<<<< HEAD
-    for (int i = 0; i < _g.getAsPathRegexAtomicPredicates().getNumAtomicPredicates(); i++) {
-
-      // each atomic predicate for community 30:40 has the 1 BDD; all others have the 0 BDD
-=======
     for (int i = 0; i < _g.getCommunityAtomicPredicates().getNumAtomicPredicates(); i++) {
 
       // each atomic predicate for 30:40 or 40:40 has the 1 BDD; all others have the 0 BDD
->>>>>>> 072cf9b6
       assertEquals(
           aps3040.contains(i) || aps4040.contains(i)
               ? outAnnouncements.getFactory().one()
               : outAnnouncements.getFactory().zero(),
           outAnnouncements.getCommunityAtomicPredicates()[i]);
     }
-<<<<<<< HEAD
-    // each atomic predicate for community 40:40 has the 1 BDD
-    for (int ap :
-        _g.getCommunityAtomicPredicates()
-            .getRegexAtomicPredicates()
-            .get(CommunityVar.from(StandardCommunity.parse("40:40")))) {
-      assertEquals(
-          outAnnouncements.getFactory().one(), outAnnouncements.getCommunityAtomicPredicates()[ap]);
-    }
-  }
-
-  @Test
-  public void testSetLiteralCommunitySet() {
-    RoutingPolicy policy =
-        _policyBuilder
-            .addStatement(
-                new SetCommunities(
-                    new LiteralCommunitySet(
-                        CommunitySet.of(
-                            StandardCommunity.parse("30:40"), StandardCommunity.parse("40:40")))))
-            .addStatement(new StaticStatement(Statements.ExitAccept))
-            .build();
-    _g = new Graph(_batfish, _batfish.getSnapshot(), true);
-
-    TransferBDD tbdd = new TransferBDD(_g, _baseConfig, policy.getStatements());
-    TransferReturn result = tbdd.compute(ImmutableSet.of()).getReturnValue();
-    BDD acceptedAnnouncements = result.getSecond();
-    BDDRoute outAnnouncements = result.getFirst();
-
-    // the policy is applicable to all announcements
-    assertTrue(acceptedAnnouncements.isOne());
-
-    Map<CommunityVar, Set<Integer>> regexAPs =
-        _g.getCommunityAtomicPredicates().getRegexAtomicPredicates();
-    Set<Integer> aps3040 = regexAPs.get(CommunityVar.from(StandardCommunity.parse("30:40")));
-    Set<Integer> aps4040 = regexAPs.get(CommunityVar.from(StandardCommunity.parse("40:40")));
-    for (int i = 0; i < _g.getAsPathRegexAtomicPredicates().getNumAtomicPredicates(); i++) {
-
-      // each atomic predicate for community 30:40 has the 1 BDD; all others have the 0 BDD
-      assertEquals(
-          aps3040.contains(i) || aps4040.contains(i)
-              ? outAnnouncements.getFactory().one()
-              : outAnnouncements.getFactory().zero(),
-          outAnnouncements.getCommunityAtomicPredicates()[i]);
-    }
-    // each atomic predicate for community 40:40 has the 1 BDD
-    for (int ap :
-        _g.getCommunityAtomicPredicates()
-            .getRegexAtomicPredicates()
-            .get(CommunityVar.from(StandardCommunity.parse("40:40")))) {
-      assertEquals(
-          outAnnouncements.getFactory().one(), outAnnouncements.getCommunityAtomicPredicates()[ap]);
-    }
-  }
-
-  @Test
-  public void testSetNamedCommunitySet() {
-    _baseConfig.setCommunitySets(
-        ImmutableMap.of(
-            COMMUNITY_SET_NAME,
-            CommunitySet.of(StandardCommunity.parse("30:40"), StandardCommunity.parse("40:40"))));
-    RoutingPolicy policy =
-        _policyBuilder
-            .addStatement(new SetCommunities(new CommunitySetReference(COMMUNITY_SET_NAME)))
-            .addStatement(new StaticStatement(Statements.ExitAccept))
-=======
   }
 
   @Test
@@ -1136,102 +1044,14 @@
                             new StandardCommunityHighMatch(
                                 new IntComparison(IntComparator.EQ, new LiteralInt(30))))),
                     ImmutableList.of(new StaticStatement(Statements.ExitAccept))))
->>>>>>> 072cf9b6
-            .build();
-    _g = new Graph(_batfish, _batfish.getSnapshot(), true);
-
-    TransferBDD tbdd = new TransferBDD(_g, _baseConfig, policy.getStatements());
-    TransferReturn result = tbdd.compute(ImmutableSet.of()).getReturnValue();
-    BDD acceptedAnnouncements = result.getSecond();
-    BDDRoute outAnnouncements = result.getFirst();
-
-<<<<<<< HEAD
-    // the policy is applicable to all announcements
-    assertTrue(acceptedAnnouncements.isOne());
-
-    Map<CommunityVar, Set<Integer>> regexAPs =
-        _g.getCommunityAtomicPredicates().getRegexAtomicPredicates();
-    Set<Integer> aps3040 = regexAPs.get(CommunityVar.from(StandardCommunity.parse("30:40")));
-    Set<Integer> aps4040 = regexAPs.get(CommunityVar.from(StandardCommunity.parse("40:40")));
-    for (int i = 0; i < _g.getAsPathRegexAtomicPredicates().getNumAtomicPredicates(); i++) {
-
-      // each atomic predicate for community 30:40 has the 1 BDD; all others have the 0 BDD
-      assertEquals(
-          aps3040.contains(i) || aps4040.contains(i)
-              ? outAnnouncements.getFactory().one()
-              : outAnnouncements.getFactory().zero(),
-          outAnnouncements.getCommunityAtomicPredicates()[i]);
-    }
-    // each atomic predicate for community 40:40 has the 1 BDD
-    for (int ap :
-        _g.getCommunityAtomicPredicates()
-            .getRegexAtomicPredicates()
-            .get(CommunityVar.from(StandardCommunity.parse("40:40")))) {
-      assertEquals(
-          outAnnouncements.getFactory().one(), outAnnouncements.getCommunityAtomicPredicates()[ap]);
-    }
-  }
-
-  @Test
-  public void testSetNamedCommunityExprSet() {
-    _baseConfig.setCommunitySetExprs(
-        ImmutableMap.of(
-            COMMUNITY_SET_NAME,
-            new LiteralCommunitySet(
-                CommunitySet.of(
-                    StandardCommunity.parse("30:40"), StandardCommunity.parse("40:40")))));
-    RoutingPolicy policy =
-        _policyBuilder
-            .addStatement(new SetCommunities(new CommunitySetExprReference(COMMUNITY_SET_NAME)))
-            .addStatement(new StaticStatement(Statements.ExitAccept))
-            .build();
-    _g = new Graph(_batfish, _batfish.getSnapshot(), true);
-
-    TransferBDD tbdd = new TransferBDD(_g, _baseConfig, policy.getStatements());
-    TransferReturn result = tbdd.compute(ImmutableSet.of()).getReturnValue();
-    BDD acceptedAnnouncements = result.getSecond();
-    BDDRoute outAnnouncements = result.getFirst();
-
-    // the policy is applicable to all announcements
-    assertTrue(acceptedAnnouncements.isOne());
-
-    Map<CommunityVar, Set<Integer>> regexAPs =
-        _g.getCommunityAtomicPredicates().getRegexAtomicPredicates();
-    Set<Integer> aps3040 = regexAPs.get(CommunityVar.from(StandardCommunity.parse("30:40")));
-    Set<Integer> aps4040 = regexAPs.get(CommunityVar.from(StandardCommunity.parse("40:40")));
-    for (int i = 0; i < _g.getAsPathRegexAtomicPredicates().getNumAtomicPredicates(); i++) {
-
-      // each atomic predicate for community 30:40 has the 1 BDD; all others have the 0 BDD
-      assertEquals(
-          aps3040.contains(i) || aps4040.contains(i)
-              ? outAnnouncements.getFactory().one()
-              : outAnnouncements.getFactory().zero(),
-          outAnnouncements.getCommunityAtomicPredicates()[i]);
-    }
-    // each atomic predicate for community 40:40 has the 1 BDD
-    for (int ap :
-        _g.getCommunityAtomicPredicates()
-            .getRegexAtomicPredicates()
-            .get(CommunityVar.from(StandardCommunity.parse("40:40")))) {
-      assertEquals(
-          outAnnouncements.getFactory().one(), outAnnouncements.getCommunityAtomicPredicates()[ap]);
-    }
-  }
-
-  @Test
-  public void testSetCommunitySetUnion() {
-    RoutingPolicy policy =
-        _policyBuilder
-            .addStatement(
-                new SetCommunities(
-                    CommunitySetUnion.of(
-                        new LiteralCommunitySet(CommunitySet.of(StandardCommunity.parse("30:40"))),
-                        new CommunityExprsSet(
-                            ImmutableSet.of(
-                                new StandardCommunityHighLowExprs(
-                                    new LiteralInt(40), new LiteralInt(40)))))))
-            .addStatement(new StaticStatement(Statements.ExitAccept))
-=======
+            .build();
+    _g = new Graph(_batfish, _batfish.getSnapshot(), true);
+
+    TransferBDD tbdd = new TransferBDD(_g, _baseConfig, policy.getStatements());
+    TransferReturn result = tbdd.compute(ImmutableSet.of()).getReturnValue();
+    BDD acceptedAnnouncements = result.getSecond();
+    BDDRoute outAnnouncements = result.getFirst();
+
     BDDRoute anyRoute = new BDDRoute(_g);
     BDD[] aps = anyRoute.getCommunityAtomicPredicates();
 
@@ -1263,76 +1083,14 @@
                                         new IntComparison(
                                             IntComparator.EQ, new LiteralInt(20))))))),
                     ImmutableList.of(new StaticStatement(Statements.ExitAccept))))
->>>>>>> 072cf9b6
-            .build();
-    _g = new Graph(_batfish, _batfish.getSnapshot(), true);
-
-    TransferBDD tbdd = new TransferBDD(_g, _baseConfig, policy.getStatements());
-    TransferReturn result = tbdd.compute(ImmutableSet.of()).getReturnValue();
-    BDD acceptedAnnouncements = result.getSecond();
-    BDDRoute outAnnouncements = result.getFirst();
-
-<<<<<<< HEAD
-    // the policy is applicable to all announcements
-    assertTrue(acceptedAnnouncements.isOne());
-
-    Map<CommunityVar, Set<Integer>> regexAPs =
-        _g.getCommunityAtomicPredicates().getRegexAtomicPredicates();
-    Set<Integer> aps3040 = regexAPs.get(CommunityVar.from(StandardCommunity.parse("30:40")));
-    Set<Integer> aps4040 = regexAPs.get(CommunityVar.from(StandardCommunity.parse("40:40")));
-    for (int i = 0; i < _g.getAsPathRegexAtomicPredicates().getNumAtomicPredicates(); i++) {
-
-      // each atomic predicate for community 30:40 has the 1 BDD; all others have the 0 BDD
-      assertEquals(
-          aps3040.contains(i) || aps4040.contains(i)
-              ? outAnnouncements.getFactory().one()
-              : outAnnouncements.getFactory().zero(),
-          outAnnouncements.getCommunityAtomicPredicates()[i]);
-    }
-    // each atomic predicate for community 40:40 has the 1 BDD
-    for (int ap :
-        _g.getCommunityAtomicPredicates()
-            .getRegexAtomicPredicates()
-            .get(CommunityVar.from(StandardCommunity.parse("40:40")))) {
-      assertEquals(
-          outAnnouncements.getFactory().one(), outAnnouncements.getCommunityAtomicPredicates()[ap]);
-    }
-  }
-
-  /**
-   * We support CommunitySetDifference for the special case when the set being differenced is empty.
-   * This is necessary to handle the translation of IOS XR community sets, which includes (at least
-   * in some cases) an initial difference of {@link InputCommunities} with {@link
-   * AllStandardCommunities}. Currently we don't support non-empty InputCommunities or arbitrary
-   * community set differences.
-   */
-  @Test
-  public void testSetEmptyCommunitySetDifference() {
-    RoutingPolicy policy =
-        _policyBuilder
-            .addStatement(
-                new SetCommunities(
-                    new CommunitySetDifference(
-                        InputCommunities.instance(), AllStandardCommunities.instance())))
-            .addStatement(new StaticStatement(Statements.ExitAccept))
-            .build();
-    _g = new Graph(_batfish, _batfish.getSnapshot(), true);
-
-    TransferBDD tbdd = new TransferBDD(_g, _baseConfig, policy.getStatements());
-    TransferReturn result = tbdd.compute(ImmutableSet.of()).getReturnValue();
-    BDD acceptedAnnouncements = result.getSecond();
-    BDDRoute outAnnouncements = result.getFirst();
-
-    // the policy is applicable to all announcements
-    assertTrue(acceptedAnnouncements.isOne());
-
-    for (int i = 0; i < _g.getAsPathRegexAtomicPredicates().getNumAtomicPredicates(); i++) {
-      // all atomic predicates should have the value zero, since the set of communities being
-      // set is empty
-      assertEquals(
-          outAnnouncements.getFactory().zero(), outAnnouncements.getCommunityAtomicPredicates()[i]);
-    }
-=======
+            .build();
+    _g = new Graph(_batfish, _batfish.getSnapshot(), true);
+
+    TransferBDD tbdd = new TransferBDD(_g, _baseConfig, policy.getStatements());
+    TransferReturn result = tbdd.compute(ImmutableSet.of()).getReturnValue();
+    BDD acceptedAnnouncements = result.getSecond();
+    BDDRoute outAnnouncements = result.getFirst();
+
     BDDRoute anyRoute = new BDDRoute(_g);
     BDD[] aps = anyRoute.getCommunityAtomicPredicates();
 
@@ -1350,7 +1108,6 @@
     assertEquals(expectedBDD, acceptedAnnouncements);
 
     assertEquals(tbdd.iteZero(acceptedAnnouncements, anyRoute), outAnnouncements);
->>>>>>> 072cf9b6
   }
 
   @Test
