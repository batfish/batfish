package org.batfish.minesweeper.bdd;

import static org.batfish.minesweeper.bdd.TransferBDD.isRelevantForDestination;
import static org.batfish.minesweeper.question.searchroutepolicies.SearchRoutePoliciesAnswerer.simulatePolicy;
import static org.junit.Assert.assertEquals;
import static org.junit.Assert.assertFalse;
import static org.junit.Assert.assertNotSame;
import static org.junit.Assert.assertTrue;

import com.google.common.collect.ImmutableList;
import com.google.common.collect.ImmutableMap;
import com.google.common.collect.ImmutableSet;
import com.google.common.collect.ImmutableSortedMap;
import java.util.HashSet;
import java.util.List;
import java.util.Map;
import java.util.Set;
import java.util.SortedMap;
import java.util.function.Predicate;
import java.util.stream.Collectors;
import java.util.stream.IntStream;
import net.sf.javabdd.BDD;
import net.sf.javabdd.BDDFactory;
import net.sf.javabdd.JFactory;
import org.apache.commons.lang3.SerializationUtils;
import org.batfish.common.BatfishException;
import org.batfish.common.NetworkSnapshot;
import org.batfish.common.bdd.IpSpaceToBDD;
import org.batfish.common.bdd.MutableBDDInteger;
import org.batfish.common.plugin.IBatfish;
import org.batfish.common.plugin.IBatfishTestAdapter;
import org.batfish.common.topology.TopologyProvider;
import org.batfish.datamodel.AsPathAccessList;
import org.batfish.datamodel.AsPathAccessListLine;
import org.batfish.datamodel.Bgpv4Route;
import org.batfish.datamodel.Configuration;
import org.batfish.datamodel.ConfigurationFormat;
import org.batfish.datamodel.Ip;
import org.batfish.datamodel.LineAction;
import org.batfish.datamodel.NetworkFactory;
import org.batfish.datamodel.OriginType;
import org.batfish.datamodel.Prefix;
import org.batfish.datamodel.PrefixRange;
import org.batfish.datamodel.PrefixSpace;
import org.batfish.datamodel.RouteFilterLine;
import org.batfish.datamodel.RouteFilterList;
import org.batfish.datamodel.RoutingProtocol;
import org.batfish.datamodel.SubRange;
import org.batfish.datamodel.Topology;
import org.batfish.datamodel.TraceElement;
import org.batfish.datamodel.bgp.community.Community;
import org.batfish.datamodel.bgp.community.ExtendedCommunity;
import org.batfish.datamodel.bgp.community.LargeCommunity;
import org.batfish.datamodel.bgp.community.StandardCommunity;
import org.batfish.datamodel.ospf.OspfMetricType;
import org.batfish.datamodel.questions.BgpRoute;
import org.batfish.datamodel.routing_policy.Environment;
import org.batfish.datamodel.routing_policy.RoutingPolicy;
import org.batfish.datamodel.routing_policy.as_path.AsPathMatchAny;
import org.batfish.datamodel.routing_policy.as_path.AsPathMatchRegex;
import org.batfish.datamodel.routing_policy.as_path.InputAsPath;
import org.batfish.datamodel.routing_policy.as_path.MatchAsPath;
import org.batfish.datamodel.routing_policy.communities.AllStandardCommunities;
import org.batfish.datamodel.routing_policy.communities.CommunityExprsSet;
import org.batfish.datamodel.routing_policy.communities.CommunityIs;
import org.batfish.datamodel.routing_policy.communities.CommunityMatchAll;
import org.batfish.datamodel.routing_policy.communities.CommunitySet;
import org.batfish.datamodel.routing_policy.communities.CommunitySetDifference;
import org.batfish.datamodel.routing_policy.communities.CommunitySetUnion;
import org.batfish.datamodel.routing_policy.communities.HasCommunity;
import org.batfish.datamodel.routing_policy.communities.InputCommunities;
import org.batfish.datamodel.routing_policy.communities.LiteralCommunitySet;
import org.batfish.datamodel.routing_policy.communities.MatchCommunities;
import org.batfish.datamodel.routing_policy.communities.SetCommunities;
import org.batfish.datamodel.routing_policy.communities.StandardCommunityHighLowExprs;
import org.batfish.datamodel.routing_policy.communities.StandardCommunityHighMatch;
import org.batfish.datamodel.routing_policy.communities.StandardCommunityLowMatch;
import org.batfish.datamodel.routing_policy.expr.BgpPeerAddressNextHop;
import org.batfish.datamodel.routing_policy.expr.BooleanExprs;
import org.batfish.datamodel.routing_policy.expr.CallExpr;
import org.batfish.datamodel.routing_policy.expr.Conjunction;
import org.batfish.datamodel.routing_policy.expr.DestinationNetwork;
import org.batfish.datamodel.routing_policy.expr.DiscardNextHop;
import org.batfish.datamodel.routing_policy.expr.Disjunction;
import org.batfish.datamodel.routing_policy.expr.ExplicitAs;
import org.batfish.datamodel.routing_policy.expr.ExplicitPrefixSet;
import org.batfish.datamodel.routing_policy.expr.FirstMatchChain;
import org.batfish.datamodel.routing_policy.expr.IntComparator;
import org.batfish.datamodel.routing_policy.expr.IntComparison;
import org.batfish.datamodel.routing_policy.expr.IpNextHop;
import org.batfish.datamodel.routing_policy.expr.IpPrefix;
import org.batfish.datamodel.routing_policy.expr.LegacyMatchAsPath;
import org.batfish.datamodel.routing_policy.expr.LiteralAsList;
import org.batfish.datamodel.routing_policy.expr.LiteralInt;
import org.batfish.datamodel.routing_policy.expr.LiteralLong;
import org.batfish.datamodel.routing_policy.expr.LiteralOrigin;
import org.batfish.datamodel.routing_policy.expr.MatchClusterListLength;
import org.batfish.datamodel.routing_policy.expr.MatchColor;
import org.batfish.datamodel.routing_policy.expr.MatchInterface;
import org.batfish.datamodel.routing_policy.expr.MatchIpv4;
import org.batfish.datamodel.routing_policy.expr.MatchMetric;
import org.batfish.datamodel.routing_policy.expr.MatchPrefixSet;
import org.batfish.datamodel.routing_policy.expr.MatchProtocol;
import org.batfish.datamodel.routing_policy.expr.MatchSourceVrf;
import org.batfish.datamodel.routing_policy.expr.MatchTag;
import org.batfish.datamodel.routing_policy.expr.NamedAsPathSet;
import org.batfish.datamodel.routing_policy.expr.NamedPrefixSet;
import org.batfish.datamodel.routing_policy.expr.NextHopIp;
import org.batfish.datamodel.routing_policy.expr.Not;
import org.batfish.datamodel.routing_policy.expr.SelfNextHop;
import org.batfish.datamodel.routing_policy.expr.TrackSucceeded;
import org.batfish.datamodel.routing_policy.expr.UnchangedNextHop;
import org.batfish.datamodel.routing_policy.expr.VarLong;
import org.batfish.datamodel.routing_policy.expr.VarOrigin;
import org.batfish.datamodel.routing_policy.statement.BufferedStatement;
import org.batfish.datamodel.routing_policy.statement.CallStatement;
import org.batfish.datamodel.routing_policy.statement.ExcludeAsPath;
import org.batfish.datamodel.routing_policy.statement.If;
import org.batfish.datamodel.routing_policy.statement.PrependAsPath;
import org.batfish.datamodel.routing_policy.statement.SetDefaultPolicy;
import org.batfish.datamodel.routing_policy.statement.SetDefaultTag;
import org.batfish.datamodel.routing_policy.statement.SetLocalPreference;
import org.batfish.datamodel.routing_policy.statement.SetMetric;
import org.batfish.datamodel.routing_policy.statement.SetNextHop;
import org.batfish.datamodel.routing_policy.statement.SetOrigin;
import org.batfish.datamodel.routing_policy.statement.SetOspfMetricType;
import org.batfish.datamodel.routing_policy.statement.SetTag;
import org.batfish.datamodel.routing_policy.statement.SetWeight;
import org.batfish.datamodel.routing_policy.statement.Statement;
import org.batfish.datamodel.routing_policy.statement.Statements;
import org.batfish.datamodel.routing_policy.statement.Statements.StaticStatement;
import org.batfish.datamodel.routing_policy.statement.TraceableStatement;
import org.batfish.minesweeper.AsPathRegexAtomicPredicates;
import org.batfish.minesweeper.CommunityVar;
import org.batfish.minesweeper.ConfigAtomicPredicates;
import org.batfish.minesweeper.OspfType;
import org.batfish.minesweeper.SymbolicAsPathRegex;
import org.batfish.minesweeper.utils.Tuple;
import org.batfish.question.testroutepolicies.Result;
import org.batfish.specifier.Location;
import org.batfish.specifier.LocationInfo;
import org.junit.Before;
import org.junit.Rule;
import org.junit.Test;
import org.junit.rules.ExpectedException;

/** Tests for {@link TransferBDD}. */
public class TransferBDDTest {

  private static final String HOSTNAME = "hostname";
  private static final String POLICY_NAME = "policy";
  private NetworkFactory _nf;
  private RoutingPolicy.Builder _policyBuilder;
  private IBatfish _batfish;
  private Configuration _baseConfig;
  private ConfigAtomicPredicates _configAPs;

  @Rule public ExpectedException _expectedException = ExpectedException.none();

  private static final String AS_PATH_NAME = "asPathName";

  static final class MockBatfish extends IBatfishTestAdapter {
    private final SortedMap<String, Configuration> _baseConfigs;

    MockBatfish(SortedMap<String, Configuration> baseConfigs) {
      _baseConfigs = ImmutableSortedMap.copyOf(baseConfigs);
    }

    @Override
    public SortedMap<String, Configuration> loadConfigurations(NetworkSnapshot snapshot) {
      if (getSnapshot().equals(snapshot)) {
        return _baseConfigs;
      }
      throw new IllegalArgumentException("Unknown snapshot: " + snapshot);
    }

    @Override
    public TopologyProvider getTopologyProvider() {
      return new TopologyProviderTestAdapter(this) {
        @Override
        public Topology getInitialLayer3Topology(NetworkSnapshot networkSnapshot) {
          return Topology.EMPTY;
        }
      };
    }

    @Override
    public Map<Location, LocationInfo> getLocationInfo(NetworkSnapshot networkSnapshot) {
      return ImmutableMap.of();
    }
  }

  @Before
  public void setup() {
    setup(ConfigurationFormat.CISCO_IOS);
  }

  public void setup(ConfigurationFormat format) {
    _nf = new NetworkFactory();
    Configuration.Builder cb =
        _nf.configurationBuilder().setHostname(HOSTNAME).setConfigurationFormat(format);
    _baseConfig = cb.build();
    _nf.vrfBuilder().setOwner(_baseConfig).setName(Configuration.DEFAULT_VRF_NAME).build();
    _policyBuilder = _nf.routingPolicyBuilder().setOwner(_baseConfig).setName(POLICY_NAME);

    _batfish = new MockBatfish(ImmutableSortedMap.of(HOSTNAME, _baseConfig));
  }

  private BDDRoute anyRoute(BDDFactory factory) {
    return new BDDRoute(factory, 1, 1, 0, 0, 0);
  }

  // test whether two lists contain pairwise semantically equal TransferReturns
  private static boolean equalsForTesting(List<TransferReturn> l1, List<TransferReturn> l2) {
    return l1.size() == l2.size()
        && IntStream.range(0, l1.size()).allMatch(i -> l1.get(i).equalsForTesting(l2.get(i)));
  }

  private MatchPrefixSet matchPrefixSet(List<PrefixRange> prList) {
    return new MatchPrefixSet(
        DestinationNetwork.instance(), new ExplicitPrefixSet(new PrefixSpace(prList)));
  }

  private boolean validatePaths(
      RoutingPolicy policy, List<TransferReturn> paths, BDDFactory factory) {
    for (TransferReturn path : paths) {
      // solve for an input route and environment that causes execution to go down this path
      BDD fullConstraints =
          path.getSecond().and(new BDDRoute(factory, _configAPs).bgpWellFormednessConstraints());
      BDD fullModel = ModelGeneration.constraintsToModel(fullConstraints, _configAPs);
      Bgpv4Route inRoute = ModelGeneration.satAssignmentToInputRoute(fullModel, _configAPs);
      Tuple<Predicate<String>, String> env =
          ModelGeneration.satAssignmentToEnvironment(fullModel, _configAPs);

      // simulate the input route in that environment, in both directions
      Result<BgpRoute> inResult =
          simulatePolicy(policy, inRoute, Environment.Direction.IN, env, path.getFirst());
      Result<BgpRoute> outResult =
          simulatePolicy(policy, inRoute, Environment.Direction.OUT, env, path.getFirst());

      // update the atomic predicates to include any prepended ASes on this path
      ConfigAtomicPredicates configAPsCopy = new ConfigAtomicPredicates(_configAPs);
      AsPathRegexAtomicPredicates aps = configAPsCopy.getAsPathRegexAtomicPredicates();
      aps.prependAPs(path.getFirst().getPrependedASes());

      // compare the simulated results to that produced by the symbolic analysis
      LineAction action = path.getAccepted() ? LineAction.PERMIT : LineAction.DENY;
      boolean inValidate =
          ModelGeneration.validateModel(
              fullModel,
              path.getFirst(),
              configAPsCopy,
              action,
              Environment.Direction.IN,
              inResult);
      boolean outValidate =
          ModelGeneration.validateModel(
              fullModel,
              path.getFirst(),
              configAPsCopy,
              action,
              Environment.Direction.OUT,
              outResult);
      if (!inValidate || !outValidate) {
        return false;
      }
    }
    return true;
  }

  @Test
  public void testExitAccept() {
    RoutingPolicy policy =
        _policyBuilder.addStatement(new StaticStatement(Statements.ExitAccept)).build();
    _configAPs = new ConfigAtomicPredicates(_batfish, _batfish.getSnapshot(), HOSTNAME);

    TransferBDD tbdd = new TransferBDD(_configAPs, policy);

    List<TransferReturn> paths = tbdd.computePaths(ImmutableSet.of());
    List<TransferReturn> expectedPaths =
        ImmutableList.of(
            new TransferReturn(anyRoute(tbdd.getFactory()), tbdd.getFactory().one(), true));
    assertTrue(equalsForTesting(expectedPaths, paths));
    assertTrue(validatePaths(policy, paths, tbdd.getFactory()));
  }

  @Test
  public void testExitReject() {
    RoutingPolicy policy =
        _policyBuilder.addStatement(new StaticStatement(Statements.ExitReject)).build();
    _configAPs = new ConfigAtomicPredicates(_batfish, _batfish.getSnapshot(), HOSTNAME);

    TransferBDD tbdd = new TransferBDD(_configAPs, policy);

    List<TransferReturn> paths = tbdd.computePaths(ImmutableSet.of());
    List<TransferReturn> expectedPaths =
        ImmutableList.of(
            new TransferReturn(anyRoute(tbdd.getFactory()), tbdd.getFactory().one(), false));
    assertTrue(equalsForTesting(expectedPaths, paths));
    assertTrue(validatePaths(policy, paths, tbdd.getFactory()));
  }

  @Test
  public void testEmptyPolicy() {

    _configAPs = new ConfigAtomicPredicates(_batfish, _batfish.getSnapshot(), HOSTNAME);
    TransferBDD tbdd = new TransferBDD(_configAPs, _policyBuilder.build());

    List<TransferReturn> paths = tbdd.computePaths(ImmutableSet.of());
    List<TransferReturn> expectedPaths =
        ImmutableList.of(
            new TransferReturn(anyRoute(tbdd.getFactory()), tbdd.getFactory().one(), false));
    assertTrue(equalsForTesting(expectedPaths, paths));
    assertTrue(validatePaths(_policyBuilder.build(), paths, tbdd.getFactory()));
  }

  @Test
  public void testMatchPrefixRange() {
    _policyBuilder.addStatement(
        new If(
            matchPrefixSet(
                ImmutableList.of(new PrefixRange(Prefix.parse("1.0.0.0/8"), new SubRange(16, 24)))),
            ImmutableList.of(new StaticStatement(Statements.ExitAccept))));
    RoutingPolicy policy = _policyBuilder.build();
    _configAPs = new ConfigAtomicPredicates(_batfish, _batfish.getSnapshot(), HOSTNAME);

    TransferBDD tbdd = new TransferBDD(_configAPs, policy);

    List<TransferReturn> paths = tbdd.computePaths(ImmutableSet.of());

    BDDRoute anyRoute = anyRoute(tbdd.getFactory());
    BDD expectedBDD =
        isRelevantForDestination(
            anyRoute, new PrefixRange(Prefix.parse("1.0.0.0/8"), new SubRange(16, 24)));

    assertTrue(
        equalsForTesting(
            paths,
            ImmutableList.of(
                new TransferReturn(anyRoute(tbdd.getFactory()), expectedBDD, true),
                new TransferReturn(anyRoute(tbdd.getFactory()), expectedBDD.not(), false))));
    assertTrue(validatePaths(policy, paths, tbdd.getFactory()));
  }

  @Test
  public void testAcceptBeforeIf() {
    _policyBuilder.addStatement(Statements.ExitAccept.toStaticStatement());

    _policyBuilder.addStatement(
        new If(
            matchPrefixSet(
                ImmutableList.of(
                    new PrefixRange(Prefix.parse("1.0.0.0/32"), new SubRange(32, 32)))),
            ImmutableList.of(
                new SetLocalPreference(new LiteralLong(4)),
                Statements.ExitAccept.toStaticStatement())));

    RoutingPolicy policy = _policyBuilder.build();
    _configAPs = new ConfigAtomicPredicates(_batfish, _batfish.getSnapshot(), HOSTNAME);

    TransferBDD tbdd = new TransferBDD(_configAPs, policy);

    List<TransferReturn> paths = tbdd.computePaths(ImmutableSet.of());
    List<TransferReturn> expectedPaths =
        ImmutableList.of(
            new TransferReturn(anyRoute(tbdd.getFactory()), tbdd.getFactory().one(), true));
    assertTrue(equalsForTesting(expectedPaths, paths));
    assertTrue(validatePaths(policy, paths, tbdd.getFactory()));
  }

  @Test
  public void testRejectBeforeIf() {
    _policyBuilder.addStatement(Statements.ExitReject.toStaticStatement());

    _policyBuilder.addStatement(
        new If(
            matchPrefixSet(
                ImmutableList.of(
                    new PrefixRange(Prefix.parse("1.0.0.0/32"), new SubRange(32, 32)))),
            ImmutableList.of(
                new SetLocalPreference(new LiteralLong(4)),
                Statements.ExitAccept.toStaticStatement())));

    RoutingPolicy policy = _policyBuilder.build();
    _configAPs = new ConfigAtomicPredicates(_batfish, _batfish.getSnapshot(), HOSTNAME);

    TransferBDD tbdd = new TransferBDD(_configAPs, policy);

    List<TransferReturn> paths = tbdd.computePaths(ImmutableSet.of());
    List<TransferReturn> expectedPaths =
        ImmutableList.of(
            new TransferReturn(anyRoute(tbdd.getFactory()), tbdd.getFactory().one(), false));
    assertTrue(equalsForTesting(expectedPaths, paths));
    assertTrue(validatePaths(policy, paths, tbdd.getFactory()));
  }

  @Test
  public void testEarlyReturn() {
    _policyBuilder.addStatement(Statements.ReturnFalse.toStaticStatement());
    _policyBuilder.addStatement(Statements.ExitAccept.toStaticStatement());

    RoutingPolicy policy = _policyBuilder.build();
    _configAPs = new ConfigAtomicPredicates(_batfish, _batfish.getSnapshot(), HOSTNAME);

    TransferBDD tbdd = new TransferBDD(_configAPs, policy);

    List<TransferReturn> paths = tbdd.computePaths(ImmutableSet.of());
    List<TransferReturn> expectedPaths =
        ImmutableList.of(
            new TransferReturn(anyRoute(tbdd.getFactory()), tbdd.getFactory().one(), false));
    assertTrue(equalsForTesting(expectedPaths, paths));
    assertTrue(validatePaths(policy, paths, tbdd.getFactory()));
  }

  @Test
  public void testSuppress() {
    _policyBuilder.addStatement(
        new If(
            matchPrefixSet(
                ImmutableList.of(new PrefixRange(Prefix.parse("0.0.0.0/0"), new SubRange(32, 32)))),
            ImmutableList.of(Statements.Suppress.toStaticStatement())));
    _policyBuilder.addStatement(Statements.ExitAccept.toStaticStatement());

    RoutingPolicy policy = _policyBuilder.build();
    _configAPs = new ConfigAtomicPredicates(_batfish, _batfish.getSnapshot(), HOSTNAME);

    TransferBDD tbdd = new TransferBDD(_configAPs, policy);

    List<TransferReturn> paths = tbdd.computePaths(ImmutableSet.of());

    BDDRoute anyRoute = anyRoute(tbdd.getFactory());
    BDD expectedBDD =
        isRelevantForDestination(
            anyRoute, new PrefixRange(Prefix.parse("0.0.0.0/0"), new SubRange(32, 32)));

    assertTrue(
        equalsForTesting(
            paths,
            ImmutableList.of(
                new TransferReturn(anyRoute(tbdd.getFactory()), expectedBDD, false),
                new TransferReturn(anyRoute(tbdd.getFactory()), expectedBDD.not(), true))));
    assertTrue(validatePaths(policy, paths, tbdd.getFactory()));
  }

  @Test
  public void testUnsuppress() {
    _policyBuilder.addStatement(
        new If(
            matchPrefixSet(
                ImmutableList.of(new PrefixRange(Prefix.parse("1.0.0.0/8"), new SubRange(31, 32)))),
            ImmutableList.of(Statements.Suppress.toStaticStatement())));
    _policyBuilder.addStatement(
        new If(
            matchPrefixSet(
                ImmutableList.of(new PrefixRange(Prefix.parse("0.0.0.0/0"), new SubRange(32, 32)))),
            ImmutableList.of(Statements.Unsuppress.toStaticStatement())));

    _policyBuilder.addStatement(Statements.ExitAccept.toStaticStatement());

    RoutingPolicy policy = _policyBuilder.build();
    _configAPs = new ConfigAtomicPredicates(_batfish, _batfish.getSnapshot(), HOSTNAME);

    TransferBDD tbdd = new TransferBDD(_configAPs, policy);
    List<TransferReturn> paths = tbdd.computePaths(ImmutableSet.of());

    BDDRoute anyRoute = anyRoute(tbdd.getFactory());
    BDD suppressed =
        isRelevantForDestination(
            anyRoute, new PrefixRange(Prefix.parse("1.0.0.0/8"), new SubRange(31, 32)));
    BDD unsuppressed =
        isRelevantForDestination(
            anyRoute, new PrefixRange(Prefix.parse("0.0.0.0/0"), new SubRange(32, 32)));

    assertTrue(
        equalsForTesting(
            paths,
            ImmutableList.of(
                new TransferReturn(anyRoute, suppressed.and(unsuppressed), true),
                new TransferReturn(anyRoute, suppressed.and(unsuppressed.not()), false),
                new TransferReturn(anyRoute, suppressed.not().and(unsuppressed), true),
                new TransferReturn(anyRoute, suppressed.not().and(unsuppressed.not()), true))));
    assertTrue(validatePaths(policy, paths, tbdd.getFactory()));
  }

  @Test
  public void testSetDefault() {
    _policyBuilder
        .addStatement(Statements.SetDefaultActionAccept.toStaticStatement())
        .addStatement(Statements.DefaultAction.toStaticStatement());

    RoutingPolicy policy = _policyBuilder.build();
    _configAPs = new ConfigAtomicPredicates(_batfish, _batfish.getSnapshot(), HOSTNAME);

    TransferBDD tbdd = new TransferBDD(_configAPs, policy);

    List<TransferReturn> paths = tbdd.computePaths(ImmutableSet.of());
    List<TransferReturn> expectedPaths =
        ImmutableList.of(
            new TransferReturn(anyRoute(tbdd.getFactory()), tbdd.getFactory().one(), true));
    assertTrue(equalsForTesting(expectedPaths, paths));
    assertTrue(validatePaths(policy, paths, tbdd.getFactory()));
  }

  @Test
  public void testSetLocalDefault() {
    _policyBuilder
        .addStatement(Statements.SetLocalDefaultActionAccept.toStaticStatement())
        .addStatement(Statements.ReturnLocalDefaultAction.toStaticStatement());

    RoutingPolicy policy = _policyBuilder.build();
    _configAPs = new ConfigAtomicPredicates(_batfish, _batfish.getSnapshot(), HOSTNAME);

    TransferBDD tbdd = new TransferBDD(_configAPs, policy);

    List<TransferReturn> paths = tbdd.computePaths(ImmutableSet.of());
    List<TransferReturn> expectedPaths =
        ImmutableList.of(
            new TransferReturn(anyRoute(tbdd.getFactory()), tbdd.getFactory().one(), true));
    assertTrue(equalsForTesting(expectedPaths, paths));
    assertTrue(validatePaths(policy, paths, tbdd.getFactory()));
  }

  @Test
  public void testPartialAccept() {
    _policyBuilder.addStatement(
        new If(
            matchPrefixSet(
                ImmutableList.of(new PrefixRange(Prefix.parse("0.0.0.0/0"), new SubRange(32, 32)))),
            ImmutableList.of(Statements.ExitAccept.toStaticStatement())));

    _policyBuilder.addStatement(
        new If(
            matchPrefixSet(
                ImmutableList.of(new PrefixRange(Prefix.parse("1.0.0.0/8"), new SubRange(31, 32)))),
            ImmutableList.of(
                new SetLocalPreference(new LiteralLong(3)),
                Statements.ExitAccept.toStaticStatement())));

    RoutingPolicy policy = _policyBuilder.build();
    _configAPs = new ConfigAtomicPredicates(_batfish, _batfish.getSnapshot(), HOSTNAME);

    TransferBDD tbdd = new TransferBDD(_configAPs, policy);
    List<TransferReturn> paths = tbdd.computePaths(ImmutableSet.of());

    BDD if1 =
        isRelevantForDestination(
            anyRoute(tbdd.getFactory()),
            new PrefixRange(Prefix.parse("0.0.0.0/0"), new SubRange(32, 32)));
    BDD if2 =
        isRelevantForDestination(
            anyRoute(tbdd.getFactory()),
            new PrefixRange(Prefix.parse("1.0.0.0/8"), new SubRange(31, 32)));

    BDDRoute localPref3 = anyRoute(tbdd.getFactory());
    localPref3.setLocalPref(MutableBDDInteger.makeFromValue(tbdd.getFactory(), 32, 3));

    assertTrue(
        equalsForTesting(
            paths,
            ImmutableList.of(
                new TransferReturn(anyRoute(tbdd.getFactory()), if1, true),
                new TransferReturn(localPref3, if1.not().and(if2), true),
                new TransferReturn(anyRoute(tbdd.getFactory()), if1.not().and(if2.not()), false))));
    assertTrue(validatePaths(policy, paths, tbdd.getFactory()));
  }

  @Test
  public void testPartialReturn() {
    _policyBuilder.addStatement(
        new If(
            matchPrefixSet(
                ImmutableList.of(new PrefixRange(Prefix.parse("0.0.0.0/0"), new SubRange(32, 32)))),
            ImmutableList.of(Statements.ExitAccept.toStaticStatement())));

    _policyBuilder.addStatement(
        new If(
            matchPrefixSet(
                ImmutableList.of(new PrefixRange(Prefix.parse("1.0.0.0/8"), new SubRange(31, 32)))),
            ImmutableList.of(
                new SetLocalPreference(new LiteralLong(3)),
                Statements.ReturnFalse.toStaticStatement())));

    RoutingPolicy policy = _policyBuilder.build();
    _configAPs = new ConfigAtomicPredicates(_batfish, _batfish.getSnapshot(), HOSTNAME);

    TransferBDD tbdd = new TransferBDD(_configAPs, policy);
    List<TransferReturn> paths = tbdd.computePaths(ImmutableSet.of());

    BDD if1 =
        isRelevantForDestination(
            anyRoute(tbdd.getFactory()),
            new PrefixRange(Prefix.parse("0.0.0.0/0"), new SubRange(32, 32)));
    BDD if2 =
        isRelevantForDestination(
            anyRoute(tbdd.getFactory()),
            new PrefixRange(Prefix.parse("1.0.0.0/8"), new SubRange(31, 32)));

    BDDRoute localPref3 = anyRoute(tbdd.getFactory());
    localPref3.setLocalPref(MutableBDDInteger.makeFromValue(tbdd.getFactory(), 32, 3));

    assertTrue(
        equalsForTesting(
            paths,
            ImmutableList.of(
                new TransferReturn(anyRoute(tbdd.getFactory()), if1, true),
                new TransferReturn(localPref3, if1.not().and(if2), false),
                new TransferReturn(anyRoute(tbdd.getFactory()), if1.not().and(if2.not()), false))));
    assertTrue(validatePaths(policy, paths, tbdd.getFactory()));
  }

  @Test
  public void testPartialReturnStatements() {
    _policyBuilder.addStatement(
        new If(
            matchPrefixSet(
                ImmutableList.of(new PrefixRange(Prefix.parse("0.0.0.0/0"), new SubRange(32, 32)))),
            ImmutableList.of(
                new SetLocalPreference(new LiteralLong(2)),
                Statements.ExitAccept.toStaticStatement())));
    _policyBuilder.addStatement(
        new If(
            matchPrefixSet(
                ImmutableList.of(new PrefixRange(Prefix.parse("1.0.0.0/8"), new SubRange(31, 32)))),
            ImmutableList.of(
                new SetLocalPreference(new LiteralLong(3)),
                Statements.ReturnFalse.toStaticStatement())));

    RoutingPolicy policy = _policyBuilder.build();
    _configAPs = new ConfigAtomicPredicates(_batfish, _batfish.getSnapshot(), HOSTNAME);

    TransferBDD tbdd = new TransferBDD(_configAPs, policy);

    List<TransferReturn> paths = tbdd.computePaths(ImmutableSet.of());

    BDD if1 =
        isRelevantForDestination(
            anyRoute(tbdd.getFactory()),
            new PrefixRange(Prefix.parse("0.0.0.0/0"), new SubRange(32, 32)));
    BDD if2 =
        isRelevantForDestination(
            anyRoute(tbdd.getFactory()),
            new PrefixRange(Prefix.parse("1.0.0.0/8"), new SubRange(31, 32)));

    BDDRoute localPref2 = anyRoute(tbdd.getFactory());
    localPref2.setLocalPref(MutableBDDInteger.makeFromValue(tbdd.getFactory(), 32, 2));

    BDDRoute localPref3 = anyRoute(tbdd.getFactory());
    localPref3.setLocalPref(MutableBDDInteger.makeFromValue(tbdd.getFactory(), 32, 3));

    assertTrue(
        equalsForTesting(
            paths,
            ImmutableList.of(
                new TransferReturn(localPref2, if1, true),
                new TransferReturn(localPref3, if1.not().and(if2), false),
                new TransferReturn(anyRoute(tbdd.getFactory()), if1.not().and(if2.not()), false))));
    assertTrue(validatePaths(policy, paths, tbdd.getFactory()));
  }

  @Test
  public void testNestedIf() {
    _policyBuilder.addStatement(
        new If(
            matchPrefixSet(
                ImmutableList.of(new PrefixRange(Prefix.parse("0.0.0.0/0"), new SubRange(32, 32)))),
            ImmutableList.of(
                new If(
                    matchPrefixSet(
                        ImmutableList.of(
                            new PrefixRange(Prefix.parse("1.0.0.0/8"), new SubRange(31, 32)))),
                    ImmutableList.of(Statements.ExitAccept.toStaticStatement())))));

    RoutingPolicy policy = _policyBuilder.build();
    _configAPs = new ConfigAtomicPredicates(_batfish, _batfish.getSnapshot(), HOSTNAME);

    TransferBDD tbdd = new TransferBDD(_configAPs, policy);
    List<TransferReturn> paths = tbdd.computePaths(ImmutableSet.of());

    BDDRoute any = anyRoute(tbdd.getFactory());

    BDD if1 =
        isRelevantForDestination(
            any, new PrefixRange(Prefix.parse("0.0.0.0/0"), new SubRange(32, 32)));
    BDD if2 =
        isRelevantForDestination(
            any, new PrefixRange(Prefix.parse("1.0.0.0/8"), new SubRange(31, 32)));

    assertTrue(
        equalsForTesting(
            paths,
            ImmutableList.of(
                new TransferReturn(any, if1.and(if2), true),
                new TransferReturn(any, if1.and(if2.not()), false),
                new TransferReturn(any, if1.not(), false))));
    assertTrue(validatePaths(policy, paths, tbdd.getFactory()));
  }

  @Test
  public void testIfFalse() {
    RoutingPolicy policy =
        _policyBuilder
            .addStatement(
                new If(
                    BooleanExprs.FALSE,
                    ImmutableList.of(new StaticStatement(Statements.ExitAccept))))
            .build();
    _configAPs = new ConfigAtomicPredicates(_batfish, _batfish.getSnapshot(), HOSTNAME);

    TransferBDD tbdd = new TransferBDD(_configAPs, policy);
    List<TransferReturn> paths = tbdd.computePaths(ImmutableSet.of());
    List<TransferReturn> expectedPaths =
        ImmutableList.of(
            new TransferReturn(anyRoute(tbdd.getFactory()), tbdd.getFactory().one(), false));
    assertTrue(equalsForTesting(expectedPaths, paths));
    assertTrue(validatePaths(policy, paths, tbdd.getFactory()));
  }

  @Test
  public void testMatchIpv4() {
    RoutingPolicy policy =
        _policyBuilder
            .addStatement(
                new If(
                    MatchIpv4.instance(),
                    ImmutableList.of(new StaticStatement(Statements.ExitAccept))))
            .build();
    _configAPs = new ConfigAtomicPredicates(_batfish, _batfish.getSnapshot(), HOSTNAME);

    TransferBDD tbdd = new TransferBDD(_configAPs, policy);
    List<TransferReturn> paths = tbdd.computePaths(ImmutableSet.of());
    // currently we assume announcements are IPv4
    List<TransferReturn> expectedPaths =
        ImmutableList.of(
            new TransferReturn(anyRoute(tbdd.getFactory()), tbdd.getFactory().one(), true));
    assertTrue(equalsForTesting(expectedPaths, paths));
    assertTrue(validatePaths(policy, paths, tbdd.getFactory()));
  }

  @Test
  public void testNot() {
    _policyBuilder.addStatement(
        new If(
            new Not(
                matchPrefixSet(
                    ImmutableList.of(
                        new PrefixRange(Prefix.parse("1.0.0.0/8"), new SubRange(16, 24))))),
            ImmutableList.of(new StaticStatement(Statements.ExitAccept))));
    RoutingPolicy policy = _policyBuilder.build();
    _configAPs = new ConfigAtomicPredicates(_batfish, _batfish.getSnapshot(), HOSTNAME);

    TransferBDD tbdd = new TransferBDD(_configAPs, policy);

    List<TransferReturn> paths = tbdd.computePaths(ImmutableSet.of());

    BDDRoute any = anyRoute(tbdd.getFactory());

    BDD if1 =
        isRelevantForDestination(
                any, new PrefixRange(Prefix.parse("1.0.0.0/8"), new SubRange(16, 24)))
            .not();

    assertTrue(
        equalsForTesting(
            paths,
            ImmutableList.of(
                new TransferReturn(any, if1.not(), false), new TransferReturn(any, if1, true))));
    assertTrue(validatePaths(policy, paths, tbdd.getFactory()));
  }

  @Test
  public void testTwoPrefixes() {
    _policyBuilder.addStatement(
        new If(
            matchPrefixSet(
                ImmutableList.of(
                    new PrefixRange(Prefix.parse("1.0.0.0/8"), new SubRange(16, 24)),
                    new PrefixRange(Prefix.parse("1.2.0.0/16"), new SubRange(20, 32)))),
            ImmutableList.of(new StaticStatement(Statements.ExitAccept))));
    RoutingPolicy policy = _policyBuilder.build();
    _configAPs = new ConfigAtomicPredicates(_batfish, _batfish.getSnapshot(), HOSTNAME);

    TransferBDD tbdd = new TransferBDD(_configAPs, policy);
    List<TransferReturn> paths = tbdd.computePaths(ImmutableSet.of());

    BDDRoute any = anyRoute(tbdd.getFactory());

    BDD expectedBDD1 =
        isRelevantForDestination(
            any, new PrefixRange(Prefix.parse("1.0.0.0/8"), new SubRange(16, 24)));
    BDD expectedBDD2 =
        isRelevantForDestination(
            any, new PrefixRange(Prefix.parse("1.2.0.0/16"), new SubRange(25, 32)));

    assertTrue(
        equalsForTesting(
            paths,
            ImmutableList.of(
                new TransferReturn(any, expectedBDD1.or(expectedBDD2), true),
                new TransferReturn(any, expectedBDD1.or(expectedBDD2).not(), false))));
    assertTrue(validatePaths(policy, paths, tbdd.getFactory()));
  }

  @Test
  public void testPrefixIntersection() {
    _policyBuilder.addStatement(
        new If(
            new Conjunction(
                ImmutableList.of(
                    matchPrefixSet(
                        ImmutableList.of(
                            new PrefixRange(Prefix.parse("1.0.0.0/8"), new SubRange(16, 24)))),
                    matchPrefixSet(
                        ImmutableList.of(
                            new PrefixRange(Prefix.parse("1.2.0.0/16"), new SubRange(20, 32)))))),
            ImmutableList.of(new StaticStatement(Statements.ExitAccept))));
    RoutingPolicy policy = _policyBuilder.build();
    _configAPs = new ConfigAtomicPredicates(_batfish, _batfish.getSnapshot(), HOSTNAME);

    TransferBDD tbdd = new TransferBDD(_configAPs, policy);
    List<TransferReturn> paths = tbdd.computePaths(ImmutableSet.of());

    BDDRoute any = anyRoute(tbdd.getFactory());

    BDD expectedBDD1 =
        isRelevantForDestination(
            any, new PrefixRange(Prefix.parse("1.0.0.0/8"), new SubRange(16, 24)));
    BDD expectedBDD2 =
        isRelevantForDestination(
            any, new PrefixRange(Prefix.parse("1.2.0.0/16"), new SubRange(20, 32)));

    assertTrue(
        equalsForTesting(
            paths,
            ImmutableList.of(
                new TransferReturn(any, expectedBDD1.not(), false),
                new TransferReturn(any, expectedBDD1.and(expectedBDD2.not()), false),
                new TransferReturn(any, expectedBDD1.and(expectedBDD2), true))));
    assertTrue(validatePaths(policy, paths, tbdd.getFactory()));
  }

  @Test
  public void testMatchEmptyPrefixSet() {
    _policyBuilder.addStatement(
        new If(
            matchPrefixSet(ImmutableList.of()),
            ImmutableList.of(new StaticStatement(Statements.ExitAccept))));
    RoutingPolicy policy = _policyBuilder.build();
    _configAPs = new ConfigAtomicPredicates(_batfish, _batfish.getSnapshot(), HOSTNAME);

    TransferBDD tbdd = new TransferBDD(_configAPs, policy);
    List<TransferReturn> paths = tbdd.computePaths(ImmutableSet.of());
    List<TransferReturn> expectedPaths =
        ImmutableList.of(
            new TransferReturn(anyRoute(tbdd.getFactory()), tbdd.getFactory().one(), false));
    assertTrue(equalsForTesting(expectedPaths, paths));
    assertTrue(validatePaths(policy, paths, tbdd.getFactory()));
  }

  @Test
  public void testMatchNamedPrefixSet() {
    String name = "name";
    _baseConfig.setRouteFilterLists(
        ImmutableMap.of(
            name,
            new RouteFilterList(
                name,
                ImmutableList.of(
                    new RouteFilterLine(LineAction.DENY, Prefix.ZERO, new SubRange(32, 32)),
                    new RouteFilterLine(
                        LineAction.PERMIT, Prefix.parse("1.0.0.0/8"), new SubRange(31, 32))))));
    _policyBuilder.addStatement(
        new If(
            new MatchPrefixSet(DestinationNetwork.instance(), new NamedPrefixSet(name)),
            ImmutableList.of(new StaticStatement(Statements.ExitAccept))));
    RoutingPolicy policy = _policyBuilder.build();
    _configAPs = new ConfigAtomicPredicates(_batfish, _batfish.getSnapshot(), HOSTNAME);

    TransferBDD tbdd = new TransferBDD(_configAPs, policy);
    List<TransferReturn> paths = tbdd.computePaths(ImmutableSet.of());

    BDDRoute any = anyRoute(tbdd.getFactory());

    BDD expectedBDD =
        isRelevantForDestination(
            any, new PrefixRange(Prefix.parse("1.0.0.0/8"), new SubRange(31, 31)));

    assertTrue(
        equalsForTesting(
            paths,
            ImmutableList.of(
                new TransferReturn(any, expectedBDD, true),
                new TransferReturn(any, expectedBDD.not(), false))));
    assertTrue(validatePaths(policy, paths, tbdd.getFactory()));
  }

  @Test
  public void testSetLocalPrefLiteral() {
    RoutingPolicy policy =
        _policyBuilder
            .addStatement(new SetLocalPreference(new LiteralLong(42)))
            .addStatement(new StaticStatement(Statements.ExitAccept))
            .build();
    _configAPs = new ConfigAtomicPredicates(_batfish, _batfish.getSnapshot(), HOSTNAME);

    TransferBDD tbdd = new TransferBDD(_configAPs, policy);
    List<TransferReturn> paths = tbdd.computePaths(ImmutableSet.of());

    BDDRoute expected = anyRoute(tbdd.getFactory());
    MutableBDDInteger localPref = expected.getLocalPref();
    expected.setLocalPref(MutableBDDInteger.makeFromValue(localPref.getFactory(), 32, 42));

    List<TransferReturn> expectedPaths =
        ImmutableList.of(new TransferReturn(expected, tbdd.getFactory().one(), true));
    assertTrue(equalsForTesting(expectedPaths, paths));
    assertTrue(validatePaths(policy, paths, tbdd.getFactory()));
  }

  @Test
  public void testSetLocalPrefAndReject() {
    RoutingPolicy policy =
        _policyBuilder
            .addStatement(new SetLocalPreference(new LiteralLong(42)))
            .addStatement(new StaticStatement(Statements.ExitReject))
            .build();
    _configAPs = new ConfigAtomicPredicates(_batfish, _batfish.getSnapshot(), HOSTNAME);

    TransferBDD tbdd = new TransferBDD(_configAPs, policy);
    List<TransferReturn> paths = tbdd.computePaths(ImmutableSet.of());

    // the local preference is now 42
    BDDRoute expected = anyRoute(tbdd.getFactory());
    MutableBDDInteger localPref = expected.getLocalPref();
    expected.setLocalPref(MutableBDDInteger.makeFromValue(localPref.getFactory(), 32, 42));

    List<TransferReturn> expectedPaths =
        ImmutableList.of(new TransferReturn(expected, tbdd.getFactory().one(), false));
    assertTrue(equalsForTesting(expectedPaths, paths));
    assertTrue(validatePaths(policy, paths, tbdd.getFactory()));
  }

  @Test
  public void testSetOrigin() {
    RoutingPolicy policy =
        _policyBuilder
            .addStatement(new SetOrigin(new LiteralOrigin(OriginType.INCOMPLETE, null)))
            .addStatement(new StaticStatement(Statements.ExitAccept))
            .build();
    _configAPs = new ConfigAtomicPredicates(_batfish, _batfish.getSnapshot(), HOSTNAME);

    TransferBDD tbdd = new TransferBDD(_configAPs, policy);
    List<TransferReturn> paths = tbdd.computePaths(ImmutableSet.of());

    BDDRoute expectedRoute = anyRoute(tbdd.getFactory());
    expectedRoute.getOriginType().setValue(OriginType.INCOMPLETE);

    assertTrue(
        equalsForTesting(
            paths,
            ImmutableList.of(new TransferReturn(expectedRoute, tbdd.getFactory().one(), true))));
    assertTrue(validatePaths(policy, paths, tbdd.getFactory()));
  }

  @Test
  public void testUnsupportedSetOrigin() {
    RoutingPolicy policy =
        _policyBuilder
            .addStatement(new SetOrigin(new VarOrigin("var")))
            .addStatement(new StaticStatement(Statements.ExitAccept))
            .build();
    _configAPs = new ConfigAtomicPredicates(_batfish, _batfish.getSnapshot(), HOSTNAME);

    TransferBDD tbdd = new TransferBDD(_configAPs, policy);
    List<TransferReturn> paths = tbdd.computePaths(ImmutableSet.of());

    BDDRoute expectedRoute = anyRoute(tbdd.getFactory());
    expectedRoute.setUnsupported(true);

    assertTrue(
        equalsForTesting(
            paths,
            ImmutableList.of(new TransferReturn(expectedRoute, tbdd.getFactory().one(), true))));
  }

  @Test
  public void testSetOpsfMetricType_1() {
    RoutingPolicy policy =
        _policyBuilder
            .addStatement(new SetOspfMetricType(OspfMetricType.E1))
            .addStatement(new StaticStatement(Statements.ExitAccept))
            .build();
    _configAPs = new ConfigAtomicPredicates(_batfish, _batfish.getSnapshot(), HOSTNAME);

    TransferBDD tbdd = new TransferBDD(_configAPs, policy);
    List<TransferReturn> paths = tbdd.computePaths(ImmutableSet.of());

    BDDRoute expectedRoute = anyRoute(tbdd.getFactory());
    expectedRoute.getOspfMetric().setValue(OspfType.E1);

    assertTrue(
        equalsForTesting(
            paths,
            ImmutableList.of(new TransferReturn(expectedRoute, tbdd.getFactory().one(), true))));
    assertTrue(validatePaths(policy, paths, tbdd.getFactory()));
  }

  @Test
  public void testSetOpsfMetricType_2() {
    RoutingPolicy policy =
        _policyBuilder
            .addStatement(new SetOspfMetricType(OspfMetricType.E2))
            .addStatement(new StaticStatement(Statements.ExitAccept))
            .build();
    _configAPs = new ConfigAtomicPredicates(_batfish, _batfish.getSnapshot(), HOSTNAME);

    TransferBDD tbdd = new TransferBDD(_configAPs, policy);
    List<TransferReturn> paths = tbdd.computePaths(ImmutableSet.of());

    BDDRoute expectedRoute = anyRoute(tbdd.getFactory());
    expectedRoute.getOspfMetric().setValue(OspfType.E2);

    assertTrue(
        equalsForTesting(
            paths,
            ImmutableList.of(new TransferReturn(expectedRoute, tbdd.getFactory().one(), true))));
    assertTrue(validatePaths(policy, paths, tbdd.getFactory()));
  }

  @Test
  public void testSetMetric() {
    RoutingPolicy policy =
        _policyBuilder
            .addStatement(new SetMetric(new LiteralLong(50)))
            .addStatement(new StaticStatement(Statements.ExitAccept))
            .build();
    _configAPs = new ConfigAtomicPredicates(_batfish, _batfish.getSnapshot(), HOSTNAME);

    TransferBDD tbdd = new TransferBDD(_configAPs, policy);
    List<TransferReturn> paths = tbdd.computePaths(ImmutableSet.of());

    BDDRoute expected = anyRoute(tbdd.getFactory());
    MutableBDDInteger med = expected.getMed();
    expected.setMed(MutableBDDInteger.makeFromValue(med.getFactory(), 32, 50));

    List<TransferReturn> expectedPaths =
        ImmutableList.of(new TransferReturn(expected, tbdd.getFactory().one(), true));
    assertTrue(equalsForTesting(expectedPaths, paths));
    assertTrue(validatePaths(policy, paths, tbdd.getFactory()));
  }

  @Test
  public void testSetTag() {
    RoutingPolicy policy =
        _policyBuilder
            .addStatement(new SetTag(new LiteralLong(42)))
            .addStatement(new StaticStatement(Statements.ExitAccept))
            .build();
    _configAPs = new ConfigAtomicPredicates(_batfish, _batfish.getSnapshot(), HOSTNAME);

    TransferBDD tbdd = new TransferBDD(_configAPs, policy);

    List<TransferReturn> paths = tbdd.computePaths(ImmutableSet.of());

    BDDRoute expected = anyRoute(tbdd.getFactory());
    MutableBDDInteger tag = expected.getTag();
    expected.setTag(MutableBDDInteger.makeFromValue(tag.getFactory(), 32, 42));

    List<TransferReturn> expectedPaths =
        ImmutableList.of(new TransferReturn(expected, tbdd.getFactory().one(), true));
    assertTrue(equalsForTesting(expectedPaths, paths));
    assertTrue(validatePaths(policy, paths, tbdd.getFactory()));
  }

  @Test
  public void testSetWeight() {
    RoutingPolicy policy =
        _policyBuilder
            .addStatement(new SetWeight(new LiteralInt(42)))
            .addStatement(new StaticStatement(Statements.ExitAccept))
            .build();
    _configAPs = new ConfigAtomicPredicates(_batfish, _batfish.getSnapshot(), HOSTNAME);

    TransferBDD tbdd = new TransferBDD(_configAPs, policy);
    List<TransferReturn> paths = tbdd.computePaths(ImmutableSet.of());

    BDDRoute expected = anyRoute(tbdd.getFactory());
    MutableBDDInteger weight = expected.getWeight();
    expected.setWeight(MutableBDDInteger.makeFromValue(weight.getFactory(), 16, 42));

    List<TransferReturn> expectedPaths =
        ImmutableList.of(new TransferReturn(expected, tbdd.getFactory().one(), true));
    assertTrue(equalsForTesting(expectedPaths, paths));
    assertTrue(validatePaths(policy, paths, tbdd.getFactory()));
  }

  @Test
  public void testMatchTag() {
    RoutingPolicy policy =
        _policyBuilder
            .addStatement(
                new If(
                    new MatchTag(IntComparator.EQ, new LiteralLong(42)),
                    ImmutableList.of(new StaticStatement(Statements.ExitAccept))))
            .build();
    _configAPs = new ConfigAtomicPredicates(_batfish, _batfish.getSnapshot(), HOSTNAME);

    TransferBDD tbdd = new TransferBDD(_configAPs, policy);
    List<TransferReturn> paths = tbdd.computePaths(ImmutableSet.of());

    BDDRoute any = anyRoute(tbdd.getFactory());

    assertTrue(
        equalsForTesting(
            paths,
            ImmutableList.of(
                new TransferReturn(any, any.getTag().value(42), true),
                new TransferReturn(any, any.getTag().value(42).not(), false))));
    assertTrue(validatePaths(policy, paths, tbdd.getFactory()));
  }

  @Test
  public void testSetThenMatchTag() {
    List<Statement> stmts =
        ImmutableList.of(
            new SetTag(new LiteralLong(42)),
            new If(
                new MatchTag(IntComparator.EQ, new LiteralLong(42)),
                ImmutableList.of(new StaticStatement(Statements.ExitAccept))));
    RoutingPolicy policy = _policyBuilder.setStatements(stmts).build();
    _configAPs = new ConfigAtomicPredicates(_batfish, _batfish.getSnapshot(), HOSTNAME);

    // the analysis will use the original route for matching
    TransferBDD tbdd = new TransferBDD(_configAPs, policy);
    List<TransferReturn> paths = tbdd.computePaths(ImmutableSet.of());

    BDDRoute any = anyRoute(tbdd.getFactory());
    BDDRoute expected = new BDDRoute(any);
    MutableBDDInteger tag = expected.getTag();
    expected.setTag(MutableBDDInteger.makeFromValue(tag.getFactory(), 32, 42));

    assertTrue(
        equalsForTesting(
            paths,
            ImmutableList.of(
                new TransferReturn(expected, any.getTag().value(42), true),
                new TransferReturn(expected, any.getTag().value(42).not(), false))));
    assertTrue(validatePaths(policy, paths, tbdd.getFactory()));

    // now do the analysis again but use the output attributes for matching
    setup(ConfigurationFormat.JUNIPER);
    policy = _policyBuilder.setStatements(stmts).build();
    tbdd = new TransferBDD(_configAPs, policy);
    paths = tbdd.computePaths(ImmutableSet.of());

    assertTrue(
        equalsForTesting(
            paths, ImmutableList.of(new TransferReturn(expected, tbdd.getFactory().one(), true))));
<<<<<<< HEAD
    assertTrue(validatePaths(policy, paths, tbdd.getFactory()));
=======

    // do the analysis once more, but after a directive to read from intermediate attributes
    setup(ConfigurationFormat.CISCO_IOS);
    policy =
        _policyBuilder
            .setStatements(
                ImmutableList.<Statement>builder()
                    .add(new StaticStatement(Statements.SetReadIntermediateBgpAttributes))
                    .addAll(stmts)
                    .build())
            .build();
    tbdd = new TransferBDD(_configAPs, policy);
    paths = tbdd.computePaths(ImmutableSet.of());

    assertTrue(
        equalsForTesting(
            paths, ImmutableList.of(new TransferReturn(expected, tbdd.getFactory().one(), true))));
    // validateModel();
>>>>>>> 2942d44d
  }

  @Test
  public void testMatchTagLT() {
    RoutingPolicy policy =
        _policyBuilder
            .addStatement(
                new If(
                    new MatchTag(IntComparator.LT, new LiteralLong(2)),
                    ImmutableList.of(new StaticStatement(Statements.ExitAccept))))
            .build();
    _configAPs = new ConfigAtomicPredicates(_batfish, _batfish.getSnapshot(), HOSTNAME);

    TransferBDD tbdd = new TransferBDD(_configAPs, policy);
    List<TransferReturn> paths = tbdd.computePaths(ImmutableSet.of());

    BDDRoute any = anyRoute(tbdd.getFactory());

    BDD tag01 = any.getTag().value(0).or(any.getTag().value(1));

    assertTrue(
        equalsForTesting(
            paths,
            ImmutableList.of(
                new TransferReturn(any, tag01, true),
                new TransferReturn(any, tag01.not(), false))));
    assertTrue(validatePaths(policy, paths, tbdd.getFactory()));
  }

  @Test
  public void testMatchMetric() {
    RoutingPolicy policy =
        _policyBuilder
            .addStatement(
                new If(
                    new MatchMetric(IntComparator.EQ, new LiteralLong(42)),
                    ImmutableList.of(new StaticStatement(Statements.ExitAccept))))
            .build();
    _configAPs = new ConfigAtomicPredicates(_batfish, _batfish.getSnapshot(), HOSTNAME);

    TransferBDD tbdd = new TransferBDD(_configAPs, policy);
    List<TransferReturn> paths = tbdd.computePaths(ImmutableSet.of());

    BDDRoute any = anyRoute(tbdd.getFactory());

    assertTrue(
        equalsForTesting(
            paths,
            ImmutableList.of(
                new TransferReturn(any, any.getMed().value(42), true),
                new TransferReturn(any, any.getMed().value(42).not(), false))));
    assertTrue(validatePaths(policy, paths, tbdd.getFactory()));
  }

  @Test
  public void testMatchMetricGE() {
    RoutingPolicy policy =
        _policyBuilder
            .addStatement(
                new If(
                    new MatchMetric(IntComparator.GE, new LiteralLong(2)),
                    ImmutableList.of(new StaticStatement(Statements.ExitAccept))))
            .build();
    _configAPs = new ConfigAtomicPredicates(_batfish, _batfish.getSnapshot(), HOSTNAME);

    TransferBDD tbdd = new TransferBDD(_configAPs, policy);
    List<TransferReturn> paths = tbdd.computePaths(ImmutableSet.of());

    BDDRoute any = anyRoute(tbdd.getFactory());

    BDD metricGETwo = any.getMed().value(0).or(any.getMed().value(1)).not();

    assertTrue(
        equalsForTesting(
            paths,
            ImmutableList.of(
                new TransferReturn(any, metricGETwo, true),
                new TransferReturn(any, metricGETwo.not(), false))));
    assertTrue(validatePaths(policy, paths, tbdd.getFactory()));
  }

  @Test
  public void testSetThenMatchMetric() {
    List<Statement> stmts =
        ImmutableList.of(
            new SetMetric(new LiteralLong(42)),
            new If(
                new MatchMetric(IntComparator.EQ, new LiteralLong(42)),
                ImmutableList.of(new StaticStatement(Statements.ExitAccept))));
    RoutingPolicy policy = _policyBuilder.setStatements(stmts).build();
    _configAPs = new ConfigAtomicPredicates(_batfish, _batfish.getSnapshot(), HOSTNAME);

    // the analysis will use the original route for matching
    TransferBDD tbdd = new TransferBDD(_configAPs, policy);
    List<TransferReturn> paths = tbdd.computePaths(ImmutableSet.of());

    BDDRoute any = anyRoute(tbdd.getFactory());
    BDDRoute expected = new BDDRoute(any);
    MutableBDDInteger metric = expected.getMed();
    expected.setMed(MutableBDDInteger.makeFromValue(metric.getFactory(), 32, 42));

    assertTrue(
        equalsForTesting(
            paths,
            ImmutableList.of(
                new TransferReturn(expected, any.getMed().value(42), true),
                new TransferReturn(expected, any.getMed().value(42).not(), false))));
    assertTrue(validatePaths(policy, paths, tbdd.getFactory()));

    // now do the analysis again but use the output attributes for matching
    setup(ConfigurationFormat.JUNIPER);
    policy = _policyBuilder.setStatements(stmts).build();
    tbdd = new TransferBDD(_configAPs, policy);
    paths = tbdd.computePaths(ImmutableSet.of());

    assertTrue(
        equalsForTesting(
            paths, ImmutableList.of(new TransferReturn(expected, tbdd.getFactory().one(), true))));
    // TODO: MatchMetric::evaluate always uses the original route; this requires investigation
    // assertTrue(validatePaths(policy, paths, tbdd.getFactory()));
  }

  @Test
  public void testMatchClusterListLength() {
    RoutingPolicy policy =
        _policyBuilder
            .addStatement(
                new If(
                    MatchClusterListLength.of(IntComparator.EQ, new LiteralInt(42)),
                    ImmutableList.of(new StaticStatement(Statements.ExitAccept))))
            .build();
    _configAPs = new ConfigAtomicPredicates(_batfish, _batfish.getSnapshot(), HOSTNAME);

    TransferBDD tbdd = new TransferBDD(_configAPs, policy);
    List<TransferReturn> paths = tbdd.computePaths(ImmutableSet.of());

    BDDRoute any = anyRoute(tbdd.getFactory());

    assertTrue(
        equalsForTesting(
            paths,
            ImmutableList.of(
                new TransferReturn(any, any.getClusterListLength().value(42), true),
                new TransferReturn(any, any.getClusterListLength().value(42).not(), false))));
    assertTrue(validatePaths(policy, paths, tbdd.getFactory()));
  }

  @Test
  public void testMatchClusterListLengthLE() {
    RoutingPolicy policy =
        _policyBuilder
            .addStatement(
                new If(
                    MatchClusterListLength.of(IntComparator.LE, new LiteralInt(2)),
                    ImmutableList.of(new StaticStatement(Statements.ExitAccept))))
            .build();
    _configAPs = new ConfigAtomicPredicates(_batfish, _batfish.getSnapshot(), HOSTNAME);

    TransferBDD tbdd = new TransferBDD(_configAPs, policy);
    List<TransferReturn> paths = tbdd.computePaths(ImmutableSet.of());

    BDDRoute any = anyRoute(tbdd.getFactory());

    BDD clusterListLengthLETwo =
        any.getClusterListLength()
            .value(0)
            .or(any.getClusterListLength().value(1))
            .or(any.getClusterListLength().value(2));

    assertTrue(
        equalsForTesting(
            paths,
            ImmutableList.of(
                new TransferReturn(any, clusterListLengthLETwo, true),
                new TransferReturn(any, clusterListLengthLETwo.not(), false))));
    assertTrue(validatePaths(policy, paths, tbdd.getFactory()));
  }

  @Test
  public void testTrackSucceeded() {
    RoutingPolicy policy =
        _policyBuilder
            .addStatement(
                new If(
                    new TrackSucceeded("mytrack"),
                    ImmutableList.of(new StaticStatement(Statements.ExitAccept))))
            .build();
    _configAPs = new ConfigAtomicPredicates(_batfish, _batfish.getSnapshot(), HOSTNAME);

    TransferBDD tbdd = new TransferBDD(_configAPs, policy);
    List<TransferReturn> paths = tbdd.computePaths(ImmutableSet.of());

    BDDRoute any = new BDDRoute(tbdd.getFactory(), _configAPs);
    BDD trackPred = any.getTracks()[0];

    assertTrue(
        equalsForTesting(
            paths,
            ImmutableList.of(
                new TransferReturn(any, trackPred, true),
                new TransferReturn(any, trackPred.not(), false))));
    assertTrue(validatePaths(policy, paths, tbdd.getFactory()));
  }

  @Test
  public void testMatchSourceVrf() {
    RoutingPolicy policy =
        _policyBuilder
            .addStatement(
                new If(
                    new MatchSourceVrf("mysource"),
                    ImmutableList.of(new StaticStatement(Statements.ExitAccept))))
            .build();
    _configAPs = new ConfigAtomicPredicates(_batfish, _batfish.getSnapshot(), HOSTNAME);

    TransferBDD tbdd = new TransferBDD(_configAPs, policy);
    List<TransferReturn> paths = tbdd.computePaths(ImmutableSet.of());

    BDDRoute any = new BDDRoute(tbdd.getFactory(), _configAPs);
    BDD sourcePred = any.getSourceVrfs()[0];

    assertTrue(
        equalsForTesting(
            paths,
            ImmutableList.of(
                new TransferReturn(any, sourcePred, true),
                new TransferReturn(any, sourcePred.not(), false))));
    assertTrue(validatePaths(policy, paths, tbdd.getFactory()));
  }

  @Test
  public void testMatchInterface() {
    RoutingPolicy policy =
        _policyBuilder
            .addStatement(
                new If(
                    new MatchInterface(ImmutableSet.of("int1", "int2")),
                    ImmutableList.of(new StaticStatement(Statements.ExitAccept))))
            .build();
    _configAPs = new ConfigAtomicPredicates(_batfish, _batfish.getSnapshot(), HOSTNAME);

    TransferBDD tbdd = new TransferBDD(_configAPs, policy);
    List<TransferReturn> paths = tbdd.computePaths(ImmutableSet.of());

    BDDRoute any = new BDDRoute(tbdd.getFactory(), _configAPs);
    BDD intPred = any.getNextHopInterfaces()[0].or(any.getNextHopInterfaces()[1]);

    assertTrue(
        equalsForTesting(
            paths,
            ImmutableList.of(
                new TransferReturn(any, intPred, true),
                new TransferReturn(any, intPred.not(), false))));
    assertTrue(validatePaths(policy, paths, tbdd.getFactory()));
  }

  @Test
  public void testMatchNextHop() {
    _policyBuilder.addStatement(
        new If(
            new MatchPrefixSet(
                new IpPrefix(NextHopIp.instance(), new LiteralInt(Prefix.MAX_PREFIX_LENGTH)),
                new ExplicitPrefixSet(
                    new PrefixSpace(
                        ImmutableList.of(PrefixRange.fromPrefix(Prefix.parse("1.0.0.0/32")))))),
            ImmutableList.of(new StaticStatement(Statements.ExitAccept))));
    RoutingPolicy policy = _policyBuilder.build();
    _configAPs = new ConfigAtomicPredicates(_batfish, _batfish.getSnapshot(), HOSTNAME);

    TransferBDD tbdd = new TransferBDD(_configAPs, policy);

    List<TransferReturn> paths = tbdd.computePaths(ImmutableSet.of());

    BDDRoute any = anyRoute(tbdd.getFactory());

    BDD expectedBDD = any.getNextHop().toBDD(Prefix.parse("1.0.0.0/32"));

    assertTrue(
        equalsForTesting(
            paths,
            ImmutableList.of(
                new TransferReturn(any, expectedBDD, true),
                new TransferReturn(any, expectedBDD.not(), false))));
    assertTrue(validatePaths(policy, paths, tbdd.getFactory()));
  }

  @Test
  public void testNoMatchNextHop() {
    _policyBuilder.addStatement(
        new If(
            new MatchPrefixSet(
                new IpPrefix(NextHopIp.instance(), new LiteralInt(Prefix.MAX_PREFIX_LENGTH)),
                new ExplicitPrefixSet(
                    new PrefixSpace(
                        ImmutableList.of(PrefixRange.fromPrefix(Prefix.parse("1.0.0.0/8")))))),
            ImmutableList.of(new StaticStatement(Statements.ExitAccept))));
    RoutingPolicy policy = _policyBuilder.build();
    _configAPs = new ConfigAtomicPredicates(_batfish, _batfish.getSnapshot(), HOSTNAME);

    TransferBDD tbdd = new TransferBDD(_configAPs, policy);

    List<TransferReturn> paths = tbdd.computePaths(ImmutableSet.of());

    BDDRoute any = anyRoute(tbdd.getFactory());

    assertTrue(
        equalsForTesting(
            paths, ImmutableList.of(new TransferReturn(any, tbdd.getFactory().one(), false))));
    assertTrue(validatePaths(policy, paths, tbdd.getFactory()));
  }

  @Test
  public void testUnsupportedMatchNextHop() {
    _policyBuilder
        .addStatement(
            new If(
                new MatchPrefixSet(
                    new IpPrefix(NextHopIp.instance(), new LiteralInt(8)),
                    new ExplicitPrefixSet(
                        new PrefixSpace(
                            ImmutableList.of(PrefixRange.fromPrefix(Prefix.parse("1.0.0.0/8")))))),
                ImmutableList.of(new StaticStatement(Statements.ExitAccept))))
        .addStatement(new StaticStatement(Statements.ExitAccept));
    RoutingPolicy policy = _policyBuilder.build();
    _configAPs = new ConfigAtomicPredicates(_batfish, _batfish.getSnapshot(), HOSTNAME);
    TransferBDD tbdd = new TransferBDD(_configAPs, policy);

    List<TransferReturn> paths = tbdd.computePaths(ImmutableSet.of());

    BDDRoute expected = anyRoute(tbdd.getFactory());
    expected.setUnsupported(true);

    List<TransferReturn> expectedPaths =
        ImmutableList.of(new TransferReturn(expected, tbdd.getFactory().one(), true));
    assertTrue(equalsForTesting(expectedPaths, paths));
  }

  @Test
  public void testDiscardNextHop() {
    _policyBuilder
        .addStatement(new SetNextHop(DiscardNextHop.INSTANCE))
        .addStatement(new StaticStatement(Statements.ExitAccept));
    RoutingPolicy policy = _policyBuilder.build();
    _configAPs = new ConfigAtomicPredicates(_batfish, _batfish.getSnapshot(), HOSTNAME);

    TransferBDD tbdd = new TransferBDD(_configAPs, policy);
    List<TransferReturn> paths = tbdd.computePaths(ImmutableSet.of());

    BDDRoute expected = anyRoute(tbdd.getFactory());
    expected.setNextHopType(BDDRoute.NextHopType.DISCARDED);
    expected.setNextHopSet(true);

    List<TransferReturn> expectedPaths =
        ImmutableList.of(new TransferReturn(expected, tbdd.getFactory().one(), true));
    assertTrue(equalsForTesting(expectedPaths, paths));
    assertTrue(validatePaths(policy, paths, tbdd.getFactory()));
  }

  @Test
  public void testSelfNextHop() {
    _policyBuilder
        .addStatement(new SetNextHop(SelfNextHop.getInstance()))
        .addStatement(new StaticStatement(Statements.ExitAccept));
    RoutingPolicy policy = _policyBuilder.build();
    _configAPs = new ConfigAtomicPredicates(_batfish, _batfish.getSnapshot(), HOSTNAME);

    TransferBDD tbdd = new TransferBDD(_configAPs, policy);
    List<TransferReturn> paths = tbdd.computePaths(ImmutableSet.of());

    BDDRoute expected = anyRoute(tbdd.getFactory());
    expected.setNextHopType(BDDRoute.NextHopType.SELF);
    expected.setNextHopSet(true);

    List<TransferReturn> expectedPaths =
        ImmutableList.of(new TransferReturn(expected, tbdd.getFactory().one(), true));
    assertTrue(equalsForTesting(expectedPaths, paths));
    assertTrue(validatePaths(policy, paths, tbdd.getFactory()));
  }

  @Test
  public void testPeerAddressNextHop() {
    _policyBuilder
        .addStatement(new SetNextHop(BgpPeerAddressNextHop.getInstance()))
        .addStatement(new StaticStatement(Statements.ExitAccept));
    RoutingPolicy policy = _policyBuilder.build();
    _configAPs = new ConfigAtomicPredicates(_batfish, _batfish.getSnapshot(), HOSTNAME);

    TransferBDD tbdd = new TransferBDD(_configAPs, policy);
    List<TransferReturn> paths = tbdd.computePaths(ImmutableSet.of());

    BDDRoute expected = anyRoute(tbdd.getFactory());
    expected.setNextHopType(BDDRoute.NextHopType.BGP_PEER_ADDRESS);
    expected.setNextHopSet(true);

    List<TransferReturn> expectedPaths =
        ImmutableList.of(new TransferReturn(expected, tbdd.getFactory().one(), true));
    assertTrue(equalsForTesting(expectedPaths, paths));
    assertTrue(validatePaths(policy, paths, tbdd.getFactory()));
  }

  @Test
  public void testSetNextHop() {
    _policyBuilder
        .addStatement(new SetNextHop(new IpNextHop(ImmutableList.of(Ip.parse("1.1.1.1")))))
        .addStatement(new StaticStatement(Statements.ExitAccept));
    RoutingPolicy policy = _policyBuilder.build();
    _configAPs = new ConfigAtomicPredicates(_batfish, _batfish.getSnapshot(), HOSTNAME);

    TransferBDD tbdd = new TransferBDD(_configAPs, policy);
    List<TransferReturn> paths = tbdd.computePaths(ImmutableSet.of());

    BDDRoute expected = anyRoute(tbdd.getFactory());
    expected.setNextHopSet(true);
    expected.setNextHop(
        MutableBDDInteger.makeFromValue(expected.getFactory(), 32, Ip.parse("1.1.1.1").asLong()));

    List<TransferReturn> expectedPaths =
        ImmutableList.of(new TransferReturn(expected, tbdd.getFactory().one(), true));
    assertTrue(equalsForTesting(expectedPaths, paths));
    assertTrue(validatePaths(policy, paths, tbdd.getFactory()));
  }

  @Test
  public void testDiscardThenSetNextHop() {
    _policyBuilder
        .addStatement(new SetNextHop(DiscardNextHop.INSTANCE))
        .addStatement(new SetNextHop(new IpNextHop(ImmutableList.of(Ip.parse("1.1.1.1")))))
        .addStatement(new StaticStatement(Statements.ExitAccept));
    RoutingPolicy policy = _policyBuilder.build();
    _configAPs = new ConfigAtomicPredicates(_batfish, _batfish.getSnapshot(), HOSTNAME);

    TransferBDD tbdd = new TransferBDD(_configAPs, policy);
    List<TransferReturn> paths = tbdd.computePaths(ImmutableSet.of());

    BDDRoute expected = anyRoute(tbdd.getFactory());
    expected.setNextHopSet(true);
    expected.setNextHop(
        MutableBDDInteger.makeFromValue(expected.getFactory(), 32, Ip.parse("1.1.1.1").asLong()));

    List<TransferReturn> expectedPaths =
        ImmutableList.of(new TransferReturn(expected, tbdd.getFactory().one(), true));
    assertTrue(equalsForTesting(expectedPaths, paths));
    assertTrue(validatePaths(policy, paths, tbdd.getFactory()));
  }

  @Test
  public void testUnsupportedSetNextHop() {
    _policyBuilder.addStatement(new SetNextHop(UnchangedNextHop.getInstance()));
    RoutingPolicy policy = _policyBuilder.build();
    _configAPs = new ConfigAtomicPredicates(_batfish, _batfish.getSnapshot(), HOSTNAME);
    TransferBDD tbdd = new TransferBDD(_configAPs, policy);

    List<TransferReturn> paths = tbdd.computePaths(ImmutableSet.of());

    BDDRoute expected = anyRoute(tbdd.getFactory());
    expected.setNextHopSet(true);
    expected.setUnsupported(true);

    List<TransferReturn> expectedPaths =
        ImmutableList.of(new TransferReturn(expected, tbdd.getFactory().one(), false));
    assertTrue(equalsForTesting(expectedPaths, paths));
  }

  @Test
  public void testMatchProtocol() {
    RoutingPolicy policy =
        _policyBuilder
            .addStatement(
                new If(
                    new MatchProtocol(RoutingProtocol.BGP, RoutingProtocol.OSPF),
                    ImmutableList.of(new StaticStatement(Statements.ExitAccept))))
            .build();
    _configAPs = new ConfigAtomicPredicates(_batfish, _batfish.getSnapshot(), HOSTNAME);

    TransferBDD tbdd = new TransferBDD(_configAPs, policy);

    List<TransferReturn> paths = tbdd.computePaths(ImmutableSet.of());

    BDDRoute any = anyRoute(tbdd.getFactory());
    BDDDomain<RoutingProtocol> protocol = any.getProtocolHistory();

    BDD expectedBDD = protocol.value(RoutingProtocol.BGP).or(protocol.value(RoutingProtocol.OSPF));

    assertTrue(
        equalsForTesting(
            paths,
            ImmutableList.of(
                new TransferReturn(any, expectedBDD, true),
                new TransferReturn(any, expectedBDD.not(), false))));
    assertTrue(validatePaths(policy, paths, tbdd.getFactory()));
  }

  @Test
  public void testConditionalDefaultAction() {
    RoutingPolicy policy =
        _policyBuilder
            .addStatement(
                new If(
                    BooleanExprs.CALL_EXPR_CONTEXT,
                    ImmutableList.of(),
                    ImmutableList.of(new StaticStatement(Statements.SetDefaultActionAccept))))
            .addStatement(new StaticStatement(Statements.DefaultAction))
            .build();
    _configAPs = new ConfigAtomicPredicates(_batfish, _batfish.getSnapshot(), HOSTNAME);

    TransferBDD tbdd = new TransferBDD(_configAPs, policy);
    List<TransferReturn> paths = tbdd.computePaths(ImmutableSet.of());

    BDDRoute any = anyRoute(tbdd.getFactory());
    assertTrue(
        equalsForTesting(
            paths, ImmutableList.of(new TransferReturn(any, tbdd.getFactory().one(), true))));
    assertTrue(validatePaths(policy, paths, tbdd.getFactory()));
  }

  @Test
  public void testConditionalDefaultAction2() {
    RoutingPolicy policy =
        _policyBuilder
            .addStatement(
                new If(
                    matchPrefixSet(
                        ImmutableList.of(
                            new PrefixRange(Prefix.parse("1.0.0.0/8"), new SubRange(16, 24)))),
                    ImmutableList.of(new StaticStatement(Statements.SetDefaultActionAccept))))
            .addStatement(new StaticStatement(Statements.DefaultAction))
            .build();
    _configAPs = new ConfigAtomicPredicates(_batfish, _batfish.getSnapshot(), HOSTNAME);

    TransferBDD tbdd = new TransferBDD(_configAPs, policy);
    List<TransferReturn> paths = tbdd.computePaths(ImmutableSet.of());

    BDDRoute any = anyRoute(tbdd.getFactory());
    BDD expectedBDD =
        isRelevantForDestination(
            any, new PrefixRange(Prefix.parse("1.0.0.0/8"), new SubRange(16, 24)));

    assertTrue(
        equalsForTesting(
            paths,
            ImmutableList.of(
                new TransferReturn(any, expectedBDD, true),
                new TransferReturn(any, expectedBDD.not(), false))));
    assertTrue(validatePaths(policy, paths, tbdd.getFactory()));
  }

  @Test
  public void testUnreachableSetDefaultAction() {
    RoutingPolicy policy =
        _policyBuilder
            .addStatement(
                new If(
                    matchPrefixSet(
                        ImmutableList.of(
                            new PrefixRange(Prefix.parse("1.0.0.0/8"), new SubRange(16, 24)))),
                    ImmutableList.of(
                        new StaticStatement(Statements.SetDefaultActionAccept),
                        new StaticStatement(Statements.ExitReject))))
            .addStatement(new StaticStatement(Statements.DefaultAction))
            .build();
    _configAPs = new ConfigAtomicPredicates(_batfish, _batfish.getSnapshot(), HOSTNAME);

    TransferBDD tbdd = new TransferBDD(_configAPs, policy);
    List<TransferReturn> paths = tbdd.computePaths(ImmutableSet.of());

    BDDRoute any = anyRoute(tbdd.getFactory());
    BDD expectedBDD =
        isRelevantForDestination(
            any, new PrefixRange(Prefix.parse("1.0.0.0/8"), new SubRange(16, 24)));

    assertTrue(
        equalsForTesting(
            paths,
            ImmutableList.of(
                new TransferReturn(any, expectedBDD, false),
                new TransferReturn(any, expectedBDD.not(), false))));
    assertTrue(validatePaths(policy, paths, tbdd.getFactory()));
  }

  @Test
  public void testUnreachableUnhandled() {
    RoutingPolicy policy =
        _policyBuilder
            .addStatement(
                new If(
                    BooleanExprs.CALL_EXPR_CONTEXT,
                    // currently we don't handle SetDefaultTag, but this branch is unreachable
                    ImmutableList.of(new SetDefaultTag(new LiteralLong(0L))),
                    ImmutableList.of(new StaticStatement(Statements.ExitAccept))))
            .build();
    _configAPs = new ConfigAtomicPredicates(_batfish, _batfish.getSnapshot(), HOSTNAME);

    TransferBDD tbdd = new TransferBDD(_configAPs, policy);
    List<TransferReturn> paths = tbdd.computePaths(ImmutableSet.of());

    BDDRoute any = anyRoute(tbdd.getFactory());
    assertTrue(
        equalsForTesting(
            paths, ImmutableList.of(new TransferReturn(any, tbdd.getFactory().one(), true))));
    assertTrue(validatePaths(policy, paths, tbdd.getFactory()));
  }

  @Test
  public void testBufferedStatement() {
    RoutingPolicy policy =
        _policyBuilder
            .addStatement(new BufferedStatement(new SetLocalPreference(new LiteralLong(42))))
            .addStatement(new StaticStatement(Statements.ExitAccept))
            .build();
    _configAPs = new ConfigAtomicPredicates(_batfish, _batfish.getSnapshot(), HOSTNAME);

    TransferBDD tbdd = new TransferBDD(_configAPs, policy);
    List<TransferReturn> paths = tbdd.computePaths(ImmutableSet.of());

    BDDRoute expected = anyRoute(tbdd.getFactory());
    MutableBDDInteger localPref = expected.getLocalPref();
    expected.setLocalPref(MutableBDDInteger.makeFromValue(localPref.getFactory(), 32, 42));

    List<TransferReturn> expectedPaths =
        ImmutableList.of(new TransferReturn(expected, tbdd.getFactory().one(), true));
    assertTrue(equalsForTesting(expectedPaths, paths));
    assertTrue(validatePaths(policy, paths, tbdd.getFactory()));
  }

  @Test
  public void testLegacyMatchAsPath() {
    _baseConfig.setAsPathAccessLists(
        ImmutableMap.of(
            AS_PATH_NAME,
            // AsPathAccessList only properly initializes its state upon deserialization
            SerializationUtils.clone(
                new AsPathAccessList(
                    AS_PATH_NAME,
                    ImmutableList.of(
                        new AsPathAccessListLine(LineAction.PERMIT, " 40$"),
                        new AsPathAccessListLine(LineAction.DENY, "^$"))))));
    _policyBuilder.addStatement(
        new If(
            new LegacyMatchAsPath(new NamedAsPathSet(AS_PATH_NAME)),
            ImmutableList.of(new StaticStatement(Statements.ExitAccept))));
    RoutingPolicy policy = _policyBuilder.build();
    _configAPs = new ConfigAtomicPredicates(_batfish, _batfish.getSnapshot(), HOSTNAME);

    TransferBDD tbdd = new TransferBDD(_configAPs, policy);
    List<TransferReturn> paths = tbdd.computePaths(ImmutableSet.of());

    BDDRoute anyRouteWithAPs = new BDDRoute(tbdd.getFactory(), _configAPs);
    BDD[] aps = anyRouteWithAPs.getAsPathRegexAtomicPredicates();

    // get the unique atomic predicate that corresponds to " 40$"
    Integer ap =
        _configAPs
            .getAsPathRegexAtomicPredicates()
            .getRegexAtomicPredicates()
            .get(new SymbolicAsPathRegex(" 40$"))
            .iterator()
            .next();

    BDD expectedBDD = aps[ap];

    assertTrue(
        equalsForTesting(
            paths,
            ImmutableList.of(
                new TransferReturn(anyRouteWithAPs, expectedBDD, true),
                new TransferReturn(anyRouteWithAPs, expectedBDD.not(), false))));

    assertTrue(validatePaths(policy, paths, tbdd.getFactory()));
  }

  @Test
  public void testMatchAsPath() {
    _policyBuilder.addStatement(
        new If(
            MatchAsPath.of(
                InputAsPath.instance(),
                AsPathMatchAny.of(
                    ImmutableList.of(AsPathMatchRegex.of(" 40$"), AsPathMatchRegex.of("^$")))),
            ImmutableList.of(new StaticStatement(Statements.ExitAccept))));
    RoutingPolicy policy = _policyBuilder.build();
    _configAPs = new ConfigAtomicPredicates(_batfish, _batfish.getSnapshot(), HOSTNAME);

    TransferBDD tbdd = new TransferBDD(_configAPs, policy);
    List<TransferReturn> paths = tbdd.computePaths(ImmutableSet.of());

    BDDRoute anyRouteWithAPs = new BDDRoute(tbdd.getFactory(), _configAPs);
    BDD[] aps = anyRouteWithAPs.getAsPathRegexAtomicPredicates();

    assertEquals(3, _configAPs.getAsPathRegexAtomicPredicates().getNumAtomicPredicates());

    Map<SymbolicAsPathRegex, Set<Integer>> regexMap =
        _configAPs.getAsPathRegexAtomicPredicates().getRegexAtomicPredicates();
    // get the unique atomic predicates that correspond to " 40$" and "^$"
    Integer ap1 = regexMap.get(new SymbolicAsPathRegex(" 40$")).iterator().next();
    Integer ap2 = regexMap.get(new SymbolicAsPathRegex("^$")).iterator().next();

    BDD expectedBDD = aps[ap1].or(aps[ap2]);

    assertTrue(
        equalsForTesting(
            paths,
            ImmutableList.of(
                new TransferReturn(anyRouteWithAPs, expectedBDD, true),
                new TransferReturn(anyRouteWithAPs, expectedBDD.not(), false))));
    assertTrue(validatePaths(policy, paths, tbdd.getFactory()));
  }

  @Test
  public void testConjunction() {
    _policyBuilder.addStatement(
        new If(
            new Conjunction(
                ImmutableList.of(
                    matchPrefixSet(
                        ImmutableList.of(
                            new PrefixRange(Prefix.parse("1.0.0.0/8"), new SubRange(16, 24)))),
                    matchPrefixSet(
                        ImmutableList.of(
                            new PrefixRange(Prefix.parse("0.0.0.0/0"), new SubRange(24, 32)))))),
            ImmutableList.of(new StaticStatement(Statements.ExitAccept))));
    RoutingPolicy policy = _policyBuilder.build();
    _configAPs = new ConfigAtomicPredicates(_batfish, _batfish.getSnapshot(), HOSTNAME);

    TransferBDD tbdd = new TransferBDD(_configAPs, policy);

    List<TransferReturn> paths = tbdd.computePaths(ImmutableSet.of());

    BDDRoute any = anyRoute(tbdd.getFactory());

    BDD conj1 =
        isRelevantForDestination(
            any, new PrefixRange(Prefix.parse("1.0.0.0/8"), new SubRange(16, 24)));
    BDD conj2 =
        isRelevantForDestination(
            any, new PrefixRange(Prefix.parse("0.0.0.0/0"), new SubRange(24, 32)));

    assertTrue(
        equalsForTesting(
            paths,
            ImmutableList.of(
                new TransferReturn(any, conj1.not(), false),
                new TransferReturn(any, conj1.and(conj2.not()), false),
                new TransferReturn(any, conj1.and(conj2), true))));
    assertTrue(validatePaths(policy, paths, tbdd.getFactory()));
  }

  @Test
  public void testUnsupportedConjunction() {
    _policyBuilder.addStatement(
        new If(
            new Conjunction(
                ImmutableList.of(
                    matchPrefixSet(
                        ImmutableList.of(
                            new PrefixRange(Prefix.parse("1.0.0.0/8"), new SubRange(16, 24)))),
                    // MatchColor is unsupported, so it should be ignored
                    new MatchColor(0L),
                    matchPrefixSet(
                        ImmutableList.of(
                            new PrefixRange(Prefix.parse("0.0.0.0/0"), new SubRange(24, 32)))))),
            ImmutableList.of(new StaticStatement(Statements.ExitAccept))));
    RoutingPolicy policy = _policyBuilder.build();
    _configAPs = new ConfigAtomicPredicates(_batfish, _batfish.getSnapshot(), HOSTNAME);

    TransferBDD tbdd = new TransferBDD(_configAPs, policy);

    List<TransferReturn> paths = tbdd.computePaths(ImmutableSet.of());

    BDDRoute any = anyRoute(tbdd.getFactory());
    BDDRoute unsupported = new BDDRoute(any);
    unsupported.setUnsupported(true);

    BDD conj1 =
        isRelevantForDestination(
            any, new PrefixRange(Prefix.parse("1.0.0.0/8"), new SubRange(16, 24)));
    BDD conj2 =
        isRelevantForDestination(
            any, new PrefixRange(Prefix.parse("0.0.0.0/0"), new SubRange(24, 32)));

    assertTrue(
        equalsForTesting(
            paths,
            ImmutableList.of(
                new TransferReturn(any, conj1.not(), false),
                new TransferReturn(unsupported, conj1.and(conj2.not()), false),
                new TransferReturn(unsupported, conj1.and(conj2), true))));
  }

  @Test
  public void testStatefulConjunction() {
    String calledPolicyName = "calledPolicy";

    RoutingPolicy calledPolicy =
        _nf.routingPolicyBuilder()
            .setName(calledPolicyName)
            .setOwner(_baseConfig)
            .addStatement(
                new If(
                    BooleanExprs.TRUE,
                    ImmutableList.of(new SetLocalPreference(new LiteralLong(300L)))))
            .addStatement(new StaticStatement(Statements.ReturnTrue))
            .build();

    RoutingPolicy policy =
        _policyBuilder
            .addStatement(
                new If(
                    new Conjunction(
                        ImmutableList.of(new CallExpr(calledPolicyName), BooleanExprs.TRUE)),
                    ImmutableList.of(new StaticStatement(Statements.ExitAccept))))
            .build();

    _baseConfig.setRoutingPolicies(
        ImmutableMap.of(calledPolicyName, calledPolicy, POLICY_NAME, policy));
    _configAPs = new ConfigAtomicPredicates(_batfish, _batfish.getSnapshot(), HOSTNAME);

    TransferBDD tbdd = new TransferBDD(_configAPs, policy);
    List<TransferReturn> paths = tbdd.computePaths(ImmutableSet.of());

    BDDRoute expectedOut = anyRoute(tbdd.getFactory());
    expectedOut.setLocalPref(MutableBDDInteger.makeFromValue(expectedOut.getFactory(), 32, 300));

    assertTrue(
        equalsForTesting(
            paths,
            ImmutableList.of(new TransferReturn(expectedOut, tbdd.getFactory().one(), true))));
    assertTrue(validatePaths(policy, paths, tbdd.getFactory()));
  }

  @Test
  public void testUnreachableStatefulConjunction() {
    String calledPolicyName = "calledPolicy";

    RoutingPolicy calledPolicy =
        _nf.routingPolicyBuilder()
            .setName(calledPolicyName)
            .setOwner(_baseConfig)
            .addStatement(
                new If(
                    BooleanExprs.TRUE,
                    ImmutableList.of(new SetLocalPreference(new LiteralLong(300L)))))
            .addStatement(new StaticStatement(Statements.ReturnTrue))
            .build();

    RoutingPolicy policy =
        _policyBuilder
            .addStatement(new StaticStatement(Statements.ExitReject))
            .addStatement(
                new If(
                    new Conjunction(
                        ImmutableList.of(new CallExpr(calledPolicyName), BooleanExprs.TRUE)),
                    ImmutableList.of(new StaticStatement(Statements.ExitAccept))))
            .build();

    _baseConfig.setRoutingPolicies(
        ImmutableMap.of(calledPolicyName, calledPolicy, POLICY_NAME, policy));
    _configAPs = new ConfigAtomicPredicates(_batfish, _batfish.getSnapshot(), HOSTNAME);

    TransferBDD tbdd = new TransferBDD(_configAPs, policy);
    List<TransferReturn> paths = tbdd.computePaths(ImmutableSet.of());

    BDDRoute any = anyRoute(tbdd.getFactory());
    assertTrue(
        equalsForTesting(
            paths, ImmutableList.of(new TransferReturn(any, tbdd.getFactory().one(), false))));
    assertTrue(validatePaths(policy, paths, tbdd.getFactory()));
  }

  @Test
  public void testConjunctionShortCircuit() {
    String calledPolicyName = "calledPolicy";

    RoutingPolicy calledPolicy =
        _nf.routingPolicyBuilder()
            .setName(calledPolicyName)
            .setOwner(_baseConfig)
            .addStatement(new SetLocalPreference(new LiteralLong(300L)))
            .addStatement(new StaticStatement(Statements.ReturnTrue))
            .build();

    RoutingPolicy policy =
        _policyBuilder
            .addStatement(
                new If(
                    new Conjunction(
                        ImmutableList.of(
                            matchPrefixSet(
                                ImmutableList.of(
                                    new PrefixRange(
                                        Prefix.parse("1.0.0.0/8"), new SubRange(16, 24)))),
                            new CallExpr(calledPolicyName))),
                    ImmutableList.of(new StaticStatement(Statements.ExitAccept)),
                    ImmutableList.of(new StaticStatement(Statements.ExitAccept))))
            .build();

    _baseConfig.setRoutingPolicies(
        ImmutableMap.of(calledPolicyName, calledPolicy, POLICY_NAME, policy));
    _configAPs = new ConfigAtomicPredicates(_batfish, _batfish.getSnapshot(), HOSTNAME);

    TransferBDD tbdd = new TransferBDD(_configAPs, policy);

    List<TransferReturn> paths = tbdd.computePaths(ImmutableSet.of());

    BDDRoute any = anyRoute(tbdd.getFactory());

    BDD conj1 =
        isRelevantForDestination(
            any, new PrefixRange(Prefix.parse("1.0.0.0/8"), new SubRange(16, 24)));

    BDDRoute localPref300 = new BDDRoute(any);
    MutableBDDInteger localPref = localPref300.getLocalPref();
    localPref300.setLocalPref(MutableBDDInteger.makeFromValue(localPref.getFactory(), 32, 300));

    assertTrue(
        equalsForTesting(
            paths,
            ImmutableList.of(
                new TransferReturn(any, conj1.not(), true),
                new TransferReturn(localPref300, conj1, true))));
    assertTrue(validatePaths(policy, paths, tbdd.getFactory()));
  }

  @Test
  public void testEmptyConjunction() {
    _policyBuilder.addStatement(
        new If(
            new Conjunction(ImmutableList.of()),
            ImmutableList.of(new StaticStatement(Statements.ExitAccept))));
    RoutingPolicy policy = _policyBuilder.build();
    _configAPs = new ConfigAtomicPredicates(_batfish, _batfish.getSnapshot(), HOSTNAME);

    TransferBDD tbdd = new TransferBDD(_configAPs, policy);
    List<TransferReturn> paths = tbdd.computePaths(ImmutableSet.of());

    BDDRoute any = anyRoute(tbdd.getFactory());
    assertTrue(
        equalsForTesting(
            paths, ImmutableList.of(new TransferReturn(any, tbdd.getFactory().one(), true))));
    assertTrue(validatePaths(policy, paths, tbdd.getFactory()));
  }

  @Test
  public void testDisjunction() {
    _policyBuilder.addStatement(
        new If(
            new Disjunction(
                ImmutableList.of(
                    matchPrefixSet(
                        ImmutableList.of(
                            new PrefixRange(Prefix.parse("1.0.0.0/8"), new SubRange(16, 24)))),
                    matchPrefixSet(
                        ImmutableList.of(
                            new PrefixRange(Prefix.parse("0.0.0.0/0"), new SubRange(24, 32)))))),
            ImmutableList.of(new StaticStatement(Statements.ExitAccept))));
    RoutingPolicy policy = _policyBuilder.build();
    _configAPs = new ConfigAtomicPredicates(_batfish, _batfish.getSnapshot(), HOSTNAME);

    TransferBDD tbdd = new TransferBDD(_configAPs, policy);

    List<TransferReturn> paths = tbdd.computePaths(ImmutableSet.of());

    BDDRoute any = anyRoute(tbdd.getFactory());

    BDD disj1 =
        isRelevantForDestination(
            any, new PrefixRange(Prefix.parse("1.0.0.0/8"), new SubRange(16, 24)));
    BDD disj2 =
        isRelevantForDestination(
            any, new PrefixRange(Prefix.parse("0.0.0.0/0"), new SubRange(24, 32)));

    assertTrue(
        equalsForTesting(
            paths,
            ImmutableList.of(
                new TransferReturn(any, disj1, true),
                new TransferReturn(any, disj1.not().and(disj2), true),
                new TransferReturn(any, disj1.not().and(disj2.not()), false))));
    assertTrue(validatePaths(policy, paths, tbdd.getFactory()));
  }

  @Test
  public void testUnsupportedDisjunction() {
    _policyBuilder.addStatement(
        new If(
            new Disjunction(
                ImmutableList.of(
                    matchPrefixSet(
                        ImmutableList.of(
                            new PrefixRange(Prefix.parse("1.0.0.0/8"), new SubRange(16, 24)))),
                    // MatchColor is unsupported, so it should be ignored
                    new MatchColor(0L),
                    matchPrefixSet(
                        ImmutableList.of(
                            new PrefixRange(Prefix.parse("0.0.0.0/0"), new SubRange(24, 32)))))),
            ImmutableList.of(new StaticStatement(Statements.ExitAccept))));
    RoutingPolicy policy = _policyBuilder.build();
    _configAPs = new ConfigAtomicPredicates(_batfish, _batfish.getSnapshot(), HOSTNAME);

    TransferBDD tbdd = new TransferBDD(_configAPs, policy);

    List<TransferReturn> paths = tbdd.computePaths(ImmutableSet.of());

    BDDRoute any = anyRoute(tbdd.getFactory());
    BDDRoute unsupported = new BDDRoute(any);
    unsupported.setUnsupported(true);

    BDD disj1 =
        isRelevantForDestination(
            any, new PrefixRange(Prefix.parse("1.0.0.0/8"), new SubRange(16, 24)));
    BDD disj2 =
        isRelevantForDestination(
            any, new PrefixRange(Prefix.parse("0.0.0.0/0"), new SubRange(24, 32)));

    assertTrue(
        equalsForTesting(
            paths,
            ImmutableList.of(
                new TransferReturn(any, disj1, true),
                new TransferReturn(unsupported, disj1.not().and(disj2), true),
                new TransferReturn(unsupported, disj1.not().and(disj2.not()), false))));
  }

  @Test
  public void testDisjunctionShortCircuit() {
    String calledPolicyName = "calledPolicy";

    RoutingPolicy calledPolicy =
        _nf.routingPolicyBuilder()
            .setName(calledPolicyName)
            .setOwner(_baseConfig)
            .addStatement(new SetLocalPreference(new LiteralLong(300L)))
            .addStatement(new StaticStatement(Statements.ReturnTrue))
            .build();

    RoutingPolicy policy =
        _policyBuilder
            .addStatement(
                new If(
                    new Disjunction(
                        ImmutableList.of(
                            matchPrefixSet(
                                ImmutableList.of(
                                    new PrefixRange(
                                        Prefix.parse("1.0.0.0/8"), new SubRange(16, 24)))),
                            new CallExpr(calledPolicyName))),
                    ImmutableList.of(new StaticStatement(Statements.ExitAccept)),
                    ImmutableList.of(new StaticStatement(Statements.ExitAccept))))
            .build();

    _baseConfig.setRoutingPolicies(
        ImmutableMap.of(calledPolicyName, calledPolicy, POLICY_NAME, policy));
    _configAPs = new ConfigAtomicPredicates(_batfish, _batfish.getSnapshot(), HOSTNAME);

    TransferBDD tbdd = new TransferBDD(_configAPs, policy);
    List<TransferReturn> paths = tbdd.computePaths(ImmutableSet.of());

    BDDRoute any = anyRoute(tbdd.getFactory());

    BDD firstDisjunctBDD =
        isRelevantForDestination(
            any, new PrefixRange(Prefix.parse("1.0.0.0/8"), new SubRange(16, 24)));
    BDDRoute localPref32 = new BDDRoute(any);
    localPref32.setLocalPref(MutableBDDInteger.makeFromValue(tbdd.getFactory(), 32, 300));

    assertTrue(
        equalsForTesting(
            paths,
            ImmutableList.of(
                new TransferReturn(any, firstDisjunctBDD, true),
                new TransferReturn(localPref32, firstDisjunctBDD.not(), true))));
    assertTrue(validatePaths(policy, paths, tbdd.getFactory()));
  }

  @Test
  public void testEmptyDisjunction() {
    _policyBuilder.addStatement(
        new If(
            new Disjunction(ImmutableList.of()),
            ImmutableList.of(new StaticStatement(Statements.ExitAccept))));
    RoutingPolicy policy = _policyBuilder.build();
    _configAPs = new ConfigAtomicPredicates(_batfish, _batfish.getSnapshot(), HOSTNAME);

    TransferBDD tbdd = new TransferBDD(_configAPs, policy);
    List<TransferReturn> paths = tbdd.computePaths(ImmutableSet.of());

    BDDRoute any = anyRoute(tbdd.getFactory());
    assertTrue(
        equalsForTesting(
            paths, ImmutableList.of(new TransferReturn(any, tbdd.getFactory().one(), false))));
    assertTrue(validatePaths(policy, paths, tbdd.getFactory()));
  }

  @Test
  public void testDeleteCommunity() {
    RoutingPolicy policy =
        _policyBuilder
            .addStatement(
                new SetCommunities(
                    new CommunitySetDifference(
                        InputCommunities.instance(),
                        new CommunityIs(StandardCommunity.parse("4:44")))))
            .addStatement(new StaticStatement(Statements.ExitAccept))
            .build();

    _configAPs =
        new ConfigAtomicPredicates(
            _batfish,
            _batfish.getSnapshot(),
            HOSTNAME,
            // add another community to be tracked by the analysis
            ImmutableSet.of(CommunityVar.from(StandardCommunity.parse("3:33"))),
            null);

    TransferBDD tbdd = new TransferBDD(_configAPs, policy);
    List<TransferReturn> paths = tbdd.computePaths(ImmutableSet.of());

    BDDRoute expected = new BDDRoute(tbdd.getFactory(), _configAPs);

    // each atomic predicate for community 4:44 has the 0 BDD
    for (int ap :
        tbdd.getCommunityAtomicPredicates()
            .get(CommunityVar.from(StandardCommunity.parse("4:44")))) {
      expected.getCommunityAtomicPredicates()[ap] = tbdd.getFactory().zero();
    }

    assertTrue(
        equalsForTesting(
            paths, ImmutableList.of(new TransferReturn(expected, tbdd.getFactory().one(), true))));
    assertTrue(validatePaths(policy, paths, tbdd.getFactory()));
  }

  @Test
  public void testAddCommunity() {
    RoutingPolicy policy =
        _policyBuilder
            .addStatement(
                new SetCommunities(
                    CommunitySetUnion.of(
                        InputCommunities.instance(),
                        new LiteralCommunitySet(CommunitySet.of(StandardCommunity.parse("4:44"))))))
            .addStatement(new StaticStatement(Statements.ExitAccept))
            .build();
    _configAPs =
        new ConfigAtomicPredicates(
            _batfish,
            _batfish.getSnapshot(),
            HOSTNAME,
            // add another community to be tracked by the analysis
            ImmutableSet.of(CommunityVar.from(StandardCommunity.parse("3:33"))),
            null);

    TransferBDD tbdd = new TransferBDD(_configAPs, policy);
    List<TransferReturn> paths = tbdd.computePaths(ImmutableSet.of());

    BDDRoute expected = new BDDRoute(tbdd.getFactory(), _configAPs);

    // each atomic predicate for community 4:44 has the 1 BDD
    for (int ap :
        tbdd.getCommunityAtomicPredicates()
            .get(CommunityVar.from(StandardCommunity.parse("4:44")))) {
      expected.getCommunityAtomicPredicates()[ap] = tbdd.getFactory().one();
    }

    assertTrue(
        equalsForTesting(
            paths, ImmutableList.of(new TransferReturn(expected, tbdd.getFactory().one(), true))));
    assertTrue(validatePaths(policy, paths, tbdd.getFactory()));
  }

  @Test
  public void testAddDeleteCommunity() {
    RoutingPolicy policy =
        _policyBuilder
            .addStatement(
                new SetCommunities(
                    CommunitySetUnion.of(
                        InputCommunities.instance(),
                        new LiteralCommunitySet(CommunitySet.of(StandardCommunity.parse("5:55"))))))
            .addStatement(
                new SetCommunities(
                    new CommunitySetDifference(
                        InputCommunities.instance(),
                        new CommunityIs(StandardCommunity.parse("4:44")))))
            .addStatement(new StaticStatement(Statements.ExitAccept))
            .build();

    _configAPs =
        new ConfigAtomicPredicates(
            _batfish,
            _batfish.getSnapshot(),
            HOSTNAME,
            // add another community to be tracked by the analysis
            ImmutableSet.of(CommunityVar.from(StandardCommunity.parse("3:33"))),
            null);

    TransferBDD tbdd = new TransferBDD(_configAPs, policy);
    List<TransferReturn> paths = tbdd.computePaths(ImmutableSet.of());

    BDDRoute expected = new BDDRoute(tbdd.getFactory(), _configAPs);

    // each atomic predicate for community 4:44 has the 0 BDD
    for (int ap :
        tbdd.getCommunityAtomicPredicates()
            .get(CommunityVar.from(StandardCommunity.parse("4:44")))) {
      expected.getCommunityAtomicPredicates()[ap] = tbdd.getFactory().zero();
    }

<<<<<<< HEAD
    // each atomic predicate for community 5:55 has the 1 BDD
    for (int ap :
        tbdd.getCommunityAtomicPredicates()
            .get(CommunityVar.from(StandardCommunity.parse("5:55")))) {
      expected.getCommunityAtomicPredicates()[ap] = tbdd.getFactory().one();
    }

    assertTrue(
        equalsForTesting(
            paths, ImmutableList.of(new TransferReturn(expected, tbdd.getFactory().one(), true))));
    // TODO: TransferBDD's current modeling of communities assumes that previous updates should
    // always be seen by later reads.  However, this behavior is actually controlled by the
    // SetReadIntermediateBgpAttributes statement. Adding support for that statement will resolve
    // this discrepancy.
    //    assertTrue(validatePaths(policy, paths, tbdd.getFactory()));
  }

  @Test
  public void testAddCommunitiesTwice() {
    RoutingPolicy policy =
        _policyBuilder
            .addStatement(
                new SetCommunities(
                    CommunitySetUnion.of(
                        InputCommunities.instance(),
                        new LiteralCommunitySet(CommunitySet.of(StandardCommunity.parse("4:44"))))))
            .addStatement(
                new SetCommunities(
                    CommunitySetUnion.of(
                        InputCommunities.instance(),
                        new LiteralCommunitySet(CommunitySet.of(StandardCommunity.parse("5:55"))))))
            .addStatement(new StaticStatement(Statements.ExitAccept))
            .build();
    _configAPs =
        new ConfigAtomicPredicates(
            _batfish,
            _batfish.getSnapshot(),
            HOSTNAME,
            // add another community to be tracked by the analysis
            ImmutableSet.of(CommunityVar.from(StandardCommunity.parse("3:33"))),
            null);

    TransferBDD tbdd = new TransferBDD(_configAPs, policy);
    List<TransferReturn> paths = tbdd.computePaths(ImmutableSet.of());

    BDDRoute expected = new BDDRoute(tbdd.getFactory(), _configAPs);

    // each atomic predicate for community 4:44 has the 1 BDD
    for (int ap :
        tbdd.getCommunityAtomicPredicates()
            .get(CommunityVar.from(StandardCommunity.parse("4:44")))) {
      expected.getCommunityAtomicPredicates()[ap] = tbdd.getFactory().one();
    }

    // each atomic predicate for community 5:55 has the 1 BDD
    for (int ap :
        tbdd.getCommunityAtomicPredicates()
            .get(CommunityVar.from(StandardCommunity.parse("5:55")))) {
      expected.getCommunityAtomicPredicates()[ap] = tbdd.getFactory().one();
    }

=======
>>>>>>> 2942d44d
    assertTrue(
        equalsForTesting(
            paths, ImmutableList.of(new TransferReturn(expected, tbdd.getFactory().one(), true))));
    // TODO: TransferBDD's current modeling of communities assumes that previous updates should
    // always be seen by later reads.  However, this behavior is actually controlled by the
    // SetReadIntermediateBgpAttributes statement. Adding support for that statement will resolve
    // this discrepancy.
    // assertTrue(validatePaths(policy, paths, tbdd.getFactory()));
  }

  @Test
  public void testSetExtendedCommunity() {
    RoutingPolicy policy =
        _policyBuilder
            .addStatement(
                new SetCommunities(
                    new LiteralCommunitySet(CommunitySet.of(ExtendedCommunity.parse("0:4:44")))))
            .addStatement(new StaticStatement(Statements.ExitAccept))
            .build();
    _configAPs =
        new ConfigAtomicPredicates(
            _batfish,
            _batfish.getSnapshot(),
            HOSTNAME,
            // make sure that the standard community 4:44 is not confused with the extended
            // community 0:4:44
            ImmutableSet.of(CommunityVar.from(StandardCommunity.parse("4:44"))),
            null);

    TransferBDD tbdd = new TransferBDD(_configAPs, policy);
    List<TransferReturn> paths = tbdd.computePaths(ImmutableSet.of());

    BDDRoute expected = new BDDRoute(tbdd.getFactory(), _configAPs);

    BDD[] expectedCommAPs = expected.getCommunityAtomicPredicates();
    Set<Integer> setAPs =
        tbdd.getCommunityAtomicPredicates()
            .get(CommunityVar.from(ExtendedCommunity.parse("0:4:44")));
    // each atomic predicate for community 0:4:44 has the 1 BDD; all others have the 0 BDD
    for (int i = 0; i < expectedCommAPs.length; i++) {
      if (setAPs.contains(i)) {
        expectedCommAPs[i] = tbdd.getFactory().one();
      } else {
        expectedCommAPs[i] = tbdd.getFactory().zero();
      }
    }

    assertTrue(
        equalsForTesting(
            paths, ImmutableList.of(new TransferReturn(expected, tbdd.getFactory().one(), true))));
    assertTrue(validatePaths(policy, paths, tbdd.getFactory()));
  }

  @Test
  public void testSetExtendedCommunityAdditive() {
    RoutingPolicy policy =
        _policyBuilder
            .addStatement(
                new SetCommunities(
                    new LiteralCommunitySet(CommunitySet.of(StandardCommunity.parse("5:55")))))
            .addStatement(
                new SetCommunities(
                    CommunitySetUnion.of(
                        InputCommunities.instance(),
                        new LiteralCommunitySet(
                            CommunitySet.of(ExtendedCommunity.parse("0:4:44"))))))
            .addStatement(new StaticStatement(Statements.ExitAccept))
            .build();
    _configAPs = new ConfigAtomicPredicates(_batfish, _batfish.getSnapshot(), HOSTNAME);

    TransferBDD tbdd = new TransferBDD(_configAPs, policy);
    List<TransferReturn> paths = tbdd.computePaths(ImmutableSet.of());

    BDDRoute expected = new BDDRoute(tbdd.getFactory(), _configAPs);

    BDD[] expectedCommAPs = expected.getCommunityAtomicPredicates();
    Set<Integer> setAPs =
        tbdd.getCommunityAtomicPredicates()
            .get(CommunityVar.from(ExtendedCommunity.parse("0:4:44")));
    // each atomic predicate for community 0:4:44 has the 1 BDD
    for (int i = 0; i < expectedCommAPs.length; i++) {
      if (setAPs.contains(i)) {
        expectedCommAPs[i] = tbdd.getFactory().one();
      }
    }

    assertTrue(
        equalsForTesting(
            paths, ImmutableList.of(new TransferReturn(expected, tbdd.getFactory().one(), true))));
    // TODO: TransferBDD's current modeling of communities assumes that previous updates should
    // always be seen by later reads.  However, this behavior is actually controlled by the
    // SetReadIntermediateBgpAttributes statement. Adding support for that statement will resolve
    // this discrepancy.
    // assertTrue(validatePaths(policy, paths, tbdd.getFactory()));
  }

  @Test
  public void testSetExtendedCommunityNotAdditive() {
    RoutingPolicy policy =
        _policyBuilder
            .addStatement(
                new SetCommunities(
                    new LiteralCommunitySet(CommunitySet.of(StandardCommunity.parse("5:55")))))
            .addStatement(
                new SetCommunities(
                    new LiteralCommunitySet(CommunitySet.of(ExtendedCommunity.parse("0:4:44")))))
            .addStatement(new StaticStatement(Statements.ExitAccept))
            .build();
    _configAPs = new ConfigAtomicPredicates(_batfish, _batfish.getSnapshot(), HOSTNAME);

    TransferBDD tbdd = new TransferBDD(_configAPs, policy);
    List<TransferReturn> paths = tbdd.computePaths(ImmutableSet.of());

    BDDRoute expected = new BDDRoute(tbdd.getFactory(), _configAPs);

    BDD[] expectedCommAPs = expected.getCommunityAtomicPredicates();
    Set<Integer> setAPs =
        tbdd.getCommunityAtomicPredicates()
            .get(CommunityVar.from(ExtendedCommunity.parse("0:4:44")));
    // each atomic predicate for community 0:4:44 has the 1 BDD; all others have the 0 BDD
    for (int i = 0; i < expectedCommAPs.length; i++) {
      if (setAPs.contains(i)) {
        expectedCommAPs[i] = tbdd.getFactory().one();
      } else {
        expectedCommAPs[i] = tbdd.getFactory().zero();
      }
    }

    assertTrue(
        equalsForTesting(
            paths, ImmutableList.of(new TransferReturn(expected, tbdd.getFactory().one(), true))));
    assertTrue(validatePaths(policy, paths, tbdd.getFactory()));
  }

  @Test
  public void testSetLargeCommunity() {
    RoutingPolicy policy =
        _policyBuilder
            .addStatement(
                new SetCommunities(
                    new LiteralCommunitySet(CommunitySet.of(LargeCommunity.of(10, 20, 30)))))
            .addStatement(new StaticStatement(Statements.ExitAccept))
            .build();
    _configAPs = new ConfigAtomicPredicates(_batfish, _batfish.getSnapshot(), HOSTNAME);

    TransferBDD tbdd = new TransferBDD(_configAPs, policy);
    List<TransferReturn> paths = tbdd.computePaths(ImmutableSet.of());

    BDDRoute expected = new BDDRoute(tbdd.getFactory(), _configAPs);

    BDD[] expectedCommAPs = expected.getCommunityAtomicPredicates();
    Set<Integer> setAPs =
        tbdd.getCommunityAtomicPredicates().get(CommunityVar.from(LargeCommunity.of(10, 20, 30)));
    // each atomic predicate for the large community that is set has the 1 BDD; all others have the
    // 0 BDD
    for (int i = 0; i < expectedCommAPs.length; i++) {
      if (setAPs.contains(i)) {
        expectedCommAPs[i] = tbdd.getFactory().one();
      } else {
        expectedCommAPs[i] = tbdd.getFactory().zero();
      }
    }

    assertTrue(
        equalsForTesting(
            paths, ImmutableList.of(new TransferReturn(expected, tbdd.getFactory().one(), true))));
    assertTrue(validatePaths(policy, paths, tbdd.getFactory()));
  }

  @Test
  public void testSetCommunities() {
    RoutingPolicy policy =
        _policyBuilder
            .addStatement(
                new SetCommunities(
                    new CommunityExprsSet(
                        ImmutableSet.of(
                            new StandardCommunityHighLowExprs(
                                new LiteralInt(30), new LiteralInt(40)),
                            new StandardCommunityHighLowExprs(
                                new LiteralInt(40), new LiteralInt(40))))))
            .addStatement(new StaticStatement(Statements.ExitAccept))
            .build();
    _configAPs = new ConfigAtomicPredicates(_batfish, _batfish.getSnapshot(), HOSTNAME);

    TransferBDD tbdd = new TransferBDD(_configAPs, policy);
    List<TransferReturn> paths = tbdd.computePaths(ImmutableSet.of());

    BDDRoute expected = new BDDRoute(tbdd.getFactory(), _configAPs);

    BDD[] expectedCommAPs = expected.getCommunityAtomicPredicates();
    Set<Integer> setAPs =
        tbdd.getCommunityAtomicPredicates()
            .get(CommunityVar.from(StandardCommunity.parse("30:40")));
    setAPs.addAll(
        tbdd.getCommunityAtomicPredicates()
            .get(CommunityVar.from(StandardCommunity.parse("40:40"))));
    // each atomic predicate for 30:40 and 40:40 has the 1 BDD; all others have the 0 BDD
    for (int i = 0; i < expectedCommAPs.length; i++) {
      if (setAPs.contains(i)) {
        expectedCommAPs[i] = tbdd.getFactory().one();
      } else {
        expectedCommAPs[i] = tbdd.getFactory().zero();
      }
    }

    assertTrue(
        equalsForTesting(
            paths, ImmutableList.of(new TransferReturn(expected, tbdd.getFactory().one(), true))));
    assertTrue(validatePaths(policy, paths, tbdd.getFactory()));
  }

  @Test
  public void testMatchCommunities() {
    RoutingPolicy policy =
        _policyBuilder
            .addStatement(
                new If(
                    new MatchCommunities(
                        InputCommunities.instance(),
                        new HasCommunity(
                            new StandardCommunityHighMatch(
                                new IntComparison(IntComparator.EQ, new LiteralInt(30))))),
                    ImmutableList.of(new StaticStatement(Statements.ExitAccept))))
            .build();
    _configAPs = new ConfigAtomicPredicates(_batfish, _batfish.getSnapshot(), HOSTNAME);

    TransferBDD tbdd = new TransferBDD(_configAPs, policy);
    List<TransferReturn> paths = tbdd.computePaths(ImmutableSet.of());

    BDDRoute anyRoute = new BDDRoute(tbdd.getFactory(), _configAPs);
    BDD[] aps = anyRoute.getCommunityAtomicPredicates();
    // get the atomic predicates that correspond to ^30:
    Set<Integer> ap30 =
        _configAPs
            .getStandardCommunityAtomicPredicates()
            .getRegexAtomicPredicates()
            .get(CommunityVar.from("^30:"));

    BDD expectedBDD =
        tbdd.getFactory().orAll(ap30.stream().map(i -> aps[i]).collect(Collectors.toList()));

    assertTrue(
        equalsForTesting(
            paths,
            ImmutableList.of(
                new TransferReturn(anyRoute, expectedBDD, true),
                new TransferReturn(anyRoute, expectedBDD.not(), false))));
    assertTrue(validatePaths(policy, paths, tbdd.getFactory()));
  }

  @Test
  public void testMatchCommunityInHalves() {
    RoutingPolicy policy =
        _policyBuilder
            .addStatement(
                new If(
                    new MatchCommunities(
                        InputCommunities.instance(),
                        new HasCommunity(
                            new CommunityMatchAll(
                                ImmutableList.of(
                                    new StandardCommunityHighMatch(
                                        new IntComparison(IntComparator.EQ, new LiteralInt(30))),
                                    new StandardCommunityLowMatch(
                                        new IntComparison(
                                            IntComparator.EQ, new LiteralInt(20))))))),
                    ImmutableList.of(new StaticStatement(Statements.ExitAccept))))
            .build();
    _configAPs = new ConfigAtomicPredicates(_batfish, _batfish.getSnapshot(), HOSTNAME);

    TransferBDD tbdd = new TransferBDD(_configAPs, policy);
    List<TransferReturn> paths = tbdd.computePaths(ImmutableSet.of());

    BDDRoute anyRoute = new BDDRoute(tbdd.getFactory(), _configAPs);
    BDD[] aps = anyRoute.getCommunityAtomicPredicates();

    // only the APs that belong to both ^30: and :20$ should be allowed
    Set<Integer> ap30 =
        _configAPs
            .getStandardCommunityAtomicPredicates()
            .getRegexAtomicPredicates()
            .get(CommunityVar.from("^30:"));
    Set<Integer> ap20 =
        _configAPs
            .getStandardCommunityAtomicPredicates()
            .getRegexAtomicPredicates()
            .get(CommunityVar.from(":20$"));

    Set<Integer> intersection = new HashSet<>(ap30);
    intersection.retainAll(ap20);

    BDD expectedBDD =
        tbdd.getFactory()
            .orAll(intersection.stream().map(i -> aps[i]).collect(Collectors.toList()));

    assertTrue(
        equalsForTesting(
            paths,
            ImmutableList.of(
                new TransferReturn(anyRoute, expectedBDD, true),
                new TransferReturn(anyRoute, expectedBDD.not(), false))));
    assertTrue(validatePaths(policy, paths, tbdd.getFactory()));
  }

  @Test
  public void testSetThenMatchCommunities() {
    Community comm = StandardCommunity.parse("30:40");
    List<Statement> stmts =
        ImmutableList.of(
            new SetCommunities(
                CommunitySetUnion.of(
                    InputCommunities.instance(), new LiteralCommunitySet(CommunitySet.of(comm)))),
            new If(
                new MatchCommunities(
                    InputCommunities.instance(), new HasCommunity(new CommunityIs(comm))),
                ImmutableList.of(new StaticStatement(Statements.ExitAccept))));
    RoutingPolicy policy = _policyBuilder.setStatements(stmts).build();
    _configAPs = new ConfigAtomicPredicates(_batfish, _batfish.getSnapshot(), HOSTNAME);

    // the analysis will use the original route for matching
    TransferBDD tbdd = new TransferBDD(_configAPs, policy);
    List<TransferReturn> paths = tbdd.computePaths(ImmutableSet.of());

    BDDRoute expected = new BDDRoute(tbdd.getFactory(), _configAPs);
    BDD[] aps = expected.getCommunityAtomicPredicates();
    // get the atomic predicates that correspond to 30:40
    Set<Integer> ap3040 =
        _configAPs
            .getStandardCommunityAtomicPredicates()
            .getRegexAtomicPredicates()
            .get(CommunityVar.from(comm));

    // the original route must have the community 30:40
    BDD expectedBDD =
        tbdd.getFactory().orAll(ap3040.stream().map(i -> aps[i]).collect(Collectors.toList()));

    // each atomic predicate for 30:40 has the 1 BDD
    for (int i : ap3040) {
      aps[i] = tbdd.getFactory().one();
    }

    assertTrue(
        equalsForTesting(
            paths,
            ImmutableList.of(
                new TransferReturn(expected, expectedBDD, true),
                new TransferReturn(expected, expectedBDD.not(), false))));
    assertTrue(validatePaths(policy, paths, tbdd.getFactory()));

    // now do the analysis again but use the output attributes for matching
    setup(ConfigurationFormat.JUNIPER);
    policy = _policyBuilder.setStatements(stmts).build();
    tbdd = new TransferBDD(_configAPs, policy);
    paths = tbdd.computePaths(ImmutableSet.of());

    // all input routes satisfy the if statement now, so there is only one path
    assertTrue(
        equalsForTesting(
            paths, ImmutableList.of(new TransferReturn(expected, tbdd.getFactory().one(), true))));
    assertTrue(validatePaths(policy, paths, tbdd.getFactory()));
  }

  @Test
  public void testReadWriteCommunityUpdates() {
    Community comm1 = StandardCommunity.parse("30:40");
    Community comm2 = StandardCommunity.parse("50:60");

    List<Statement> stmts =
        ImmutableList.of(
            new SetCommunities(
                CommunitySetUnion.of(
                    InputCommunities.instance(), new LiteralCommunitySet(CommunitySet.of(comm1)))),
            new SetCommunities(
                CommunitySetUnion.of(
                    InputCommunities.instance(), new LiteralCommunitySet(CommunitySet.of(comm2)))),
            new StaticStatement(Statements.ExitAccept));
    RoutingPolicy policy = _policyBuilder.setStatements(stmts).build();
    _configAPs = new ConfigAtomicPredicates(_batfish, _batfish.getSnapshot(), HOSTNAME);

    // the analysis will use the original route when reading the input communities, so the first
    // addition is lost
    TransferBDD tbdd = new TransferBDD(_configAPs, policy);
    List<TransferReturn> paths = tbdd.computePaths(ImmutableSet.of());

    BDDRoute expected = new BDDRoute(tbdd.getFactory(), _configAPs);
    BDD[] aps = expected.getCommunityAtomicPredicates();
    // get the atomic predicates that correspond to 30:40
    Set<Integer> ap5060 =
        _configAPs
            .getStandardCommunityAtomicPredicates()
            .getRegexAtomicPredicates()
            .get(CommunityVar.from(comm2));

    // each atomic predicate for 30:40 has the 1 BDD
    for (int i : ap5060) {
      aps[i] = tbdd.getFactory().one();
    }

    assertTrue(
        equalsForTesting(
            paths, ImmutableList.of(new TransferReturn(expected, tbdd.getFactory().one(), true))));

    // now do the analysis again but for Juniper
    setup(ConfigurationFormat.JUNIPER);
    policy = _policyBuilder.setStatements(stmts).build();
    tbdd = new TransferBDD(_configAPs, policy);
    paths = tbdd.computePaths(ImmutableSet.of());

    Set<Integer> ap3040 =
        _configAPs
            .getStandardCommunityAtomicPredicates()
            .getRegexAtomicPredicates()
            .get(CommunityVar.from(comm1));

    // each atomic predicate for 30:40 also has the 1 BDD
    for (int i : ap3040) {
      aps[i] = tbdd.getFactory().one();
    }

    assertTrue(
        equalsForTesting(
            paths, ImmutableList.of(new TransferReturn(expected, tbdd.getFactory().one(), true))));

    // now do the analysis again but first setting intermediate bgp attributes
    policy =
        _policyBuilder
            .setStatements(
                ImmutableList.<Statement>builder()
                    .add(new StaticStatement(Statements.SetReadIntermediateBgpAttributes))
                    .addAll(stmts)
                    .build())
            .build();

    tbdd = new TransferBDD(_configAPs, policy);
    paths = tbdd.computePaths(ImmutableSet.of());

    assertTrue(
        equalsForTesting(
            paths, ImmutableList.of(new TransferReturn(expected, tbdd.getFactory().one(), true))));
  }

  @Test
  public void testSetThenMatchOtherCommunity() {
    Community comm1 = StandardCommunity.parse("30:40");
    Community comm2 = StandardCommunity.parse("10:20");
    List<Statement> stmts =
        ImmutableList.of(
            new SetCommunities(
                CommunitySetUnion.of(
                    InputCommunities.instance(), new LiteralCommunitySet(CommunitySet.of(comm1)))),
            new If(
                new MatchCommunities(
                    InputCommunities.instance(), new HasCommunity(new CommunityIs(comm2))),
                ImmutableList.of(new StaticStatement(Statements.ExitAccept))));
    RoutingPolicy policy = _policyBuilder.setStatements(stmts).build();
    _configAPs = new ConfigAtomicPredicates(_batfish, _batfish.getSnapshot(), HOSTNAME);

    // the analysis will use the original route for matching
    TransferBDD tbdd = new TransferBDD(_configAPs, policy);
    List<TransferReturn> paths = tbdd.computePaths(ImmutableSet.of());

    BDDRoute expected = new BDDRoute(tbdd.getFactory(), _configAPs);
    BDD[] aps = expected.getCommunityAtomicPredicates();
    Set<Integer> ap1020 =
        _configAPs
            .getStandardCommunityAtomicPredicates()
            .getRegexAtomicPredicates()
            .get(CommunityVar.from(comm2));
    Set<Integer> ap3040 =
        _configAPs
            .getStandardCommunityAtomicPredicates()
            .getRegexAtomicPredicates()
            .get(CommunityVar.from(comm1));

    // the original route must have the community 10:20
    BDD expectedBDD =
        tbdd.getFactory().orAll(ap1020.stream().map(i -> aps[i]).collect(Collectors.toList()));

    // each atomic predicate for 30:40 has the 1 BDD
    for (int i : ap3040) {
      aps[i] = tbdd.getFactory().one();
    }

    assertTrue(
        equalsForTesting(
            paths,
            ImmutableList.of(
                new TransferReturn(expected, expectedBDD, true),
                new TransferReturn(expected, expectedBDD.not(), false))));
    assertTrue(validatePaths(policy, paths, tbdd.getFactory()));

    // now do the analysis again but use the output attributes for matching
    setup(ConfigurationFormat.JUNIPER);
    policy = _policyBuilder.setStatements(stmts).build();
    tbdd = new TransferBDD(_configAPs, policy);
    paths = tbdd.computePaths(ImmutableSet.of());

    assertTrue(
        equalsForTesting(
            paths,
            ImmutableList.of(
                new TransferReturn(expected, expectedBDD, true),
                new TransferReturn(expected, expectedBDD.not(), false))));
    assertTrue(validatePaths(policy, paths, tbdd.getFactory()));
  }

  @Test
  public void testDeleteThenMatchCommunity() {
    Community comm = StandardCommunity.parse("30:40");
    List<Statement> stmts =
        ImmutableList.of(
            new SetCommunities(
                new CommunitySetDifference(InputCommunities.instance(), new CommunityIs(comm))),
            new If(
                new MatchCommunities(
                    InputCommunities.instance(), new HasCommunity(new CommunityIs(comm))),
                ImmutableList.of(new StaticStatement(Statements.ExitAccept))));
    RoutingPolicy policy = _policyBuilder.setStatements(stmts).build();
    _configAPs = new ConfigAtomicPredicates(_batfish, _batfish.getSnapshot(), HOSTNAME);

    // the analysis will use the original route for matching
    TransferBDD tbdd = new TransferBDD(_configAPs, policy);
    List<TransferReturn> paths = tbdd.computePaths(ImmutableSet.of());

    BDDRoute expected = new BDDRoute(tbdd.getFactory(), _configAPs);
    BDD[] aps = expected.getCommunityAtomicPredicates();
    Set<Integer> ap3040 =
        _configAPs
            .getStandardCommunityAtomicPredicates()
            .getRegexAtomicPredicates()
            .get(CommunityVar.from(comm));

    // the original route must have community 30:40
    BDD expectedBDD =
        tbdd.getFactory().orAll(ap3040.stream().map(i -> aps[i]).collect(Collectors.toList()));

    // each atomic predicate for 30:40 has the 0 BDD
    for (int i : ap3040) {
      aps[i] = tbdd.getFactory().zero();
    }

    assertTrue(
        equalsForTesting(
            paths,
            ImmutableList.of(
                new TransferReturn(expected, expectedBDD, true),
                new TransferReturn(expected, expectedBDD.not(), false))));
    assertTrue(validatePaths(policy, paths, tbdd.getFactory()));

    // now do the analysis again but use the output attributes for matching
    setup(ConfigurationFormat.JUNIPER);
    policy = _policyBuilder.setStatements(stmts).build();
    tbdd = new TransferBDD(_configAPs, policy);
    paths = tbdd.computePaths(ImmutableSet.of());

    assertTrue(
        equalsForTesting(
            paths, ImmutableList.of(new TransferReturn(expected, tbdd.getFactory().one(), false))));
    assertTrue(validatePaths(policy, paths, tbdd.getFactory()));
  }

  @Test
  public void testCallStatement() {
    String calledPolicyName = "calledPolicy";

    RoutingPolicy calledPolicy =
        _nf.routingPolicyBuilder()
            .setName(calledPolicyName)
            .setOwner(_baseConfig)
            .addStatement(
                new If(
                    BooleanExprs.CALL_STATEMENT_CONTEXT,
                    ImmutableList.of(new SetLocalPreference(new LiteralLong(300L)))))
            .build();

    RoutingPolicy policy =
        _policyBuilder
            .addStatement(new CallStatement(calledPolicyName))
            .addStatement(new StaticStatement(Statements.ExitAccept))
            .build();

    _baseConfig.setRoutingPolicies(
        ImmutableMap.of(calledPolicyName, calledPolicy, POLICY_NAME, policy));
    _configAPs = new ConfigAtomicPredicates(_batfish, _batfish.getSnapshot(), HOSTNAME);

    TransferBDD tbdd = new TransferBDD(_configAPs, policy);

    List<TransferReturn> paths = tbdd.computePaths(ImmutableSet.of());

    BDDRoute localPref300 = anyRoute(tbdd.getFactory());
    localPref300.setLocalPref(MutableBDDInteger.makeFromValue(tbdd.getFactory(), 32, 300));

    List<TransferReturn> expectedPaths =
        ImmutableList.of(new TransferReturn(localPref300, tbdd.getFactory().one(), true));
    assertTrue(equalsForTesting(expectedPaths, paths));
    assertTrue(validatePaths(policy, paths, tbdd.getFactory()));
  }

  @Test
  public void testCallExpr() {
    String calledPolicyName = "calledPolicy";

    RoutingPolicy calledPolicy =
        _nf.routingPolicyBuilder()
            .setName(calledPolicyName)
            .setOwner(_baseConfig)
            .addStatement(
                new If(
                    BooleanExprs.CALL_EXPR_CONTEXT,
                    ImmutableList.of(
                        new SetLocalPreference(new LiteralLong(300L)),
                        new StaticStatement(Statements.ReturnTrue))))
            .build();

    RoutingPolicy policy =
        _policyBuilder
            .addStatement(
                new If(
                    new CallExpr(calledPolicyName),
                    ImmutableList.of(new StaticStatement(Statements.ExitAccept))))
            .build();

    _baseConfig.setRoutingPolicies(
        ImmutableMap.of(calledPolicyName, calledPolicy, POLICY_NAME, policy));
    _configAPs = new ConfigAtomicPredicates(_batfish, _batfish.getSnapshot(), HOSTNAME);

    TransferBDD tbdd = new TransferBDD(_configAPs, policy);

    List<TransferReturn> paths = tbdd.computePaths(ImmutableSet.of());

    BDDRoute localPref300 = anyRoute(tbdd.getFactory());
    localPref300.setLocalPref(MutableBDDInteger.makeFromValue(tbdd.getFactory(), 32, 300));

    List<TransferReturn> expectedPaths =
        ImmutableList.of(new TransferReturn(localPref300, tbdd.getFactory().one(), true));
    assertTrue(equalsForTesting(expectedPaths, paths));
    assertTrue(validatePaths(policy, paths, tbdd.getFactory()));
  }

  @Test
  public void testNestedCalls() {
    String calledPolicyName = "calledPolicy";

    RoutingPolicy calledPolicy =
        _nf.routingPolicyBuilder()
            .setName(calledPolicyName)
            .setOwner(_baseConfig)
            .addStatement(new SetLocalPreference(new LiteralLong(300L)))
            .build();

    String calledPolicyName2 = "calledPolicy2";

    RoutingPolicy calledPolicy2 =
        _nf.routingPolicyBuilder()
            .setName(calledPolicyName2)
            .setOwner(_baseConfig)
            .addStatement(
                new If(
                    matchPrefixSet(
                        ImmutableList.of(
                            new PrefixRange(Prefix.parse("0.0.0.0/0"), new SubRange(32, 32)))),
                    ImmutableList.of(
                        new CallStatement(calledPolicyName),
                        new StaticStatement(Statements.ExitAccept))))
            .build();

    RoutingPolicy policy =
        _policyBuilder.addStatement(new CallStatement(calledPolicyName2)).build();

    _baseConfig.setRoutingPolicies(
        ImmutableMap.of(
            calledPolicyName2, calledPolicy2, calledPolicyName, calledPolicy, POLICY_NAME, policy));
    _configAPs = new ConfigAtomicPredicates(_batfish, _batfish.getSnapshot(), HOSTNAME);

    TransferBDD tbdd = new TransferBDD(_configAPs, policy);
    List<TransferReturn> paths = tbdd.computePaths(ImmutableSet.of());

    BDDRoute anyRoute = anyRoute(tbdd.getFactory());

    BDD expectedBDD =
        isRelevantForDestination(
            anyRoute, new PrefixRange(Prefix.parse("0.0.0.0/0"), new SubRange(32, 32)));
    BDDRoute expectedOut = new BDDRoute(anyRoute);
    expectedOut.setLocalPref(MutableBDDInteger.makeFromValue(expectedOut.getFactory(), 32, 300));

    assertTrue(
        equalsForTesting(
            paths,
            ImmutableList.of(
                new TransferReturn(expectedOut, expectedBDD, true),
                new TransferReturn(anyRoute, expectedBDD.not(), false))));
    assertTrue(validatePaths(policy, paths, tbdd.getFactory()));
  }

  @Test
  public void testCallStatementEarlyExit() {
    String calledPolicyName = "calledPolicy";

    RoutingPolicy calledPolicy =
        _nf.routingPolicyBuilder()
            .setName(calledPolicyName)
            .setOwner(_baseConfig)
            .addStatement(new StaticStatement(Statements.ExitReject))
            .build();

    RoutingPolicy policy =
        _policyBuilder
            .addStatement(new CallStatement(calledPolicyName))
            .addStatement(new StaticStatement(Statements.ExitAccept))
            .build();

    _baseConfig.setRoutingPolicies(
        ImmutableMap.of(calledPolicyName, calledPolicy, POLICY_NAME, policy));
    _configAPs = new ConfigAtomicPredicates(_batfish, _batfish.getSnapshot(), HOSTNAME);

    TransferBDD tbdd = new TransferBDD(_configAPs, policy);
    List<TransferReturn> paths = tbdd.computePaths(ImmutableSet.of());
    List<TransferReturn> expectedPaths =
        ImmutableList.of(
            new TransferReturn(anyRoute(tbdd.getFactory()), tbdd.getFactory().one(), false));
    assertTrue(equalsForTesting(expectedPaths, paths));
    assertTrue(validatePaths(policy, paths, tbdd.getFactory()));
  }

  @Test
  public void testTraceableStatement() {
    RoutingPolicy policy =
        _policyBuilder
            .addStatement(
                new TraceableStatement(
                    TraceElement.of("text"),
                    ImmutableList.of(
                        new SetTag(new LiteralLong(42)),
                        new SetLocalPreference(new LiteralLong(44)),
                        new StaticStatement(Statements.ExitAccept))))
            .build();

    _configAPs = new ConfigAtomicPredicates(_batfish, _batfish.getSnapshot(), HOSTNAME);

    TransferBDD tbdd = new TransferBDD(_configAPs, policy);
    List<TransferReturn> paths = tbdd.computePaths(ImmutableSet.of());

    // the tag is now 42 and local pref is 44
    BDDRoute expected = anyRoute(tbdd.getFactory());
    MutableBDDInteger tag = expected.getTag();
    expected.setTag(MutableBDDInteger.makeFromValue(tag.getFactory(), 32, 42));
    MutableBDDInteger localPref = expected.getLocalPref();
    expected.setLocalPref(MutableBDDInteger.makeFromValue(localPref.getFactory(), 32, 44));

    assertTrue(
        equalsForTesting(
            paths, ImmutableList.of(new TransferReturn(expected, tbdd.getFactory().one(), true))));
    assertTrue(validatePaths(policy, paths, tbdd.getFactory()));
  }

  @Test
  public void testUnsupportedExpression() {
    _policyBuilder.addStatement(
        new If(new MatchColor(0L), ImmutableList.of(new StaticStatement(Statements.ExitAccept))));
    RoutingPolicy policy = _policyBuilder.build();
    _configAPs = new ConfigAtomicPredicates(_batfish, _batfish.getSnapshot(), HOSTNAME);

    TransferBDD tbdd = new TransferBDD(_configAPs, policy);
    List<TransferReturn> paths = tbdd.computePaths(ImmutableSet.of());

    BDDRoute expected = anyRoute(tbdd.getFactory());
    expected.setUnsupported(true);

    assertTrue(
        equalsForTesting(
            paths, ImmutableList.of(new TransferReturn(expected, tbdd.getFactory().one(), false))));
  }

  @Test
  public void testUnsupportedMatchCommunities() {
    _policyBuilder.addStatement(
        new If(
            new MatchCommunities(
                // currently we only support matching on InputCommunities
                new LiteralCommunitySet(CommunitySet.empty()),
                new HasCommunity(AllStandardCommunities.instance())),
            ImmutableList.of(new StaticStatement(Statements.ExitAccept))));
    RoutingPolicy policy = _policyBuilder.build();
    _configAPs = new ConfigAtomicPredicates(_batfish, _batfish.getSnapshot(), HOSTNAME);

    TransferBDD tbdd = new TransferBDD(_configAPs, policy);
    List<TransferReturn> paths = tbdd.computePaths(ImmutableSet.of());

    BDDRoute expected = anyRoute(tbdd.getFactory());
    expected.setUnsupported(true);

    assertTrue(
        equalsForTesting(
            paths, ImmutableList.of(new TransferReturn(expected, tbdd.getFactory().one(), false))));
  }

  @Test
  public void testUnsupportedStatement() {
    _policyBuilder
        .addStatement(new ExcludeAsPath(new LiteralAsList(ImmutableList.of())))
        .addStatement(new StaticStatement(Statements.ExitAccept));
    RoutingPolicy policy = _policyBuilder.build();
    _configAPs = new ConfigAtomicPredicates(_batfish, _batfish.getSnapshot(), HOSTNAME);

    TransferBDD tbdd = new TransferBDD(_configAPs, policy);
    List<TransferReturn> paths = tbdd.computePaths(ImmutableSet.of());

    BDDRoute expected = anyRoute(tbdd.getFactory());
    expected.setUnsupported(true);

    assertTrue(
        equalsForTesting(
            paths, ImmutableList.of(new TransferReturn(expected, tbdd.getFactory().one(), true))));
  }

  @Test
  public void testPrependAsPath() {
    _policyBuilder
        .addStatement(new PrependAsPath(new LiteralAsList(ImmutableList.of(new ExplicitAs(42L)))))
        .addStatement(new StaticStatement(Statements.ExitAccept));
    RoutingPolicy policy = _policyBuilder.build();
    _configAPs = new ConfigAtomicPredicates(_batfish, _batfish.getSnapshot(), HOSTNAME);

    TransferBDD tbdd = new TransferBDD(_configAPs, policy);
    List<TransferReturn> paths = tbdd.computePaths(ImmutableSet.of());

    BDDRoute expected = anyRoute(tbdd.getFactory());
    expected.setPrependedASes(ImmutableList.of(42L));

    assertTrue(
        equalsForTesting(
            paths, ImmutableList.of(new TransferReturn(expected, tbdd.getFactory().one(), true))));
    assertTrue(validatePaths(policy, paths, tbdd.getFactory()));
  }

  @Test
  public void testPrependAsPaths() {
    _policyBuilder
        .addStatement(new PrependAsPath(new LiteralAsList(ImmutableList.of(new ExplicitAs(42L)))))
        .addStatement(
            new PrependAsPath(
                new LiteralAsList(ImmutableList.of(new ExplicitAs(44L), new ExplicitAs(4L)))))
        .addStatement(new StaticStatement(Statements.ExitAccept));
    RoutingPolicy policy = _policyBuilder.build();
    _configAPs = new ConfigAtomicPredicates(_batfish, _batfish.getSnapshot(), HOSTNAME);

    TransferBDD tbdd = new TransferBDD(_configAPs, policy);
    List<TransferReturn> paths = tbdd.computePaths(ImmutableSet.of());

    BDDRoute expected = anyRoute(tbdd.getFactory());
    // the first
    expected.setPrependedASes(ImmutableList.of(44L, 4L, 42L));

    assertTrue(
        equalsForTesting(
            paths, ImmutableList.of(new TransferReturn(expected, tbdd.getFactory().one(), true))));
    assertTrue(validatePaths(policy, paths, tbdd.getFactory()));
  }

  @Test
  public void testFirstMatchChain() {
    String policy1Name = "policy1";
    RoutingPolicy policy1 =
        _nf.routingPolicyBuilder()
            .setName(policy1Name)
            .setOwner(_baseConfig)
            .addStatement(
                new If(
                    new MatchMetric(IntComparator.EQ, new LiteralLong(42)),
                    ImmutableList.of(new StaticStatement(Statements.ExitAccept))))
            .addStatement(new StaticStatement(Statements.FallThrough))
            .build();

    String policy2Name = "policy2";
    RoutingPolicy policy2 =
        _nf.routingPolicyBuilder()
            .setName(policy2Name)
            .setOwner(_baseConfig)
            .addStatement(
                new If(
                    new MatchProtocol(RoutingProtocol.BGP),
                    ImmutableList.of(new StaticStatement(Statements.ExitAccept))))
            .addStatement(new StaticStatement(Statements.ExitReject))
            .build();

    RoutingPolicy policy =
        _policyBuilder
            .addStatement(
                new If(
                    new FirstMatchChain(
                        ImmutableList.of(new CallExpr(policy1Name), new CallExpr(policy2Name))),
                    ImmutableList.of(new StaticStatement(Statements.ExitAccept))))
            .build();

    _baseConfig.setRoutingPolicies(
        ImmutableMap.of(policy1Name, policy1, policy2Name, policy2, POLICY_NAME, policy));
    _configAPs = new ConfigAtomicPredicates(_batfish, _batfish.getSnapshot(), HOSTNAME);

    TransferBDD tbdd = new TransferBDD(_configAPs, policy);
    List<TransferReturn> paths = tbdd.computePaths(ImmutableSet.of());

    BDDRoute any = anyRoute(tbdd.getFactory());

    BDD if1 = any.getMed().value(42);

    BDD if2 = any.getProtocolHistory().value(RoutingProtocol.BGP);

    assertTrue(
        equalsForTesting(
            paths,
            ImmutableList.of(
                new TransferReturn(any, if1, true),
                new TransferReturn(any, if1.not().and(if2), true),
                new TransferReturn(any, if1.not().and(if2.not()), false))));
    assertTrue(validatePaths(policy, paths, tbdd.getFactory()));
  }

  @Test
  public void testFirstMatchChainReturnFalse() {
    String policy1Name = "policy1";
    RoutingPolicy policy1 =
        _nf.routingPolicyBuilder()
            .setName(policy1Name)
            .setOwner(_baseConfig)
            .addStatement(
                new If(
                    new MatchMetric(IntComparator.EQ, new LiteralLong(42)),
                    ImmutableList.of(new StaticStatement(Statements.ReturnFalse))))
            .addStatement(new StaticStatement(Statements.FallThrough))
            .build();

    String policy2Name = "policy2";
    RoutingPolicy policy2 =
        _nf.routingPolicyBuilder()
            .setName(policy2Name)
            .setOwner(_baseConfig)
            .addStatement(
                new If(
                    new MatchProtocol(RoutingProtocol.BGP),
                    ImmutableList.of(new StaticStatement(Statements.ExitAccept))))
            .addStatement(new StaticStatement(Statements.ExitReject))
            .build();

    RoutingPolicy policy =
        _policyBuilder
            .addStatement(
                new If(
                    new FirstMatchChain(
                        ImmutableList.of(new CallExpr(policy1Name), new CallExpr(policy2Name))),
                    ImmutableList.of(new StaticStatement(Statements.ExitAccept))))
            .build();

    _baseConfig.setRoutingPolicies(
        ImmutableMap.of(policy1Name, policy1, policy2Name, policy2, POLICY_NAME, policy));
    _configAPs = new ConfigAtomicPredicates(_batfish, _batfish.getSnapshot(), HOSTNAME);

    TransferBDD tbdd = new TransferBDD(_configAPs, policy);
    List<TransferReturn> paths = tbdd.computePaths(ImmutableSet.of());

    BDDRoute any = anyRoute(tbdd.getFactory());

    BDD if1 = any.getMed().value(42);

    BDD if2 = any.getProtocolHistory().value(RoutingProtocol.BGP);

    assertTrue(
        equalsForTesting(
            paths,
            ImmutableList.of(
                new TransferReturn(any, if1, false),
                new TransferReturn(any, if1.not().and(if2), true),
                new TransferReturn(any, if1.not().and(if2.not()), false))));
    assertTrue(validatePaths(policy, paths, tbdd.getFactory()));
  }

  @Test
  public void testSetDefaultPolicy() {
    String policy1Name = "policy1";
    RoutingPolicy policy1 =
        _nf.routingPolicyBuilder()
            .setName(policy1Name)
            .setOwner(_baseConfig)
            .addStatement(new StaticStatement(Statements.FallThrough))
            .build();

    String defaultName = "default";
    RoutingPolicy defaultPolicy =
        _nf.routingPolicyBuilder()
            .setName(defaultName)
            .setOwner(_baseConfig)
            .addStatement(new StaticStatement(Statements.ExitReject))
            .build();

    RoutingPolicy policy =
        _policyBuilder
            .addStatement(new SetDefaultPolicy(defaultName))
            .addStatement(
                new If(
                    new FirstMatchChain(ImmutableList.of(new CallExpr(policy1Name))),
                    ImmutableList.of(new StaticStatement(Statements.ExitAccept))))
            .build();

    _baseConfig.setRoutingPolicies(
        ImmutableMap.of(policy1Name, policy1, defaultName, defaultPolicy, POLICY_NAME, policy));
    _configAPs = new ConfigAtomicPredicates(_batfish, _batfish.getSnapshot(), HOSTNAME);

    TransferBDD tbdd = new TransferBDD(_configAPs, policy);
    List<TransferReturn> paths = tbdd.computePaths(ImmutableSet.of());

    BDDRoute any = anyRoute(tbdd.getFactory());

    assertTrue(
        equalsForTesting(
            paths, ImmutableList.of(new TransferReturn(any, any.getFactory().one(), false))));
    assertTrue(validatePaths(policy, paths, tbdd.getFactory()));
  }

  @Test
  public void testNoDefaultPolicy() {
    String policy1Name = "policy1";
    RoutingPolicy policy1 =
        _nf.routingPolicyBuilder()
            .setName(policy1Name)
            .setOwner(_baseConfig)
            .addStatement(new StaticStatement(Statements.FallThrough))
            .build();

    RoutingPolicy policy =
        _policyBuilder
            .addStatement(
                new If(
                    new FirstMatchChain(ImmutableList.of(new CallExpr(policy1Name))),
                    ImmutableList.of(new StaticStatement(Statements.ExitAccept))))
            .build();

    _baseConfig.setRoutingPolicies(ImmutableMap.of(policy1Name, policy1, POLICY_NAME, policy));
    _configAPs = new ConfigAtomicPredicates(_batfish, _batfish.getSnapshot(), HOSTNAME);

    TransferBDD tbdd = new TransferBDD(_configAPs, policy);
    _expectedException.expect(BatfishException.class);
    tbdd.computePaths(ImmutableSet.of());
  }

  @Test
  public void testFirstMatchChainStateful() {

    // test proper stateful behavior for Juniper chains
    setup(ConfigurationFormat.JUNIPER);

    String policy1Name = "policy1";
    RoutingPolicy policy1 =
        _nf.routingPolicyBuilder()
            .setName(policy1Name)
            .setOwner(_baseConfig)
            .addStatement(new SetTag(new LiteralLong(42)))
            .addStatement(new StaticStatement(Statements.FallThrough))
            .build();

    String policy2Name = "policy2";
    RoutingPolicy policy2 =
        _nf.routingPolicyBuilder()
            .setName(policy2Name)
            .setOwner(_baseConfig)
            .addStatement(
                new If(
                    new MatchTag(IntComparator.EQ, new LiteralLong(42)),
                    ImmutableList.of(new StaticStatement(Statements.ExitAccept))))
            .addStatement(new StaticStatement(Statements.ExitReject))
            .build();

    RoutingPolicy policy =
        _policyBuilder
            .addStatement(
                new If(
                    new FirstMatchChain(
                        ImmutableList.of(new CallExpr(policy1Name), new CallExpr(policy2Name))),
                    ImmutableList.of(new StaticStatement(Statements.ExitAccept))))
            .build();

    _baseConfig.setRoutingPolicies(
        ImmutableMap.of(policy1Name, policy1, policy2Name, policy2, POLICY_NAME, policy));
    _configAPs = new ConfigAtomicPredicates(_batfish, _batfish.getSnapshot(), HOSTNAME);

    TransferBDD tbdd = new TransferBDD(_configAPs, policy);
    List<TransferReturn> paths = tbdd.computePaths(ImmutableSet.of());

    BDDRoute any = anyRoute(tbdd.getFactory());
    BDDRoute expected = new BDDRoute(any);
    MutableBDDInteger tag = expected.getTag();
    expected.setTag(MutableBDDInteger.makeFromValue(tag.getFactory(), 32, 42));

    // the tag set in policy1 is matched upon in policy2
    assertTrue(
        equalsForTesting(
            paths, ImmutableList.of(new TransferReturn(expected, tbdd.getFactory().one(), true))));
    assertTrue(validatePaths(policy, paths, tbdd.getFactory()));
  }

  @Test
  public void testFirstMatchChainOverwrite() {

    // test proper stateful behavior for Juniper chains
    setup(ConfigurationFormat.JUNIPER);

    String policy1Name = "policy1";
    RoutingPolicy policy1 =
        _nf.routingPolicyBuilder()
            .setName(policy1Name)
            .setOwner(_baseConfig)
            .addStatement(new SetTag(new LiteralLong(42)))
            .addStatement(new StaticStatement(Statements.FallThrough))
            .build();

    String policy2Name = "policy2";
    RoutingPolicy policy2 =
        _nf.routingPolicyBuilder()
            .setName(policy2Name)
            .setOwner(_baseConfig)
            .addStatement(new SetTag(new LiteralLong(10)))
            .addStatement(new StaticStatement(Statements.ExitAccept))
            .build();

    RoutingPolicy policy =
        _policyBuilder
            .addStatement(
                new If(
                    new FirstMatchChain(
                        ImmutableList.of(new CallExpr(policy1Name), new CallExpr(policy2Name))),
                    ImmutableList.of(new StaticStatement(Statements.ExitAccept))))
            .build();

    _baseConfig.setRoutingPolicies(
        ImmutableMap.of(policy1Name, policy1, policy2Name, policy2, POLICY_NAME, policy));
    _configAPs = new ConfigAtomicPredicates(_batfish, _batfish.getSnapshot(), HOSTNAME);

    TransferBDD tbdd = new TransferBDD(_configAPs, policy);
    List<TransferReturn> paths = tbdd.computePaths(ImmutableSet.of());

    BDDRoute any = anyRoute(tbdd.getFactory());
    BDDRoute expected = new BDDRoute(any);
    MutableBDDInteger tag = expected.getTag();
    expected.setTag(MutableBDDInteger.makeFromValue(tag.getFactory(), 32, 10));

    // the tag set in policy1 is overwritten in policy2
    assertTrue(
        equalsForTesting(
            paths, ImmutableList.of(new TransferReturn(expected, tbdd.getFactory().one(), true))));
    assertTrue(validatePaths(policy, paths, tbdd.getFactory()));
  }

  @Test
  public void testFirstMatchChainImplicitFallThrough() {

    // test proper stateful behavior for Juniper chains
    setup(ConfigurationFormat.JUNIPER);

    String policy1Name = "policy1";
    RoutingPolicy policy1 =
        _nf.routingPolicyBuilder()
            .setName(policy1Name)
            .setOwner(_baseConfig)
            .addStatement(new SetTag(new LiteralLong(42)))
            .build();

    String policy2Name = "policy2";
    RoutingPolicy policy2 =
        _nf.routingPolicyBuilder()
            .setName(policy2Name)
            .setOwner(_baseConfig)
            .addStatement(new SetMetric(new LiteralLong(42)))
            .addStatement(new StaticStatement(Statements.ExitAccept))
            .build();

    RoutingPolicy policy =
        _policyBuilder
            .addStatement(
                new If(
                    new FirstMatchChain(
                        ImmutableList.of(new CallExpr(policy1Name), new CallExpr(policy2Name))),
                    ImmutableList.of(new StaticStatement(Statements.ExitAccept))))
            .build();

    _baseConfig.setRoutingPolicies(
        ImmutableMap.of(policy1Name, policy1, policy2Name, policy2, POLICY_NAME, policy));
    _configAPs = new ConfigAtomicPredicates(_batfish, _batfish.getSnapshot(), HOSTNAME);

    TransferBDD tbdd = new TransferBDD(_configAPs, policy);
    List<TransferReturn> paths = tbdd.computePaths(ImmutableSet.of());

    BDDRoute any = anyRoute(tbdd.getFactory());
    BDDRoute expected = new BDDRoute(any);
    MutableBDDInteger tag = expected.getTag();
    expected.setTag(MutableBDDInteger.makeFromValue(tag.getFactory(), 32, 42));
    MutableBDDInteger med = expected.getMed();
    expected.setMed(MutableBDDInteger.makeFromValue(med.getFactory(), 32, 42));

    // the updates from both policies take effect
    assertTrue(
        equalsForTesting(
            paths, ImmutableList.of(new TransferReturn(expected, tbdd.getFactory().one(), true))));
    assertTrue(validatePaths(policy, paths, tbdd.getFactory()));
  }

  @Test
  public void testPartialUnsupportedStatement() {
    _policyBuilder
        .addStatement(
            new If(
                matchPrefixSet(
                    ImmutableList.of(
                        new PrefixRange(Prefix.parse("1.0.0.0/8"), new SubRange(16, 24)))),
                // the SelfNextHop construct is not supported
                ImmutableList.of(
                    new SetNextHop(UnchangedNextHop.getInstance()),
                    new StaticStatement(Statements.ExitAccept))))
        .addStatement(new StaticStatement(Statements.ExitAccept));
    RoutingPolicy policy = _policyBuilder.build();
    _configAPs = new ConfigAtomicPredicates(_batfish, _batfish.getSnapshot(), HOSTNAME);

    TransferBDD tbdd = new TransferBDD(_configAPs, policy);
    List<TransferReturn> paths = tbdd.computePaths(ImmutableSet.of());

    BDDRoute any = anyRoute(tbdd.getFactory());

    BDD expectedBDD =
        isRelevantForDestination(
            any, new PrefixRange(Prefix.parse("1.0.0.0/8"), new SubRange(16, 24)));

    BDDRoute expectedOut = new BDDRoute(any);
    expectedOut.setNextHopSet(true);
    expectedOut.setUnsupported(true);

    assertTrue(
        equalsForTesting(
            paths,
            ImmutableList.of(
                new TransferReturn(expectedOut, expectedBDD, true),
                new TransferReturn(any, expectedBDD.not(), true))));
  }

  @Test
  public void testUnsupportedStaticStatement() {
    _policyBuilder
        .addStatement(Statements.RemovePrivateAs.toStaticStatement())
        .addStatement(new StaticStatement(Statements.ExitAccept));
    RoutingPolicy policy = _policyBuilder.build();
    _configAPs = new ConfigAtomicPredicates(_batfish, _batfish.getSnapshot(), HOSTNAME);

    TransferBDD tbdd = new TransferBDD(_configAPs, policy);
    List<TransferReturn> paths = tbdd.computePaths(ImmutableSet.of());

    BDDRoute expected = anyRoute(tbdd.getFactory());
    expected.setUnsupported(true);

    assertTrue(
        equalsForTesting(
            paths, ImmutableList.of(new TransferReturn(expected, tbdd.getFactory().one(), true))));
  }

  @Test
  public void testUnsupportedStatementDeny() {
    _policyBuilder
        .addStatement(new SetTag(new VarLong("var")))
        .addStatement(new StaticStatement(Statements.ExitReject));
    RoutingPolicy policy = _policyBuilder.build();
    _configAPs = new ConfigAtomicPredicates(_batfish, _batfish.getSnapshot(), HOSTNAME);

    TransferBDD tbdd = new TransferBDD(_configAPs, policy);
    List<TransferReturn> paths = tbdd.computePaths(ImmutableSet.of());

    BDDRoute expected = anyRoute(tbdd.getFactory());
    expected.setUnsupported(true);

    assertTrue(
        equalsForTesting(
            paths, ImmutableList.of(new TransferReturn(expected, tbdd.getFactory().one(), false))));
  }

  @Test
  public void testIsRelevantFor() {
    BDDRoute bddRoute = anyRoute(JFactory.init(100, 100));
    IpSpaceToBDD ipSpaceToBDD = new IpSpaceToBDD(bddRoute.getPrefix());

    PrefixRange range = new PrefixRange(Prefix.parse("1.0.0.0/8"), new SubRange(16, 24));
    BDD rangeBdd = isRelevantForDestination(bddRoute, range);
    BDD notRangeBdd = rangeBdd.not();

    BDD matchingPrefix = ipSpaceToBDD.toBDD(Ip.parse("1.1.1.1"));
    BDD nonMatchingPrefix = ipSpaceToBDD.toBDD(Ip.parse("2.2.2.2"));
    BDD len24 = bddRoute.getPrefixLength().value(24);
    BDD len8 = bddRoute.getPrefixLength().value(8);
    BDD len32 = bddRoute.getPrefixLength().value(32);

    assertTrue(matchingPrefix.and(len24).imp(rangeBdd).isOne());
    assertTrue(matchingPrefix.and(len32).imp(notRangeBdd).isOne()); // prefix too long
    assertTrue(matchingPrefix.and(len8).imp(notRangeBdd).isOne()); // prefix too short
    assertTrue(nonMatchingPrefix.and(len24).imp(notRangeBdd).isOne()); // prefix doesn't match
  }

  @Test
  public void testIsRelevantFor_range32() {
    BDDRoute bddRoute = anyRoute(JFactory.init(100, 100));

    PrefixRange range = new PrefixRange(Prefix.parse("0.0.0.0/0"), SubRange.singleton(32));
    BDD rangeBdd = isRelevantForDestination(bddRoute, range);
    BDD len0 = bddRoute.getPrefixLength().value(0);
    BDD len32 = bddRoute.getPrefixLength().value(32);

    assertTrue(len0.imp(rangeBdd.not()).isOne());
    assertTrue(len32.imp(rangeBdd).isOne());
  }

  @Test
  public void testUseOutputAttributes() {
    // useOutputAttributes is false for CISCO_IOS
    setup(ConfigurationFormat.CISCO_IOS);
    _configAPs = new ConfigAtomicPredicates(_batfish, _batfish.getSnapshot(), HOSTNAME);
    TransferBDD tbdd = new TransferBDD(_configAPs, _policyBuilder.build());
    assertFalse(tbdd.getUseOutputAttributes());

    // useOutputAttributes is true for JUNIPER
    setup(ConfigurationFormat.JUNIPER);
    _configAPs = new ConfigAtomicPredicates(_batfish, _batfish.getSnapshot(), HOSTNAME);
    tbdd = new TransferBDD(_configAPs, _policyBuilder.build());
    assertTrue(tbdd.getUseOutputAttributes());
  }

  @Test
  public void testDistinctBDDFactories() {
    _configAPs = new ConfigAtomicPredicates(_batfish, _batfish.getSnapshot(), HOSTNAME);
    TransferBDD tbdd1 = new TransferBDD(_configAPs, _policyBuilder.build());
    TransferBDD tbdd2 = new TransferBDD(_configAPs, _policyBuilder.build());
    assertNotSame(tbdd1.getFactory(), tbdd2.getFactory());
  }
}<|MERGE_RESOLUTION|>--- conflicted
+++ resolved
@@ -1154,9 +1154,7 @@
     assertTrue(
         equalsForTesting(
             paths, ImmutableList.of(new TransferReturn(expected, tbdd.getFactory().one(), true))));
-<<<<<<< HEAD
-    assertTrue(validatePaths(policy, paths, tbdd.getFactory()));
-=======
+    assertTrue(validatePaths(policy, paths, tbdd.getFactory()));
 
     // do the analysis once more, but after a directive to read from intermediate attributes
     setup(ConfigurationFormat.CISCO_IOS);
@@ -1164,6 +1162,7 @@
         _policyBuilder
             .setStatements(
                 ImmutableList.<Statement>builder()
+                    .add(new StaticStatement(Statements.SetWriteIntermediateBgpAttributes))
                     .add(new StaticStatement(Statements.SetReadIntermediateBgpAttributes))
                     .addAll(stmts)
                     .build())
@@ -1174,8 +1173,7 @@
     assertTrue(
         equalsForTesting(
             paths, ImmutableList.of(new TransferReturn(expected, tbdd.getFactory().one(), true))));
-    // validateModel();
->>>>>>> 2942d44d
+    assertTrue(validatePaths(policy, paths, tbdd.getFactory()));
   }
 
   @Test
@@ -2383,40 +2381,26 @@
       expected.getCommunityAtomicPredicates()[ap] = tbdd.getFactory().zero();
     }
 
-<<<<<<< HEAD
-    // each atomic predicate for community 5:55 has the 1 BDD
-    for (int ap :
-        tbdd.getCommunityAtomicPredicates()
-            .get(CommunityVar.from(StandardCommunity.parse("5:55")))) {
-      expected.getCommunityAtomicPredicates()[ap] = tbdd.getFactory().one();
-    }
-
     assertTrue(
         equalsForTesting(
             paths, ImmutableList.of(new TransferReturn(expected, tbdd.getFactory().one(), true))));
-    // TODO: TransferBDD's current modeling of communities assumes that previous updates should
-    // always be seen by later reads.  However, this behavior is actually controlled by the
-    // SetReadIntermediateBgpAttributes statement. Adding support for that statement will resolve
-    // this discrepancy.
-    //    assertTrue(validatePaths(policy, paths, tbdd.getFactory()));
+    assertTrue(validatePaths(policy, paths, tbdd.getFactory()));
   }
 
   @Test
   public void testAddCommunitiesTwice() {
-    RoutingPolicy policy =
-        _policyBuilder
-            .addStatement(
-                new SetCommunities(
-                    CommunitySetUnion.of(
-                        InputCommunities.instance(),
-                        new LiteralCommunitySet(CommunitySet.of(StandardCommunity.parse("4:44"))))))
-            .addStatement(
-                new SetCommunities(
-                    CommunitySetUnion.of(
-                        InputCommunities.instance(),
-                        new LiteralCommunitySet(CommunitySet.of(StandardCommunity.parse("5:55"))))))
-            .addStatement(new StaticStatement(Statements.ExitAccept))
-            .build();
+    List<Statement> stmts =
+        ImmutableList.of(
+            new SetCommunities(
+                CommunitySetUnion.of(
+                    InputCommunities.instance(),
+                    new LiteralCommunitySet(CommunitySet.of(StandardCommunity.parse("4:44"))))),
+            new SetCommunities(
+                CommunitySetUnion.of(
+                    InputCommunities.instance(),
+                    new LiteralCommunitySet(CommunitySet.of(StandardCommunity.parse("5:55"))))),
+            new StaticStatement(Statements.ExitAccept));
+    RoutingPolicy policy = _policyBuilder.setStatements(stmts).build();
     _configAPs =
         new ConfigAtomicPredicates(
             _batfish,
@@ -2431,13 +2415,6 @@
 
     BDDRoute expected = new BDDRoute(tbdd.getFactory(), _configAPs);
 
-    // each atomic predicate for community 4:44 has the 1 BDD
-    for (int ap :
-        tbdd.getCommunityAtomicPredicates()
-            .get(CommunityVar.from(StandardCommunity.parse("4:44")))) {
-      expected.getCommunityAtomicPredicates()[ap] = tbdd.getFactory().one();
-    }
-
     // each atomic predicate for community 5:55 has the 1 BDD
     for (int ap :
         tbdd.getCommunityAtomicPredicates()
@@ -2445,16 +2422,35 @@
       expected.getCommunityAtomicPredicates()[ap] = tbdd.getFactory().one();
     }
 
-=======
->>>>>>> 2942d44d
     assertTrue(
         equalsForTesting(
             paths, ImmutableList.of(new TransferReturn(expected, tbdd.getFactory().one(), true))));
-    // TODO: TransferBDD's current modeling of communities assumes that previous updates should
-    // always be seen by later reads.  However, this behavior is actually controlled by the
-    // SetReadIntermediateBgpAttributes statement. Adding support for that statement will resolve
-    // this discrepancy.
-    // assertTrue(validatePaths(policy, paths, tbdd.getFactory()));
+    assertTrue(validatePaths(policy, paths, tbdd.getFactory()));
+
+    // do the analysis once more, but after a directive to read from intermediate attributes
+    setup(ConfigurationFormat.CISCO_IOS);
+    policy =
+        _policyBuilder
+            .setStatements(
+                ImmutableList.<Statement>builder()
+                    .add(new StaticStatement(Statements.SetWriteIntermediateBgpAttributes))
+                    .add(new StaticStatement(Statements.SetReadIntermediateBgpAttributes))
+                    .addAll(stmts)
+                    .build())
+            .build();
+    tbdd = new TransferBDD(_configAPs, policy);
+    paths = tbdd.computePaths(ImmutableSet.of());
+
+    // now additionally each atomic predicate for community 4:44 has the 1 BDD
+    for (int ap :
+        tbdd.getCommunityAtomicPredicates()
+            .get(CommunityVar.from(StandardCommunity.parse("4:44")))) {
+      expected.getCommunityAtomicPredicates()[ap] = tbdd.getFactory().one();
+    }
+    assertTrue(
+        equalsForTesting(
+            paths, ImmutableList.of(new TransferReturn(expected, tbdd.getFactory().one(), true))));
+    assertTrue(validatePaths(policy, paths, tbdd.getFactory()));
   }
 
   @Test
@@ -2536,11 +2532,7 @@
     assertTrue(
         equalsForTesting(
             paths, ImmutableList.of(new TransferReturn(expected, tbdd.getFactory().one(), true))));
-    // TODO: TransferBDD's current modeling of communities assumes that previous updates should
-    // always be seen by later reads.  However, this behavior is actually controlled by the
-    // SetReadIntermediateBgpAttributes statement. Adding support for that statement will resolve
-    // this discrepancy.
-    // assertTrue(validatePaths(policy, paths, tbdd.getFactory()));
+    assertTrue(validatePaths(policy, paths, tbdd.getFactory()));
   }
 
   @Test
@@ -2811,85 +2803,6 @@
   }
 
   @Test
-  public void testReadWriteCommunityUpdates() {
-    Community comm1 = StandardCommunity.parse("30:40");
-    Community comm2 = StandardCommunity.parse("50:60");
-
-    List<Statement> stmts =
-        ImmutableList.of(
-            new SetCommunities(
-                CommunitySetUnion.of(
-                    InputCommunities.instance(), new LiteralCommunitySet(CommunitySet.of(comm1)))),
-            new SetCommunities(
-                CommunitySetUnion.of(
-                    InputCommunities.instance(), new LiteralCommunitySet(CommunitySet.of(comm2)))),
-            new StaticStatement(Statements.ExitAccept));
-    RoutingPolicy policy = _policyBuilder.setStatements(stmts).build();
-    _configAPs = new ConfigAtomicPredicates(_batfish, _batfish.getSnapshot(), HOSTNAME);
-
-    // the analysis will use the original route when reading the input communities, so the first
-    // addition is lost
-    TransferBDD tbdd = new TransferBDD(_configAPs, policy);
-    List<TransferReturn> paths = tbdd.computePaths(ImmutableSet.of());
-
-    BDDRoute expected = new BDDRoute(tbdd.getFactory(), _configAPs);
-    BDD[] aps = expected.getCommunityAtomicPredicates();
-    // get the atomic predicates that correspond to 30:40
-    Set<Integer> ap5060 =
-        _configAPs
-            .getStandardCommunityAtomicPredicates()
-            .getRegexAtomicPredicates()
-            .get(CommunityVar.from(comm2));
-
-    // each atomic predicate for 30:40 has the 1 BDD
-    for (int i : ap5060) {
-      aps[i] = tbdd.getFactory().one();
-    }
-
-    assertTrue(
-        equalsForTesting(
-            paths, ImmutableList.of(new TransferReturn(expected, tbdd.getFactory().one(), true))));
-
-    // now do the analysis again but for Juniper
-    setup(ConfigurationFormat.JUNIPER);
-    policy = _policyBuilder.setStatements(stmts).build();
-    tbdd = new TransferBDD(_configAPs, policy);
-    paths = tbdd.computePaths(ImmutableSet.of());
-
-    Set<Integer> ap3040 =
-        _configAPs
-            .getStandardCommunityAtomicPredicates()
-            .getRegexAtomicPredicates()
-            .get(CommunityVar.from(comm1));
-
-    // each atomic predicate for 30:40 also has the 1 BDD
-    for (int i : ap3040) {
-      aps[i] = tbdd.getFactory().one();
-    }
-
-    assertTrue(
-        equalsForTesting(
-            paths, ImmutableList.of(new TransferReturn(expected, tbdd.getFactory().one(), true))));
-
-    // now do the analysis again but first setting intermediate bgp attributes
-    policy =
-        _policyBuilder
-            .setStatements(
-                ImmutableList.<Statement>builder()
-                    .add(new StaticStatement(Statements.SetReadIntermediateBgpAttributes))
-                    .addAll(stmts)
-                    .build())
-            .build();
-
-    tbdd = new TransferBDD(_configAPs, policy);
-    paths = tbdd.computePaths(ImmutableSet.of());
-
-    assertTrue(
-        equalsForTesting(
-            paths, ImmutableList.of(new TransferReturn(expected, tbdd.getFactory().one(), true))));
-  }
-
-  @Test
   public void testSetThenMatchOtherCommunity() {
     Community comm1 = StandardCommunity.parse("30:40");
     Community comm2 = StandardCommunity.parse("10:20");
