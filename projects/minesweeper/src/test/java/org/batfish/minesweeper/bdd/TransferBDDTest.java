package org.batfish.minesweeper.bdd;

import static org.batfish.minesweeper.bdd.TransferBDD.isRelevantForDestination;
import static org.hamcrest.MatcherAssert.assertThat;
import static org.junit.Assert.assertEquals;
import static org.junit.Assert.assertFalse;
import static org.junit.Assert.assertNotSame;
import static org.junit.Assert.assertTrue;

import com.google.common.collect.ImmutableList;
import com.google.common.collect.ImmutableMap;
import com.google.common.collect.ImmutableSet;
import com.google.common.collect.ImmutableSortedMap;
import java.util.HashSet;
import java.util.List;
import java.util.Map;
import java.util.Set;
import java.util.SortedMap;
import java.util.stream.Collectors;
import net.sf.javabdd.BDD;
import net.sf.javabdd.BDDFactory;
import net.sf.javabdd.JFactory;
import org.batfish.common.NetworkSnapshot;
import org.batfish.common.bdd.BDDInteger;
import org.batfish.common.bdd.IpSpaceToBDD;
import org.batfish.common.bdd.MutableBDDInteger;
import org.batfish.common.plugin.IBatfish;
import org.batfish.common.plugin.IBatfishTestAdapter;
import org.batfish.common.topology.TopologyProvider;
import org.batfish.datamodel.AsPathAccessList;
import org.batfish.datamodel.AsPathAccessListLine;
import org.batfish.datamodel.Configuration;
import org.batfish.datamodel.ConfigurationFormat;
import org.batfish.datamodel.Ip;
import org.batfish.datamodel.LineAction;
import org.batfish.datamodel.NetworkFactory;
import org.batfish.datamodel.Prefix;
import org.batfish.datamodel.PrefixRange;
import org.batfish.datamodel.PrefixSpace;
import org.batfish.datamodel.RouteFilterLine;
import org.batfish.datamodel.RouteFilterList;
import org.batfish.datamodel.RoutingProtocol;
import org.batfish.datamodel.SubRange;
import org.batfish.datamodel.Topology;
import org.batfish.datamodel.TraceElement;
import org.batfish.datamodel.bgp.community.Community;
import org.batfish.datamodel.bgp.community.ExtendedCommunity;
import org.batfish.datamodel.bgp.community.LargeCommunity;
import org.batfish.datamodel.bgp.community.StandardCommunity;
import org.batfish.datamodel.routing_policy.RoutingPolicy;
import org.batfish.datamodel.routing_policy.as_path.AsPathMatchAny;
import org.batfish.datamodel.routing_policy.as_path.AsPathMatchRegex;
import org.batfish.datamodel.routing_policy.as_path.InputAsPath;
import org.batfish.datamodel.routing_policy.as_path.MatchAsPath;
import org.batfish.datamodel.routing_policy.communities.AllStandardCommunities;
import org.batfish.datamodel.routing_policy.communities.CommunityExprsSet;
import org.batfish.datamodel.routing_policy.communities.CommunityIs;
import org.batfish.datamodel.routing_policy.communities.CommunityMatchAll;
import org.batfish.datamodel.routing_policy.communities.CommunitySet;
import org.batfish.datamodel.routing_policy.communities.CommunitySetDifference;
import org.batfish.datamodel.routing_policy.communities.CommunitySetUnion;
import org.batfish.datamodel.routing_policy.communities.HasCommunity;
import org.batfish.datamodel.routing_policy.communities.InputCommunities;
import org.batfish.datamodel.routing_policy.communities.LiteralCommunitySet;
import org.batfish.datamodel.routing_policy.communities.MatchCommunities;
import org.batfish.datamodel.routing_policy.communities.SetCommunities;
import org.batfish.datamodel.routing_policy.communities.StandardCommunityHighLowExprs;
import org.batfish.datamodel.routing_policy.communities.StandardCommunityHighMatch;
import org.batfish.datamodel.routing_policy.communities.StandardCommunityLowMatch;
import org.batfish.datamodel.routing_policy.expr.BooleanExprs;
import org.batfish.datamodel.routing_policy.expr.CallExpr;
import org.batfish.datamodel.routing_policy.expr.Conjunction;
import org.batfish.datamodel.routing_policy.expr.DestinationNetwork;
import org.batfish.datamodel.routing_policy.expr.DiscardNextHop;
import org.batfish.datamodel.routing_policy.expr.Disjunction;
import org.batfish.datamodel.routing_policy.expr.ExplicitPrefixSet;
import org.batfish.datamodel.routing_policy.expr.IntComparator;
import org.batfish.datamodel.routing_policy.expr.IntComparison;
import org.batfish.datamodel.routing_policy.expr.IpNextHop;
import org.batfish.datamodel.routing_policy.expr.IpPrefix;
import org.batfish.datamodel.routing_policy.expr.LegacyMatchAsPath;
import org.batfish.datamodel.routing_policy.expr.LiteralAsList;
import org.batfish.datamodel.routing_policy.expr.LiteralInt;
import org.batfish.datamodel.routing_policy.expr.LiteralLong;
import org.batfish.datamodel.routing_policy.expr.MatchColor;
import org.batfish.datamodel.routing_policy.expr.MatchIpv4;
import org.batfish.datamodel.routing_policy.expr.MatchPrefixSet;
import org.batfish.datamodel.routing_policy.expr.MatchProtocol;
import org.batfish.datamodel.routing_policy.expr.MatchTag;
import org.batfish.datamodel.routing_policy.expr.NamedAsPathSet;
import org.batfish.datamodel.routing_policy.expr.NamedPrefixSet;
import org.batfish.datamodel.routing_policy.expr.NextHopIp;
import org.batfish.datamodel.routing_policy.expr.Not;
import org.batfish.datamodel.routing_policy.expr.SelfNextHop;
import org.batfish.datamodel.routing_policy.expr.VarLong;
import org.batfish.datamodel.routing_policy.statement.BufferedStatement;
import org.batfish.datamodel.routing_policy.statement.CallStatement;
import org.batfish.datamodel.routing_policy.statement.If;
import org.batfish.datamodel.routing_policy.statement.PrependAsPath;
import org.batfish.datamodel.routing_policy.statement.SetDefaultTag;
import org.batfish.datamodel.routing_policy.statement.SetLocalPreference;
import org.batfish.datamodel.routing_policy.statement.SetMetric;
import org.batfish.datamodel.routing_policy.statement.SetNextHop;
import org.batfish.datamodel.routing_policy.statement.SetTag;
import org.batfish.datamodel.routing_policy.statement.SetWeight;
import org.batfish.datamodel.routing_policy.statement.Statement;
import org.batfish.datamodel.routing_policy.statement.Statements;
import org.batfish.datamodel.routing_policy.statement.Statements.StaticStatement;
import org.batfish.datamodel.routing_policy.statement.TraceableStatement;
import org.batfish.minesweeper.CommunityVar;
import org.batfish.minesweeper.ConfigAtomicPredicates;
import org.batfish.minesweeper.SymbolicAsPathRegex;
import org.batfish.specifier.Location;
import org.batfish.specifier.LocationInfo;
import org.hamcrest.Matchers;
import org.junit.Before;
import org.junit.Test;

/** Tests for {@link TransferBDD}. */
public class TransferBDDTest {

  private static final String HOSTNAME = "hostname";
  private static final String POLICY_NAME = "policy";
  private NetworkFactory _nf;
  private RoutingPolicy.Builder _policyBuilder;
  private IBatfish _batfish;
  private Configuration _baseConfig;
  private ConfigAtomicPredicates _configAPs;

  private static final String AS_PATH_NAME = "asPathName";

  static final class MockBatfish extends IBatfishTestAdapter {
    private final SortedMap<String, Configuration> _baseConfigs;

    MockBatfish(SortedMap<String, Configuration> baseConfigs) {
      _baseConfigs = ImmutableSortedMap.copyOf(baseConfigs);
    }

    @Override
    public SortedMap<String, Configuration> loadConfigurations(NetworkSnapshot snapshot) {
      if (getSnapshot().equals(snapshot)) {
        return _baseConfigs;
      }
      throw new IllegalArgumentException("Unknown snapshot: " + snapshot);
    }

    @Override
    public TopologyProvider getTopologyProvider() {
      return new TopologyProviderTestAdapter(this) {
        @Override
        public Topology getInitialLayer3Topology(NetworkSnapshot networkSnapshot) {
          return Topology.EMPTY;
        }
      };
    }

    @Override
    public Map<Location, LocationInfo> getLocationInfo(NetworkSnapshot networkSnapshot) {
      return ImmutableMap.of();
    }
  }

  @Before
  public void setup() {
    setup(ConfigurationFormat.CISCO_IOS);
  }

  public void setup(ConfigurationFormat format) {
    _nf = new NetworkFactory();
    Configuration.Builder cb =
        _nf.configurationBuilder().setHostname(HOSTNAME).setConfigurationFormat(format);
    _baseConfig = cb.build();
    _nf.vrfBuilder().setOwner(_baseConfig).setName(Configuration.DEFAULT_VRF_NAME).build();
    _policyBuilder = _nf.routingPolicyBuilder().setOwner(_baseConfig).setName(POLICY_NAME);

    _batfish = new MockBatfish(ImmutableSortedMap.of(HOSTNAME, _baseConfig));
  }

  private BDDRoute anyRoute(BDDFactory factory) {
    return new BDDRoute(factory, 1, 1);
  }

  private MatchPrefixSet matchPrefixSet(List<PrefixRange> prList) {
    return new MatchPrefixSet(
        DestinationNetwork.instance(), new ExplicitPrefixSet(new PrefixSpace(prList)));
  }

  @Test
  public void testExitAccept() {
    RoutingPolicy policy =
        _policyBuilder.addStatement(new StaticStatement(Statements.ExitAccept)).build();
    _configAPs = new ConfigAtomicPredicates(_batfish, _batfish.getSnapshot(), HOSTNAME);

    TransferBDD tbdd = new TransferBDD(_configAPs, policy);
    TransferReturn result = tbdd.compute(ImmutableSet.of()).getReturnValue();
    BDD acceptedAnnouncements = result.getSecond();
    BDDRoute outAnnouncements = result.getFirst();

    // the policy is applicable to all announcements
    assertTrue(acceptedAnnouncements.isOne());

    // the policy does not perform any updates
    assertEquals(anyRoute(tbdd.getFactory()), outAnnouncements);
  }

  @Test
  public void testExitAcceptPaths() {
    RoutingPolicy policy =
        _policyBuilder.addStatement(new StaticStatement(Statements.ExitAccept)).build();
    _configAPs = new ConfigAtomicPredicates(_batfish, _batfish.getSnapshot(), HOSTNAME);

    TransferBDD tbdd = new TransferBDD(_configAPs, policy);

    List<TransferReturn> paths = tbdd.computePaths(ImmutableSet.of());
    List<TransferReturn> expectedPaths =
        ImmutableList.of(
            new TransferReturn(anyRoute(tbdd.getFactory()), tbdd.getFactory().one(), true));
    assertEquals(expectedPaths, paths);
  }

  @Test
  public void testExitReject() {
    RoutingPolicy policy =
        _policyBuilder.addStatement(new StaticStatement(Statements.ExitReject)).build();
    _configAPs = new ConfigAtomicPredicates(_batfish, _batfish.getSnapshot(), HOSTNAME);

    TransferBDD tbdd = new TransferBDD(_configAPs, policy);
    TransferReturn result = tbdd.compute(ImmutableSet.of()).getReturnValue();
    BDD acceptedAnnouncements = result.getSecond();
    BDDRoute outAnnouncements = result.getFirst();

    // the policy is applicable to no announcements
    assertTrue(acceptedAnnouncements.isZero());

    // no routes are produced
    assertEquals(anyRoute(tbdd.getFactory()), outAnnouncements);
  }

  @Test
  public void testExitRejectPaths() {
    RoutingPolicy policy =
        _policyBuilder.addStatement(new StaticStatement(Statements.ExitReject)).build();
    _configAPs = new ConfigAtomicPredicates(_batfish, _batfish.getSnapshot(), HOSTNAME);

    TransferBDD tbdd = new TransferBDD(_configAPs, policy);

    List<TransferReturn> paths = tbdd.computePaths(ImmutableSet.of());
    List<TransferReturn> expectedPaths =
        ImmutableList.of(
            new TransferReturn(anyRoute(tbdd.getFactory()), tbdd.getFactory().one(), false));
    assertEquals(expectedPaths, paths);
  }

  @Test
  public void testEmptyPolicy() {

    _configAPs = new ConfigAtomicPredicates(_batfish, _batfish.getSnapshot(), HOSTNAME);
    TransferBDD tbdd = new TransferBDD(_configAPs, _policyBuilder.build());
    TransferReturn result = tbdd.compute(ImmutableSet.of()).getReturnValue();
    BDD acceptedAnnouncements = result.getSecond();
    BDDRoute outAnnouncements = result.getFirst();

    assertTrue(acceptedAnnouncements.isZero());

    // no routes are produced
    assertEquals(anyRoute(tbdd.getFactory()), outAnnouncements);
  }

  @Test
  public void testMatchPrefixRange() {
    _policyBuilder.addStatement(
        new If(
            matchPrefixSet(
                ImmutableList.of(new PrefixRange(Prefix.parse("1.0.0.0/8"), new SubRange(16, 24)))),
            ImmutableList.of(new StaticStatement(Statements.ExitAccept))));
    RoutingPolicy policy = _policyBuilder.build();
    _configAPs = new ConfigAtomicPredicates(_batfish, _batfish.getSnapshot(), HOSTNAME);

    TransferBDD tbdd = new TransferBDD(_configAPs, policy);
    TransferReturn result = tbdd.compute(ImmutableSet.of()).getReturnValue();
    BDD acceptedAnnouncements = result.getSecond();
    BDDRoute outAnnouncements = result.getFirst();

    BDDRoute anyRoute = anyRoute(tbdd.getFactory());
    BDD expectedBDD =
        isRelevantForDestination(
            anyRoute, new PrefixRange(Prefix.parse("1.0.0.0/8"), new SubRange(16, 24)));

    assertEquals(acceptedAnnouncements, expectedBDD);

    assertEquals(anyRoute, outAnnouncements);
  }

  @Test
  public void testMatchPrefixRangePaths() {
    _policyBuilder.addStatement(
        new If(
            matchPrefixSet(
                ImmutableList.of(new PrefixRange(Prefix.parse("1.0.0.0/8"), new SubRange(16, 24)))),
            ImmutableList.of(new StaticStatement(Statements.ExitAccept))));
    RoutingPolicy policy = _policyBuilder.build();
    _configAPs = new ConfigAtomicPredicates(_batfish, _batfish.getSnapshot(), HOSTNAME);

    TransferBDD tbdd = new TransferBDD(_configAPs, policy);

    List<TransferReturn> paths = tbdd.computePaths(ImmutableSet.of());

    BDDRoute anyRoute = anyRoute(tbdd.getFactory());
    BDD expectedBDD =
        isRelevantForDestination(
            anyRoute, new PrefixRange(Prefix.parse("1.0.0.0/8"), new SubRange(16, 24)));

    assertThat(paths, Matchers.hasSize(2));
    assertThat(
        paths,
        Matchers.containsInAnyOrder(
            new TransferReturn(anyRoute(tbdd.getFactory()), expectedBDD, true),
            new TransferReturn(anyRoute(tbdd.getFactory()), expectedBDD.not(), false)));
  }

  @Test
  public void testAcceptBeforeIf() {
    _policyBuilder.addStatement(Statements.ExitAccept.toStaticStatement());

    _policyBuilder.addStatement(
        new If(
            matchPrefixSet(
                ImmutableList.of(
                    new PrefixRange(Prefix.parse("1.0.0.0/32"), new SubRange(32, 32)))),
            ImmutableList.of(
                new SetLocalPreference(new LiteralLong(4)),
                Statements.ExitAccept.toStaticStatement())));

    RoutingPolicy policy = _policyBuilder.build();
    _configAPs = new ConfigAtomicPredicates(_batfish, _batfish.getSnapshot(), HOSTNAME);

    TransferBDD tbdd = new TransferBDD(_configAPs, policy);
    TransferReturn result = tbdd.compute(ImmutableSet.of()).getReturnValue();
    BDD acceptedAnnouncements = result.getSecond();
    BDDRoute outAnnouncements = result.getFirst();

    assertTrue(acceptedAnnouncements.isOne());

    assertEquals(anyRoute(tbdd.getFactory()), outAnnouncements);
  }

  @Test
  public void testRejectBeforeIf() {
    _policyBuilder.addStatement(Statements.ExitReject.toStaticStatement());

    _policyBuilder.addStatement(
        new If(
            matchPrefixSet(
                ImmutableList.of(
                    new PrefixRange(Prefix.parse("1.0.0.0/32"), new SubRange(32, 32)))),
            ImmutableList.of(
                new SetLocalPreference(new LiteralLong(4)),
                Statements.ExitAccept.toStaticStatement())));

    RoutingPolicy policy = _policyBuilder.build();
    _configAPs = new ConfigAtomicPredicates(_batfish, _batfish.getSnapshot(), HOSTNAME);

    TransferBDD tbdd = new TransferBDD(_configAPs, policy);
    TransferReturn result = tbdd.compute(ImmutableSet.of()).getReturnValue();
    BDD acceptedAnnouncements = result.getSecond();
    BDDRoute outAnnouncements = result.getFirst();

    assertTrue(acceptedAnnouncements.isZero());

    assertEquals(anyRoute(tbdd.getFactory()), outAnnouncements);
  }

  @Test
  public void testEarlyReturn() {
    _policyBuilder.addStatement(Statements.ReturnFalse.toStaticStatement());
    _policyBuilder.addStatement(Statements.ExitAccept.toStaticStatement());

    RoutingPolicy policy = _policyBuilder.build();
    _configAPs = new ConfigAtomicPredicates(_batfish, _batfish.getSnapshot(), HOSTNAME);

    TransferBDD tbdd = new TransferBDD(_configAPs, policy);
    TransferResult result = tbdd.compute(ImmutableSet.of());
    TransferReturn ret = result.getReturnValue();
    BDD acceptedAnnouncements = ret.getSecond();
    BDDRoute outAnnouncements = ret.getFirst();

    assertTrue(acceptedAnnouncements.isZero());

    assertEquals(anyRoute(tbdd.getFactory()), outAnnouncements);
  }

  @Test
  public void testSuppress() {
    _policyBuilder.addStatement(
        new If(
            matchPrefixSet(
                ImmutableList.of(new PrefixRange(Prefix.parse("0.0.0.0/0"), new SubRange(32, 32)))),
            ImmutableList.of(Statements.Suppress.toStaticStatement())));
    _policyBuilder.addStatement(Statements.ExitAccept.toStaticStatement());

    RoutingPolicy policy = _policyBuilder.build();
    _configAPs = new ConfigAtomicPredicates(_batfish, _batfish.getSnapshot(), HOSTNAME);

    TransferBDD tbdd = new TransferBDD(_configAPs, policy);
    TransferResult result = tbdd.compute(ImmutableSet.of());
    TransferReturn ret = result.getReturnValue();
    BDD acceptedAnnouncements = ret.getSecond();
    BDDRoute outAnnouncements = ret.getFirst();

    BDDRoute anyRoute = anyRoute(tbdd.getFactory());

    BDD expectedBDD =
        isRelevantForDestination(
                anyRoute, new PrefixRange(Prefix.parse("0.0.0.0/0"), new SubRange(32, 32)))
            .not();
    assertEquals(acceptedAnnouncements, expectedBDD);

    assertEquals(anyRoute, outAnnouncements);
  }

  @Test
  public void testUnsuppress() {
    _policyBuilder.addStatement(
        new If(
            matchPrefixSet(
                ImmutableList.of(new PrefixRange(Prefix.parse("1.0.0.0/8"), new SubRange(31, 32)))),
            ImmutableList.of(Statements.Suppress.toStaticStatement())));
    _policyBuilder.addStatement(
        new If(
            matchPrefixSet(
                ImmutableList.of(new PrefixRange(Prefix.parse("0.0.0.0/0"), new SubRange(32, 32)))),
            ImmutableList.of(Statements.Unsuppress.toStaticStatement())));

    _policyBuilder.addStatement(Statements.ExitAccept.toStaticStatement());

    RoutingPolicy policy = _policyBuilder.build();
    _configAPs = new ConfigAtomicPredicates(_batfish, _batfish.getSnapshot(), HOSTNAME);

    TransferBDD tbdd = new TransferBDD(_configAPs, policy);
    TransferReturn result = tbdd.compute(ImmutableSet.of()).getReturnValue();
    BDD acceptedAnnouncements = result.getSecond();
    BDDRoute outAnnouncements = result.getFirst();

    BDDRoute anyRoute = anyRoute(tbdd.getFactory());

    BDD expectedBDD =
        isRelevantForDestination(
                anyRoute, new PrefixRange(Prefix.parse("0.0.0.0/0"), new SubRange(32, 32)))
            .or(
                isRelevantForDestination(
                        anyRoute, new PrefixRange(Prefix.parse("1.0.0.0/8"), new SubRange(31, 32)))
                    .not());

    assertEquals(expectedBDD, acceptedAnnouncements);

    assertEquals(anyRoute, outAnnouncements);
  }

  @Test
  public void testSetDefault() {
    _policyBuilder
        .addStatement(Statements.SetDefaultActionAccept.toStaticStatement())
        .addStatement(Statements.DefaultAction.toStaticStatement());

    RoutingPolicy policy = _policyBuilder.build();
    _configAPs = new ConfigAtomicPredicates(_batfish, _batfish.getSnapshot(), HOSTNAME);

    TransferBDD tbdd = new TransferBDD(_configAPs, policy);
    TransferReturn result = tbdd.compute(ImmutableSet.of()).getReturnValue();
    BDD acceptedAnnouncements = result.getSecond();
    BDDRoute outAnnouncements = result.getFirst();

    assertTrue(acceptedAnnouncements.isOne());

    assertEquals(anyRoute(tbdd.getFactory()), outAnnouncements);
  }

  @Test
  public void testSetLocalDefault() {
    _policyBuilder
        .addStatement(Statements.SetLocalDefaultActionAccept.toStaticStatement())
        .addStatement(Statements.ReturnLocalDefaultAction.toStaticStatement());

    RoutingPolicy policy = _policyBuilder.build();
    _configAPs = new ConfigAtomicPredicates(_batfish, _batfish.getSnapshot(), HOSTNAME);

    TransferBDD tbdd = new TransferBDD(_configAPs, policy);
    TransferReturn result = tbdd.compute(ImmutableSet.of()).getReturnValue();
    BDD acceptedAnnouncements = result.getSecond();
    BDDRoute outAnnouncements = result.getFirst();

    assertTrue(acceptedAnnouncements.isOne());

    assertEquals(anyRoute(tbdd.getFactory()), outAnnouncements);
  }

  @Test
  public void testPartialAccept() {
    _policyBuilder.addStatement(
        new If(
            matchPrefixSet(
                ImmutableList.of(new PrefixRange(Prefix.parse("0.0.0.0/0"), new SubRange(32, 32)))),
            ImmutableList.of(Statements.ExitAccept.toStaticStatement())));

    _policyBuilder.addStatement(
        new If(
            matchPrefixSet(
                ImmutableList.of(new PrefixRange(Prefix.parse("1.0.0.0/8"), new SubRange(31, 32)))),
            ImmutableList.of(
                new SetLocalPreference(new LiteralLong(3)),
                Statements.ExitAccept.toStaticStatement())));

    RoutingPolicy policy = _policyBuilder.build();
    _configAPs = new ConfigAtomicPredicates(_batfish, _batfish.getSnapshot(), HOSTNAME);

    TransferBDD tbdd = new TransferBDD(_configAPs, policy);
    TransferReturn result = tbdd.compute(ImmutableSet.of()).getReturnValue();
    BDD acceptedAnnouncements = result.getSecond();
    BDDRoute outAnnouncements = result.getFirst();

    BDDRoute expected = anyRoute(tbdd.getFactory());

    BDD expectedBDD =
        isRelevantForDestination(
                expected, new PrefixRange(Prefix.parse("0.0.0.0/0"), new SubRange(32, 32)))
            .or(
                isRelevantForDestination(
                    expected, new PrefixRange(Prefix.parse("1.0.0.0/8"), new SubRange(31, 32))));

    BDD reachesSecondIf =
        isRelevantForDestination(
            expected, new PrefixRange(Prefix.parse("1.0.0.0/8"), new SubRange(31, 31)));
    MutableBDDInteger localPref = expected.getLocalPref();
    expected.setLocalPref(
        MutableBDDInteger.makeFromValue(localPref.getFactory(), 32, 3)
            .ite(reachesSecondIf, localPref));

    assertEquals(expectedBDD, acceptedAnnouncements);

    assertEquals(expected, outAnnouncements);
  }

  @Test
  public void testPartialAcceptPaths() {
    _policyBuilder.addStatement(
        new If(
            matchPrefixSet(
                ImmutableList.of(new PrefixRange(Prefix.parse("0.0.0.0/0"), new SubRange(32, 32)))),
            ImmutableList.of(Statements.ExitAccept.toStaticStatement())));

    _policyBuilder.addStatement(
        new If(
            matchPrefixSet(
                ImmutableList.of(new PrefixRange(Prefix.parse("1.0.0.0/8"), new SubRange(31, 32)))),
            ImmutableList.of(
                new SetLocalPreference(new LiteralLong(3)),
                Statements.ExitAccept.toStaticStatement())));

    RoutingPolicy policy = _policyBuilder.build();
    _configAPs = new ConfigAtomicPredicates(_batfish, _batfish.getSnapshot(), HOSTNAME);

    TransferBDD tbdd = new TransferBDD(_configAPs, policy);
    List<TransferReturn> paths = tbdd.computePaths(ImmutableSet.of());

    BDD if1 =
        isRelevantForDestination(
            anyRoute(tbdd.getFactory()),
            new PrefixRange(Prefix.parse("0.0.0.0/0"), new SubRange(32, 32)));
    BDD if2 =
        isRelevantForDestination(
            anyRoute(tbdd.getFactory()),
            new PrefixRange(Prefix.parse("1.0.0.0/8"), new SubRange(31, 32)));

    BDDRoute localPref3 = anyRoute(tbdd.getFactory());
    localPref3.setLocalPref(MutableBDDInteger.makeFromValue(tbdd.getFactory(), 32, 3));

    assertThat(paths, Matchers.hasSize(3));
    assertThat(
        paths,
        Matchers.containsInAnyOrder(
            new TransferReturn(anyRoute(tbdd.getFactory()), if1, true),
            new TransferReturn(localPref3, if1.not().and(if2), true),
            new TransferReturn(anyRoute(tbdd.getFactory()), if1.not().and(if2.not()), false)));
  }

  @Test
  public void testPartialReturn() {
    _policyBuilder.addStatement(
        new If(
            matchPrefixSet(
                ImmutableList.of(new PrefixRange(Prefix.parse("0.0.0.0/0"), new SubRange(32, 32)))),
            ImmutableList.of(Statements.ExitAccept.toStaticStatement())));

    _policyBuilder.addStatement(
        new If(
            matchPrefixSet(
                ImmutableList.of(new PrefixRange(Prefix.parse("1.0.0.0/8"), new SubRange(31, 32)))),
            ImmutableList.of(
                new SetLocalPreference(new LiteralLong(3)),
                Statements.ReturnFalse.toStaticStatement())));

    RoutingPolicy policy = _policyBuilder.build();
    _configAPs = new ConfigAtomicPredicates(_batfish, _batfish.getSnapshot(), HOSTNAME);

    TransferBDD tbdd = new TransferBDD(_configAPs, policy);
    TransferResult result = tbdd.compute(ImmutableSet.of());
    TransferReturn ret = result.getReturnValue();

    BDDRoute anyRoute = anyRoute(tbdd.getFactory());

    BDD permitted =
        isRelevantForDestination(
            anyRoute, new PrefixRange(Prefix.parse("0.0.0.0/0"), new SubRange(32, 32)));

    assertEquals(permitted, ret.getSecond());

    assertEquals(anyRoute, ret.getFirst());
  }

  @Test
  public void testPartialReturnPaths() {
    _policyBuilder.addStatement(
        new If(
            matchPrefixSet(
                ImmutableList.of(new PrefixRange(Prefix.parse("0.0.0.0/0"), new SubRange(32, 32)))),
            ImmutableList.of(Statements.ExitAccept.toStaticStatement())));

    _policyBuilder.addStatement(
        new If(
            matchPrefixSet(
                ImmutableList.of(new PrefixRange(Prefix.parse("1.0.0.0/8"), new SubRange(31, 32)))),
            ImmutableList.of(
                new SetLocalPreference(new LiteralLong(3)),
                Statements.ReturnFalse.toStaticStatement())));

    RoutingPolicy policy = _policyBuilder.build();
    _configAPs = new ConfigAtomicPredicates(_batfish, _batfish.getSnapshot(), HOSTNAME);

    TransferBDD tbdd = new TransferBDD(_configAPs, policy);
    List<TransferReturn> paths = tbdd.computePaths(ImmutableSet.of());

    BDD if1 =
        isRelevantForDestination(
            anyRoute(tbdd.getFactory()),
            new PrefixRange(Prefix.parse("0.0.0.0/0"), new SubRange(32, 32)));
    BDD if2 =
        isRelevantForDestination(
            anyRoute(tbdd.getFactory()),
            new PrefixRange(Prefix.parse("1.0.0.0/8"), new SubRange(31, 32)));

    BDDRoute localPref3 = anyRoute(tbdd.getFactory());
    localPref3.setLocalPref(MutableBDDInteger.makeFromValue(tbdd.getFactory(), 32, 3));

    assertThat(paths, Matchers.hasSize(3));
    assertThat(
        paths,
        Matchers.containsInAnyOrder(
            new TransferReturn(anyRoute(tbdd.getFactory()), if1, true),
            new TransferReturn(localPref3, if1.not().and(if2), false),
            new TransferReturn(anyRoute(tbdd.getFactory()), if1.not().and(if2.not()), false)));
  }

  @Test
  public void testPartialReturnStatements() {
    _policyBuilder.addStatement(
        new If(
            matchPrefixSet(
                ImmutableList.of(new PrefixRange(Prefix.parse("0.0.0.0/0"), new SubRange(32, 32)))),
            ImmutableList.of(
                new SetLocalPreference(new LiteralLong(2)),
                Statements.ExitAccept.toStaticStatement())));
    _policyBuilder.addStatement(
        new If(
            matchPrefixSet(
                ImmutableList.of(new PrefixRange(Prefix.parse("1.0.0.0/8"), new SubRange(31, 32)))),
            ImmutableList.of(
                new SetLocalPreference(new LiteralLong(3)),
                Statements.ReturnFalse.toStaticStatement())));

    RoutingPolicy policy = _policyBuilder.build();
    _configAPs = new ConfigAtomicPredicates(_batfish, _batfish.getSnapshot(), HOSTNAME);

    TransferBDD tbdd = new TransferBDD(_configAPs, policy);

    TransferResult result = tbdd.compute(ImmutableSet.of());
    TransferReturn ret = result.getReturnValue();

    BDDRoute anyRoute = anyRoute(tbdd.getFactory());

    BDD accepted =
        isRelevantForDestination(
            anyRoute, new PrefixRange(Prefix.parse("0.0.0.0/0"), new SubRange(32, 32)));

    BDDRoute expectedOut = new BDDRoute(anyRoute);
    MutableBDDInteger localPref2 = MutableBDDInteger.makeFromValue(expectedOut.getFactory(), 32, 2);
    expectedOut.setLocalPref(localPref2.ite(accepted, expectedOut.getLocalPref()));

    assertEquals(accepted, ret.getSecond());

    assertEquals(expectedOut, ret.getFirst());
  }

  @Test
  public void testNestedIf() {
    _policyBuilder.addStatement(
        new If(
            matchPrefixSet(
                ImmutableList.of(new PrefixRange(Prefix.parse("0.0.0.0/0"), new SubRange(32, 32)))),
            ImmutableList.of(
                new If(
                    matchPrefixSet(
                        ImmutableList.of(
                            new PrefixRange(Prefix.parse("1.0.0.0/8"), new SubRange(31, 32)))),
                    ImmutableList.of(Statements.ExitAccept.toStaticStatement())))));

    RoutingPolicy policy = _policyBuilder.build();
    _configAPs = new ConfigAtomicPredicates(_batfish, _batfish.getSnapshot(), HOSTNAME);

    TransferBDD tbdd = new TransferBDD(_configAPs, policy);
    TransferReturn result = tbdd.compute(ImmutableSet.of()).getReturnValue();
    BDD acceptedAnnouncements = result.getSecond();
    BDDRoute outAnnouncements = result.getFirst();

    BDDRoute anyRoute = anyRoute(tbdd.getFactory());

    BDD expectedBDD =
        isRelevantForDestination(
            anyRoute, new PrefixRange(Prefix.parse("1.0.0.0/8"), new SubRange(32, 32)));
    assertEquals(acceptedAnnouncements, expectedBDD);

    assertEquals(anyRoute, outAnnouncements);
  }

  @Test
  public void testNestedIfPaths() {
    _policyBuilder.addStatement(
        new If(
            matchPrefixSet(
                ImmutableList.of(new PrefixRange(Prefix.parse("0.0.0.0/0"), new SubRange(32, 32)))),
            ImmutableList.of(
                new If(
                    matchPrefixSet(
                        ImmutableList.of(
                            new PrefixRange(Prefix.parse("1.0.0.0/8"), new SubRange(31, 32)))),
                    ImmutableList.of(Statements.ExitAccept.toStaticStatement())))));

    RoutingPolicy policy = _policyBuilder.build();
    _configAPs = new ConfigAtomicPredicates(_batfish, _batfish.getSnapshot(), HOSTNAME);

    TransferBDD tbdd = new TransferBDD(_configAPs, policy);
    List<TransferReturn> paths = tbdd.computePaths(ImmutableSet.of());

    BDDRoute any = anyRoute(tbdd.getFactory());

    BDD if1 =
        isRelevantForDestination(
            any, new PrefixRange(Prefix.parse("0.0.0.0/0"), new SubRange(32, 32)));
    BDD if2 =
        isRelevantForDestination(
            any, new PrefixRange(Prefix.parse("1.0.0.0/8"), new SubRange(31, 32)));

    assertThat(paths, Matchers.hasSize(3));
    assertThat(
        paths,
        Matchers.containsInAnyOrder(
            new TransferReturn(any, if1.and(if2), true),
            new TransferReturn(any, if1.not(), false),
            new TransferReturn(any, if1.and(if2.not()), false)));
  }

  @Test
  public void testIfFalse() {
    RoutingPolicy policy =
        _policyBuilder
            .addStatement(
                new If(
                    BooleanExprs.FALSE,
                    ImmutableList.of(new StaticStatement(Statements.ExitAccept))))
            .build();
    _configAPs = new ConfigAtomicPredicates(_batfish, _batfish.getSnapshot(), HOSTNAME);

    TransferBDD tbdd = new TransferBDD(_configAPs, policy);
    TransferReturn result = tbdd.compute(ImmutableSet.of()).getReturnValue();
    BDD acceptedAnnouncements = result.getSecond();
    BDDRoute outAnnouncements = result.getFirst();

    assertTrue(acceptedAnnouncements.isZero());
    assertEquals(anyRoute(tbdd.getFactory()), outAnnouncements);
  }

  @Test
  public void testMatchIpv4() {
    RoutingPolicy policy =
        _policyBuilder
            .addStatement(
                new If(
                    MatchIpv4.instance(),
                    ImmutableList.of(new StaticStatement(Statements.ExitAccept))))
            .build();
    _configAPs = new ConfigAtomicPredicates(_batfish, _batfish.getSnapshot(), HOSTNAME);

    TransferBDD tbdd = new TransferBDD(_configAPs, policy);
    TransferReturn result = tbdd.compute(ImmutableSet.of()).getReturnValue();
    BDD acceptedAnnouncements = result.getSecond();
    BDDRoute outAnnouncements = result.getFirst();

    // currently we assume announcements are IPv4
    assertTrue(acceptedAnnouncements.isOne());
    assertEquals(anyRoute(tbdd.getFactory()), outAnnouncements);
  }

  @Test
  public void testNot() {
    _policyBuilder.addStatement(
        new If(
            new Not(
                matchPrefixSet(
                    ImmutableList.of(
                        new PrefixRange(Prefix.parse("1.0.0.0/8"), new SubRange(16, 24))))),
            ImmutableList.of(new StaticStatement(Statements.ExitAccept))));
    RoutingPolicy policy = _policyBuilder.build();
    _configAPs = new ConfigAtomicPredicates(_batfish, _batfish.getSnapshot(), HOSTNAME);

    TransferBDD tbdd = new TransferBDD(_configAPs, policy);
    TransferReturn result = tbdd.compute(ImmutableSet.of()).getReturnValue();
    BDD acceptedAnnouncements = result.getSecond();
    BDDRoute outAnnouncements = result.getFirst();

    BDDRoute anyRoute = anyRoute(tbdd.getFactory());

    BDD expectedBDD =
        isRelevantForDestination(
                anyRoute, new PrefixRange(Prefix.parse("1.0.0.0/8"), new SubRange(16, 24)))
            .not();
    assertEquals(acceptedAnnouncements, expectedBDD);

    assertEquals(anyRoute, outAnnouncements);
  }

  @Test
  public void testTwoPrefixes() {
    _policyBuilder.addStatement(
        new If(
            matchPrefixSet(
                ImmutableList.of(
                    new PrefixRange(Prefix.parse("1.0.0.0/8"), new SubRange(16, 24)),
                    new PrefixRange(Prefix.parse("1.2.0.0/16"), new SubRange(20, 32)))),
            ImmutableList.of(new StaticStatement(Statements.ExitAccept))));
    RoutingPolicy policy = _policyBuilder.build();
    _configAPs = new ConfigAtomicPredicates(_batfish, _batfish.getSnapshot(), HOSTNAME);

    TransferBDD tbdd = new TransferBDD(_configAPs, policy);
    TransferReturn result = tbdd.compute(ImmutableSet.of()).getReturnValue();
    BDD acceptedAnnouncements = result.getSecond();
    BDDRoute outAnnouncements = result.getFirst();

    BDDRoute anyRoute = anyRoute(tbdd.getFactory());

    BDD expectedBDD1 =
        isRelevantForDestination(
            anyRoute, new PrefixRange(Prefix.parse("1.0.0.0/8"), new SubRange(16, 24)));
    BDD expectedBDD2 =
        isRelevantForDestination(
            anyRoute, new PrefixRange(Prefix.parse("1.2.0.0/16"), new SubRange(25, 32)));
    assertEquals(acceptedAnnouncements, expectedBDD1.or(expectedBDD2));

    assertEquals(anyRoute, outAnnouncements);
  }

  @Test
  public void testPrefixIntersection() {
    _policyBuilder.addStatement(
        new If(
            new Conjunction(
                ImmutableList.of(
                    matchPrefixSet(
                        ImmutableList.of(
                            new PrefixRange(Prefix.parse("1.0.0.0/8"), new SubRange(16, 24)))),
                    matchPrefixSet(
                        ImmutableList.of(
                            new PrefixRange(Prefix.parse("1.2.0.0/16"), new SubRange(20, 32)))))),
            ImmutableList.of(new StaticStatement(Statements.ExitAccept))));
    RoutingPolicy policy = _policyBuilder.build();
    _configAPs = new ConfigAtomicPredicates(_batfish, _batfish.getSnapshot(), HOSTNAME);

    TransferBDD tbdd = new TransferBDD(_configAPs, policy);
    TransferReturn result = tbdd.compute(ImmutableSet.of()).getReturnValue();
    BDD acceptedAnnouncements = result.getSecond();
    BDDRoute outAnnouncements = result.getFirst();

    BDDRoute anyRoute = anyRoute(tbdd.getFactory());

    BDD expectedBDD =
        isRelevantForDestination(
            anyRoute, new PrefixRange(Prefix.parse("1.2.0.0/16"), new SubRange(20, 24)));
    assertEquals(acceptedAnnouncements, expectedBDD);

    assertEquals(anyRoute, outAnnouncements);
  }

  @Test
  public void testMatchEmptyPrefixSet() {
    _policyBuilder.addStatement(
        new If(
            matchPrefixSet(ImmutableList.of()),
            ImmutableList.of(new StaticStatement(Statements.ExitAccept))));
    RoutingPolicy policy = _policyBuilder.build();
    _configAPs = new ConfigAtomicPredicates(_batfish, _batfish.getSnapshot(), HOSTNAME);

    TransferBDD tbdd = new TransferBDD(_configAPs, policy);
    TransferReturn result = tbdd.compute(ImmutableSet.of()).getReturnValue();
    BDD acceptedAnnouncements = result.getSecond();
    BDDRoute outAnnouncements = result.getFirst();

    assertTrue(acceptedAnnouncements.isZero());
    assertEquals(anyRoute(tbdd.getFactory()), outAnnouncements);
  }

  @Test
  public void testMatchNamedPrefixSet() {
    String name = "name";
    _baseConfig.setRouteFilterLists(
        ImmutableMap.of(
            name,
            new RouteFilterList(
                name,
                ImmutableList.of(
                    new RouteFilterLine(LineAction.DENY, Prefix.ZERO, new SubRange(32, 32)),
                    new RouteFilterLine(
                        LineAction.PERMIT, Prefix.parse("1.0.0.0/8"), new SubRange(31, 32))))));
    _policyBuilder.addStatement(
        new If(
            new MatchPrefixSet(DestinationNetwork.instance(), new NamedPrefixSet(name)),
            ImmutableList.of(new StaticStatement(Statements.ExitAccept))));
    RoutingPolicy policy = _policyBuilder.build();
    _configAPs = new ConfigAtomicPredicates(_batfish, _batfish.getSnapshot(), HOSTNAME);

    TransferBDD tbdd = new TransferBDD(_configAPs, policy);
    TransferReturn result = tbdd.compute(ImmutableSet.of()).getReturnValue();
    BDD acceptedAnnouncements = result.getSecond();
    BDDRoute outAnnouncements = result.getFirst();

    BDDRoute anyRoute = anyRoute(tbdd.getFactory());

    BDD expectedBDD =
        isRelevantForDestination(
            anyRoute, new PrefixRange(Prefix.parse("1.0.0.0/8"), new SubRange(31, 31)));
    assertEquals(acceptedAnnouncements, expectedBDD);

    assertEquals(anyRoute, outAnnouncements);
  }

  @Test
  public void testSetLocalPrefLiteral() {
    RoutingPolicy policy =
        _policyBuilder
            .addStatement(new SetLocalPreference(new LiteralLong(42)))
            .addStatement(new StaticStatement(Statements.ExitAccept))
            .build();
    _configAPs = new ConfigAtomicPredicates(_batfish, _batfish.getSnapshot(), HOSTNAME);

    TransferBDD tbdd = new TransferBDD(_configAPs, policy);
    TransferReturn result = tbdd.compute(ImmutableSet.of()).getReturnValue();
    BDD acceptedAnnouncements = result.getSecond();
    BDDRoute outAnnouncements = result.getFirst();

    // the policy is applicable to all announcements
    assertTrue(acceptedAnnouncements.isOne());

    // the local preference is now 42
    BDDRoute expected = anyRoute(tbdd.getFactory());
    BDDInteger localPref = expected.getLocalPref();
    expected.setLocalPref(MutableBDDInteger.makeFromValue(localPref.getFactory(), 32, 42));
    assertEquals(expected, outAnnouncements);
  }

  @Test
<<<<<<< HEAD
  public void testSetMetric() {
    RoutingPolicy policy =
        _policyBuilder
            .addStatement(new SetMetric(new LiteralLong(50)))
            .addStatement(new StaticStatement(Statements.ExitAccept))
=======
  public void testSetLocalPrefAndRejectPaths() {
    RoutingPolicy policy =
        _policyBuilder
            .addStatement(new SetLocalPreference(new LiteralLong(42)))
            .addStatement(new StaticStatement(Statements.ExitReject))
>>>>>>> 7cbccee1
            .build();
    _configAPs = new ConfigAtomicPredicates(_batfish, _batfish.getSnapshot(), HOSTNAME);

    TransferBDD tbdd = new TransferBDD(_configAPs, policy);
    List<TransferReturn> paths = tbdd.computePaths(ImmutableSet.of());

<<<<<<< HEAD
    // the policy is applicable to all announcements
    assertTrue(acceptedAnnouncements.isOne());

    // the metric is now 50
    BDDInteger expectedMed = MutableBDDInteger.makeFromValue(tbdd.getFactory(), 32, 50);
    assertEquals(expectedMed, outAnnouncements.getMed());
  }

  @Test
  public void testSetTag() {
    RoutingPolicy policy =
        _policyBuilder
            .addStatement(new SetTag(new LiteralLong(42)))
=======
    // the local preference is now 42
    BDDRoute expected = anyRoute(tbdd.getFactory());
    BDDInteger localPref = expected.getLocalPref();
    expected.setLocalPref(MutableBDDInteger.makeFromValue(localPref.getFactory(), 32, 42));

    List<TransferReturn> expectedPaths =
        ImmutableList.of(new TransferReturn(expected, tbdd.getFactory().one(), false));
    assertEquals(expectedPaths, paths);
  }

  @Test
  public void testSetMetric() {
    RoutingPolicy policy =
        _policyBuilder
            .addStatement(new SetMetric(new LiteralLong(50)))
>>>>>>> 7cbccee1
            .addStatement(new StaticStatement(Statements.ExitAccept))
            .build();
    _configAPs = new ConfigAtomicPredicates(_batfish, _batfish.getSnapshot(), HOSTNAME);

    TransferBDD tbdd = new TransferBDD(_configAPs, policy);
    TransferReturn result = tbdd.compute(ImmutableSet.of()).getReturnValue();
    BDD acceptedAnnouncements = result.getSecond();
    BDDRoute outAnnouncements = result.getFirst();

    // the policy is applicable to all announcements
    assertTrue(acceptedAnnouncements.isOne());

<<<<<<< HEAD
    // the tag is now 42
    BDDRoute expected = anyRoute(tbdd.getFactory());
    BDDInteger tag = expected.getTag();
    expected.setTag(MutableBDDInteger.makeFromValue(tag.getFactory(), 32, 42));
    assertEquals(expected, outAnnouncements);
  }

  @Test
  public void testMatchTag() {
    RoutingPolicy policy =
        _policyBuilder
            .addStatement(
                new If(
                    new MatchTag(IntComparator.EQ, new LiteralLong(42)),
                    ImmutableList.of(new StaticStatement(Statements.ExitAccept))))
=======
    // the metric is now 50
    BDDInteger expectedMed = MutableBDDInteger.makeFromValue(tbdd.getFactory(), 32, 50);
    assertEquals(expectedMed, outAnnouncements.getMed());
  }

  @Test
  public void testSetTag() {
    RoutingPolicy policy =
        _policyBuilder
            .addStatement(new SetTag(new LiteralLong(42)))
            .addStatement(new StaticStatement(Statements.ExitAccept))
>>>>>>> 7cbccee1
            .build();
    _configAPs = new ConfigAtomicPredicates(_batfish, _batfish.getSnapshot(), HOSTNAME);

    TransferBDD tbdd = new TransferBDD(_configAPs, policy);
    TransferReturn result = tbdd.compute(ImmutableSet.of()).getReturnValue();
    BDD acceptedAnnouncements = result.getSecond();
    BDDRoute outAnnouncements = result.getFirst();

<<<<<<< HEAD
    BDDRoute anyRoute = anyRoute(tbdd.getFactory());

    assertEquals(acceptedAnnouncements, anyRoute.getTag().value(42));
    assertEquals(anyRoute, outAnnouncements);
  }

  @Test
=======
    // the policy is applicable to all announcements
    assertTrue(acceptedAnnouncements.isOne());

    // the tag is now 42
    BDDRoute expected = anyRoute(tbdd.getFactory());
    BDDInteger tag = expected.getTag();
    expected.setTag(MutableBDDInteger.makeFromValue(tag.getFactory(), 32, 42));
    assertEquals(expected, outAnnouncements);
  }

  @Test
  public void testSetWeight() {
    RoutingPolicy policy =
        _policyBuilder
            .addStatement(new SetWeight(new LiteralInt(42)))
            .addStatement(new StaticStatement(Statements.ExitAccept))
            .build();
    _configAPs = new ConfigAtomicPredicates(_batfish, _batfish.getSnapshot(), HOSTNAME);

    TransferBDD tbdd = new TransferBDD(_configAPs, policy);
    TransferReturn result = tbdd.compute(ImmutableSet.of()).getReturnValue();
    BDD acceptedAnnouncements = result.getSecond();
    BDDRoute outAnnouncements = result.getFirst();

    // the policy is applicable to all announcements
    assertTrue(acceptedAnnouncements.isOne());

    // the weight is now 42
    BDDRoute expected = anyRoute(tbdd.getFactory());
    BDDInteger weight = expected.getWeight();
    expected.setWeight(MutableBDDInteger.makeFromValue(weight.getFactory(), 16, 42));
    assertEquals(expected, outAnnouncements);
  }

  @Test
  public void testMatchTag() {
    RoutingPolicy policy =
        _policyBuilder
            .addStatement(
                new If(
                    new MatchTag(IntComparator.EQ, new LiteralLong(42)),
                    ImmutableList.of(new StaticStatement(Statements.ExitAccept))))
            .build();
    _configAPs = new ConfigAtomicPredicates(_batfish, _batfish.getSnapshot(), HOSTNAME);

    TransferBDD tbdd = new TransferBDD(_configAPs, policy);
    TransferReturn result = tbdd.compute(ImmutableSet.of()).getReturnValue();
    BDD acceptedAnnouncements = result.getSecond();
    BDDRoute outAnnouncements = result.getFirst();

    BDDRoute anyRoute = anyRoute(tbdd.getFactory());

    assertEquals(acceptedAnnouncements, anyRoute.getTag().value(42));
    assertEquals(anyRoute, outAnnouncements);
  }

  @Test
>>>>>>> 7cbccee1
  public void testSetThenMatchTag() {
    List<Statement> stmts =
        ImmutableList.of(
            new SetTag(new LiteralLong(42)),
            new If(
                new MatchTag(IntComparator.EQ, new LiteralLong(42)),
                ImmutableList.of(new StaticStatement(Statements.ExitAccept))));
    RoutingPolicy policy = _policyBuilder.setStatements(stmts).build();
    _configAPs = new ConfigAtomicPredicates(_batfish, _batfish.getSnapshot(), HOSTNAME);

    // the analysis will use the original route for matching
    TransferBDD tbdd = new TransferBDD(_configAPs, policy);
    TransferReturn result = tbdd.compute(ImmutableSet.of()).getReturnValue();
    BDD acceptedAnnouncements = result.getSecond();
    BDDRoute outAnnouncements = result.getFirst();

    BDDRoute anyRoute = anyRoute(tbdd.getFactory());
    BDDRoute expected = new BDDRoute(anyRoute);
    BDDInteger tag = expected.getTag();
    expected.setTag(
        MutableBDDInteger.makeFromValue(tag.getFactory(), 32, 42)
            .ite(anyRoute.getTag().value(42), expected.getTag()));

    // the original route's tag must be 42
    assertEquals(acceptedAnnouncements, anyRoute.getTag().value(42));
    assertEquals(expected, outAnnouncements);

    // now do the analysis again but use the output attributes for matching
    setup(ConfigurationFormat.JUNIPER);
    policy = _policyBuilder.setStatements(stmts).build();
    tbdd = new TransferBDD(_configAPs, policy);
    result = tbdd.compute(ImmutableSet.of()).getReturnValue();
    acceptedAnnouncements = result.getSecond();
    outAnnouncements = result.getFirst();
    // the original route's tag is irrelevant
    expected.setTag(MutableBDDInteger.makeFromValue(tag.getFactory(), 32, 42));
    assertTrue(acceptedAnnouncements.isOne());
    assertEquals(expected, outAnnouncements);
  }

  @Test
  public void testMatchTagLT() {
    RoutingPolicy policy =
        _policyBuilder
            .addStatement(
                new If(
                    new MatchTag(IntComparator.LT, new LiteralLong(2)),
                    ImmutableList.of(new StaticStatement(Statements.ExitAccept))))
            .build();
    _configAPs = new ConfigAtomicPredicates(_batfish, _batfish.getSnapshot(), HOSTNAME);

    TransferBDD tbdd = new TransferBDD(_configAPs, policy);
    TransferReturn result = tbdd.compute(ImmutableSet.of()).getReturnValue();
    BDD acceptedAnnouncements = result.getSecond();
    BDDRoute outAnnouncements = result.getFirst();

    BDDRoute anyRoute = anyRoute(tbdd.getFactory());

    assertEquals(acceptedAnnouncements, anyRoute.getTag().value(0).or(anyRoute.getTag().value(1)));
    assertEquals(anyRoute, outAnnouncements);
  }

  @Test
  public void testMatchNextHop() {
    _policyBuilder.addStatement(
        new If(
            new MatchPrefixSet(
                new IpPrefix(NextHopIp.instance(), new LiteralInt(Prefix.MAX_PREFIX_LENGTH)),
                new ExplicitPrefixSet(
                    new PrefixSpace(
                        ImmutableList.of(PrefixRange.fromPrefix(Prefix.parse("1.0.0.0/8")))))),
            ImmutableList.of(new StaticStatement(Statements.ExitAccept))));
    RoutingPolicy policy = _policyBuilder.build();
    _configAPs = new ConfigAtomicPredicates(_batfish, _batfish.getSnapshot(), HOSTNAME);

    TransferBDD tbdd = new TransferBDD(_configAPs, policy);
    TransferReturn result = tbdd.compute(ImmutableSet.of()).getReturnValue();
    BDD acceptedAnnouncements = result.getSecond();
    BDDRoute outAnnouncements = result.getFirst();

    BDDRoute anyRoute = anyRoute(tbdd.getFactory());

    BDD expectedBDD = anyRoute.getNextHop().toBDD(Prefix.parse("1.0.0.0/8"));
    assertEquals(acceptedAnnouncements, expectedBDD);

    assertEquals(anyRoute, outAnnouncements);
  }

  @Test
  public void testUnsupportedMatchNextHop() {
    _policyBuilder
        .addStatement(
            new If(
                new MatchPrefixSet(
                    new IpPrefix(NextHopIp.instance(), new LiteralInt(8)),
                    new ExplicitPrefixSet(
                        new PrefixSpace(
                            ImmutableList.of(PrefixRange.fromPrefix(Prefix.parse("1.0.0.0/8")))))),
                ImmutableList.of(new StaticStatement(Statements.ExitAccept))))
        .addStatement(new StaticStatement(Statements.ExitAccept));
    RoutingPolicy policy = _policyBuilder.build();
    _configAPs = new ConfigAtomicPredicates(_batfish, _batfish.getSnapshot(), HOSTNAME);
    TransferBDD tbdd = new TransferBDD(_configAPs, policy);

    TransferReturn result = tbdd.compute(ImmutableSet.of()).getReturnValue();
    BDD acceptedAnnouncements = result.getSecond();
    BDDRoute outAnnouncements = result.getFirst();

    BDDRoute outRoute = anyRoute(tbdd.getFactory());
    outRoute.setUnsupported(tbdd.getFactory().one());
    assertEquals(acceptedAnnouncements, tbdd.getFactory().one());
    assertEquals(outAnnouncements, outRoute);
  }

  @Test
  public void testDiscardNextHop() {
    _policyBuilder
        .addStatement(new SetNextHop(DiscardNextHop.INSTANCE))
        .addStatement(new StaticStatement(Statements.ExitAccept));
    RoutingPolicy policy = _policyBuilder.build();
    _configAPs = new ConfigAtomicPredicates(_batfish, _batfish.getSnapshot(), HOSTNAME);

    TransferBDD tbdd = new TransferBDD(_configAPs, policy);
    TransferReturn result = tbdd.compute(ImmutableSet.of()).getReturnValue();
    BDD acceptedAnnouncements = result.getSecond();
    BDDRoute outAnnouncements = result.getFirst();

    assertTrue(acceptedAnnouncements.isOne());

    BDDRoute expected = anyRoute(tbdd.getFactory());
    expected.setNextHopDiscarded(expected.getFactory().one());
    expected.setNextHopSet(expected.getFactory().one());
    assertEquals(expected, outAnnouncements);
  }

  @Test
  public void testSetNextHop() {
    _policyBuilder
        .addStatement(new SetNextHop(new IpNextHop(ImmutableList.of(Ip.parse("1.1.1.1")))))
        .addStatement(new StaticStatement(Statements.ExitAccept));
    RoutingPolicy policy = _policyBuilder.build();
    _configAPs = new ConfigAtomicPredicates(_batfish, _batfish.getSnapshot(), HOSTNAME);

    TransferBDD tbdd = new TransferBDD(_configAPs, policy);
    TransferReturn result = tbdd.compute(ImmutableSet.of()).getReturnValue();
    BDD acceptedAnnouncements = result.getSecond();
    BDDRoute outAnnouncements = result.getFirst();

    assertTrue(acceptedAnnouncements.isOne());

    BDDRoute expected = anyRoute(tbdd.getFactory());
    expected.setNextHopSet(expected.getFactory().one());
    expected.setNextHop(
        MutableBDDInteger.makeFromValue(expected.getFactory(), 32, Ip.parse("1.1.1.1").asLong()));
    assertEquals(expected, outAnnouncements);
  }

  @Test
  public void testUnsupportedSetNextHop() {
    _policyBuilder.addStatement(new SetNextHop(SelfNextHop.getInstance()));
    RoutingPolicy policy = _policyBuilder.build();
    _configAPs = new ConfigAtomicPredicates(_batfish, _batfish.getSnapshot(), HOSTNAME);
    TransferBDD tbdd = new TransferBDD(_configAPs, policy);

    TransferReturn result = tbdd.compute(ImmutableSet.of()).getReturnValue();
    BDD acceptedAnnouncements = result.getSecond();
    BDDRoute outAnnouncements = result.getFirst();

    BDDRoute outRoute = anyRoute(tbdd.getFactory());
    outRoute.setUnsupported(tbdd.getFactory().one());
    assertEquals(acceptedAnnouncements, tbdd.getFactory().zero());
    assertEquals(outAnnouncements, outRoute);
  }

  @Test
  public void testMatchProtocol() {
    RoutingPolicy policy =
        _policyBuilder
            .addStatement(
                new If(
                    new MatchProtocol(RoutingProtocol.BGP, RoutingProtocol.OSPF),
                    ImmutableList.of(new StaticStatement(Statements.ExitAccept))))
            .build();
    _configAPs = new ConfigAtomicPredicates(_batfish, _batfish.getSnapshot(), HOSTNAME);

    TransferBDD tbdd = new TransferBDD(_configAPs, policy);
    TransferReturn result = tbdd.compute(ImmutableSet.of()).getReturnValue();
    BDD acceptedAnnouncements = result.getSecond();
    BDDRoute outAnnouncements = result.getFirst();

    BDDRoute anyRoute = anyRoute(tbdd.getFactory());

    BDDDomain<RoutingProtocol> protocol = anyRoute.getProtocolHistory();
    assertEquals(
        acceptedAnnouncements,
        protocol.value(RoutingProtocol.BGP).or(protocol.value(RoutingProtocol.OSPF)));
    assertEquals(anyRoute, outAnnouncements);
  }

  @Test
  public void testConditionalDefaultAction() {
    RoutingPolicy policy =
        _policyBuilder
            .addStatement(
                new If(
                    BooleanExprs.CALL_EXPR_CONTEXT,
                    ImmutableList.of(),
                    ImmutableList.of(new StaticStatement(Statements.SetDefaultActionAccept))))
            .addStatement(new StaticStatement(Statements.DefaultAction))
            .build();
    _configAPs = new ConfigAtomicPredicates(_batfish, _batfish.getSnapshot(), HOSTNAME);

    TransferBDD tbdd = new TransferBDD(_configAPs, policy);
    TransferReturn result = tbdd.compute(ImmutableSet.of()).getReturnValue();
    BDD acceptedAnnouncements = result.getSecond();
    BDDRoute outAnnouncements = result.getFirst();

    assertTrue(acceptedAnnouncements.isOne());
    assertEquals(anyRoute(tbdd.getFactory()), outAnnouncements);
  }

  @Test
  public void testConditionalDefaultAction2() {
    RoutingPolicy policy =
        _policyBuilder
            .addStatement(
                new If(
                    matchPrefixSet(
                        ImmutableList.of(
                            new PrefixRange(Prefix.parse("1.0.0.0/8"), new SubRange(16, 24)))),
                    ImmutableList.of(new StaticStatement(Statements.SetDefaultActionAccept))))
            .addStatement(new StaticStatement(Statements.DefaultAction))
            .build();
    _configAPs = new ConfigAtomicPredicates(_batfish, _batfish.getSnapshot(), HOSTNAME);

    TransferBDD tbdd = new TransferBDD(_configAPs, policy);
    TransferReturn result = tbdd.compute(ImmutableSet.of()).getReturnValue();
    BDD acceptedAnnouncements = result.getSecond();
    BDDRoute outAnnouncements = result.getFirst();

    BDDRoute anyRoute = anyRoute(tbdd.getFactory());

    BDD expectedBDD =
        isRelevantForDestination(
            anyRoute, new PrefixRange(Prefix.parse("1.0.0.0/8"), new SubRange(16, 24)));
    assertEquals(acceptedAnnouncements, expectedBDD);

    assertEquals(anyRoute, outAnnouncements);
  }

  @Test
  public void testUnreachableSetDefaultAction() {
    RoutingPolicy policy =
        _policyBuilder
            .addStatement(
                new If(
                    matchPrefixSet(
                        ImmutableList.of(
                            new PrefixRange(Prefix.parse("1.0.0.0/8"), new SubRange(16, 24)))),
                    ImmutableList.of(
                        new StaticStatement(Statements.SetDefaultActionAccept),
                        new StaticStatement(Statements.ExitReject))))
            .addStatement(new StaticStatement(Statements.DefaultAction))
            .build();
    _configAPs = new ConfigAtomicPredicates(_batfish, _batfish.getSnapshot(), HOSTNAME);

    TransferBDD tbdd = new TransferBDD(_configAPs, policy);
    TransferReturn result = tbdd.compute(ImmutableSet.of()).getReturnValue();
    BDD acceptedAnnouncements = result.getSecond();
    BDDRoute outAnnouncements = result.getFirst();

    assertTrue(acceptedAnnouncements.isZero());

    assertEquals(anyRoute(tbdd.getFactory()), outAnnouncements);
  }

  @Test
  public void testUnreachableUnhandled() {
    RoutingPolicy policy =
        _policyBuilder
            .addStatement(
                new If(
                    BooleanExprs.CALL_EXPR_CONTEXT,
                    // currently we don't handle SetDefaultTag, but this branch is unreachable
                    ImmutableList.of(new SetDefaultTag(new LiteralLong(0L))),
                    ImmutableList.of(new StaticStatement(Statements.ExitAccept))))
            .build();
    _configAPs = new ConfigAtomicPredicates(_batfish, _batfish.getSnapshot(), HOSTNAME);

    TransferBDD tbdd = new TransferBDD(_configAPs, policy);
    TransferReturn result = tbdd.compute(ImmutableSet.of()).getReturnValue();
    BDD acceptedAnnouncements = result.getSecond();
    BDDRoute outAnnouncements = result.getFirst();

    assertTrue(acceptedAnnouncements.isOne());
    assertEquals(anyRoute(tbdd.getFactory()), outAnnouncements);
  }

  @Test
  public void testBufferedStatement() {
    RoutingPolicy policy =
        _policyBuilder
            .addStatement(new BufferedStatement(new SetLocalPreference(new LiteralLong(42))))
            .addStatement(new StaticStatement(Statements.ExitAccept))
            .build();
    _configAPs = new ConfigAtomicPredicates(_batfish, _batfish.getSnapshot(), HOSTNAME);

    TransferBDD tbdd = new TransferBDD(_configAPs, policy);
    TransferReturn result = tbdd.compute(ImmutableSet.of()).getReturnValue();
    BDD acceptedAnnouncements = result.getSecond();
    BDDRoute outAnnouncements = result.getFirst();

    // the policy is applicable to all announcements
    assertTrue(acceptedAnnouncements.isOne());

    // the local preference is now 42
    BDDRoute expected = anyRoute(tbdd.getFactory());
    BDDInteger localPref = expected.getLocalPref();
    expected.setLocalPref(MutableBDDInteger.makeFromValue(localPref.getFactory(), 32, 42));
    assertEquals(expected, outAnnouncements);
  }

  @Test
  public void testLegacyMatchAsPath() {
    _baseConfig.setAsPathAccessLists(
        ImmutableMap.of(
            AS_PATH_NAME,
            new AsPathAccessList(
                AS_PATH_NAME,
                ImmutableList.of(
                    new AsPathAccessListLine(LineAction.PERMIT, " 40$"),
                    new AsPathAccessListLine(LineAction.DENY, "^$")))));
    _policyBuilder.addStatement(
        new If(
            new LegacyMatchAsPath(new NamedAsPathSet(AS_PATH_NAME)),
            ImmutableList.of(new StaticStatement(Statements.ExitAccept))));
    RoutingPolicy policy = _policyBuilder.build();
    _configAPs = new ConfigAtomicPredicates(_batfish, _batfish.getSnapshot(), HOSTNAME);

    TransferBDD tbdd = new TransferBDD(_configAPs, policy);
    TransferReturn result = tbdd.compute(ImmutableSet.of()).getReturnValue();
    BDD acceptedAnnouncements = result.getSecond();
    BDDRoute outAnnouncements = result.getFirst();

    BDDRoute anyRouteWithAPs = new BDDRoute(tbdd.getFactory(), _configAPs);
    BDD[] aps = anyRouteWithAPs.getAsPathRegexAtomicPredicates();

    // get the unique atomic predicate that corresponds to " 40$"
    Integer ap =
        _configAPs
            .getAsPathRegexAtomicPredicates()
            .getRegexAtomicPredicates()
            .get(new SymbolicAsPathRegex(" 40$"))
            .iterator()
            .next();

    BDD expectedBDD = aps[ap];
    assertEquals(expectedBDD, acceptedAnnouncements);

    assertEquals(anyRouteWithAPs, outAnnouncements);
  }

  @Test
  public void testMatchAsPath() {
    _policyBuilder.addStatement(
        new If(
            MatchAsPath.of(
                InputAsPath.instance(),
                AsPathMatchAny.of(
                    ImmutableList.of(AsPathMatchRegex.of(" 40$"), AsPathMatchRegex.of("^$")))),
            ImmutableList.of(new StaticStatement(Statements.ExitAccept))));
    RoutingPolicy policy = _policyBuilder.build();
    _configAPs = new ConfigAtomicPredicates(_batfish, _batfish.getSnapshot(), HOSTNAME);

    TransferBDD tbdd = new TransferBDD(_configAPs, policy);
    TransferReturn result = tbdd.compute(ImmutableSet.of()).getReturnValue();
    BDD acceptedAnnouncements = result.getSecond();
    BDDRoute outAnnouncements = result.getFirst();

    BDDRoute anyRouteWithAPs = new BDDRoute(tbdd.getFactory(), _configAPs);
    BDD[] aps = anyRouteWithAPs.getAsPathRegexAtomicPredicates();

    assertEquals(3, _configAPs.getAsPathRegexAtomicPredicates().getNumAtomicPredicates());

    Map<SymbolicAsPathRegex, Set<Integer>> regexMap =
        _configAPs.getAsPathRegexAtomicPredicates().getRegexAtomicPredicates();
    // get the unique atomic predicates that correspond to " 40$" and "^$"
    Integer ap1 = regexMap.get(new SymbolicAsPathRegex(" 40$")).iterator().next();
    Integer ap2 = regexMap.get(new SymbolicAsPathRegex("^$")).iterator().next();

    BDD expectedBDD = aps[ap1].or(aps[ap2]);
    assertEquals(expectedBDD, acceptedAnnouncements);

    assertEquals(anyRouteWithAPs, outAnnouncements);
  }

  @Test
  public void testConjunction() {
    _policyBuilder.addStatement(
        new If(
            new Conjunction(
                ImmutableList.of(
                    matchPrefixSet(
                        ImmutableList.of(
                            new PrefixRange(Prefix.parse("1.0.0.0/8"), new SubRange(16, 24)))),
                    matchPrefixSet(
                        ImmutableList.of(
                            new PrefixRange(Prefix.parse("0.0.0.0/0"), new SubRange(24, 32)))))),
            ImmutableList.of(new StaticStatement(Statements.ExitAccept))));
    RoutingPolicy policy = _policyBuilder.build();
    _configAPs = new ConfigAtomicPredicates(_batfish, _batfish.getSnapshot(), HOSTNAME);

    TransferBDD tbdd = new TransferBDD(_configAPs, policy);
    TransferReturn result = tbdd.compute(ImmutableSet.of()).getReturnValue();
    BDD acceptedAnnouncements = result.getSecond();
    BDDRoute outAnnouncements = result.getFirst();
    BDDRoute anyRoute = anyRoute(tbdd.getFactory());

    BDD expectedBDD =
        isRelevantForDestination(
            anyRoute, new PrefixRange(Prefix.parse("1.0.0.0/8"), new SubRange(24, 24)));
    assertEquals(acceptedAnnouncements, expectedBDD);

    assertEquals(anyRoute, outAnnouncements);
  }

  @Test
  public void testConjunctionPaths() {
    _policyBuilder.addStatement(
        new If(
            new Conjunction(
                ImmutableList.of(
                    matchPrefixSet(
                        ImmutableList.of(
                            new PrefixRange(Prefix.parse("1.0.0.0/8"), new SubRange(16, 24)))),
                    matchPrefixSet(
                        ImmutableList.of(
                            new PrefixRange(Prefix.parse("0.0.0.0/0"), new SubRange(24, 32)))))),
            ImmutableList.of(new StaticStatement(Statements.ExitAccept))));
    RoutingPolicy policy = _policyBuilder.build();
    _configAPs = new ConfigAtomicPredicates(_batfish, _batfish.getSnapshot(), HOSTNAME);

    TransferBDD tbdd = new TransferBDD(_configAPs, policy);

    List<TransferReturn> paths = tbdd.computePaths(ImmutableSet.of());

    BDDRoute any = anyRoute(tbdd.getFactory());

    BDD conj1 =
        isRelevantForDestination(
            any, new PrefixRange(Prefix.parse("1.0.0.0/8"), new SubRange(16, 24)));
    BDD conj2 =
        isRelevantForDestination(
            any, new PrefixRange(Prefix.parse("0.0.0.0/0"), new SubRange(24, 32)));

    assertThat(paths, Matchers.hasSize(3));
    assertThat(
        paths,
        Matchers.containsInAnyOrder(
            new TransferReturn(any, conj1.and(conj2), true),
            new TransferReturn(any, conj1.not(), false),
            new TransferReturn(any, conj1.and(conj2.not()), false)));
  }

  @Test
  public void testStatefulConjunction() {
    String calledPolicyName = "calledPolicy";

    RoutingPolicy calledPolicy =
        _nf.routingPolicyBuilder()
            .setName(calledPolicyName)
            .setOwner(_baseConfig)
            .addStatement(
                new If(
                    BooleanExprs.TRUE,
                    ImmutableList.of(new SetLocalPreference(new LiteralLong(300L)))))
            .addStatement(new StaticStatement(Statements.ReturnTrue))
            .build();

    RoutingPolicy policy =
        _policyBuilder
            .addStatement(
                new If(
                    new Conjunction(
                        ImmutableList.of(new CallExpr(calledPolicyName), BooleanExprs.TRUE)),
                    ImmutableList.of(new StaticStatement(Statements.ExitAccept))))
            .build();

    _baseConfig.setRoutingPolicies(
        ImmutableMap.of(calledPolicyName, calledPolicy, POLICY_NAME, policy));
    _configAPs = new ConfigAtomicPredicates(_batfish, _batfish.getSnapshot(), HOSTNAME);

    TransferBDD tbdd = new TransferBDD(_configAPs, policy);
    TransferReturn result = tbdd.compute(ImmutableSet.of()).getReturnValue();
    BDD acceptedAnnouncements = result.getSecond();
    BDDRoute outAnnouncements = result.getFirst();

    BDDRoute expectedOut = anyRoute(tbdd.getFactory());
    expectedOut.setLocalPref(MutableBDDInteger.makeFromValue(expectedOut.getFactory(), 32, 300));

    // the policy is applicable to all announcements
    assertTrue(acceptedAnnouncements.isOne());
    assertEquals(outAnnouncements, expectedOut);
  }

  @Test
  public void testUnreachableStatefulConjunction() {
    String calledPolicyName = "calledPolicy";

    RoutingPolicy calledPolicy =
        _nf.routingPolicyBuilder()
            .setName(calledPolicyName)
            .setOwner(_baseConfig)
            .addStatement(
                new If(
                    BooleanExprs.TRUE,
                    ImmutableList.of(new SetLocalPreference(new LiteralLong(300L)))))
            .addStatement(new StaticStatement(Statements.ReturnTrue))
            .build();

    RoutingPolicy policy =
        _policyBuilder
            .addStatement(new StaticStatement(Statements.ExitReject))
            .addStatement(
                new If(
                    new Conjunction(
                        ImmutableList.of(new CallExpr(calledPolicyName), BooleanExprs.TRUE)),
                    ImmutableList.of(new StaticStatement(Statements.ExitAccept))))
            .build();

    _baseConfig.setRoutingPolicies(
        ImmutableMap.of(calledPolicyName, calledPolicy, POLICY_NAME, policy));
    _configAPs = new ConfigAtomicPredicates(_batfish, _batfish.getSnapshot(), HOSTNAME);

    TransferBDD tbdd = new TransferBDD(_configAPs, policy);
    TransferReturn result = tbdd.compute(ImmutableSet.of()).getReturnValue();
    BDD acceptedAnnouncements = result.getSecond();
    BDDRoute outAnnouncements = result.getFirst();

    assertTrue(acceptedAnnouncements.isZero());
    assertEquals(outAnnouncements, anyRoute(tbdd.getFactory()));
  }

  @Test
  public void testConjunctionShortCircuit() {
    String calledPolicyName = "calledPolicy";

    RoutingPolicy calledPolicy =
        _nf.routingPolicyBuilder()
            .setName(calledPolicyName)
            .setOwner(_baseConfig)
            .addStatement(new SetLocalPreference(new LiteralLong(300L)))
            .addStatement(new StaticStatement(Statements.ReturnTrue))
            .build();

    RoutingPolicy policy =
        _policyBuilder
            .addStatement(
                new If(
                    new Conjunction(
                        ImmutableList.of(
                            matchPrefixSet(
                                ImmutableList.of(
                                    new PrefixRange(
                                        Prefix.parse("1.0.0.0/8"), new SubRange(16, 24)))),
                            new CallExpr(calledPolicyName))),
                    ImmutableList.of(new StaticStatement(Statements.ExitAccept)),
                    ImmutableList.of(new StaticStatement(Statements.ExitAccept))))
            .build();

    _baseConfig.setRoutingPolicies(
        ImmutableMap.of(calledPolicyName, calledPolicy, POLICY_NAME, policy));
    _configAPs = new ConfigAtomicPredicates(_batfish, _batfish.getSnapshot(), HOSTNAME);

    TransferBDD tbdd = new TransferBDD(_configAPs, policy);
    TransferReturn result = tbdd.compute(ImmutableSet.of()).getReturnValue();
    BDD acceptedAnnouncements = result.getSecond();
    BDDRoute outAnnouncements = result.getFirst();

    assertTrue(acceptedAnnouncements.isOne());

    BDDRoute anyRoute = anyRoute(tbdd.getFactory());

    BDD firstConjunctBDD =
        isRelevantForDestination(
            anyRoute, new PrefixRange(Prefix.parse("1.0.0.0/8"), new SubRange(16, 24)));
    BDDRoute expected = new BDDRoute(anyRoute);
    MutableBDDInteger localPref = expected.getLocalPref();
    expected.setLocalPref(
        MutableBDDInteger.makeFromValue(localPref.getFactory(), 32, 300)
            .ite(firstConjunctBDD, localPref));

    // the updates in the second conjunct should not occur unless the first conjunct is true
    assertEquals(outAnnouncements, expected);
  }

  @Test
  public void testConjunctionShortCircuitPaths() {
    String calledPolicyName = "calledPolicy";

    RoutingPolicy calledPolicy =
        _nf.routingPolicyBuilder()
            .setName(calledPolicyName)
            .setOwner(_baseConfig)
            .addStatement(new SetLocalPreference(new LiteralLong(300L)))
            .addStatement(new StaticStatement(Statements.ReturnTrue))
            .build();

    RoutingPolicy policy =
        _policyBuilder
            .addStatement(
                new If(
                    new Conjunction(
                        ImmutableList.of(
                            matchPrefixSet(
                                ImmutableList.of(
                                    new PrefixRange(
                                        Prefix.parse("1.0.0.0/8"), new SubRange(16, 24)))),
                            new CallExpr(calledPolicyName))),
                    ImmutableList.of(new StaticStatement(Statements.ExitAccept)),
                    ImmutableList.of(new StaticStatement(Statements.ExitAccept))))
            .build();

    _baseConfig.setRoutingPolicies(
        ImmutableMap.of(calledPolicyName, calledPolicy, POLICY_NAME, policy));
    _configAPs = new ConfigAtomicPredicates(_batfish, _batfish.getSnapshot(), HOSTNAME);

    TransferBDD tbdd = new TransferBDD(_configAPs, policy);

    List<TransferReturn> paths = tbdd.computePaths(ImmutableSet.of());

    BDDRoute any = anyRoute(tbdd.getFactory());

    BDD conj1 =
        isRelevantForDestination(
            any, new PrefixRange(Prefix.parse("1.0.0.0/8"), new SubRange(16, 24)));

    BDDRoute localPref300 = new BDDRoute(any);
    MutableBDDInteger localPref = localPref300.getLocalPref();
    localPref300.setLocalPref(MutableBDDInteger.makeFromValue(localPref.getFactory(), 32, 300));

    assertThat(paths, Matchers.hasSize(2));
    assertThat(
        paths,
        Matchers.containsInAnyOrder(
            new TransferReturn(any, conj1.not(), true),
            new TransferReturn(localPref300, conj1, true)));
  }

  @Test
  public void testEmptyConjunction() {
    _policyBuilder.addStatement(
        new If(
            new Conjunction(ImmutableList.of()),
            ImmutableList.of(new StaticStatement(Statements.ExitAccept))));
    RoutingPolicy policy = _policyBuilder.build();
    _configAPs = new ConfigAtomicPredicates(_batfish, _batfish.getSnapshot(), HOSTNAME);

    TransferBDD tbdd = new TransferBDD(_configAPs, policy);
    TransferReturn result = tbdd.compute(ImmutableSet.of()).getReturnValue();
    BDD acceptedAnnouncements = result.getSecond();
    BDDRoute outAnnouncements = result.getFirst();

    assertEquals(acceptedAnnouncements, outAnnouncements.getFactory().one());

    assertEquals(anyRoute(tbdd.getFactory()), outAnnouncements);
  }

  @Test
  public void testDisjunction() {
    _policyBuilder.addStatement(
        new If(
            new Disjunction(
                ImmutableList.of(
                    matchPrefixSet(
                        ImmutableList.of(
                            new PrefixRange(Prefix.parse("1.0.0.0/8"), new SubRange(16, 24)))),
                    matchPrefixSet(
                        ImmutableList.of(
                            new PrefixRange(Prefix.parse("0.0.0.0/0"), new SubRange(24, 32)))))),
            ImmutableList.of(new StaticStatement(Statements.ExitAccept))));
    RoutingPolicy policy = _policyBuilder.build();
    _configAPs = new ConfigAtomicPredicates(_batfish, _batfish.getSnapshot(), HOSTNAME);

    TransferBDD tbdd = new TransferBDD(_configAPs, policy);
    TransferReturn result = tbdd.compute(ImmutableSet.of()).getReturnValue();
    BDD acceptedAnnouncements = result.getSecond();
    BDDRoute outAnnouncements = result.getFirst();

    BDDRoute anyRoute = anyRoute(tbdd.getFactory());

    BDD expectedBDD =
        isRelevantForDestination(
                anyRoute, new PrefixRange(Prefix.parse("1.0.0.0/8"), new SubRange(16, 24)))
            .or(
                isRelevantForDestination(
                    anyRoute, new PrefixRange(Prefix.parse("0.0.0.0/0"), new SubRange(24, 32))));
    assertEquals(acceptedAnnouncements, expectedBDD);

    assertEquals(anyRoute, outAnnouncements);
  }

  @Test
  public void testDisjunctionPaths() {
    _policyBuilder.addStatement(
        new If(
            new Disjunction(
                ImmutableList.of(
                    matchPrefixSet(
                        ImmutableList.of(
                            new PrefixRange(Prefix.parse("1.0.0.0/8"), new SubRange(16, 24)))),
                    matchPrefixSet(
                        ImmutableList.of(
                            new PrefixRange(Prefix.parse("0.0.0.0/0"), new SubRange(24, 32)))))),
            ImmutableList.of(new StaticStatement(Statements.ExitAccept))));
    RoutingPolicy policy = _policyBuilder.build();
    _configAPs = new ConfigAtomicPredicates(_batfish, _batfish.getSnapshot(), HOSTNAME);

    TransferBDD tbdd = new TransferBDD(_configAPs, policy);

    List<TransferReturn> paths = tbdd.computePaths(ImmutableSet.of());

    BDDRoute any = anyRoute(tbdd.getFactory());

    BDD disj1 =
        isRelevantForDestination(
            any, new PrefixRange(Prefix.parse("1.0.0.0/8"), new SubRange(16, 24)));
    BDD disj2 =
        isRelevantForDestination(
            any, new PrefixRange(Prefix.parse("0.0.0.0/0"), new SubRange(24, 32)));

    assertThat(paths, Matchers.hasSize(3));
    assertThat(
        paths,
        Matchers.containsInAnyOrder(
            new TransferReturn(any, disj1, true),
            new TransferReturn(any, disj1.not().and(disj2), true),
            new TransferReturn(any, disj1.not().and(disj2.not()), false)));
  }

  @Test
  public void testDisjunctionShortCircuit() {
    String calledPolicyName = "calledPolicy";

    RoutingPolicy calledPolicy =
        _nf.routingPolicyBuilder()
            .setName(calledPolicyName)
            .setOwner(_baseConfig)
            .addStatement(new SetLocalPreference(new LiteralLong(300L)))
            .addStatement(new StaticStatement(Statements.ReturnTrue))
            .build();

    RoutingPolicy policy =
        _policyBuilder
            .addStatement(
                new If(
                    new Disjunction(
                        ImmutableList.of(
                            matchPrefixSet(
                                ImmutableList.of(
                                    new PrefixRange(
                                        Prefix.parse("1.0.0.0/8"), new SubRange(16, 24)))),
                            new CallExpr(calledPolicyName))),
                    ImmutableList.of(new StaticStatement(Statements.ExitAccept)),
                    ImmutableList.of(new StaticStatement(Statements.ExitAccept))))
            .build();

    _baseConfig.setRoutingPolicies(
        ImmutableMap.of(calledPolicyName, calledPolicy, POLICY_NAME, policy));
    _configAPs = new ConfigAtomicPredicates(_batfish, _batfish.getSnapshot(), HOSTNAME);

    TransferBDD tbdd = new TransferBDD(_configAPs, policy);
    TransferReturn result = tbdd.compute(ImmutableSet.of()).getReturnValue();
    BDD acceptedAnnouncements = result.getSecond();
    BDDRoute outAnnouncements = result.getFirst();

    assertTrue(acceptedAnnouncements.isOne());

    BDDRoute anyRoute = anyRoute(tbdd.getFactory());

    BDD firstDisjunctBDD =
        isRelevantForDestination(
            anyRoute, new PrefixRange(Prefix.parse("1.0.0.0/8"), new SubRange(16, 24)));
    BDDRoute expected = new BDDRoute(anyRoute);
    MutableBDDInteger localPref = expected.getLocalPref();
    expected.setLocalPref(
        MutableBDDInteger.makeFromValue(localPref.getFactory(), 32, 300)
            .ite(firstDisjunctBDD.not(), localPref));

    // the updates in the second disjunct should not occur unless the first disjunct is false
    assertEquals(outAnnouncements, expected);
  }

  @Test
  public void testEmptyDisjunction() {
    _policyBuilder.addStatement(
        new If(
            new Disjunction(ImmutableList.of()),
            ImmutableList.of(new StaticStatement(Statements.ExitAccept))));
    RoutingPolicy policy = _policyBuilder.build();
    _configAPs = new ConfigAtomicPredicates(_batfish, _batfish.getSnapshot(), HOSTNAME);

    TransferBDD tbdd = new TransferBDD(_configAPs, policy);
    TransferReturn result = tbdd.compute(ImmutableSet.of()).getReturnValue();
    BDD acceptedAnnouncements = result.getSecond();
    BDDRoute outAnnouncements = result.getFirst();

    assertEquals(acceptedAnnouncements, outAnnouncements.getFactory().zero());

    assertEquals(anyRoute(tbdd.getFactory()), outAnnouncements);
  }

  @Test
  public void testDeleteCommunity() {
    RoutingPolicy policy =
        _policyBuilder
            .addStatement(
                new SetCommunities(
                    new CommunitySetDifference(
                        InputCommunities.instance(),
                        new CommunityIs(StandardCommunity.parse("4:44")))))
            .addStatement(new StaticStatement(Statements.ExitAccept))
            .build();

    _configAPs =
        new ConfigAtomicPredicates(
            _batfish,
            _batfish.getSnapshot(),
            HOSTNAME,
            // add another community to be tracked by the analysis
            ImmutableSet.of(CommunityVar.from(StandardCommunity.parse("3:33"))),
            null);

    TransferBDD tbdd = new TransferBDD(_configAPs, policy);
    TransferReturn result = tbdd.compute(ImmutableSet.of()).getReturnValue();
    BDD acceptedAnnouncements = result.getSecond();
    BDDRoute outAnnouncements = result.getFirst();

    BDDRoute anyRoute = new BDDRoute(tbdd.getFactory(), _configAPs);

    // the policy is applicable to all announcements
    assertTrue(acceptedAnnouncements.isOne());

    // each atomic predicate for community 4:44 has the 0 BDD
    for (int ap :
        _configAPs
            .getCommunityAtomicPredicates()
            .getRegexAtomicPredicates()
            .get(CommunityVar.from(StandardCommunity.parse("4:44")))) {
      assertEquals(
          outAnnouncements.getFactory().zero(),
          outAnnouncements.getCommunityAtomicPredicates()[ap]);
    }

    // each atomic predicate for community 3:33 is unchanged
    for (int ap :
        _configAPs
            .getCommunityAtomicPredicates()
            .getRegexAtomicPredicates()
            .get(CommunityVar.from(StandardCommunity.parse("3:33")))) {
      assertEquals(
          anyRoute.getCommunityAtomicPredicates()[ap],
          outAnnouncements.getCommunityAtomicPredicates()[ap]);
    }
  }

  @Test
  public void testAddCommunity() {
    RoutingPolicy policy =
        _policyBuilder
            .addStatement(
                new SetCommunities(
                    CommunitySetUnion.of(
                        InputCommunities.instance(),
                        new LiteralCommunitySet(CommunitySet.of(StandardCommunity.parse("4:44"))))))
            .addStatement(new StaticStatement(Statements.ExitAccept))
            .build();
    _configAPs =
        new ConfigAtomicPredicates(
            _batfish,
            _batfish.getSnapshot(),
            HOSTNAME,
            // add another community to be tracked by the analysis
            ImmutableSet.of(CommunityVar.from(StandardCommunity.parse("3:33"))),
            null);

    TransferBDD tbdd = new TransferBDD(_configAPs, policy);
    TransferReturn result = tbdd.compute(ImmutableSet.of()).getReturnValue();
    BDD acceptedAnnouncements = result.getSecond();
    BDDRoute outAnnouncements = result.getFirst();

    // the policy is applicable to all announcements
    assertTrue(acceptedAnnouncements.isOne());

    BDDRoute anyRoute = new BDDRoute(tbdd.getFactory(), _configAPs);

    // each atomic predicate for community 4:44 has the 1 BDD
    for (int ap :
        _configAPs
            .getCommunityAtomicPredicates()
            .getRegexAtomicPredicates()
            .get(CommunityVar.from(StandardCommunity.parse("4:44")))) {
      assertEquals(
          outAnnouncements.getFactory().one(), outAnnouncements.getCommunityAtomicPredicates()[ap]);
    }
    // each atomic predicate for community 3:33 is unchanged
    for (int ap :
        _configAPs
            .getCommunityAtomicPredicates()
            .getRegexAtomicPredicates()
            .get(CommunityVar.from(StandardCommunity.parse("3:33")))) {
      assertEquals(
          anyRoute.getCommunityAtomicPredicates()[ap],
          outAnnouncements.getCommunityAtomicPredicates()[ap]);
    }
  }

  @Test
  public void testSetExtendedCommunity() {
    RoutingPolicy policy =
        _policyBuilder
            .addStatement(
                new SetCommunities(
                    new LiteralCommunitySet(CommunitySet.of(ExtendedCommunity.parse("0:4:44")))))
            .addStatement(new StaticStatement(Statements.ExitAccept))
            .build();
    _configAPs = new ConfigAtomicPredicates(_batfish, _batfish.getSnapshot(), HOSTNAME);

    TransferBDD tbdd = new TransferBDD(_configAPs, policy);
    TransferReturn result = tbdd.compute(ImmutableSet.of()).getReturnValue();
    BDD acceptedAnnouncements = result.getSecond();
    BDDRoute outAnnouncements = result.getFirst();

    // the policy is applicable to all announcements
    assertTrue(acceptedAnnouncements.isOne());

    // each atomic predicate for community 0:4:44 has the 1 BDD
    for (int ap :
        _configAPs
            .getCommunityAtomicPredicates()
            .getRegexAtomicPredicates()
            .get(CommunityVar.from(ExtendedCommunity.parse("0:4:44")))) {
      assertEquals(
          outAnnouncements.getFactory().one(), outAnnouncements.getCommunityAtomicPredicates()[ap]);
    }
  }

  @Test
  public void testSetLargeCommunity() {
    RoutingPolicy policy =
        _policyBuilder
            .addStatement(
                new SetCommunities(
                    new LiteralCommunitySet(CommunitySet.of(LargeCommunity.of(10, 20, 30)))))
            .addStatement(new StaticStatement(Statements.ExitAccept))
            .build();
    _configAPs = new ConfigAtomicPredicates(_batfish, _batfish.getSnapshot(), HOSTNAME);

    TransferBDD tbdd = new TransferBDD(_configAPs, policy);
    TransferReturn result = tbdd.compute(ImmutableSet.of()).getReturnValue();
    BDD acceptedAnnouncements = result.getSecond();
    BDDRoute outAnnouncements = result.getFirst();

    // the policy is applicable to all announcements
    assertTrue(acceptedAnnouncements.isOne());

    // each atomic predicate for community 0:4:44 has the 1 BDD
    for (int ap :
        _configAPs
            .getCommunityAtomicPredicates()
            .getRegexAtomicPredicates()
            .get(CommunityVar.from(LargeCommunity.of(10, 20, 30)))) {
      assertEquals(
          outAnnouncements.getFactory().one(), outAnnouncements.getCommunityAtomicPredicates()[ap]);
    }
  }

  @Test
  public void testSetCommunities() {
    RoutingPolicy policy =
        _policyBuilder
            .addStatement(
                new SetCommunities(
                    new CommunityExprsSet(
                        ImmutableSet.of(
                            new StandardCommunityHighLowExprs(
                                new LiteralInt(30), new LiteralInt(40)),
                            new StandardCommunityHighLowExprs(
                                new LiteralInt(40), new LiteralInt(40))))))
            .addStatement(new StaticStatement(Statements.ExitAccept))
            .build();
    _configAPs = new ConfigAtomicPredicates(_batfish, _batfish.getSnapshot(), HOSTNAME);

    TransferBDD tbdd = new TransferBDD(_configAPs, policy);
    TransferReturn result = tbdd.compute(ImmutableSet.of()).getReturnValue();
    BDD acceptedAnnouncements = result.getSecond();
    BDDRoute outAnnouncements = result.getFirst();

    // the policy is applicable to all announcements
    assertTrue(acceptedAnnouncements.isOne());

    Map<CommunityVar, Set<Integer>> regexAPs =
        _configAPs.getCommunityAtomicPredicates().getRegexAtomicPredicates();
    Set<Integer> aps3040 = regexAPs.get(CommunityVar.from(StandardCommunity.parse("30:40")));
    Set<Integer> aps4040 = regexAPs.get(CommunityVar.from(StandardCommunity.parse("40:40")));
    for (int i = 0; i < _configAPs.getCommunityAtomicPredicates().getNumAtomicPredicates(); i++) {

      // each atomic predicate for 30:40 or 40:40 has the 1 BDD; all others have the 0 BDD
      assertEquals(
          aps3040.contains(i) || aps4040.contains(i)
              ? outAnnouncements.getFactory().one()
              : outAnnouncements.getFactory().zero(),
          outAnnouncements.getCommunityAtomicPredicates()[i]);
    }
  }

  @Test
  public void testMatchCommunities() {
    RoutingPolicy policy =
        _policyBuilder
            .addStatement(
                new If(
                    new MatchCommunities(
                        InputCommunities.instance(),
                        new HasCommunity(
                            new StandardCommunityHighMatch(
                                new IntComparison(IntComparator.EQ, new LiteralInt(30))))),
                    ImmutableList.of(new StaticStatement(Statements.ExitAccept))))
            .build();
    _configAPs = new ConfigAtomicPredicates(_batfish, _batfish.getSnapshot(), HOSTNAME);

    TransferBDD tbdd = new TransferBDD(_configAPs, policy);
    TransferReturn result = tbdd.compute(ImmutableSet.of()).getReturnValue();
    BDD acceptedAnnouncements = result.getSecond();
    BDDRoute outAnnouncements = result.getFirst();

    BDDRoute anyRoute = new BDDRoute(tbdd.getFactory(), _configAPs);
    BDD[] aps = anyRoute.getCommunityAtomicPredicates();

    // get the atomic predicates that correspond to ^30:
    Set<Integer> ap30 =
        _configAPs
            .getCommunityAtomicPredicates()
            .getRegexAtomicPredicates()
            .get(CommunityVar.from("^30:"));

    BDD expectedBDD =
        tbdd.getFactory().orAll(ap30.stream().map(i -> aps[i]).collect(Collectors.toList()));
    assertEquals(expectedBDD, acceptedAnnouncements);

    assertEquals(anyRoute, outAnnouncements);
  }

  @Test
  public void testMatchCommunityInHalves() {
    RoutingPolicy policy =
        _policyBuilder
            .addStatement(
                new If(
                    new MatchCommunities(
                        InputCommunities.instance(),
                        new HasCommunity(
                            new CommunityMatchAll(
                                ImmutableList.of(
                                    new StandardCommunityHighMatch(
                                        new IntComparison(IntComparator.EQ, new LiteralInt(30))),
                                    new StandardCommunityLowMatch(
                                        new IntComparison(
                                            IntComparator.EQ, new LiteralInt(20))))))),
                    ImmutableList.of(new StaticStatement(Statements.ExitAccept))))
            .build();
    _configAPs = new ConfigAtomicPredicates(_batfish, _batfish.getSnapshot(), HOSTNAME);

    TransferBDD tbdd = new TransferBDD(_configAPs, policy);
    TransferReturn result = tbdd.compute(ImmutableSet.of()).getReturnValue();
    BDD acceptedAnnouncements = result.getSecond();
    BDDRoute outAnnouncements = result.getFirst();

    BDDRoute anyRoute = new BDDRoute(tbdd.getFactory(), _configAPs);
    BDD[] aps = anyRoute.getCommunityAtomicPredicates();

    // only the APs that belong to both ^30: and :20$ should be allowed
    Set<Integer> ap30 =
        _configAPs
            .getCommunityAtomicPredicates()
            .getRegexAtomicPredicates()
            .get(CommunityVar.from("^30:"));
    Set<Integer> ap20 =
        _configAPs
            .getCommunityAtomicPredicates()
            .getRegexAtomicPredicates()
            .get(CommunityVar.from(":20$"));

    Set<Integer> intersection = new HashSet<>(ap30);
    intersection.retainAll(ap20);

    BDD expectedBDD =
        tbdd.getFactory()
            .orAll(intersection.stream().map(i -> aps[i]).collect(Collectors.toList()));
    assertEquals(expectedBDD, acceptedAnnouncements);

    assertEquals(anyRoute, outAnnouncements);
  }

  @Test
  public void testSetThenMatchCommunities() {
    Community comm = StandardCommunity.parse("30:40");
    List<Statement> stmts =
        ImmutableList.of(
            new SetCommunities(
                CommunitySetUnion.of(
                    InputCommunities.instance(), new LiteralCommunitySet(CommunitySet.of(comm)))),
            new If(
                new MatchCommunities(
                    InputCommunities.instance(), new HasCommunity(new CommunityIs(comm))),
                ImmutableList.of(new StaticStatement(Statements.ExitAccept))));
    RoutingPolicy policy = _policyBuilder.setStatements(stmts).build();
    _configAPs = new ConfigAtomicPredicates(_batfish, _batfish.getSnapshot(), HOSTNAME);

    // the analysis will use the original route for matching
    TransferBDD tbdd = new TransferBDD(_configAPs, policy);
    TransferReturn result = tbdd.compute(ImmutableSet.of()).getReturnValue();
    BDD acceptedAnnouncements = result.getSecond();
    BDDRoute outAnnouncements = result.getFirst();

    BDDRoute anyRoute = new BDDRoute(tbdd.getFactory(), _configAPs);
    BDD[] aps = anyRoute.getCommunityAtomicPredicates();
    // get the atomic predicates that correspond to 30:40
    Set<Integer> ap3040 =
        _configAPs
            .getCommunityAtomicPredicates()
            .getRegexAtomicPredicates()
            .get(CommunityVar.from(comm));

    // the original route must have the community 30:40
    BDD expectedBDD =
        tbdd.getFactory().orAll(ap3040.stream().map(i -> aps[i]).collect(Collectors.toList()));
    assertEquals(expectedBDD, acceptedAnnouncements);
    for (int i = 0; i < _configAPs.getCommunityAtomicPredicates().getNumAtomicPredicates(); i++) {
      // each atomic predicate for 30:40 is set if it was matched on; all others have their original
      // values
      assertEquals(
          ap3040.contains(i) ? expectedBDD : aps[i],
          outAnnouncements.getCommunityAtomicPredicates()[i]);
    }

    // now do the analysis again but use the output attributes for matching
    setup(ConfigurationFormat.JUNIPER);
    policy = _policyBuilder.setStatements(stmts).build();
    tbdd = new TransferBDD(_configAPs, policy);
    result = tbdd.compute(ImmutableSet.of()).getReturnValue();
    acceptedAnnouncements = result.getSecond();
    outAnnouncements = result.getFirst();
    // the original route is now unconstrained
    assertTrue(acceptedAnnouncements.isOne());
    for (int i = 0; i < _configAPs.getCommunityAtomicPredicates().getNumAtomicPredicates(); i++) {
      // each atomic predicate for 30:40 is set if ; all others have their original values
      assertEquals(
          ap3040.contains(i) ? outAnnouncements.getFactory().one() : aps[i],
          outAnnouncements.getCommunityAtomicPredicates()[i]);
    }
  }

  @Test
  public void testCallStatement() {
    String calledPolicyName = "calledPolicy";

    RoutingPolicy calledPolicy =
        _nf.routingPolicyBuilder()
            .setName(calledPolicyName)
            .setOwner(_baseConfig)
            .addStatement(
                new If(
                    BooleanExprs.CALL_STATEMENT_CONTEXT,
                    ImmutableList.of(new SetLocalPreference(new LiteralLong(300L)))))
            .build();

    RoutingPolicy policy =
        _policyBuilder
            .addStatement(new CallStatement(calledPolicyName))
            .addStatement(new StaticStatement(Statements.ExitAccept))
            .build();

    _baseConfig.setRoutingPolicies(
        ImmutableMap.of(calledPolicyName, calledPolicy, POLICY_NAME, policy));
    _configAPs = new ConfigAtomicPredicates(_batfish, _batfish.getSnapshot(), HOSTNAME);

    TransferBDD tbdd = new TransferBDD(_configAPs, policy);
    TransferReturn result = tbdd.compute(ImmutableSet.of()).getReturnValue();
    BDD acceptedAnnouncements = result.getSecond();
    BDDRoute outAnnouncements = result.getFirst();

    BDDRoute expectedOut = anyRoute(tbdd.getFactory());
    expectedOut.setLocalPref(MutableBDDInteger.makeFromValue(expectedOut.getFactory(), 32, 300));

    // the policy is applicable to all announcements
    assertTrue(acceptedAnnouncements.isOne());
    assertEquals(outAnnouncements, expectedOut);
  }

  @Test
  public void testCallStatementPaths() {
    String calledPolicyName = "calledPolicy";

    RoutingPolicy calledPolicy =
        _nf.routingPolicyBuilder()
            .setName(calledPolicyName)
            .setOwner(_baseConfig)
            .addStatement(
                new If(
                    BooleanExprs.CALL_STATEMENT_CONTEXT,
                    ImmutableList.of(new SetLocalPreference(new LiteralLong(300L)))))
            .build();

    RoutingPolicy policy =
        _policyBuilder
            .addStatement(new CallStatement(calledPolicyName))
            .addStatement(new StaticStatement(Statements.ExitAccept))
            .build();

    _baseConfig.setRoutingPolicies(
        ImmutableMap.of(calledPolicyName, calledPolicy, POLICY_NAME, policy));
    _configAPs = new ConfigAtomicPredicates(_batfish, _batfish.getSnapshot(), HOSTNAME);

    TransferBDD tbdd = new TransferBDD(_configAPs, policy);

    List<TransferReturn> paths = tbdd.computePaths(ImmutableSet.of());

    BDDRoute localPref300 = anyRoute(tbdd.getFactory());
    localPref300.setLocalPref(MutableBDDInteger.makeFromValue(tbdd.getFactory(), 32, 300));

    List<TransferReturn> expectedPaths =
        ImmutableList.of(new TransferReturn(localPref300, tbdd.getFactory().one(), true));
    assertEquals(expectedPaths, paths);
  }

  @Test
  public void testCallExpr() {
    String calledPolicyName = "calledPolicy";

    RoutingPolicy calledPolicy =
        _nf.routingPolicyBuilder()
            .setName(calledPolicyName)
            .setOwner(_baseConfig)
            .addStatement(
                new If(
                    BooleanExprs.CALL_EXPR_CONTEXT,
                    ImmutableList.of(
                        new SetLocalPreference(new LiteralLong(300L)),
                        new StaticStatement(Statements.ReturnTrue))))
            .build();

    RoutingPolicy policy =
        _policyBuilder
            .addStatement(
                new If(
                    new CallExpr(calledPolicyName),
                    ImmutableList.of(new StaticStatement(Statements.ExitAccept))))
            .build();

    _baseConfig.setRoutingPolicies(
        ImmutableMap.of(calledPolicyName, calledPolicy, POLICY_NAME, policy));
    _configAPs = new ConfigAtomicPredicates(_batfish, _batfish.getSnapshot(), HOSTNAME);

    TransferBDD tbdd = new TransferBDD(_configAPs, policy);
    TransferReturn result = tbdd.compute(ImmutableSet.of()).getReturnValue();
    BDD acceptedAnnouncements = result.getSecond();
    BDDRoute outAnnouncements = result.getFirst();

    BDDRoute expectedOut = anyRoute(tbdd.getFactory());
    expectedOut.setLocalPref(MutableBDDInteger.makeFromValue(expectedOut.getFactory(), 32, 300));

    // the policy is applicable to all announcements
    assertTrue(acceptedAnnouncements.isOne());
    assertEquals(outAnnouncements, expectedOut);
  }

  @Test
  public void testCallExprPaths() {
    String calledPolicyName = "calledPolicy";

    RoutingPolicy calledPolicy =
        _nf.routingPolicyBuilder()
            .setName(calledPolicyName)
            .setOwner(_baseConfig)
            .addStatement(
                new If(
                    BooleanExprs.CALL_EXPR_CONTEXT,
                    ImmutableList.of(
                        new SetLocalPreference(new LiteralLong(300L)),
                        new StaticStatement(Statements.ReturnTrue))))
            .build();

    RoutingPolicy policy =
        _policyBuilder
            .addStatement(
                new If(
                    new CallExpr(calledPolicyName),
                    ImmutableList.of(new StaticStatement(Statements.ExitAccept))))
            .build();

    _baseConfig.setRoutingPolicies(
        ImmutableMap.of(calledPolicyName, calledPolicy, POLICY_NAME, policy));
    _configAPs = new ConfigAtomicPredicates(_batfish, _batfish.getSnapshot(), HOSTNAME);

    TransferBDD tbdd = new TransferBDD(_configAPs, policy);

    List<TransferReturn> paths = tbdd.computePaths(ImmutableSet.of());

    BDDRoute localPref300 = anyRoute(tbdd.getFactory());
    localPref300.setLocalPref(MutableBDDInteger.makeFromValue(tbdd.getFactory(), 32, 300));

    List<TransferReturn> expectedPaths =
        ImmutableList.of(new TransferReturn(localPref300, tbdd.getFactory().one(), true));
    assertEquals(expectedPaths, paths);
  }

  @Test
  public void testNestedCalls() {
    String calledPolicyName = "calledPolicy";

    RoutingPolicy calledPolicy =
        _nf.routingPolicyBuilder()
            .setName(calledPolicyName)
            .setOwner(_baseConfig)
            .addStatement(new SetLocalPreference(new LiteralLong(300L)))
            .build();

    String calledPolicyName2 = "calledPolicy2";

    RoutingPolicy calledPolicy2 =
        _nf.routingPolicyBuilder()
            .setName(calledPolicyName2)
            .setOwner(_baseConfig)
            .addStatement(
                new If(
                    matchPrefixSet(
                        ImmutableList.of(
                            new PrefixRange(Prefix.parse("0.0.0.0/0"), new SubRange(32, 32)))),
                    ImmutableList.of(
                        new CallStatement(calledPolicyName),
                        new StaticStatement(Statements.ExitAccept))))
            .build();

    RoutingPolicy policy =
        _policyBuilder.addStatement(new CallStatement(calledPolicyName2)).build();

    _baseConfig.setRoutingPolicies(
        ImmutableMap.of(
            calledPolicyName2, calledPolicy2, calledPolicyName, calledPolicy, POLICY_NAME, policy));
    _configAPs = new ConfigAtomicPredicates(_batfish, _batfish.getSnapshot(), HOSTNAME);

    TransferBDD tbdd = new TransferBDD(_configAPs, policy);
    TransferReturn result = tbdd.compute(ImmutableSet.of()).getReturnValue();
    BDD acceptedAnnouncements = result.getSecond();
    BDDRoute outAnnouncements = result.getFirst();

    BDDRoute anyRoute = anyRoute(tbdd.getFactory());

    BDD expected =
        isRelevantForDestination(
            anyRoute, new PrefixRange(Prefix.parse("0.0.0.0/0"), new SubRange(32, 32)));
    BDDRoute expectedOut = new BDDRoute(anyRoute);
    expectedOut.setLocalPref(
        MutableBDDInteger.makeFromValue(expectedOut.getFactory(), 32, 300)
            .ite(expected, expectedOut.getLocalPref()));

    // the policy is applicable to all announcements
    assertEquals(acceptedAnnouncements, expected);
    assertEquals(outAnnouncements, expectedOut);
  }

  @Test
  public void testCallStatementEarlyExit() {
    String calledPolicyName = "calledPolicy";

    RoutingPolicy calledPolicy =
        _nf.routingPolicyBuilder()
            .setName(calledPolicyName)
            .setOwner(_baseConfig)
            .addStatement(new StaticStatement(Statements.ExitReject))
            .build();

    RoutingPolicy policy =
        _policyBuilder
            .addStatement(new CallStatement(calledPolicyName))
            .addStatement(new StaticStatement(Statements.ExitAccept))
            .build();

    _baseConfig.setRoutingPolicies(
        ImmutableMap.of(calledPolicyName, calledPolicy, POLICY_NAME, policy));
    _configAPs = new ConfigAtomicPredicates(_batfish, _batfish.getSnapshot(), HOSTNAME);

    TransferBDD tbdd = new TransferBDD(_configAPs, policy);
    TransferReturn result = tbdd.compute(ImmutableSet.of()).getReturnValue();

    BDD acceptedAnnouncements = result.getSecond();
    BDDRoute outAnnouncements = result.getFirst();

    // no accepted routes because the callee uniformly rejects
    assertTrue(acceptedAnnouncements.isZero());
    assertEquals(anyRoute(tbdd.getFactory()), outAnnouncements);
  }

  @Test
  public void testTraceableStatement() {
    RoutingPolicy policy =
        _policyBuilder
            .addStatement(
                new TraceableStatement(
                    TraceElement.of("text"),
                    ImmutableList.of(
                        new SetTag(new LiteralLong(42)),
                        new SetLocalPreference(new LiteralLong(44)),
                        new StaticStatement(Statements.ExitAccept))))
            .build();

    _configAPs = new ConfigAtomicPredicates(_batfish, _batfish.getSnapshot(), HOSTNAME);

    TransferBDD tbdd = new TransferBDD(_configAPs, policy);
    TransferReturn result = tbdd.compute(ImmutableSet.of()).getReturnValue();
    BDD acceptedAnnouncements = result.getSecond();
    BDDRoute outAnnouncements = result.getFirst();

    // the policy is applicable to all announcements
    assertTrue(acceptedAnnouncements.isOne());

    // the tag is now 42 and local pref is 44
    BDDRoute expected = anyRoute(tbdd.getFactory());
    BDDInteger tag = expected.getTag();
    expected.setTag(MutableBDDInteger.makeFromValue(tag.getFactory(), 32, 42));
    BDDInteger localPref = expected.getLocalPref();
    expected.setLocalPref(MutableBDDInteger.makeFromValue(localPref.getFactory(), 32, 44));

    assertEquals(expected, outAnnouncements);
  }

  @Test
  public void testUnsupportedExpression() {
    _policyBuilder.addStatement(
        new If(new MatchColor(0L), ImmutableList.of(new StaticStatement(Statements.ExitAccept))));
    RoutingPolicy policy = _policyBuilder.build();
    _configAPs = new ConfigAtomicPredicates(_batfish, _batfish.getSnapshot(), HOSTNAME);

    TransferBDD tbdd = new TransferBDD(_configAPs, policy);
    TransferReturn result = tbdd.compute(ImmutableSet.of()).getReturnValue();
    BDD acceptedAnnouncements = result.getSecond();
    BDDRoute outAnnouncements = result.getFirst();

    BDDRoute expectedRoute = anyRoute(tbdd.getFactory());
    expectedRoute.setUnsupported(tbdd.getFactory().one());
    assertEquals(acceptedAnnouncements, tbdd.getFactory().zero());
    assertEquals(outAnnouncements, expectedRoute);
  }

  @Test
  public void testUnsupportedMatchCommunities() {
    _policyBuilder.addStatement(
        new If(
            new MatchCommunities(
                // currently we only support matching on InputCommunities
                new LiteralCommunitySet(CommunitySet.empty()),
                new HasCommunity(AllStandardCommunities.instance())),
            ImmutableList.of(new StaticStatement(Statements.ExitAccept))));
    RoutingPolicy policy = _policyBuilder.build();
    _configAPs = new ConfigAtomicPredicates(_batfish, _batfish.getSnapshot(), HOSTNAME);

    TransferBDD tbdd = new TransferBDD(_configAPs, policy);
    TransferReturn result = tbdd.compute(ImmutableSet.of()).getReturnValue();
    BDD acceptedAnnouncements = result.getSecond();
    BDDRoute outAnnouncements = result.getFirst();

    BDDRoute expectedRoute = anyRoute(tbdd.getFactory());
    expectedRoute.setUnsupported(tbdd.getFactory().one());
    assertEquals(acceptedAnnouncements, tbdd.getFactory().zero());
    assertEquals(outAnnouncements, expectedRoute);
  }

  @Test
  public void testUnsupportedStatement() {
    _policyBuilder
        .addStatement(new PrependAsPath(new LiteralAsList(ImmutableList.of())))
        .addStatement(new StaticStatement(Statements.ExitAccept));
    RoutingPolicy policy = _policyBuilder.build();
    _configAPs = new ConfigAtomicPredicates(_batfish, _batfish.getSnapshot(), HOSTNAME);

    TransferBDD tbdd = new TransferBDD(_configAPs, policy);
    TransferReturn result = tbdd.compute(ImmutableSet.of()).getReturnValue();
    BDD acceptedAnnouncements = result.getSecond();
    BDDRoute outAnnouncements = result.getFirst();

    BDDRoute outRoute = anyRoute(tbdd.getFactory());
    outRoute.setUnsupported(tbdd.getFactory().one());
    assertEquals(acceptedAnnouncements, tbdd.getFactory().one());
    assertEquals(outAnnouncements, outRoute);
  }

  @Test
  public void testPartialUnsupportedStatement() {
    _policyBuilder
        .addStatement(
            new If(
                matchPrefixSet(
                    ImmutableList.of(
                        new PrefixRange(Prefix.parse("1.0.0.0/8"), new SubRange(16, 24)))),
                // the SelfNextHop construct is not supported
                ImmutableList.of(
                    new SetNextHop(SelfNextHop.getInstance()),
                    new StaticStatement(Statements.ExitAccept))))
        .addStatement(new StaticStatement(Statements.ExitAccept));
    RoutingPolicy policy = _policyBuilder.build();
    _configAPs = new ConfigAtomicPredicates(_batfish, _batfish.getSnapshot(), HOSTNAME);

    TransferBDD tbdd = new TransferBDD(_configAPs, policy);
    TransferReturn result = tbdd.compute(ImmutableSet.of()).getReturnValue();
    BDD acceptedAnnouncements = result.getSecond();
    BDDRoute outAnnouncements = result.getFirst();

    BDDRoute outRoute = anyRoute(tbdd.getFactory());
    // the condition under which the if guard is satisfied
    BDD entersIf =
        isRelevantForDestination(
            outRoute, new PrefixRange(Prefix.parse("1.0.0.0/8"), new SubRange(16, 24)));
    outRoute.setUnsupported(entersIf);
    assertEquals(acceptedAnnouncements, tbdd.getFactory().one());
    assertEquals(outAnnouncements, outRoute);
  }

  @Test
  public void testUnsupportedStaticStatement() {
    _policyBuilder
        .addStatement(Statements.SetReadIntermediateBgpAttributes.toStaticStatement())
        .addStatement(new StaticStatement(Statements.ExitAccept));
    RoutingPolicy policy = _policyBuilder.build();
    _configAPs = new ConfigAtomicPredicates(_batfish, _batfish.getSnapshot(), HOSTNAME);

    TransferBDD tbdd = new TransferBDD(_configAPs, policy);
    TransferReturn result = tbdd.compute(ImmutableSet.of()).getReturnValue();
    BDD acceptedAnnouncements = result.getSecond();
    BDDRoute outAnnouncements = result.getFirst();

    BDDRoute outRoute = anyRoute(tbdd.getFactory());
    outRoute.setUnsupported(tbdd.getFactory().one());
    assertEquals(acceptedAnnouncements, tbdd.getFactory().one());
    assertEquals(outAnnouncements, outRoute);
  }

  @Test
  public void testUnsupportedStatementDeny() {
    _policyBuilder
        .addStatement(new SetTag(new VarLong("var")))
        .addStatement(new StaticStatement(Statements.ExitReject));
    RoutingPolicy policy = _policyBuilder.build();
    _configAPs = new ConfigAtomicPredicates(_batfish, _batfish.getSnapshot(), HOSTNAME);

    TransferBDD tbdd = new TransferBDD(_configAPs, policy);
    TransferReturn result = tbdd.compute(ImmutableSet.of()).getReturnValue();
    BDD acceptedAnnouncements = result.getSecond();
    BDDRoute outAnnouncements = result.getFirst();

    BDDRoute outRoute = anyRoute(tbdd.getFactory());
    outRoute.setUnsupported(tbdd.getFactory().one());
    assertEquals(acceptedAnnouncements, tbdd.getFactory().zero());
    assertEquals(outAnnouncements, outRoute);
  }

  @Test
  public void testIsRelevantFor() {
    BDDRoute bddRoute = anyRoute(JFactory.init(100, 100));
    IpSpaceToBDD ipSpaceToBDD = new IpSpaceToBDD(bddRoute.getPrefix());

    PrefixRange range = new PrefixRange(Prefix.parse("1.0.0.0/8"), new SubRange(16, 24));
    BDD rangeBdd = isRelevantForDestination(bddRoute, range);
    BDD notRangeBdd = rangeBdd.not();

    BDD matchingPrefix = ipSpaceToBDD.toBDD(Ip.parse("1.1.1.1"));
    BDD nonMatchingPrefix = ipSpaceToBDD.toBDD(Ip.parse("2.2.2.2"));
    BDD len24 = bddRoute.getPrefixLength().value(24);
    BDD len8 = bddRoute.getPrefixLength().value(8);
    BDD len32 = bddRoute.getPrefixLength().value(32);

    assertTrue(matchingPrefix.and(len24).imp(rangeBdd).isOne());
    assertTrue(matchingPrefix.and(len32).imp(notRangeBdd).isOne()); // prefix too long
    assertTrue(matchingPrefix.and(len8).imp(notRangeBdd).isOne()); // prefix too short
    assertTrue(nonMatchingPrefix.and(len24).imp(notRangeBdd).isOne()); // prefix doesn't match
  }

  @Test
  public void testIsRelevantFor_range32() {
    BDDRoute bddRoute = anyRoute(JFactory.init(100, 100));

    PrefixRange range = new PrefixRange(Prefix.parse("0.0.0.0/0"), SubRange.singleton(32));
    BDD rangeBdd = isRelevantForDestination(bddRoute, range);
    BDD len0 = bddRoute.getPrefixLength().value(0);
    BDD len32 = bddRoute.getPrefixLength().value(32);

    assertTrue(len0.imp(rangeBdd.not()).isOne());
    assertTrue(len32.imp(rangeBdd).isOne());
  }

  @Test
  public void testUseOutputAttributes() {
    // useOutputAttributes is false for CISCO_IOS
    setup(ConfigurationFormat.CISCO_IOS);
    _configAPs = new ConfigAtomicPredicates(_batfish, _batfish.getSnapshot(), HOSTNAME);
    TransferBDD tbdd = new TransferBDD(_configAPs, _policyBuilder.build());
    assertFalse(tbdd.getUseOutputAttributes());

    // useOutputAttributes is true for JUNIPER
    setup(ConfigurationFormat.JUNIPER);
    _configAPs = new ConfigAtomicPredicates(_batfish, _batfish.getSnapshot(), HOSTNAME);
    tbdd = new TransferBDD(_configAPs, _policyBuilder.build());
    assertTrue(tbdd.getUseOutputAttributes());
  }

  @Test
  public void testDistinctBDDFactories() {
    _configAPs = new ConfigAtomicPredicates(_batfish, _batfish.getSnapshot(), HOSTNAME);
    TransferBDD tbdd1 = new TransferBDD(_configAPs, _policyBuilder.build());
    TransferBDD tbdd2 = new TransferBDD(_configAPs, _policyBuilder.build());
    assertNotSame(tbdd1.getFactory(), tbdd2.getFactory());
  }
}<|MERGE_RESOLUTION|>--- conflicted
+++ resolved
@@ -975,40 +975,17 @@
   }
 
   @Test
-<<<<<<< HEAD
-  public void testSetMetric() {
-    RoutingPolicy policy =
-        _policyBuilder
-            .addStatement(new SetMetric(new LiteralLong(50)))
-            .addStatement(new StaticStatement(Statements.ExitAccept))
-=======
   public void testSetLocalPrefAndRejectPaths() {
     RoutingPolicy policy =
         _policyBuilder
             .addStatement(new SetLocalPreference(new LiteralLong(42)))
             .addStatement(new StaticStatement(Statements.ExitReject))
->>>>>>> 7cbccee1
             .build();
     _configAPs = new ConfigAtomicPredicates(_batfish, _batfish.getSnapshot(), HOSTNAME);
 
     TransferBDD tbdd = new TransferBDD(_configAPs, policy);
     List<TransferReturn> paths = tbdd.computePaths(ImmutableSet.of());
 
-<<<<<<< HEAD
-    // the policy is applicable to all announcements
-    assertTrue(acceptedAnnouncements.isOne());
-
-    // the metric is now 50
-    BDDInteger expectedMed = MutableBDDInteger.makeFromValue(tbdd.getFactory(), 32, 50);
-    assertEquals(expectedMed, outAnnouncements.getMed());
-  }
-
-  @Test
-  public void testSetTag() {
-    RoutingPolicy policy =
-        _policyBuilder
-            .addStatement(new SetTag(new LiteralLong(42)))
-=======
     // the local preference is now 42
     BDDRoute expected = anyRoute(tbdd.getFactory());
     BDDInteger localPref = expected.getLocalPref();
@@ -1024,7 +1001,6 @@
     RoutingPolicy policy =
         _policyBuilder
             .addStatement(new SetMetric(new LiteralLong(50)))
->>>>>>> 7cbccee1
             .addStatement(new StaticStatement(Statements.ExitAccept))
             .build();
     _configAPs = new ConfigAtomicPredicates(_batfish, _batfish.getSnapshot(), HOSTNAME);
@@ -1037,7 +1013,28 @@
     // the policy is applicable to all announcements
     assertTrue(acceptedAnnouncements.isOne());
 
-<<<<<<< HEAD
+    // the metric is now 50
+    BDDInteger expectedMed = MutableBDDInteger.makeFromValue(tbdd.getFactory(), 32, 50);
+    assertEquals(expectedMed, outAnnouncements.getMed());
+  }
+
+  @Test
+  public void testSetTag() {
+    RoutingPolicy policy =
+        _policyBuilder
+            .addStatement(new SetTag(new LiteralLong(42)))
+            .addStatement(new StaticStatement(Statements.ExitAccept))
+            .build();
+    _configAPs = new ConfigAtomicPredicates(_batfish, _batfish.getSnapshot(), HOSTNAME);
+
+    TransferBDD tbdd = new TransferBDD(_configAPs, policy);
+    TransferReturn result = tbdd.compute(ImmutableSet.of()).getReturnValue();
+    BDD acceptedAnnouncements = result.getSecond();
+    BDDRoute outAnnouncements = result.getFirst();
+
+    // the policy is applicable to all announcements
+    assertTrue(acceptedAnnouncements.isOne());
+
     // the tag is now 42
     BDDRoute expected = anyRoute(tbdd.getFactory());
     BDDInteger tag = expected.getTag();
@@ -1046,54 +1043,6 @@
   }
 
   @Test
-  public void testMatchTag() {
-    RoutingPolicy policy =
-        _policyBuilder
-            .addStatement(
-                new If(
-                    new MatchTag(IntComparator.EQ, new LiteralLong(42)),
-                    ImmutableList.of(new StaticStatement(Statements.ExitAccept))))
-=======
-    // the metric is now 50
-    BDDInteger expectedMed = MutableBDDInteger.makeFromValue(tbdd.getFactory(), 32, 50);
-    assertEquals(expectedMed, outAnnouncements.getMed());
-  }
-
-  @Test
-  public void testSetTag() {
-    RoutingPolicy policy =
-        _policyBuilder
-            .addStatement(new SetTag(new LiteralLong(42)))
-            .addStatement(new StaticStatement(Statements.ExitAccept))
->>>>>>> 7cbccee1
-            .build();
-    _configAPs = new ConfigAtomicPredicates(_batfish, _batfish.getSnapshot(), HOSTNAME);
-
-    TransferBDD tbdd = new TransferBDD(_configAPs, policy);
-    TransferReturn result = tbdd.compute(ImmutableSet.of()).getReturnValue();
-    BDD acceptedAnnouncements = result.getSecond();
-    BDDRoute outAnnouncements = result.getFirst();
-
-<<<<<<< HEAD
-    BDDRoute anyRoute = anyRoute(tbdd.getFactory());
-
-    assertEquals(acceptedAnnouncements, anyRoute.getTag().value(42));
-    assertEquals(anyRoute, outAnnouncements);
-  }
-
-  @Test
-=======
-    // the policy is applicable to all announcements
-    assertTrue(acceptedAnnouncements.isOne());
-
-    // the tag is now 42
-    BDDRoute expected = anyRoute(tbdd.getFactory());
-    BDDInteger tag = expected.getTag();
-    expected.setTag(MutableBDDInteger.makeFromValue(tag.getFactory(), 32, 42));
-    assertEquals(expected, outAnnouncements);
-  }
-
-  @Test
   public void testSetWeight() {
     RoutingPolicy policy =
         _policyBuilder
@@ -1140,7 +1089,6 @@
   }
 
   @Test
->>>>>>> 7cbccee1
   public void testSetThenMatchTag() {
     List<Statement> stmts =
         ImmutableList.of(
