--- conflicted
+++ resolved
@@ -69,8 +69,10 @@
 import org.batfish.datamodel.routing_policy.communities.StandardCommunityLowMatch;
 import org.batfish.datamodel.routing_policy.expr.BooleanExprs;
 import org.batfish.datamodel.routing_policy.expr.CallExpr;
+import org.batfish.datamodel.routing_policy.expr.Conjunction;
 import org.batfish.datamodel.routing_policy.expr.DestinationNetwork;
 import org.batfish.datamodel.routing_policy.expr.DiscardNextHop;
+import org.batfish.datamodel.routing_policy.expr.Disjunction;
 import org.batfish.datamodel.routing_policy.expr.ExplicitAs;
 import org.batfish.datamodel.routing_policy.expr.ExplicitPrefixSet;
 import org.batfish.datamodel.routing_policy.expr.IntComparator;
@@ -456,9 +458,6 @@
     assertEquals(anyRoute, outAnnouncements);
   }
 
-<<<<<<< HEAD
-  /* Not currently supporting directives to change the default action, so this test is removed.
-=======
   @Test
   public void testSetDefault() {
     _policyBuilder
@@ -483,25 +482,19 @@
     _policyBuilder
         .addStatement(Statements.SetLocalDefaultActionAccept.toStaticStatement())
         .addStatement(Statements.ReturnLocalDefaultAction.toStaticStatement());
->>>>>>> 7cbccee1
-
-   public void testSetDefault() {
-     _policyBuilder.addStatement(Statements.SetDefaultActionAccept.toStaticStatement());
-
-     RoutingPolicy policy = _policyBuilder.build();
-     _configAPs = new ConfigAtomicPredicates(_batfish, _batfish.getSnapshot(), HOSTNAME);
-
-     TransferBDD tbdd = new TransferBDD(_configAPs, policy);
-     TransferReturn result = tbdd.compute(ImmutableSet.of()).getReturnValue();
-     BDD acceptedAnnouncements = result.getSecond();
-     BDDRoute outAnnouncements = result.getFirst();
-
-     assertTrue(acceptedAnnouncements.isOne());
-
-     assertEquals(anyRoute(tbdd.getFactory()), outAnnouncements);
-   }
-
-  */
+
+    RoutingPolicy policy = _policyBuilder.build();
+    _configAPs = new ConfigAtomicPredicates(_batfish, _batfish.getSnapshot(), HOSTNAME);
+
+    TransferBDD tbdd = new TransferBDD(_configAPs, policy);
+    TransferReturn result = tbdd.compute(ImmutableSet.of()).getReturnValue();
+    BDD acceptedAnnouncements = result.getSecond();
+    BDDRoute outAnnouncements = result.getFirst();
+
+    assertTrue(acceptedAnnouncements.isOne());
+
+    assertEquals(anyRoute(tbdd.getFactory()), outAnnouncements);
+  }
 
   @Test
   public void testPartialAccept() {
@@ -622,10 +615,6 @@
             anyRoute, new PrefixRange(Prefix.parse("0.0.0.0/0"), new SubRange(32, 32)));
 
     assertEquals(permitted, ret.getSecond());
-<<<<<<< HEAD
-
-    assertEquals(anyRoute, ret.getFirst());
-=======
 
     assertEquals(anyRoute, ret.getFirst());
   }
@@ -671,7 +660,6 @@
             new TransferReturn(anyRoute(tbdd.getFactory()), if1, true),
             new TransferReturn(localPref3, if1.not().and(if2), false),
             new TransferReturn(anyRoute(tbdd.getFactory()), if1.not().and(if2.not()), false)));
->>>>>>> 7cbccee1
   }
 
   @Test
@@ -823,7 +811,6 @@
     assertEquals(anyRoute(tbdd.getFactory()), outAnnouncements);
   }
 
-  /* Not supporting conjunctions and disjunctions currently.
   @Test
   public void testNot() {
     _policyBuilder.addStatement(
@@ -1011,8 +998,6 @@
     assertEquals(expectedPaths, paths);
   }
 
-   */
-
   @Test
   public void testSetMetric() {
     RoutingPolicy policy =
@@ -1059,150 +1044,11 @@
     assertEquals(expected, outAnnouncements);
   }
 
-  /* Not supporting conjunctions currently.
-  @Test
-<<<<<<< HEAD
-  public void testPrefixIntersection() {
-    _policyBuilder.addStatement(
-        new If(
-            new Conjunction(
-                ImmutableList.of(
-                    matchPrefixSet(
-                        ImmutableList.of(
-                            new PrefixRange(Prefix.parse("1.0.0.0/8"), new SubRange(16, 24)))),
-                    matchPrefixSet(
-                        ImmutableList.of(
-                            new PrefixRange(Prefix.parse("1.2.0.0/16"), new SubRange(20, 32)))))),
-            ImmutableList.of(new StaticStatement(Statements.ExitAccept))));
-    RoutingPolicy policy = _policyBuilder.build();
-    _configAPs = new ConfigAtomicPredicates(_batfish, _batfish.getSnapshot(), HOSTNAME);
-
-    TransferBDD tbdd = new TransferBDD(_configAPs, policy);
-    TransferReturn result = tbdd.compute(ImmutableSet.of()).getReturnValue();
-    BDD acceptedAnnouncements = result.getSecond();
-    BDDRoute outAnnouncements = result.getFirst();
-
-    BDDRoute anyRoute = anyRoute(tbdd.getFactory());
-
-    BDD expectedBDD =
-        isRelevantForDestination(
-            anyRoute, new PrefixRange(Prefix.parse("1.2.0.0/16"), new SubRange(20, 24)));
-    assertEquals(acceptedAnnouncements, expectedBDD);
-
-    assertEquals(anyRoute, outAnnouncements);
-  }
-
-   */
-
-  @Test
-  public void testMatchEmptyPrefixSet() {
-    _policyBuilder.addStatement(
-        new If(
-            matchPrefixSet(ImmutableList.of()),
-            ImmutableList.of(new StaticStatement(Statements.ExitAccept))));
-    RoutingPolicy policy = _policyBuilder.build();
-    _configAPs = new ConfigAtomicPredicates(_batfish, _batfish.getSnapshot(), HOSTNAME);
-
-    TransferBDD tbdd = new TransferBDD(_configAPs, policy);
-    TransferReturn result = tbdd.compute(ImmutableSet.of()).getReturnValue();
-    BDD acceptedAnnouncements = result.getSecond();
-    BDDRoute outAnnouncements = result.getFirst();
-
-    assertTrue(acceptedAnnouncements.isZero());
-    assertEquals(anyRoute(tbdd.getFactory()), outAnnouncements);
-  }
-
-  @Test
-  public void testMatchNamedPrefixSet() {
-    String name = "name";
-    _baseConfig.setRouteFilterLists(
-        ImmutableMap.of(
-            name,
-            new RouteFilterList(
-                name,
-                ImmutableList.of(
-                    new RouteFilterLine(LineAction.DENY, Prefix.ZERO, new SubRange(32, 32)),
-                    new RouteFilterLine(
-                        LineAction.PERMIT, Prefix.parse("1.0.0.0/8"), new SubRange(31, 32))))));
-    _policyBuilder.addStatement(
-        new If(
-            new MatchPrefixSet(DestinationNetwork.instance(), new NamedPrefixSet(name)),
-            ImmutableList.of(new StaticStatement(Statements.ExitAccept))));
-    RoutingPolicy policy = _policyBuilder.build();
-    _configAPs = new ConfigAtomicPredicates(_batfish, _batfish.getSnapshot(), HOSTNAME);
-
-    TransferBDD tbdd = new TransferBDD(_configAPs, policy);
-    TransferReturn result = tbdd.compute(ImmutableSet.of()).getReturnValue();
-    BDD acceptedAnnouncements = result.getSecond();
-    BDDRoute outAnnouncements = result.getFirst();
-
-    BDDRoute anyRoute = anyRoute(tbdd.getFactory());
-
-    BDD expectedBDD =
-        isRelevantForDestination(
-            anyRoute, new PrefixRange(Prefix.parse("1.0.0.0/8"), new SubRange(31, 31)));
-    assertEquals(acceptedAnnouncements, expectedBDD);
-
-    assertEquals(anyRoute, outAnnouncements);
-  }
-
-  @Test
-  public void testSetLocalPrefLiteral() {
-    RoutingPolicy policy =
-        _policyBuilder
-            .addStatement(new SetLocalPreference(new LiteralLong(42)))
-            .addStatement(new StaticStatement(Statements.ExitAccept))
-            .build();
-    _configAPs = new ConfigAtomicPredicates(_batfish, _batfish.getSnapshot(), HOSTNAME);
-
-    TransferBDD tbdd = new TransferBDD(_configAPs, policy);
-    TransferReturn result = tbdd.compute(ImmutableSet.of()).getReturnValue();
-    BDD acceptedAnnouncements = result.getSecond();
-    BDDRoute outAnnouncements = result.getFirst();
-
-    // the policy is applicable to all announcements
-    assertTrue(acceptedAnnouncements.isOne());
-
-    // the local preference is now 42
-    BDDRoute expected = anyRoute(tbdd.getFactory());
-    BDDInteger localPref = expected.getLocalPref();
-    expected.setLocalPref(MutableBDDInteger.makeFromValue(localPref.getFactory(), 32, 42));
-    assertEquals(expected, outAnnouncements);
-  }
-
-  @Test
-  public void testSetMetric() {
-    RoutingPolicy policy =
-        _policyBuilder
-            .addStatement(new SetMetric(new LiteralLong(50)))
-            .addStatement(new StaticStatement(Statements.ExitAccept))
-            .build();
-    _configAPs = new ConfigAtomicPredicates(_batfish, _batfish.getSnapshot(), HOSTNAME);
-
-    TransferBDD tbdd = new TransferBDD(_configAPs, policy);
-    TransferReturn result = tbdd.compute(ImmutableSet.of()).getReturnValue();
-    BDD acceptedAnnouncements = result.getSecond();
-    BDDRoute outAnnouncements = result.getFirst();
-
-    // the policy is applicable to all announcements
-    assertTrue(acceptedAnnouncements.isOne());
-
-    // the metric is now 50
-    BDDInteger expectedMed = MutableBDDInteger.makeFromValue(tbdd.getFactory(), 32, 50);
-    assertEquals(expectedMed, outAnnouncements.getMed());
-  }
-
-  @Test
-  public void testSetTag() {
-    RoutingPolicy policy =
-        _policyBuilder
-            .addStatement(new SetTag(new LiteralLong(42)))
-=======
+  @Test
   public void testSetWeight() {
     RoutingPolicy policy =
         _policyBuilder
             .addStatement(new SetWeight(new LiteralInt(42)))
->>>>>>> 7cbccee1
             .addStatement(new StaticStatement(Statements.ExitAccept))
             .build();
     _configAPs = new ConfigAtomicPredicates(_batfish, _batfish.getSnapshot(), HOSTNAME);
@@ -1444,7 +1290,6 @@
     assertEquals(anyRoute, outAnnouncements);
   }
 
-  /* Not supporting changes to the default action.
   @Test
   public void testConditionalDefaultAction() {
     RoutingPolicy policy =
@@ -1986,7 +1831,6 @@
             new TransferReturn(any, disj1.not().and(disj2.not()), false)));
   }
 
-   */
   @Test
   public void testDisjunctionShortCircuit() {
     String calledPolicyName = "calledPolicy";
