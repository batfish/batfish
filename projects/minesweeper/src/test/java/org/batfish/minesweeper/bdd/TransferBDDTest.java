package org.batfish.minesweeper.bdd;

import static org.batfish.minesweeper.bdd.TransferBDD.isRelevantForDestination;
import static org.junit.Assert.assertEquals;
import static org.junit.Assert.assertFalse;
import static org.junit.Assert.assertNotSame;
import static org.junit.Assert.assertTrue;

import com.google.common.collect.ImmutableList;
import com.google.common.collect.ImmutableMap;
import com.google.common.collect.ImmutableSet;
import com.google.common.collect.ImmutableSortedMap;
import java.util.HashSet;
import java.util.List;
import java.util.Map;
import java.util.Set;
import java.util.SortedMap;
import java.util.stream.Collectors;
import net.sf.javabdd.BDD;
import net.sf.javabdd.BDDFactory;
import net.sf.javabdd.JFactory;
import org.batfish.common.NetworkSnapshot;
import org.batfish.common.bdd.BDDInteger;
import org.batfish.common.bdd.IpSpaceToBDD;
import org.batfish.common.bdd.MutableBDDInteger;
import org.batfish.common.plugin.IBatfish;
import org.batfish.common.plugin.IBatfishTestAdapter;
import org.batfish.common.topology.TopologyProvider;
import org.batfish.datamodel.AsPathAccessList;
import org.batfish.datamodel.AsPathAccessListLine;
import org.batfish.datamodel.Configuration;
import org.batfish.datamodel.ConfigurationFormat;
import org.batfish.datamodel.Ip;
import org.batfish.datamodel.LineAction;
import org.batfish.datamodel.NetworkFactory;
import org.batfish.datamodel.Prefix;
import org.batfish.datamodel.PrefixRange;
import org.batfish.datamodel.PrefixSpace;
import org.batfish.datamodel.RouteFilterLine;
import org.batfish.datamodel.RouteFilterList;
import org.batfish.datamodel.RoutingProtocol;
import org.batfish.datamodel.SubRange;
import org.batfish.datamodel.Topology;
import org.batfish.datamodel.TraceElement;
import org.batfish.datamodel.bgp.community.Community;
import org.batfish.datamodel.bgp.community.ExtendedCommunity;
import org.batfish.datamodel.bgp.community.LargeCommunity;
import org.batfish.datamodel.bgp.community.StandardCommunity;
import org.batfish.datamodel.routing_policy.RoutingPolicy;
import org.batfish.datamodel.routing_policy.as_path.AsPathMatchAny;
import org.batfish.datamodel.routing_policy.as_path.AsPathMatchRegex;
import org.batfish.datamodel.routing_policy.as_path.InputAsPath;
import org.batfish.datamodel.routing_policy.as_path.MatchAsPath;
import org.batfish.datamodel.routing_policy.communities.CommunityExprsSet;
import org.batfish.datamodel.routing_policy.communities.CommunityIs;
import org.batfish.datamodel.routing_policy.communities.CommunityMatchAll;
import org.batfish.datamodel.routing_policy.communities.CommunitySet;
import org.batfish.datamodel.routing_policy.communities.CommunitySetDifference;
import org.batfish.datamodel.routing_policy.communities.CommunitySetUnion;
import org.batfish.datamodel.routing_policy.communities.HasCommunity;
import org.batfish.datamodel.routing_policy.communities.InputCommunities;
import org.batfish.datamodel.routing_policy.communities.LiteralCommunitySet;
import org.batfish.datamodel.routing_policy.communities.MatchCommunities;
import org.batfish.datamodel.routing_policy.communities.SetCommunities;
import org.batfish.datamodel.routing_policy.communities.StandardCommunityHighLowExprs;
import org.batfish.datamodel.routing_policy.communities.StandardCommunityHighMatch;
import org.batfish.datamodel.routing_policy.communities.StandardCommunityLowMatch;
import org.batfish.datamodel.routing_policy.expr.BooleanExprs;
import org.batfish.datamodel.routing_policy.expr.CallExpr;
import org.batfish.datamodel.routing_policy.expr.Conjunction;
import org.batfish.datamodel.routing_policy.expr.DestinationNetwork;
import org.batfish.datamodel.routing_policy.expr.DiscardNextHop;
import org.batfish.datamodel.routing_policy.expr.Disjunction;
import org.batfish.datamodel.routing_policy.expr.ExplicitPrefixSet;
import org.batfish.datamodel.routing_policy.expr.IntComparator;
import org.batfish.datamodel.routing_policy.expr.IntComparison;
import org.batfish.datamodel.routing_policy.expr.IpNextHop;
import org.batfish.datamodel.routing_policy.expr.IpPrefix;
import org.batfish.datamodel.routing_policy.expr.LegacyMatchAsPath;
import org.batfish.datamodel.routing_policy.expr.LiteralAsList;
import org.batfish.datamodel.routing_policy.expr.LiteralInt;
import org.batfish.datamodel.routing_policy.expr.LiteralLong;
import org.batfish.datamodel.routing_policy.expr.MatchColor;
import org.batfish.datamodel.routing_policy.expr.MatchIpv4;
import org.batfish.datamodel.routing_policy.expr.MatchIpv6;
import org.batfish.datamodel.routing_policy.expr.MatchPrefixSet;
import org.batfish.datamodel.routing_policy.expr.MatchProtocol;
import org.batfish.datamodel.routing_policy.expr.MatchTag;
import org.batfish.datamodel.routing_policy.expr.NamedAsPathSet;
import org.batfish.datamodel.routing_policy.expr.NamedPrefixSet;
import org.batfish.datamodel.routing_policy.expr.NextHopIp;
import org.batfish.datamodel.routing_policy.expr.Not;
import org.batfish.datamodel.routing_policy.expr.SelfNextHop;
import org.batfish.datamodel.routing_policy.expr.VarLong;
import org.batfish.datamodel.routing_policy.statement.BufferedStatement;
import org.batfish.datamodel.routing_policy.statement.CallStatement;
import org.batfish.datamodel.routing_policy.statement.If;
import org.batfish.datamodel.routing_policy.statement.PrependAsPath;
import org.batfish.datamodel.routing_policy.statement.SetDefaultTag;
import org.batfish.datamodel.routing_policy.statement.SetLocalPreference;
import org.batfish.datamodel.routing_policy.statement.SetMetric;
import org.batfish.datamodel.routing_policy.statement.SetNextHop;
import org.batfish.datamodel.routing_policy.statement.SetTag;
import org.batfish.datamodel.routing_policy.statement.Statement;
import org.batfish.datamodel.routing_policy.statement.Statements;
import org.batfish.datamodel.routing_policy.statement.Statements.StaticStatement;
import org.batfish.datamodel.routing_policy.statement.TraceableStatement;
import org.batfish.minesweeper.CommunityVar;
import org.batfish.minesweeper.ConfigAtomicPredicates;
import org.batfish.minesweeper.SymbolicAsPathRegex;
import org.batfish.specifier.Location;
import org.batfish.specifier.LocationInfo;
import org.junit.Before;
import org.junit.Test;

/** Tests for {@link TransferBDD}. */
public class TransferBDDTest {

  private static final String HOSTNAME = "hostname";
  private static final String POLICY_NAME = "policy";
  private NetworkFactory _nf;
  private RoutingPolicy.Builder _policyBuilder;
  private IBatfish _batfish;
  private Configuration _baseConfig;
  private ConfigAtomicPredicates _configAPs;

  private static final String AS_PATH_NAME = "asPathName";

  static final class MockBatfish extends IBatfishTestAdapter {
    private final SortedMap<String, Configuration> _baseConfigs;

    MockBatfish(SortedMap<String, Configuration> baseConfigs) {
      _baseConfigs = ImmutableSortedMap.copyOf(baseConfigs);
    }

    @Override
    public SortedMap<String, Configuration> loadConfigurations(NetworkSnapshot snapshot) {
      if (getSnapshot().equals(snapshot)) {
        return _baseConfigs;
      }
      throw new IllegalArgumentException("Unknown snapshot: " + snapshot);
    }

    @Override
    public TopologyProvider getTopologyProvider() {
      return new TopologyProviderTestAdapter(this) {
        @Override
        public Topology getInitialLayer3Topology(NetworkSnapshot networkSnapshot) {
          return Topology.EMPTY;
        }
      };
    }

    @Override
    public Map<Location, LocationInfo> getLocationInfo(NetworkSnapshot networkSnapshot) {
      return ImmutableMap.of();
    }
  }

  @Before
  public void setup() {
    setup(ConfigurationFormat.CISCO_IOS);
  }

  public void setup(ConfigurationFormat format) {
    _nf = new NetworkFactory();
    Configuration.Builder cb =
        _nf.configurationBuilder().setHostname(HOSTNAME).setConfigurationFormat(format);
    _baseConfig = cb.build();
    _nf.vrfBuilder().setOwner(_baseConfig).setName(Configuration.DEFAULT_VRF_NAME).build();
    _policyBuilder = _nf.routingPolicyBuilder().setOwner(_baseConfig).setName(POLICY_NAME);

    _batfish = new MockBatfish(ImmutableSortedMap.of(HOSTNAME, _baseConfig));
  }

  private BDDRoute anyRoute(BDDFactory factory) {
    return new BDDRoute(factory, 1, 1);
  }

  private MatchPrefixSet matchPrefixSet(List<PrefixRange> prList) {
    return new MatchPrefixSet(
        DestinationNetwork.instance(), new ExplicitPrefixSet(new PrefixSpace(prList)));
  }

  @Test
  public void testCaptureAll() {
    RoutingPolicy policy =
        _policyBuilder.addStatement(new StaticStatement(Statements.ExitAccept)).build();
    _configAPs = new ConfigAtomicPredicates(_batfish, _batfish.getSnapshot(), HOSTNAME);

    TransferBDD tbdd = new TransferBDD(_configAPs, _baseConfig, policy.getStatements());
    TransferReturn result = tbdd.compute(ImmutableSet.of()).getReturnValue();
    BDD acceptedAnnouncements = result.getSecond();
    BDDRoute outAnnouncements = result.getFirst();

    // the policy is applicable to all announcements
    assertTrue(acceptedAnnouncements.isOne());

    // the policy does not perform any updates
    assertEquals(anyRoute(tbdd.getFactory()), outAnnouncements);
  }

  @Test
  public void testCaptureNone() {
    RoutingPolicy policy =
        _policyBuilder.addStatement(new StaticStatement(Statements.ExitReject)).build();
    _configAPs = new ConfigAtomicPredicates(_batfish, _batfish.getSnapshot(), HOSTNAME);

    TransferBDD tbdd = new TransferBDD(_configAPs, _baseConfig, policy.getStatements());
    TransferReturn result = tbdd.compute(ImmutableSet.of()).getReturnValue();
    BDD acceptedAnnouncements = result.getSecond();
    BDDRoute outAnnouncements = result.getFirst();

    // the policy is applicable to no announcements
    assertTrue(acceptedAnnouncements.isZero());

    // no routes are produced
    assertEquals(anyRoute(tbdd.getFactory()), outAnnouncements);
  }

  @Test
  public void testEmptyPolicy() {

    _configAPs = new ConfigAtomicPredicates(_batfish, _batfish.getSnapshot(), HOSTNAME);
    TransferBDD tbdd = new TransferBDD(_configAPs, _baseConfig, ImmutableList.of());
    TransferReturn result = tbdd.compute(ImmutableSet.of()).getReturnValue();
    BDD acceptedAnnouncements = result.getSecond();
    BDDRoute outAnnouncements = result.getFirst();

    assertTrue(acceptedAnnouncements.isZero());

    // no routes are produced
    assertEquals(anyRoute(tbdd.getFactory()), outAnnouncements);
  }

  @Test
  public void testOnePrefixRange() {
    _policyBuilder.addStatement(
        new If(
            matchPrefixSet(
                ImmutableList.of(new PrefixRange(Prefix.parse("1.0.0.0/8"), new SubRange(16, 24)))),
            ImmutableList.of(new StaticStatement(Statements.ExitAccept))));
    RoutingPolicy policy = _policyBuilder.build();
    _configAPs = new ConfigAtomicPredicates(_batfish, _batfish.getSnapshot(), HOSTNAME);

    TransferBDD tbdd = new TransferBDD(_configAPs, _baseConfig, policy.getStatements());
    TransferReturn result = tbdd.compute(ImmutableSet.of()).getReturnValue();
    BDD acceptedAnnouncements = result.getSecond();
    BDDRoute outAnnouncements = result.getFirst();

    BDDRoute anyRoute = anyRoute(tbdd.getFactory());

    BDD expectedBDD =
        isRelevantForDestination(
            anyRoute, new PrefixRange(Prefix.parse("1.0.0.0/8"), new SubRange(16, 24)));
    assertEquals(acceptedAnnouncements, expectedBDD);

    assertEquals(anyRoute, outAnnouncements);
  }

  @Test
  public void testAcceptBeforeIf() {
    _policyBuilder.addStatement(Statements.ExitAccept.toStaticStatement());

    _policyBuilder.addStatement(
        new If(
            matchPrefixSet(
                ImmutableList.of(
                    new PrefixRange(Prefix.parse("1.0.0.0/32"), new SubRange(32, 32)))),
            ImmutableList.of(
                new SetLocalPreference(new LiteralLong(4)),
                Statements.ExitAccept.toStaticStatement())));

    RoutingPolicy policy = _policyBuilder.build();
    _configAPs = new ConfigAtomicPredicates(_batfish, _batfish.getSnapshot(), HOSTNAME);

    TransferBDD tbdd = new TransferBDD(_configAPs, _baseConfig, policy.getStatements());
    TransferReturn result = tbdd.compute(ImmutableSet.of()).getReturnValue();
    BDD acceptedAnnouncements = result.getSecond();
    BDDRoute outAnnouncements = result.getFirst();

    assertTrue(acceptedAnnouncements.isOne());

    assertEquals(anyRoute(tbdd.getFactory()), outAnnouncements);
  }

  @Test
  public void testRejectBeforeIf() {
    _policyBuilder.addStatement(Statements.ExitReject.toStaticStatement());

    _policyBuilder.addStatement(
        new If(
            matchPrefixSet(
                ImmutableList.of(
                    new PrefixRange(Prefix.parse("1.0.0.0/32"), new SubRange(32, 32)))),
            ImmutableList.of(
                new SetLocalPreference(new LiteralLong(4)),
                Statements.ExitAccept.toStaticStatement())));

    RoutingPolicy policy = _policyBuilder.build();
    _configAPs = new ConfigAtomicPredicates(_batfish, _batfish.getSnapshot(), HOSTNAME);

    TransferBDD tbdd = new TransferBDD(_configAPs, _baseConfig, policy.getStatements());
    TransferReturn result = tbdd.compute(ImmutableSet.of()).getReturnValue();
    BDD acceptedAnnouncements = result.getSecond();
    BDDRoute outAnnouncements = result.getFirst();

    assertTrue(acceptedAnnouncements.isZero());

    assertEquals(anyRoute(tbdd.getFactory()), outAnnouncements);
  }

  @Test
  public void testEarlyReturn() {
    _policyBuilder.addStatement(Statements.ReturnFalse.toStaticStatement());
    _policyBuilder.addStatement(Statements.ExitAccept.toStaticStatement());

    RoutingPolicy policy = _policyBuilder.build();
    _configAPs = new ConfigAtomicPredicates(_batfish, _batfish.getSnapshot(), HOSTNAME);

    TransferBDD tbdd = new TransferBDD(_configAPs, _baseConfig, policy.getStatements());
    TransferResult result = tbdd.compute(ImmutableSet.of());
    TransferReturn ret = result.getReturnValue();
    BDD acceptedAnnouncements = ret.getSecond();
    BDDRoute outAnnouncements = ret.getFirst();

    assertTrue(acceptedAnnouncements.isZero());

    assertEquals(anyRoute(tbdd.getFactory()), outAnnouncements);

    assertTrue(result.getExitAssignedValue().isZero());
    assertTrue(result.getReturnAssignedValue().isOne());
  }

  @Test
  public void testSuppress() {
    _policyBuilder.addStatement(
        new If(
            matchPrefixSet(
                ImmutableList.of(new PrefixRange(Prefix.parse("0.0.0.0/0"), new SubRange(32, 32)))),
            ImmutableList.of(Statements.Suppress.toStaticStatement())));
    _policyBuilder.addStatement(Statements.ExitAccept.toStaticStatement());

    RoutingPolicy policy = _policyBuilder.build();
    _configAPs = new ConfigAtomicPredicates(_batfish, _batfish.getSnapshot(), HOSTNAME);

    TransferBDD tbdd = new TransferBDD(_configAPs, _baseConfig, policy.getStatements());
    TransferResult result = tbdd.compute(ImmutableSet.of());
    TransferReturn ret = result.getReturnValue();
    BDD acceptedAnnouncements = ret.getSecond();
    BDDRoute outAnnouncements = ret.getFirst();

    BDDRoute anyRoute = anyRoute(tbdd.getFactory());

    BDD expectedBDD =
        isRelevantForDestination(
                anyRoute, new PrefixRange(Prefix.parse("0.0.0.0/0"), new SubRange(32, 32)))
            .not();
    assertEquals(acceptedAnnouncements, expectedBDD);

    assertEquals(anyRoute, outAnnouncements);
  }

  @Test
  public void testUnsuppress() {
    _policyBuilder.addStatement(
        new If(
            matchPrefixSet(
                ImmutableList.of(new PrefixRange(Prefix.parse("1.0.0.0/8"), new SubRange(31, 32)))),
            ImmutableList.of(Statements.Suppress.toStaticStatement())));
    _policyBuilder.addStatement(
        new If(
            matchPrefixSet(
                ImmutableList.of(new PrefixRange(Prefix.parse("0.0.0.0/0"), new SubRange(32, 32)))),
            ImmutableList.of(Statements.Unsuppress.toStaticStatement())));

    _policyBuilder.addStatement(Statements.ExitAccept.toStaticStatement());

    RoutingPolicy policy = _policyBuilder.build();
    _configAPs = new ConfigAtomicPredicates(_batfish, _batfish.getSnapshot(), HOSTNAME);

    TransferBDD tbdd = new TransferBDD(_configAPs, _baseConfig, policy.getStatements());
    TransferReturn result = tbdd.compute(ImmutableSet.of()).getReturnValue();
    BDD acceptedAnnouncements = result.getSecond();
    BDDRoute outAnnouncements = result.getFirst();

    BDDRoute anyRoute = anyRoute(tbdd.getFactory());

    BDD expectedBDD =
        isRelevantForDestination(
                anyRoute, new PrefixRange(Prefix.parse("0.0.0.0/0"), new SubRange(32, 32)))
            .or(
                isRelevantForDestination(
                        anyRoute, new PrefixRange(Prefix.parse("1.0.0.0/8"), new SubRange(31, 32)))
                    .not());

    assertEquals(expectedBDD, acceptedAnnouncements);

    assertEquals(anyRoute, outAnnouncements);
  }

  @Test
  public void testSetDefault() {
    _policyBuilder.addStatement(Statements.SetDefaultActionAccept.toStaticStatement());

    RoutingPolicy policy = _policyBuilder.build();
    _configAPs = new ConfigAtomicPredicates(_batfish, _batfish.getSnapshot(), HOSTNAME);

    TransferBDD tbdd = new TransferBDD(_configAPs, _baseConfig, policy.getStatements());
    TransferReturn result = tbdd.compute(ImmutableSet.of()).getReturnValue();
    BDD acceptedAnnouncements = result.getSecond();
    BDDRoute outAnnouncements = result.getFirst();

    assertTrue(acceptedAnnouncements.isOne());

    assertEquals(anyRoute(tbdd.getFactory()), outAnnouncements);
  }

  @Test
  public void testPartialAccept() {
    _policyBuilder.addStatement(
        new If(
            matchPrefixSet(
                ImmutableList.of(new PrefixRange(Prefix.parse("0.0.0.0/0"), new SubRange(32, 32)))),
            ImmutableList.of(Statements.ExitAccept.toStaticStatement())));

    _policyBuilder.addStatement(
        new If(
            matchPrefixSet(
                ImmutableList.of(new PrefixRange(Prefix.parse("1.0.0.0/8"), new SubRange(31, 32)))),
            ImmutableList.of(
                new SetLocalPreference(new LiteralLong(3)),
                Statements.ExitAccept.toStaticStatement())));

    RoutingPolicy policy = _policyBuilder.build();
    _configAPs = new ConfigAtomicPredicates(_batfish, _batfish.getSnapshot(), HOSTNAME);

    TransferBDD tbdd = new TransferBDD(_configAPs, _baseConfig, policy.getStatements());
    TransferReturn result = tbdd.compute(ImmutableSet.of()).getReturnValue();
    BDD acceptedAnnouncements = result.getSecond();
    BDDRoute outAnnouncements = result.getFirst();

    BDDRoute expected = anyRoute(tbdd.getFactory());

    BDD expectedBDD =
        isRelevantForDestination(
                expected, new PrefixRange(Prefix.parse("0.0.0.0/0"), new SubRange(32, 32)))
            .or(
                isRelevantForDestination(
                    expected, new PrefixRange(Prefix.parse("1.0.0.0/8"), new SubRange(31, 32))));

    BDD reachesSecondIf =
        isRelevantForDestination(
<<<<<<< HEAD
            expected, new PrefixRange(Prefix.parse("1.0.0.0/8"), new SubRange(31, 31)));
    BDDInteger localPref = expected.getLocalPref();
=======
            anyRoute, new PrefixRange(Prefix.parse("1.0.0.0/8"), new SubRange(31, 31)));
    BDDRoute expected = tbdd.iteZero(expectedBDD, anyRoute);
    MutableBDDInteger localPref = expected.getLocalPref();
>>>>>>> 60e31b86
    expected.setLocalPref(
        MutableBDDInteger.makeFromValue(localPref.getFactory(), 32, 3)
            .ite(reachesSecondIf, localPref));

    assertEquals(expectedBDD, acceptedAnnouncements);

    assertEquals(expected, outAnnouncements);
  }

  @Test
  public void testPartialReturn() {
    _policyBuilder.addStatement(
        new If(
            matchPrefixSet(
                ImmutableList.of(new PrefixRange(Prefix.parse("0.0.0.0/0"), new SubRange(32, 32)))),
            ImmutableList.of(Statements.ExitAccept.toStaticStatement())));

    _policyBuilder.addStatement(
        new If(
            matchPrefixSet(
                ImmutableList.of(new PrefixRange(Prefix.parse("1.0.0.0/8"), new SubRange(31, 32)))),
            ImmutableList.of(
                new SetLocalPreference(new LiteralLong(3)),
                Statements.ReturnFalse.toStaticStatement())));

    RoutingPolicy policy = _policyBuilder.build();
    _configAPs = new ConfigAtomicPredicates(_batfish, _batfish.getSnapshot(), HOSTNAME);

    TransferBDD tbdd = new TransferBDD(_configAPs, _baseConfig, policy.getStatements());
    TransferResult result = tbdd.compute(ImmutableSet.of());
    TransferReturn ret = result.getReturnValue();

    BDDRoute anyRoute = anyRoute(tbdd.getFactory());

    BDD returnAssigned =
        isRelevantForDestination(
            anyRoute, new PrefixRange(Prefix.parse("1.0.0.0/8"), new SubRange(31, 31)));

    BDD permitted =
        isRelevantForDestination(
            anyRoute, new PrefixRange(Prefix.parse("0.0.0.0/0"), new SubRange(32, 32)));

    assertEquals(returnAssigned, result.getReturnAssignedValue());

    assertEquals(returnAssigned.not(), result.getExitAssignedValue());

    assertEquals(permitted, ret.getSecond());

    BDDRoute expected = anyRoute;
    BDDInteger localPref = expected.getLocalPref();
    expected.setLocalPref(
        BDDInteger.makeFromValue(localPref.getFactory(), 32, 3).ite(returnAssigned, localPref));
    assertEquals(expected, ret.getFirst());
  }

  @Test
  public void testPartialReturnStatements() {
    List<Statement> stmts =
        ImmutableList.of(
            new If(
                matchPrefixSet(
                    ImmutableList.of(
                        new PrefixRange(Prefix.parse("0.0.0.0/0"), new SubRange(32, 32)))),
                ImmutableList.of(
                    new SetLocalPreference(new LiteralLong(2)),
                    Statements.ExitAccept.toStaticStatement())),
            new If(
                matchPrefixSet(
                    ImmutableList.of(
                        new PrefixRange(Prefix.parse("1.0.0.0/8"), new SubRange(31, 32)))),
                ImmutableList.of(
                    new SetLocalPreference(new LiteralLong(3)),
                    Statements.ReturnFalse.toStaticStatement())));

    RoutingPolicy policy = _policyBuilder.build();
    _configAPs = new ConfigAtomicPredicates(_batfish, _batfish.getSnapshot(), HOSTNAME);

    TransferBDD tbdd = new TransferBDD(_configAPs, _baseConfig, policy.getStatements());
    // indenting the parameter ensures that this will not be considered a top-level call,
    // so a default exit reject will not be added, and route updates on paths that return
    // false will not be removed
    TransferParam p =
        new TransferParam(new BDDRoute(tbdd.getFactory(), _configAPs), false).indent();
    TransferResult result = tbdd.compute(stmts, p);
    TransferReturn ret = result.getReturnValue();

    BDDRoute anyRoute = anyRoute(tbdd.getFactory());

    BDD returnAssigned =
        isRelevantForDestination(
            anyRoute, new PrefixRange(Prefix.parse("1.0.0.0/8"), new SubRange(31, 31)));

    BDD exitAssigned =
        isRelevantForDestination(
            anyRoute, new PrefixRange(Prefix.parse("0.0.0.0/0"), new SubRange(32, 32)));

    BDDRoute expectedOut = new BDDRoute(anyRoute);
    MutableBDDInteger localPref2 = MutableBDDInteger.makeFromValue(expectedOut.getFactory(), 32, 2);
    MutableBDDInteger localPref3 = MutableBDDInteger.makeFromValue(expectedOut.getFactory(), 32, 3);
    expectedOut.setLocalPref(
        localPref2.ite(exitAssigned, localPref3.ite(returnAssigned, expectedOut.getLocalPref())));

    assertEquals(returnAssigned, result.getReturnAssignedValue());

    assertEquals(exitAssigned, result.getExitAssignedValue());

    assertEquals(exitAssigned, ret.getSecond());

    assertEquals(expectedOut, ret.getFirst());
  }

  @Test
  public void testNestedIf() {
    _policyBuilder.addStatement(
        new If(
            matchPrefixSet(
                ImmutableList.of(new PrefixRange(Prefix.parse("0.0.0.0/0"), new SubRange(32, 32)))),
            ImmutableList.of(
                new If(
                    matchPrefixSet(
                        ImmutableList.of(
                            new PrefixRange(Prefix.parse("1.0.0.0/8"), new SubRange(31, 32)))),
                    ImmutableList.of(Statements.ExitAccept.toStaticStatement())))));

    RoutingPolicy policy = _policyBuilder.build();
    _configAPs = new ConfigAtomicPredicates(_batfish, _batfish.getSnapshot(), HOSTNAME);

    TransferBDD tbdd = new TransferBDD(_configAPs, _baseConfig, policy.getStatements());
    TransferReturn result = tbdd.compute(ImmutableSet.of()).getReturnValue();
    BDD acceptedAnnouncements = result.getSecond();
    BDDRoute outAnnouncements = result.getFirst();

    BDDRoute anyRoute = anyRoute(tbdd.getFactory());

    BDD expectedBDD =
        isRelevantForDestination(
            anyRoute, new PrefixRange(Prefix.parse("1.0.0.0/8"), new SubRange(32, 32)));
    assertEquals(acceptedAnnouncements, expectedBDD);

    assertEquals(anyRoute, outAnnouncements);
  }

  @Test
  public void testIfFalse() {
    RoutingPolicy policy =
        _policyBuilder
            .addStatement(
                new If(
                    BooleanExprs.FALSE,
                    ImmutableList.of(new StaticStatement(Statements.ExitAccept))))
            .build();
    _configAPs = new ConfigAtomicPredicates(_batfish, _batfish.getSnapshot(), HOSTNAME);

    TransferBDD tbdd = new TransferBDD(_configAPs, _baseConfig, policy.getStatements());
    TransferReturn result = tbdd.compute(ImmutableSet.of()).getReturnValue();
    BDD acceptedAnnouncements = result.getSecond();
    BDDRoute outAnnouncements = result.getFirst();

    assertTrue(acceptedAnnouncements.isZero());
    assertEquals(anyRoute(tbdd.getFactory()), outAnnouncements);
  }

  @Test
  public void testMatchIpv4() {
    RoutingPolicy policy =
        _policyBuilder
            .addStatement(
                new If(
                    MatchIpv4.instance(),
                    ImmutableList.of(new StaticStatement(Statements.ExitAccept))))
            .build();
    _configAPs = new ConfigAtomicPredicates(_batfish, _batfish.getSnapshot(), HOSTNAME);

    TransferBDD tbdd = new TransferBDD(_configAPs, _baseConfig, policy.getStatements());
    TransferReturn result = tbdd.compute(ImmutableSet.of()).getReturnValue();
    BDD acceptedAnnouncements = result.getSecond();
    BDDRoute outAnnouncements = result.getFirst();

    // currently we assume announcements are IPv4
    assertTrue(acceptedAnnouncements.isOne());
    assertEquals(anyRoute(tbdd.getFactory()), outAnnouncements);
  }

  @Test
  public void testMatchIpv6() {
    RoutingPolicy policy =
        _policyBuilder
            .addStatement(
                new If(
                    MatchIpv6.instance(),
                    ImmutableList.of(new StaticStatement(Statements.ExitAccept))))
            .build();
    _configAPs = new ConfigAtomicPredicates(_batfish, _batfish.getSnapshot(), HOSTNAME);

    TransferBDD tbdd = new TransferBDD(_configAPs, _baseConfig, policy.getStatements());
    TransferReturn result = tbdd.compute(ImmutableSet.of()).getReturnValue();
    BDD acceptedAnnouncements = result.getSecond();
    BDDRoute outAnnouncements = result.getFirst();

    assertTrue(acceptedAnnouncements.isZero());
    assertEquals(anyRoute(tbdd.getFactory()), outAnnouncements);
  }

  @Test
  public void testConjunction() {
    _policyBuilder.addStatement(
        new If(
            new Conjunction(
                ImmutableList.of(
                    matchPrefixSet(
                        ImmutableList.of(
                            new PrefixRange(Prefix.parse("1.0.0.0/8"), new SubRange(16, 24)))),
                    matchPrefixSet(
                        ImmutableList.of(
                            new PrefixRange(Prefix.parse("0.0.0.0/0"), new SubRange(24, 32)))))),
            ImmutableList.of(new StaticStatement(Statements.ExitAccept))));
    RoutingPolicy policy = _policyBuilder.build();
    _configAPs = new ConfigAtomicPredicates(_batfish, _batfish.getSnapshot(), HOSTNAME);

    TransferBDD tbdd = new TransferBDD(_configAPs, _baseConfig, policy.getStatements());
    TransferReturn result = tbdd.compute(ImmutableSet.of()).getReturnValue();
    BDD acceptedAnnouncements = result.getSecond();
    BDDRoute outAnnouncements = result.getFirst();

    BDDRoute anyRoute = anyRoute(tbdd.getFactory());

    BDD expectedBDD =
        isRelevantForDestination(
            anyRoute, new PrefixRange(Prefix.parse("1.0.0.0/8"), new SubRange(24, 24)));
    assertEquals(acceptedAnnouncements, expectedBDD);

    assertEquals(anyRoute, outAnnouncements);
  }

  @Test
  public void testStatefulConjunction() {
    String calledPolicyName = "calledPolicy";

    RoutingPolicy calledPolicy =
        _nf.routingPolicyBuilder()
            .setName(calledPolicyName)
            .setOwner(_baseConfig)
            .addStatement(
                new If(
                    BooleanExprs.TRUE,
                    ImmutableList.of(new SetLocalPreference(new LiteralLong(300L)))))
            .addStatement(new StaticStatement(Statements.ReturnTrue))
            .build();

    RoutingPolicy policy =
        _policyBuilder
            .addStatement(
                new If(
                    new Conjunction(
                        ImmutableList.of(new CallExpr(calledPolicyName), BooleanExprs.TRUE)),
                    ImmutableList.of(new StaticStatement(Statements.ExitAccept))))
            .build();

    _baseConfig.setRoutingPolicies(
        ImmutableMap.of(calledPolicyName, calledPolicy, POLICY_NAME, policy));
    _configAPs = new ConfigAtomicPredicates(_batfish, _batfish.getSnapshot(), HOSTNAME);

    TransferBDD tbdd = new TransferBDD(_configAPs, _baseConfig, policy.getStatements());
    TransferReturn result = tbdd.compute(ImmutableSet.of()).getReturnValue();
    BDD acceptedAnnouncements = result.getSecond();
    BDDRoute outAnnouncements = result.getFirst();

    BDDRoute expectedOut = anyRoute(tbdd.getFactory());
    expectedOut.setLocalPref(MutableBDDInteger.makeFromValue(expectedOut.getFactory(), 32, 300));

    // the policy is applicable to all announcements
    assertTrue(acceptedAnnouncements.isOne());
    assertEquals(outAnnouncements, expectedOut);
  }

  @Test
  public void testUnreachableStatefulConjunction() {
    String calledPolicyName = "calledPolicy";

    RoutingPolicy calledPolicy =
        _nf.routingPolicyBuilder()
            .setName(calledPolicyName)
            .setOwner(_baseConfig)
            .addStatement(
                new If(
                    BooleanExprs.TRUE,
                    ImmutableList.of(new SetLocalPreference(new LiteralLong(300L)))))
            .addStatement(new StaticStatement(Statements.ReturnTrue))
            .build();

    RoutingPolicy policy =
        _policyBuilder
            .addStatement(new StaticStatement(Statements.ExitReject))
            .addStatement(
                new If(
                    new Conjunction(
                        ImmutableList.of(new CallExpr(calledPolicyName), BooleanExprs.TRUE)),
                    ImmutableList.of(new StaticStatement(Statements.ExitAccept))))
            .build();

    _baseConfig.setRoutingPolicies(
        ImmutableMap.of(calledPolicyName, calledPolicy, POLICY_NAME, policy));
    _configAPs = new ConfigAtomicPredicates(_batfish, _batfish.getSnapshot(), HOSTNAME);

    TransferBDD tbdd = new TransferBDD(_configAPs, _baseConfig, policy.getStatements());
    TransferReturn result = tbdd.compute(ImmutableSet.of()).getReturnValue();
    BDD acceptedAnnouncements = result.getSecond();
    BDDRoute outAnnouncements = result.getFirst();

    assertTrue(acceptedAnnouncements.isZero());
    assertEquals(outAnnouncements, anyRoute(tbdd.getFactory()));
  }

  @Test
  public void testConjunctionShortCircuit() {
    String calledPolicyName = "calledPolicy";

    RoutingPolicy calledPolicy =
        _nf.routingPolicyBuilder()
            .setName(calledPolicyName)
            .setOwner(_baseConfig)
            .addStatement(new SetLocalPreference(new LiteralLong(300L)))
            .addStatement(new StaticStatement(Statements.ReturnTrue))
            .build();

    RoutingPolicy policy =
        _policyBuilder
            .addStatement(
                new If(
                    new Conjunction(
                        ImmutableList.of(
                            matchPrefixSet(
                                ImmutableList.of(
                                    new PrefixRange(
                                        Prefix.parse("1.0.0.0/8"), new SubRange(16, 24)))),
                            new CallExpr(calledPolicyName))),
                    ImmutableList.of(new StaticStatement(Statements.ExitAccept)),
                    ImmutableList.of(new StaticStatement(Statements.ExitAccept))))
            .build();

    _baseConfig.setRoutingPolicies(
        ImmutableMap.of(calledPolicyName, calledPolicy, POLICY_NAME, policy));
    _configAPs = new ConfigAtomicPredicates(_batfish, _batfish.getSnapshot(), HOSTNAME);

    TransferBDD tbdd = new TransferBDD(_configAPs, _baseConfig, policy.getStatements());
    TransferReturn result = tbdd.compute(ImmutableSet.of()).getReturnValue();
    BDD acceptedAnnouncements = result.getSecond();
    BDDRoute outAnnouncements = result.getFirst();

    assertTrue(acceptedAnnouncements.isOne());

    BDDRoute anyRoute = anyRoute(tbdd.getFactory());

    BDD firstConjunctBDD =
        isRelevantForDestination(
            anyRoute, new PrefixRange(Prefix.parse("1.0.0.0/8"), new SubRange(16, 24)));
    BDDRoute expected = new BDDRoute(anyRoute);
    MutableBDDInteger localPref = expected.getLocalPref();
    expected.setLocalPref(
        MutableBDDInteger.makeFromValue(localPref.getFactory(), 32, 300)
            .ite(firstConjunctBDD, localPref));

    // the updates in the second conjunct should not occur unless the first conjunct is true
    assertEquals(outAnnouncements, expected);
  }

  @Test
  public void testEmptyConjunction() {
    _policyBuilder.addStatement(
        new If(
            new Conjunction(ImmutableList.of()),
            ImmutableList.of(new StaticStatement(Statements.ExitAccept))));
    RoutingPolicy policy = _policyBuilder.build();
    _configAPs = new ConfigAtomicPredicates(_batfish, _batfish.getSnapshot(), HOSTNAME);

    TransferBDD tbdd = new TransferBDD(_configAPs, _baseConfig, policy.getStatements());
    TransferReturn result = tbdd.compute(ImmutableSet.of()).getReturnValue();
    BDD acceptedAnnouncements = result.getSecond();
    BDDRoute outAnnouncements = result.getFirst();

    assertEquals(acceptedAnnouncements, outAnnouncements.getFactory().one());

    assertEquals(anyRoute(tbdd.getFactory()), outAnnouncements);
  }

  @Test
  public void testDisjunction() {
    _policyBuilder.addStatement(
        new If(
            new Disjunction(
                ImmutableList.of(
                    matchPrefixSet(
                        ImmutableList.of(
                            new PrefixRange(Prefix.parse("1.0.0.0/8"), new SubRange(16, 24)))),
                    matchPrefixSet(
                        ImmutableList.of(
                            new PrefixRange(Prefix.parse("0.0.0.0/0"), new SubRange(24, 32)))))),
            ImmutableList.of(new StaticStatement(Statements.ExitAccept))));
    RoutingPolicy policy = _policyBuilder.build();
    _configAPs = new ConfigAtomicPredicates(_batfish, _batfish.getSnapshot(), HOSTNAME);

    TransferBDD tbdd = new TransferBDD(_configAPs, _baseConfig, policy.getStatements());
    TransferReturn result = tbdd.compute(ImmutableSet.of()).getReturnValue();
    BDD acceptedAnnouncements = result.getSecond();
    BDDRoute outAnnouncements = result.getFirst();

    BDDRoute anyRoute = anyRoute(tbdd.getFactory());

    BDD expectedBDD =
        isRelevantForDestination(
                anyRoute, new PrefixRange(Prefix.parse("1.0.0.0/8"), new SubRange(16, 24)))
            .or(
                isRelevantForDestination(
                    anyRoute, new PrefixRange(Prefix.parse("0.0.0.0/0"), new SubRange(24, 32))));
    assertEquals(acceptedAnnouncements, expectedBDD);

    assertEquals(anyRoute, outAnnouncements);
  }

  @Test
  public void testDisjunctionShortCircuit() {
    String calledPolicyName = "calledPolicy";

    RoutingPolicy calledPolicy =
        _nf.routingPolicyBuilder()
            .setName(calledPolicyName)
            .setOwner(_baseConfig)
            .addStatement(new SetLocalPreference(new LiteralLong(300L)))
            .addStatement(new StaticStatement(Statements.ReturnTrue))
            .build();

    RoutingPolicy policy =
        _policyBuilder
            .addStatement(
                new If(
                    new Disjunction(
                        ImmutableList.of(
                            matchPrefixSet(
                                ImmutableList.of(
                                    new PrefixRange(
                                        Prefix.parse("1.0.0.0/8"), new SubRange(16, 24)))),
                            new CallExpr(calledPolicyName))),
                    ImmutableList.of(new StaticStatement(Statements.ExitAccept)),
                    ImmutableList.of(new StaticStatement(Statements.ExitAccept))))
            .build();

    _baseConfig.setRoutingPolicies(
        ImmutableMap.of(calledPolicyName, calledPolicy, POLICY_NAME, policy));
    _configAPs = new ConfigAtomicPredicates(_batfish, _batfish.getSnapshot(), HOSTNAME);

    TransferBDD tbdd = new TransferBDD(_configAPs, _baseConfig, policy.getStatements());
    TransferReturn result = tbdd.compute(ImmutableSet.of()).getReturnValue();
    BDD acceptedAnnouncements = result.getSecond();
    BDDRoute outAnnouncements = result.getFirst();

    assertTrue(acceptedAnnouncements.isOne());

    BDDRoute anyRoute = anyRoute(tbdd.getFactory());

    BDD firstDisjunctBDD =
        isRelevantForDestination(
            anyRoute, new PrefixRange(Prefix.parse("1.0.0.0/8"), new SubRange(16, 24)));
    BDDRoute expected = new BDDRoute(anyRoute);
    MutableBDDInteger localPref = expected.getLocalPref();
    expected.setLocalPref(
        MutableBDDInteger.makeFromValue(localPref.getFactory(), 32, 300)
            .ite(firstDisjunctBDD.not(), localPref));

    // the updates in the second disjunct should not occur unless the first disjunct is false
    assertEquals(outAnnouncements, expected);
  }

  @Test
  public void testEmptyDisjunction() {
    _policyBuilder.addStatement(
        new If(
            new Disjunction(ImmutableList.of()),
            ImmutableList.of(new StaticStatement(Statements.ExitAccept))));
    RoutingPolicy policy = _policyBuilder.build();
    _configAPs = new ConfigAtomicPredicates(_batfish, _batfish.getSnapshot(), HOSTNAME);

    TransferBDD tbdd = new TransferBDD(_configAPs, _baseConfig, policy.getStatements());
    TransferReturn result = tbdd.compute(ImmutableSet.of()).getReturnValue();
    BDD acceptedAnnouncements = result.getSecond();
    BDDRoute outAnnouncements = result.getFirst();

    assertEquals(acceptedAnnouncements, outAnnouncements.getFactory().zero());

    assertEquals(anyRoute(tbdd.getFactory()), outAnnouncements);
  }

  @Test
  public void testNot() {
    _policyBuilder.addStatement(
        new If(
            new Not(
                matchPrefixSet(
                    ImmutableList.of(
                        new PrefixRange(Prefix.parse("1.0.0.0/8"), new SubRange(16, 24))))),
            ImmutableList.of(new StaticStatement(Statements.ExitAccept))));
    RoutingPolicy policy = _policyBuilder.build();
    _configAPs = new ConfigAtomicPredicates(_batfish, _batfish.getSnapshot(), HOSTNAME);

    TransferBDD tbdd = new TransferBDD(_configAPs, _baseConfig, policy.getStatements());
    TransferReturn result = tbdd.compute(ImmutableSet.of()).getReturnValue();
    BDD acceptedAnnouncements = result.getSecond();
    BDDRoute outAnnouncements = result.getFirst();

    BDDRoute anyRoute = anyRoute(tbdd.getFactory());

    BDD expectedBDD =
        isRelevantForDestination(
                anyRoute, new PrefixRange(Prefix.parse("1.0.0.0/8"), new SubRange(16, 24)))
            .not();
    assertEquals(acceptedAnnouncements, expectedBDD);

    assertEquals(anyRoute, outAnnouncements);
  }

  @Test
  public void testTwoPrefixes() {
    _policyBuilder.addStatement(
        new If(
            matchPrefixSet(
                ImmutableList.of(
                    new PrefixRange(Prefix.parse("1.0.0.0/8"), new SubRange(16, 24)),
                    new PrefixRange(Prefix.parse("1.2.0.0/16"), new SubRange(20, 32)))),
            ImmutableList.of(new StaticStatement(Statements.ExitAccept))));
    RoutingPolicy policy = _policyBuilder.build();
    _configAPs = new ConfigAtomicPredicates(_batfish, _batfish.getSnapshot(), HOSTNAME);

    TransferBDD tbdd = new TransferBDD(_configAPs, _baseConfig, policy.getStatements());
    TransferReturn result = tbdd.compute(ImmutableSet.of()).getReturnValue();
    BDD acceptedAnnouncements = result.getSecond();
    BDDRoute outAnnouncements = result.getFirst();

    BDDRoute anyRoute = anyRoute(tbdd.getFactory());

    BDD expectedBDD1 =
        isRelevantForDestination(
            anyRoute, new PrefixRange(Prefix.parse("1.0.0.0/8"), new SubRange(16, 24)));
    BDD expectedBDD2 =
        isRelevantForDestination(
            anyRoute, new PrefixRange(Prefix.parse("1.2.0.0/16"), new SubRange(25, 32)));
    assertEquals(acceptedAnnouncements, expectedBDD1.or(expectedBDD2));

    assertEquals(anyRoute, outAnnouncements);
  }

  @Test
  public void testPrefixIntersection() {
    _policyBuilder.addStatement(
        new If(
            new Conjunction(
                ImmutableList.of(
                    matchPrefixSet(
                        ImmutableList.of(
                            new PrefixRange(Prefix.parse("1.0.0.0/8"), new SubRange(16, 24)))),
                    matchPrefixSet(
                        ImmutableList.of(
                            new PrefixRange(Prefix.parse("1.2.0.0/16"), new SubRange(20, 32)))))),
            ImmutableList.of(new StaticStatement(Statements.ExitAccept))));
    RoutingPolicy policy = _policyBuilder.build();
    _configAPs = new ConfigAtomicPredicates(_batfish, _batfish.getSnapshot(), HOSTNAME);

    TransferBDD tbdd = new TransferBDD(_configAPs, _baseConfig, policy.getStatements());
    TransferReturn result = tbdd.compute(ImmutableSet.of()).getReturnValue();
    BDD acceptedAnnouncements = result.getSecond();
    BDDRoute outAnnouncements = result.getFirst();

    BDDRoute anyRoute = anyRoute(tbdd.getFactory());

    BDD expectedBDD =
        isRelevantForDestination(
            anyRoute, new PrefixRange(Prefix.parse("1.2.0.0/16"), new SubRange(20, 24)));
    assertEquals(acceptedAnnouncements, expectedBDD);

    assertEquals(anyRoute, outAnnouncements);
  }

  @Test
  public void testMatchEmptyPrefixSet() {
    _policyBuilder.addStatement(
        new If(
            matchPrefixSet(ImmutableList.of()),
            ImmutableList.of(new StaticStatement(Statements.ExitAccept))));
    RoutingPolicy policy = _policyBuilder.build();
    _configAPs = new ConfigAtomicPredicates(_batfish, _batfish.getSnapshot(), HOSTNAME);

    TransferBDD tbdd = new TransferBDD(_configAPs, _baseConfig, policy.getStatements());
    TransferReturn result = tbdd.compute(ImmutableSet.of()).getReturnValue();
    BDD acceptedAnnouncements = result.getSecond();
    BDDRoute outAnnouncements = result.getFirst();

    assertTrue(acceptedAnnouncements.isZero());
    assertEquals(anyRoute(tbdd.getFactory()), outAnnouncements);
  }

  @Test
  public void testMatchNamedPrefixSet() {
    String name = "name";
    _baseConfig.setRouteFilterLists(
        ImmutableMap.of(
            name,
            new RouteFilterList(
                name,
                ImmutableList.of(
                    new RouteFilterLine(LineAction.DENY, Prefix.ZERO, new SubRange(32, 32)),
                    new RouteFilterLine(
                        LineAction.PERMIT, Prefix.parse("1.0.0.0/8"), new SubRange(31, 32))))));
    _policyBuilder.addStatement(
        new If(
            new MatchPrefixSet(DestinationNetwork.instance(), new NamedPrefixSet(name)),
            ImmutableList.of(new StaticStatement(Statements.ExitAccept))));
    RoutingPolicy policy = _policyBuilder.build();
    _configAPs = new ConfigAtomicPredicates(_batfish, _batfish.getSnapshot(), HOSTNAME);

    TransferBDD tbdd = new TransferBDD(_configAPs, _baseConfig, policy.getStatements());
    TransferReturn result = tbdd.compute(ImmutableSet.of()).getReturnValue();
    BDD acceptedAnnouncements = result.getSecond();
    BDDRoute outAnnouncements = result.getFirst();

    BDDRoute anyRoute = anyRoute(tbdd.getFactory());

    BDD expectedBDD =
        isRelevantForDestination(
            anyRoute, new PrefixRange(Prefix.parse("1.0.0.0/8"), new SubRange(31, 31)));
    assertEquals(acceptedAnnouncements, expectedBDD);

    assertEquals(anyRoute, outAnnouncements);
  }

  @Test
  public void testSetLocalPrefLiteral() {
    RoutingPolicy policy =
        _policyBuilder
            .addStatement(new SetLocalPreference(new LiteralLong(42)))
            .addStatement(new StaticStatement(Statements.ExitAccept))
            .build();
    _configAPs = new ConfigAtomicPredicates(_batfish, _batfish.getSnapshot(), HOSTNAME);

    TransferBDD tbdd = new TransferBDD(_configAPs, _baseConfig, policy.getStatements());
    TransferReturn result = tbdd.compute(ImmutableSet.of()).getReturnValue();
    BDD acceptedAnnouncements = result.getSecond();
    BDDRoute outAnnouncements = result.getFirst();

    // the policy is applicable to all announcements
    assertTrue(acceptedAnnouncements.isOne());

    // the local preference is now 42
    BDDRoute expected = anyRoute(tbdd.getFactory());
    BDDInteger localPref = expected.getLocalPref();
    expected.setLocalPref(MutableBDDInteger.makeFromValue(localPref.getFactory(), 32, 42));
    assertEquals(expected, outAnnouncements);
  }

  @Test
  public void testSetMetric() {
    RoutingPolicy policy =
        _policyBuilder
            .addStatement(new SetMetric(new LiteralLong(50)))
            .addStatement(new StaticStatement(Statements.ExitAccept))
            .build();
    _configAPs = new ConfigAtomicPredicates(_batfish, _batfish.getSnapshot(), HOSTNAME);

    TransferBDD tbdd = new TransferBDD(_configAPs, _baseConfig, policy.getStatements());
    TransferReturn result = tbdd.compute(ImmutableSet.of()).getReturnValue();
    BDD acceptedAnnouncements = result.getSecond();
    BDDRoute outAnnouncements = result.getFirst();

    // the policy is applicable to all announcements
    assertTrue(acceptedAnnouncements.isOne());

    // the metric is now 50
    BDDInteger expectedMed = MutableBDDInteger.makeFromValue(tbdd.getFactory(), 32, 50);
    assertEquals(expectedMed, outAnnouncements.getMed());
  }

  @Test
  public void testSetTag() {
    RoutingPolicy policy =
        _policyBuilder
            .addStatement(new SetTag(new LiteralLong(42)))
            .addStatement(new StaticStatement(Statements.ExitAccept))
            .build();
    _configAPs = new ConfigAtomicPredicates(_batfish, _batfish.getSnapshot(), HOSTNAME);

    TransferBDD tbdd = new TransferBDD(_configAPs, _baseConfig, policy.getStatements());
    TransferReturn result = tbdd.compute(ImmutableSet.of()).getReturnValue();
    BDD acceptedAnnouncements = result.getSecond();
    BDDRoute outAnnouncements = result.getFirst();

    // the policy is applicable to all announcements
    assertTrue(acceptedAnnouncements.isOne());

    // the tag is now 42
    BDDRoute expected = anyRoute(tbdd.getFactory());
    BDDInteger tag = expected.getTag();
    expected.setTag(MutableBDDInteger.makeFromValue(tag.getFactory(), 32, 42));
    assertEquals(expected, outAnnouncements);
  }

  @Test
  public void testMatchTag() {
    RoutingPolicy policy =
        _policyBuilder
            .addStatement(
                new If(
                    new MatchTag(IntComparator.EQ, new LiteralLong(42)),
                    ImmutableList.of(new StaticStatement(Statements.ExitAccept))))
            .build();
    _configAPs = new ConfigAtomicPredicates(_batfish, _batfish.getSnapshot(), HOSTNAME);

    TransferBDD tbdd = new TransferBDD(_configAPs, _baseConfig, policy.getStatements());
    TransferReturn result = tbdd.compute(ImmutableSet.of()).getReturnValue();
    BDD acceptedAnnouncements = result.getSecond();
    BDDRoute outAnnouncements = result.getFirst();

    BDDRoute anyRoute = anyRoute(tbdd.getFactory());

    assertEquals(acceptedAnnouncements, anyRoute.getTag().value(42));
    assertEquals(anyRoute, outAnnouncements);
  }

  @Test
  public void testSetThenMatchTag() {
    RoutingPolicy policy =
        _policyBuilder
            .addStatement(new SetTag(new LiteralLong(42)))
            .addStatement(
                new If(
                    new MatchTag(IntComparator.EQ, new LiteralLong(42)),
                    ImmutableList.of(new StaticStatement(Statements.ExitAccept))))
            .build();
    _configAPs = new ConfigAtomicPredicates(_batfish, _batfish.getSnapshot(), HOSTNAME);

    // the analysis will use the original route for matching
    TransferBDD tbdd = new TransferBDD(_configAPs, _baseConfig, policy.getStatements());
    TransferReturn result = tbdd.compute(ImmutableSet.of()).getReturnValue();
    BDD acceptedAnnouncements = result.getSecond();
    BDDRoute outAnnouncements = result.getFirst();

    BDDRoute anyRoute = anyRoute(tbdd.getFactory());
    BDDRoute expected = new BDDRoute(anyRoute);
    BDDInteger tag = expected.getTag();
    expected.setTag(BDDInteger.makeFromValue(tag.getFactory(), 32, 42));

    // the original route's tag must be 42
    assertEquals(acceptedAnnouncements, anyRoute.getTag().value(42));
    assertEquals(expected, outAnnouncements);

    // now do the analysis again but use the output attributes for matching
    tbdd = new TransferBDD(_configAPs, _baseConfig, policy.getStatements(), true);
    result = tbdd.compute(ImmutableSet.of()).getReturnValue();
    acceptedAnnouncements = result.getSecond();
    outAnnouncements = result.getFirst();
    // the original route's tag is irrelevant
    assertTrue(acceptedAnnouncements.isOne());
<<<<<<< HEAD
=======
    // the tag is now 42
    BDDRoute expected = new BDDRoute(anyRoute);
    BDDInteger tag = expected.getTag();
    expected.setTag(MutableBDDInteger.makeFromValue(tag.getFactory(), 32, 42));
>>>>>>> 60e31b86
    assertEquals(expected, outAnnouncements);
  }

  @Test
  public void testMatchTagLT() {
    RoutingPolicy policy =
        _policyBuilder
            .addStatement(
                new If(
                    new MatchTag(IntComparator.LT, new LiteralLong(2)),
                    ImmutableList.of(new StaticStatement(Statements.ExitAccept))))
            .build();
    _configAPs = new ConfigAtomicPredicates(_batfish, _batfish.getSnapshot(), HOSTNAME);

    TransferBDD tbdd = new TransferBDD(_configAPs, _baseConfig, policy.getStatements());
    TransferReturn result = tbdd.compute(ImmutableSet.of()).getReturnValue();
    BDD acceptedAnnouncements = result.getSecond();
    BDDRoute outAnnouncements = result.getFirst();

    BDDRoute anyRoute = anyRoute(tbdd.getFactory());

    assertEquals(acceptedAnnouncements, anyRoute.getTag().value(0).or(anyRoute.getTag().value(1)));
    assertEquals(anyRoute, outAnnouncements);
  }

  @Test
  public void testMatchNextHop() {
    _policyBuilder.addStatement(
        new If(
            new MatchPrefixSet(
                new IpPrefix(NextHopIp.instance(), new LiteralInt(Prefix.MAX_PREFIX_LENGTH)),
                new ExplicitPrefixSet(
                    new PrefixSpace(
                        ImmutableList.of(PrefixRange.fromPrefix(Prefix.parse("1.0.0.0/8")))))),
            ImmutableList.of(new StaticStatement(Statements.ExitAccept))));
    RoutingPolicy policy = _policyBuilder.build();
    _configAPs = new ConfigAtomicPredicates(_batfish, _batfish.getSnapshot(), HOSTNAME);

    TransferBDD tbdd = new TransferBDD(_configAPs, _baseConfig, policy.getStatements());
    TransferReturn result = tbdd.compute(ImmutableSet.of()).getReturnValue();
    BDD acceptedAnnouncements = result.getSecond();
    BDDRoute outAnnouncements = result.getFirst();

    BDDRoute anyRoute = anyRoute(tbdd.getFactory());

    BDD expectedBDD = anyRoute.getNextHop().toBDD(Prefix.parse("1.0.0.0/8"));
    assertEquals(acceptedAnnouncements, expectedBDD);

    assertEquals(anyRoute, outAnnouncements);
  }

  @Test
  public void testUnsupportedMatchNextHop() {
    _policyBuilder.addStatement(
        new If(
            new MatchPrefixSet(
                new IpPrefix(NextHopIp.instance(), new LiteralInt(8)),
                new ExplicitPrefixSet(
                    new PrefixSpace(
                        ImmutableList.of(PrefixRange.fromPrefix(Prefix.parse("1.0.0.0/8")))))),
            ImmutableList.of(new StaticStatement(Statements.ExitAccept))));
    RoutingPolicy policy = _policyBuilder.build();
    _configAPs = new ConfigAtomicPredicates(_batfish, _batfish.getSnapshot(), HOSTNAME);
    TransferBDD tbdd = new TransferBDD(_configAPs, _baseConfig, policy.getStatements());

    TransferReturn result = tbdd.compute(ImmutableSet.of()).getReturnValue();
    BDD acceptedAnnouncements = result.getSecond();
    BDDRoute outAnnouncements = result.getFirst();

    BDDRoute outRoute = anyRoute(tbdd.getFactory());
    outRoute.setUnsupported(tbdd.getFactory().one());
    assertEquals(acceptedAnnouncements, tbdd.getFactory().zero());
    assertEquals(outAnnouncements, outRoute);
  }

  @Test
  public void testDiscardNextHop() {
    _policyBuilder
        .addStatement(new SetNextHop(DiscardNextHop.INSTANCE))
        .addStatement(new StaticStatement(Statements.ExitAccept));
    RoutingPolicy policy = _policyBuilder.build();
    _configAPs = new ConfigAtomicPredicates(_batfish, _batfish.getSnapshot(), HOSTNAME);

    TransferBDD tbdd = new TransferBDD(_configAPs, _baseConfig, policy.getStatements());
    TransferReturn result = tbdd.compute(ImmutableSet.of()).getReturnValue();
    BDD acceptedAnnouncements = result.getSecond();
    BDDRoute outAnnouncements = result.getFirst();

    assertTrue(acceptedAnnouncements.isOne());

    BDDRoute expected = anyRoute(tbdd.getFactory());
    expected.setNextHopDiscarded(expected.getFactory().one());
    expected.setNextHopSet(expected.getFactory().one());
    assertEquals(expected, outAnnouncements);
  }

  @Test
  public void testSetNextHop() {
    _policyBuilder
        .addStatement(new SetNextHop(new IpNextHop(ImmutableList.of(Ip.parse("1.1.1.1")))))
        .addStatement(new StaticStatement(Statements.ExitAccept));
    RoutingPolicy policy = _policyBuilder.build();
    _configAPs = new ConfigAtomicPredicates(_batfish, _batfish.getSnapshot(), HOSTNAME);

    TransferBDD tbdd = new TransferBDD(_configAPs, _baseConfig, policy.getStatements());
    TransferReturn result = tbdd.compute(ImmutableSet.of()).getReturnValue();
    BDD acceptedAnnouncements = result.getSecond();
    BDDRoute outAnnouncements = result.getFirst();

    assertTrue(acceptedAnnouncements.isOne());

    BDDRoute expected = anyRoute(tbdd.getFactory());
    expected.setNextHopSet(expected.getFactory().one());
    expected.setNextHop(
        MutableBDDInteger.makeFromValue(expected.getFactory(), 32, Ip.parse("1.1.1.1").asLong()));
    assertEquals(expected, outAnnouncements);
  }

  @Test
  public void testUnsupportedSetNextHop() {
    _policyBuilder.addStatement(new SetNextHop(SelfNextHop.getInstance()));
    RoutingPolicy policy = _policyBuilder.build();
    _configAPs = new ConfigAtomicPredicates(_batfish, _batfish.getSnapshot(), HOSTNAME);
    TransferBDD tbdd = new TransferBDD(_configAPs, _baseConfig, policy.getStatements());

    TransferReturn result = tbdd.compute(ImmutableSet.of()).getReturnValue();
    BDD acceptedAnnouncements = result.getSecond();
    BDDRoute outAnnouncements = result.getFirst();

    BDDRoute outRoute = anyRoute(tbdd.getFactory());
    outRoute.setUnsupported(tbdd.getFactory().one());
    assertEquals(acceptedAnnouncements, tbdd.getFactory().zero());
    assertEquals(outAnnouncements, outRoute);
  }

  @Test
  public void testMatchProtocol() {
    RoutingPolicy policy =
        _policyBuilder
            .addStatement(
                new If(
                    new MatchProtocol(RoutingProtocol.BGP, RoutingProtocol.OSPF),
                    ImmutableList.of(new StaticStatement(Statements.ExitAccept))))
            .build();
    _configAPs = new ConfigAtomicPredicates(_batfish, _batfish.getSnapshot(), HOSTNAME);

    TransferBDD tbdd = new TransferBDD(_configAPs, _baseConfig, policy.getStatements());
    TransferReturn result = tbdd.compute(ImmutableSet.of()).getReturnValue();
    BDD acceptedAnnouncements = result.getSecond();
    BDDRoute outAnnouncements = result.getFirst();

    BDDRoute anyRoute = anyRoute(tbdd.getFactory());

    BDDDomain<RoutingProtocol> protocol = anyRoute.getProtocolHistory();
    assertEquals(
        acceptedAnnouncements,
<<<<<<< HEAD
        protocol
            .getConstraintForValue(RoutingProtocol.BGP)
            .or(protocol.getConstraintForValue(RoutingProtocol.OSPF)));
    assertEquals(anyRoute, outAnnouncements);
=======
        protocol.value(RoutingProtocol.BGP).or(protocol.value(RoutingProtocol.OSPF)));
    assertEquals(tbdd.iteZero(acceptedAnnouncements, anyRoute), outAnnouncements);
>>>>>>> 60e31b86
  }

  @Test
  public void testConditionalDefaultAction() {
    RoutingPolicy policy =
        _policyBuilder
            .addStatement(
                new If(
                    BooleanExprs.CALL_EXPR_CONTEXT,
                    ImmutableList.of(),
                    ImmutableList.of(new StaticStatement(Statements.SetDefaultActionAccept))))
            .addStatement(new StaticStatement(Statements.DefaultAction))
            .build();
    _configAPs = new ConfigAtomicPredicates(_batfish, _batfish.getSnapshot(), HOSTNAME);

    TransferBDD tbdd = new TransferBDD(_configAPs, _baseConfig, policy.getStatements());
    TransferReturn result = tbdd.compute(ImmutableSet.of()).getReturnValue();
    BDD acceptedAnnouncements = result.getSecond();
    BDDRoute outAnnouncements = result.getFirst();

    assertTrue(acceptedAnnouncements.isOne());
    assertEquals(anyRoute(tbdd.getFactory()), outAnnouncements);
  }

  @Test
  public void testConditionalDefaultAction2() {
    RoutingPolicy policy =
        _policyBuilder
            .addStatement(
                new If(
                    matchPrefixSet(
                        ImmutableList.of(
                            new PrefixRange(Prefix.parse("1.0.0.0/8"), new SubRange(16, 24)))),
                    ImmutableList.of(new StaticStatement(Statements.SetDefaultActionAccept))))
            .addStatement(new StaticStatement(Statements.DefaultAction))
            .build();
    _configAPs = new ConfigAtomicPredicates(_batfish, _batfish.getSnapshot(), HOSTNAME);

    TransferBDD tbdd = new TransferBDD(_configAPs, _baseConfig, policy.getStatements());
    TransferReturn result = tbdd.compute(ImmutableSet.of()).getReturnValue();
    BDD acceptedAnnouncements = result.getSecond();
    BDDRoute outAnnouncements = result.getFirst();

    BDDRoute anyRoute = anyRoute(tbdd.getFactory());

    BDD expectedBDD =
        isRelevantForDestination(
            anyRoute, new PrefixRange(Prefix.parse("1.0.0.0/8"), new SubRange(16, 24)));
    assertEquals(acceptedAnnouncements, expectedBDD);

    assertEquals(anyRoute, outAnnouncements);
  }

  @Test
  public void testUnreachableSetDefaultAction() {
    RoutingPolicy policy =
        _policyBuilder
            .addStatement(
                new If(
                    matchPrefixSet(
                        ImmutableList.of(
                            new PrefixRange(Prefix.parse("1.0.0.0/8"), new SubRange(16, 24)))),
                    ImmutableList.of(
                        new StaticStatement(Statements.SetDefaultActionAccept),
                        new StaticStatement(Statements.ExitReject))))
            .addStatement(new StaticStatement(Statements.DefaultAction))
            .build();
    _configAPs = new ConfigAtomicPredicates(_batfish, _batfish.getSnapshot(), HOSTNAME);

    TransferBDD tbdd = new TransferBDD(_configAPs, _baseConfig, policy.getStatements());
    TransferReturn result = tbdd.compute(ImmutableSet.of()).getReturnValue();
    BDD acceptedAnnouncements = result.getSecond();
    BDDRoute outAnnouncements = result.getFirst();

    assertTrue(acceptedAnnouncements.isZero());

    assertEquals(anyRoute(tbdd.getFactory()), outAnnouncements);
  }

  @Test
  public void testUnreachableUnhandled() {
    RoutingPolicy policy =
        _policyBuilder
            .addStatement(
                new If(
                    BooleanExprs.CALL_EXPR_CONTEXT,
                    // currently we don't handle SetDefaultTag, but this branch is unreachable
                    ImmutableList.of(new SetDefaultTag(new LiteralLong(0L))),
                    ImmutableList.of(new StaticStatement(Statements.ExitAccept))))
            .build();
    _configAPs = new ConfigAtomicPredicates(_batfish, _batfish.getSnapshot(), HOSTNAME);

    TransferBDD tbdd = new TransferBDD(_configAPs, _baseConfig, policy.getStatements());
    TransferReturn result = tbdd.compute(ImmutableSet.of()).getReturnValue();
    BDD acceptedAnnouncements = result.getSecond();
    BDDRoute outAnnouncements = result.getFirst();

    assertTrue(acceptedAnnouncements.isOne());
    assertEquals(anyRoute(tbdd.getFactory()), outAnnouncements);
  }

  @Test
  public void testBufferedStatement() {
    RoutingPolicy policy =
        _policyBuilder
            .addStatement(new BufferedStatement(new SetLocalPreference(new LiteralLong(42))))
            .addStatement(new StaticStatement(Statements.ExitAccept))
            .build();
    _configAPs = new ConfigAtomicPredicates(_batfish, _batfish.getSnapshot(), HOSTNAME);

    TransferBDD tbdd = new TransferBDD(_configAPs, _baseConfig, policy.getStatements());
    TransferReturn result = tbdd.compute(ImmutableSet.of()).getReturnValue();
    BDD acceptedAnnouncements = result.getSecond();
    BDDRoute outAnnouncements = result.getFirst();

    // the policy is applicable to all announcements
    assertTrue(acceptedAnnouncements.isOne());

    // the local preference is now 42
    BDDRoute expected = anyRoute(tbdd.getFactory());
    BDDInteger localPref = expected.getLocalPref();
    expected.setLocalPref(MutableBDDInteger.makeFromValue(localPref.getFactory(), 32, 42));
    assertEquals(expected, outAnnouncements);
  }

  @Test
  public void testLegacyMatchAsPath() {
    _baseConfig.setAsPathAccessLists(
        ImmutableMap.of(
            AS_PATH_NAME,
            new AsPathAccessList(
                AS_PATH_NAME,
                ImmutableList.of(
                    new AsPathAccessListLine(LineAction.PERMIT, " 40$"),
                    new AsPathAccessListLine(LineAction.DENY, "^$")))));
    _policyBuilder.addStatement(
        new If(
            new LegacyMatchAsPath(new NamedAsPathSet(AS_PATH_NAME)),
            ImmutableList.of(new StaticStatement(Statements.ExitAccept))));
    RoutingPolicy policy = _policyBuilder.build();
    _configAPs = new ConfigAtomicPredicates(_batfish, _batfish.getSnapshot(), HOSTNAME);

    TransferBDD tbdd = new TransferBDD(_configAPs, _baseConfig, policy.getStatements());
    TransferReturn result = tbdd.compute(ImmutableSet.of()).getReturnValue();
    BDD acceptedAnnouncements = result.getSecond();
    BDDRoute outAnnouncements = result.getFirst();

    BDDRoute anyRouteWithAPs = new BDDRoute(tbdd.getFactory(), _configAPs);
    BDD[] aps = anyRouteWithAPs.getAsPathRegexAtomicPredicates();

    // get the unique atomic predicate that corresponds to " 40$"
    Integer ap =
        _configAPs
            .getAsPathRegexAtomicPredicates()
            .getRegexAtomicPredicates()
            .get(new SymbolicAsPathRegex(" 40$"))
            .iterator()
            .next();

    BDD expectedBDD = aps[ap];
    assertEquals(expectedBDD, acceptedAnnouncements);

    assertEquals(anyRouteWithAPs, outAnnouncements);
  }

  @Test
  public void testMatchAsPath() {
    _policyBuilder.addStatement(
        new If(
            MatchAsPath.of(
                InputAsPath.instance(),
                AsPathMatchAny.of(
                    ImmutableList.of(AsPathMatchRegex.of(" 40$"), AsPathMatchRegex.of("^$")))),
            ImmutableList.of(new StaticStatement(Statements.ExitAccept))));
    RoutingPolicy policy = _policyBuilder.build();
    _configAPs = new ConfigAtomicPredicates(_batfish, _batfish.getSnapshot(), HOSTNAME);

    TransferBDD tbdd = new TransferBDD(_configAPs, _baseConfig, policy.getStatements());
    TransferReturn result = tbdd.compute(ImmutableSet.of()).getReturnValue();
    BDD acceptedAnnouncements = result.getSecond();
    BDDRoute outAnnouncements = result.getFirst();

    BDDRoute anyRouteWithAPs = new BDDRoute(tbdd.getFactory(), _configAPs);
    BDD[] aps = anyRouteWithAPs.getAsPathRegexAtomicPredicates();

    assertEquals(3, _configAPs.getAsPathRegexAtomicPredicates().getNumAtomicPredicates());

    Map<SymbolicAsPathRegex, Set<Integer>> regexMap =
        _configAPs.getAsPathRegexAtomicPredicates().getRegexAtomicPredicates();
    // get the unique atomic predicates that correspond to " 40$" and "^$"
    Integer ap1 = regexMap.get(new SymbolicAsPathRegex(" 40$")).iterator().next();
    Integer ap2 = regexMap.get(new SymbolicAsPathRegex("^$")).iterator().next();

    BDD expectedBDD = aps[ap1].or(aps[ap2]);
    assertEquals(expectedBDD, acceptedAnnouncements);

    assertEquals(anyRouteWithAPs, outAnnouncements);
  }

  @Test
  public void testDeleteCommunity() {
    RoutingPolicy policy =
        _policyBuilder
            .addStatement(
                new SetCommunities(
                    new CommunitySetDifference(
                        InputCommunities.instance(),
                        new CommunityIs(StandardCommunity.parse("4:44")))))
            .addStatement(new StaticStatement(Statements.ExitAccept))
            .build();

    _configAPs =
        new ConfigAtomicPredicates(
            _batfish,
            _batfish.getSnapshot(),
            HOSTNAME,
            // add another community to be tracked by the analysis
            ImmutableSet.of(CommunityVar.from(StandardCommunity.parse("3:33"))),
            null);

    TransferBDD tbdd = new TransferBDD(_configAPs, _baseConfig, policy.getStatements());
    TransferReturn result = tbdd.compute(ImmutableSet.of()).getReturnValue();
    BDD acceptedAnnouncements = result.getSecond();
    BDDRoute outAnnouncements = result.getFirst();

    BDDRoute anyRoute = new BDDRoute(tbdd.getFactory(), _configAPs);

    // the policy is applicable to all announcements
    assertTrue(acceptedAnnouncements.isOne());

    // each atomic predicate for community 4:44 has the 0 BDD
    for (int ap :
        _configAPs
            .getCommunityAtomicPredicates()
            .getRegexAtomicPredicates()
            .get(CommunityVar.from(StandardCommunity.parse("4:44")))) {
      assertEquals(
          outAnnouncements.getFactory().zero(),
          outAnnouncements.getCommunityAtomicPredicates()[ap]);
    }

    // each atomic predicate for community 3:33 is unchanged
    for (int ap :
        _configAPs
            .getCommunityAtomicPredicates()
            .getRegexAtomicPredicates()
            .get(CommunityVar.from(StandardCommunity.parse("3:33")))) {
      assertEquals(
          anyRoute.getCommunityAtomicPredicates()[ap],
          outAnnouncements.getCommunityAtomicPredicates()[ap]);
    }
  }

  @Test
  public void testAddCommunity() {
    RoutingPolicy policy =
        _policyBuilder
            .addStatement(
                new SetCommunities(
                    CommunitySetUnion.of(
                        InputCommunities.instance(),
                        new LiteralCommunitySet(CommunitySet.of(StandardCommunity.parse("4:44"))))))
            .addStatement(new StaticStatement(Statements.ExitAccept))
            .build();
    _configAPs =
        new ConfigAtomicPredicates(
            _batfish,
            _batfish.getSnapshot(),
            HOSTNAME,
            // add another community to be tracked by the analysis
            ImmutableSet.of(CommunityVar.from(StandardCommunity.parse("3:33"))),
            null);

    TransferBDD tbdd = new TransferBDD(_configAPs, _baseConfig, policy.getStatements());
    TransferReturn result = tbdd.compute(ImmutableSet.of()).getReturnValue();
    BDD acceptedAnnouncements = result.getSecond();
    BDDRoute outAnnouncements = result.getFirst();

    // the policy is applicable to all announcements
    assertTrue(acceptedAnnouncements.isOne());

    BDDRoute anyRoute = new BDDRoute(tbdd.getFactory(), _configAPs);

    // each atomic predicate for community 4:44 has the 1 BDD
    for (int ap :
        _configAPs
            .getCommunityAtomicPredicates()
            .getRegexAtomicPredicates()
            .get(CommunityVar.from(StandardCommunity.parse("4:44")))) {
      assertEquals(
          outAnnouncements.getFactory().one(), outAnnouncements.getCommunityAtomicPredicates()[ap]);
    }
    // each atomic predicate for community 3:33 is unchanged
    for (int ap :
        _configAPs
            .getCommunityAtomicPredicates()
            .getRegexAtomicPredicates()
            .get(CommunityVar.from(StandardCommunity.parse("3:33")))) {
      assertEquals(
          anyRoute.getCommunityAtomicPredicates()[ap],
          outAnnouncements.getCommunityAtomicPredicates()[ap]);
    }
  }

  @Test
  public void testSetExtendedCommunity() {
    RoutingPolicy policy =
        _policyBuilder
            .addStatement(
                new SetCommunities(
                    new LiteralCommunitySet(CommunitySet.of(ExtendedCommunity.parse("0:4:44")))))
            .addStatement(new StaticStatement(Statements.ExitAccept))
            .build();
    _configAPs = new ConfigAtomicPredicates(_batfish, _batfish.getSnapshot(), HOSTNAME);

    TransferBDD tbdd = new TransferBDD(_configAPs, _baseConfig, policy.getStatements());
    TransferReturn result = tbdd.compute(ImmutableSet.of()).getReturnValue();
    BDD acceptedAnnouncements = result.getSecond();
    BDDRoute outAnnouncements = result.getFirst();

    // the policy is applicable to all announcements
    assertTrue(acceptedAnnouncements.isOne());

    // each atomic predicate for community 0:4:44 has the 1 BDD
    for (int ap :
        _configAPs
            .getCommunityAtomicPredicates()
            .getRegexAtomicPredicates()
            .get(CommunityVar.from(ExtendedCommunity.parse("0:4:44")))) {
      assertEquals(
          outAnnouncements.getFactory().one(), outAnnouncements.getCommunityAtomicPredicates()[ap]);
    }
  }

  @Test
  public void testSetLargeCommunity() {
    RoutingPolicy policy =
        _policyBuilder
            .addStatement(
                new SetCommunities(
                    new LiteralCommunitySet(CommunitySet.of(LargeCommunity.of(10, 20, 30)))))
            .addStatement(new StaticStatement(Statements.ExitAccept))
            .build();
    _configAPs = new ConfigAtomicPredicates(_batfish, _batfish.getSnapshot(), HOSTNAME);

    TransferBDD tbdd = new TransferBDD(_configAPs, _baseConfig, policy.getStatements());
    TransferReturn result = tbdd.compute(ImmutableSet.of()).getReturnValue();
    BDD acceptedAnnouncements = result.getSecond();
    BDDRoute outAnnouncements = result.getFirst();

    // the policy is applicable to all announcements
    assertTrue(acceptedAnnouncements.isOne());

    // each atomic predicate for community 0:4:44 has the 1 BDD
    for (int ap :
        _configAPs
            .getCommunityAtomicPredicates()
            .getRegexAtomicPredicates()
            .get(CommunityVar.from(LargeCommunity.of(10, 20, 30)))) {
      assertEquals(
          outAnnouncements.getFactory().one(), outAnnouncements.getCommunityAtomicPredicates()[ap]);
    }
  }

  @Test
  public void testSetCommunities() {
    RoutingPolicy policy =
        _policyBuilder
            .addStatement(
                new SetCommunities(
                    new CommunityExprsSet(
                        ImmutableSet.of(
                            new StandardCommunityHighLowExprs(
                                new LiteralInt(30), new LiteralInt(40)),
                            new StandardCommunityHighLowExprs(
                                new LiteralInt(40), new LiteralInt(40))))))
            .addStatement(new StaticStatement(Statements.ExitAccept))
            .build();
    _configAPs = new ConfigAtomicPredicates(_batfish, _batfish.getSnapshot(), HOSTNAME);

    TransferBDD tbdd = new TransferBDD(_configAPs, _baseConfig, policy.getStatements());
    TransferReturn result = tbdd.compute(ImmutableSet.of()).getReturnValue();
    BDD acceptedAnnouncements = result.getSecond();
    BDDRoute outAnnouncements = result.getFirst();

    // the policy is applicable to all announcements
    assertTrue(acceptedAnnouncements.isOne());

    Map<CommunityVar, Set<Integer>> regexAPs =
        _configAPs.getCommunityAtomicPredicates().getRegexAtomicPredicates();
    Set<Integer> aps3040 = regexAPs.get(CommunityVar.from(StandardCommunity.parse("30:40")));
    Set<Integer> aps4040 = regexAPs.get(CommunityVar.from(StandardCommunity.parse("40:40")));
    for (int i = 0; i < _configAPs.getCommunityAtomicPredicates().getNumAtomicPredicates(); i++) {

      // each atomic predicate for 30:40 or 40:40 has the 1 BDD; all others have the 0 BDD
      assertEquals(
          aps3040.contains(i) || aps4040.contains(i)
              ? outAnnouncements.getFactory().one()
              : outAnnouncements.getFactory().zero(),
          outAnnouncements.getCommunityAtomicPredicates()[i]);
    }
  }

  @Test
  public void testMatchCommunities() {
    RoutingPolicy policy =
        _policyBuilder
            .addStatement(
                new If(
                    new MatchCommunities(
                        InputCommunities.instance(),
                        new HasCommunity(
                            new StandardCommunityHighMatch(
                                new IntComparison(IntComparator.EQ, new LiteralInt(30))))),
                    ImmutableList.of(new StaticStatement(Statements.ExitAccept))))
            .build();
    _configAPs = new ConfigAtomicPredicates(_batfish, _batfish.getSnapshot(), HOSTNAME);

    TransferBDD tbdd = new TransferBDD(_configAPs, _baseConfig, policy.getStatements());
    TransferReturn result = tbdd.compute(ImmutableSet.of()).getReturnValue();
    BDD acceptedAnnouncements = result.getSecond();
    BDDRoute outAnnouncements = result.getFirst();

    BDDRoute anyRoute = new BDDRoute(tbdd.getFactory(), _configAPs);
    BDD[] aps = anyRoute.getCommunityAtomicPredicates();

    // get the atomic predicates that correspond to ^30:
    Set<Integer> ap30 =
        _configAPs
            .getCommunityAtomicPredicates()
            .getRegexAtomicPredicates()
            .get(CommunityVar.from("^30:"));

    BDD expectedBDD =
        tbdd.getFactory().orAll(ap30.stream().map(i -> aps[i]).collect(Collectors.toList()));
    assertEquals(expectedBDD, acceptedAnnouncements);

    assertEquals(anyRoute, outAnnouncements);
  }

  @Test
  public void testMatchCommunityInHalves() {
    RoutingPolicy policy =
        _policyBuilder
            .addStatement(
                new If(
                    new MatchCommunities(
                        InputCommunities.instance(),
                        new HasCommunity(
                            new CommunityMatchAll(
                                ImmutableList.of(
                                    new StandardCommunityHighMatch(
                                        new IntComparison(IntComparator.EQ, new LiteralInt(30))),
                                    new StandardCommunityLowMatch(
                                        new IntComparison(
                                            IntComparator.EQ, new LiteralInt(20))))))),
                    ImmutableList.of(new StaticStatement(Statements.ExitAccept))))
            .build();
    _configAPs = new ConfigAtomicPredicates(_batfish, _batfish.getSnapshot(), HOSTNAME);

    TransferBDD tbdd = new TransferBDD(_configAPs, _baseConfig, policy.getStatements());
    TransferReturn result = tbdd.compute(ImmutableSet.of()).getReturnValue();
    BDD acceptedAnnouncements = result.getSecond();
    BDDRoute outAnnouncements = result.getFirst();

    BDDRoute anyRoute = new BDDRoute(tbdd.getFactory(), _configAPs);
    BDD[] aps = anyRoute.getCommunityAtomicPredicates();

    // only the APs that belong to both ^30: and :20$ should be allowed
    Set<Integer> ap30 =
        _configAPs
            .getCommunityAtomicPredicates()
            .getRegexAtomicPredicates()
            .get(CommunityVar.from("^30:"));
    Set<Integer> ap20 =
        _configAPs
            .getCommunityAtomicPredicates()
            .getRegexAtomicPredicates()
            .get(CommunityVar.from(":20$"));

    Set<Integer> intersection = new HashSet<>(ap30);
    intersection.retainAll(ap20);

    BDD expectedBDD =
        tbdd.getFactory()
            .orAll(intersection.stream().map(i -> aps[i]).collect(Collectors.toList()));
    assertEquals(expectedBDD, acceptedAnnouncements);

    assertEquals(anyRoute, outAnnouncements);
  }

  @Test
  public void testSetThenMatchCommunities() {
    Community comm = StandardCommunity.parse("30:40");
    RoutingPolicy policy =
        _policyBuilder
            .addStatement(
                new SetCommunities(
                    CommunitySetUnion.of(
                        InputCommunities.instance(),
                        new LiteralCommunitySet(CommunitySet.of(comm)))))
            .addStatement(
                new If(
                    new MatchCommunities(
                        InputCommunities.instance(), new HasCommunity(new CommunityIs(comm))),
                    ImmutableList.of(new StaticStatement(Statements.ExitAccept))))
            .build();
    _configAPs = new ConfigAtomicPredicates(_batfish, _batfish.getSnapshot(), HOSTNAME);

    // the analysis will use the original route for matching
    TransferBDD tbdd = new TransferBDD(_configAPs, _baseConfig, policy.getStatements());
    TransferReturn result = tbdd.compute(ImmutableSet.of()).getReturnValue();
    BDD acceptedAnnouncements = result.getSecond();
    BDDRoute outAnnouncements = result.getFirst();

    BDDRoute anyRoute = new BDDRoute(tbdd.getFactory(), _configAPs);
    BDD[] aps = anyRoute.getCommunityAtomicPredicates();
    // get the atomic predicates that correspond to 30:40
    Set<Integer> ap3040 =
        _configAPs
            .getCommunityAtomicPredicates()
            .getRegexAtomicPredicates()
            .get(CommunityVar.from(comm));

    // the original route must have the community 30:40
    BDD expectedBDD =
        tbdd.getFactory().orAll(ap3040.stream().map(i -> aps[i]).collect(Collectors.toList()));
    assertEquals(expectedBDD, acceptedAnnouncements);
    for (int i = 0; i < _configAPs.getCommunityAtomicPredicates().getNumAtomicPredicates(); i++) {
      // each atomic predicate for 30:40 has the 1 BDD; all others have their original values
      assertEquals(
          ap3040.contains(i) ? outAnnouncements.getFactory().one() : aps[i],
          outAnnouncements.getCommunityAtomicPredicates()[i]);
    }

    // now do the analysis again but use the output attributes for matching
    tbdd = new TransferBDD(_configAPs, _baseConfig, policy.getStatements(), true);
    result = tbdd.compute(ImmutableSet.of()).getReturnValue();
    acceptedAnnouncements = result.getSecond();
    outAnnouncements = result.getFirst();
    // the original route is now unconstrained
    assertTrue(acceptedAnnouncements.isOne());
    for (int i = 0; i < _configAPs.getCommunityAtomicPredicates().getNumAtomicPredicates(); i++) {
      // each atomic predicate for 30:40 has the 1 BDD; all others have their original values
      assertEquals(
          ap3040.contains(i) ? outAnnouncements.getFactory().one() : aps[i],
          outAnnouncements.getCommunityAtomicPredicates()[i]);
    }
  }

  @Test
  public void testCallStatement() {
    String calledPolicyName = "calledPolicy";

    RoutingPolicy calledPolicy =
        _nf.routingPolicyBuilder()
            .setName(calledPolicyName)
            .setOwner(_baseConfig)
            .addStatement(
                new If(
                    BooleanExprs.CALL_STATEMENT_CONTEXT,
                    ImmutableList.of(new SetLocalPreference(new LiteralLong(300L)))))
            .build();

    RoutingPolicy policy =
        _policyBuilder
            .addStatement(new CallStatement(calledPolicyName))
            .addStatement(new StaticStatement(Statements.ExitAccept))
            .build();

    _baseConfig.setRoutingPolicies(
        ImmutableMap.of(calledPolicyName, calledPolicy, POLICY_NAME, policy));
    _configAPs = new ConfigAtomicPredicates(_batfish, _batfish.getSnapshot(), HOSTNAME);

    TransferBDD tbdd = new TransferBDD(_configAPs, _baseConfig, policy.getStatements());
    TransferReturn result = tbdd.compute(ImmutableSet.of()).getReturnValue();
    BDD acceptedAnnouncements = result.getSecond();
    BDDRoute outAnnouncements = result.getFirst();

    BDDRoute expectedOut = anyRoute(tbdd.getFactory());
    expectedOut.setLocalPref(MutableBDDInteger.makeFromValue(expectedOut.getFactory(), 32, 300));

    // the policy is applicable to all announcements
    assertTrue(acceptedAnnouncements.isOne());
    assertEquals(outAnnouncements, expectedOut);
  }

  @Test
  public void testCallExpr() {
    String calledPolicyName = "calledPolicy";

    RoutingPolicy calledPolicy =
        _nf.routingPolicyBuilder()
            .setName(calledPolicyName)
            .setOwner(_baseConfig)
            .addStatement(
                new If(
                    BooleanExprs.CALL_EXPR_CONTEXT,
                    ImmutableList.of(
                        new SetLocalPreference(new LiteralLong(300L)),
                        new StaticStatement(Statements.ReturnTrue))))
            .build();

    RoutingPolicy policy =
        _policyBuilder
            .addStatement(
                new If(
                    new CallExpr(calledPolicyName),
                    ImmutableList.of(new StaticStatement(Statements.ExitAccept))))
            .build();

    _baseConfig.setRoutingPolicies(
        ImmutableMap.of(calledPolicyName, calledPolicy, POLICY_NAME, policy));
    _configAPs = new ConfigAtomicPredicates(_batfish, _batfish.getSnapshot(), HOSTNAME);

    TransferBDD tbdd = new TransferBDD(_configAPs, _baseConfig, policy.getStatements());
    TransferReturn result = tbdd.compute(ImmutableSet.of()).getReturnValue();
    BDD acceptedAnnouncements = result.getSecond();
    BDDRoute outAnnouncements = result.getFirst();

    BDDRoute expectedOut = anyRoute(tbdd.getFactory());
    expectedOut.setLocalPref(MutableBDDInteger.makeFromValue(expectedOut.getFactory(), 32, 300));

    // the policy is applicable to all announcements
    assertTrue(acceptedAnnouncements.isOne());
    assertEquals(outAnnouncements, expectedOut);
  }

  @Test
  public void testNestedCalls() {
    String calledPolicyName = "calledPolicy";

    RoutingPolicy calledPolicy =
        _nf.routingPolicyBuilder()
            .setName(calledPolicyName)
            .setOwner(_baseConfig)
            .addStatement(new SetLocalPreference(new LiteralLong(300L)))
            .build();

    String calledPolicyName2 = "calledPolicy2";

    RoutingPolicy calledPolicy2 =
        _nf.routingPolicyBuilder()
            .setName(calledPolicyName)
            .setOwner(_baseConfig)
            .addStatement(
                new If(
                    matchPrefixSet(
                        ImmutableList.of(
                            new PrefixRange(Prefix.parse("0.0.0.0/0"), new SubRange(32, 32)))),
                    ImmutableList.of(
                        new CallStatement(calledPolicyName),
                        new StaticStatement(Statements.ExitAccept))))
            .build();

    RoutingPolicy policy =
        _policyBuilder.addStatement(new CallStatement(calledPolicyName2)).build();

    _baseConfig.setRoutingPolicies(
        ImmutableMap.of(
            calledPolicyName2, calledPolicy2, calledPolicyName, calledPolicy, POLICY_NAME, policy));
    _configAPs = new ConfigAtomicPredicates(_batfish, _batfish.getSnapshot(), HOSTNAME);

    TransferBDD tbdd = new TransferBDD(_configAPs, _baseConfig, policy.getStatements());
    TransferReturn result = tbdd.compute(ImmutableSet.of()).getReturnValue();
    BDD acceptedAnnouncements = result.getSecond();
    BDDRoute outAnnouncements = result.getFirst();

    BDDRoute anyRoute = anyRoute(tbdd.getFactory());

    BDD expected =
        isRelevantForDestination(
            anyRoute, new PrefixRange(Prefix.parse("0.0.0.0/0"), new SubRange(32, 32)));
    BDDRoute expectedOut = new BDDRoute(anyRoute);
<<<<<<< HEAD
    expectedOut.setLocalPref(
        BDDInteger.makeFromValue(expectedOut.getFactory(), 32, 300)
            .ite(expected, expectedOut.getLocalPref()));
=======
    expectedOut.setLocalPref(MutableBDDInteger.makeFromValue(expectedOut.getFactory(), 32, 300));
    expectedOut = tbdd.ite(expected, expectedOut, tbdd.zeroedRecord());
>>>>>>> 60e31b86

    // the policy is applicable to all announcements
    assertEquals(acceptedAnnouncements, expected);
    assertEquals(outAnnouncements, expectedOut);
  }

  @Test
  public void testCallStatementEarlyExit() {
    String calledPolicyName = "calledPolicy";

    RoutingPolicy calledPolicy =
        _nf.routingPolicyBuilder()
            .setName(calledPolicyName)
            .setOwner(_baseConfig)
            .addStatement(new StaticStatement(Statements.ExitReject))
            .build();

    RoutingPolicy policy =
        _policyBuilder
            .addStatement(new CallStatement(calledPolicyName))
            .addStatement(new StaticStatement(Statements.ExitAccept))
            .build();

    _baseConfig.setRoutingPolicies(
        ImmutableMap.of(calledPolicyName, calledPolicy, POLICY_NAME, policy));
    _configAPs = new ConfigAtomicPredicates(_batfish, _batfish.getSnapshot(), HOSTNAME);

    TransferBDD tbdd = new TransferBDD(_configAPs, _baseConfig, policy.getStatements());
    TransferReturn result = tbdd.compute(ImmutableSet.of()).getReturnValue();

    BDD acceptedAnnouncements = result.getSecond();
    BDDRoute outAnnouncements = result.getFirst();

    // no accepted routes because the callee uniformly rejects
    assertTrue(acceptedAnnouncements.isZero());
    assertEquals(anyRoute(tbdd.getFactory()), outAnnouncements);
  }

  @Test
  public void testTraceableStatement() {
    RoutingPolicy policy =
        _policyBuilder
            .addStatement(
                new TraceableStatement(
                    TraceElement.of("text"),
                    ImmutableList.of(
                        new SetTag(new LiteralLong(42)),
                        new SetLocalPreference(new LiteralLong(44)),
                        new StaticStatement(Statements.ExitAccept))))
            .build();

    _configAPs = new ConfigAtomicPredicates(_batfish, _batfish.getSnapshot(), HOSTNAME);

    TransferBDD tbdd = new TransferBDD(_configAPs, _baseConfig, policy.getStatements());
    TransferReturn result = tbdd.compute(ImmutableSet.of()).getReturnValue();
    BDD acceptedAnnouncements = result.getSecond();
    BDDRoute outAnnouncements = result.getFirst();

    // the policy is applicable to all announcements
    assertTrue(acceptedAnnouncements.isOne());

    // the tag is now 42 and local pref is 44
    BDDRoute expected = anyRoute(tbdd.getFactory());
    BDDInteger tag = expected.getTag();
    expected.setTag(MutableBDDInteger.makeFromValue(tag.getFactory(), 32, 42));
    BDDInteger localPref = expected.getLocalPref();
    expected.setLocalPref(MutableBDDInteger.makeFromValue(localPref.getFactory(), 32, 44));

    assertEquals(expected, outAnnouncements);
  }

  @Test
  public void testUnsupportedExpression() {
    _policyBuilder.addStatement(
        new If(new MatchColor(0L), ImmutableList.of(new StaticStatement(Statements.ExitAccept))));
    RoutingPolicy policy = _policyBuilder.build();
    _configAPs = new ConfigAtomicPredicates(_batfish, _batfish.getSnapshot(), HOSTNAME);

    TransferBDD tbdd = new TransferBDD(_configAPs, _baseConfig, policy.getStatements());
    TransferReturn result = tbdd.compute(ImmutableSet.of()).getReturnValue();
    BDD acceptedAnnouncements = result.getSecond();
    BDDRoute outAnnouncements = result.getFirst();

    BDDRoute expectedRoute = anyRoute(tbdd.getFactory());
    expectedRoute.setUnsupported(tbdd.getFactory().one());
    assertEquals(acceptedAnnouncements, tbdd.getFactory().zero());
    assertEquals(outAnnouncements, expectedRoute);
  }

  @Test
  public void testUnsupportedStatement() {
    _policyBuilder
        .addStatement(new PrependAsPath(new LiteralAsList(ImmutableList.of())))
        .addStatement(new StaticStatement(Statements.ExitAccept));
    RoutingPolicy policy = _policyBuilder.build();
    _configAPs = new ConfigAtomicPredicates(_batfish, _batfish.getSnapshot(), HOSTNAME);

    TransferBDD tbdd = new TransferBDD(_configAPs, _baseConfig, policy.getStatements());
    TransferReturn result = tbdd.compute(ImmutableSet.of()).getReturnValue();
    BDD acceptedAnnouncements = result.getSecond();
    BDDRoute outAnnouncements = result.getFirst();

    BDDRoute outRoute = anyRoute(tbdd.getFactory());
    outRoute.setUnsupported(tbdd.getFactory().one());
    assertEquals(acceptedAnnouncements, tbdd.getFactory().one());
    assertEquals(outAnnouncements, outRoute);
  }

  @Test
  public void testUnsupportedStatementDeny() {
    _policyBuilder
        .addStatement(new SetTag(new VarLong("var")))
        .addStatement(new StaticStatement(Statements.ExitReject));
    RoutingPolicy policy = _policyBuilder.build();
    _configAPs = new ConfigAtomicPredicates(_batfish, _batfish.getSnapshot(), HOSTNAME);

    TransferBDD tbdd = new TransferBDD(_configAPs, _baseConfig, policy.getStatements());
    TransferReturn result = tbdd.compute(ImmutableSet.of()).getReturnValue();
    BDD acceptedAnnouncements = result.getSecond();
    BDDRoute outAnnouncements = result.getFirst();

    BDDRoute outRoute = anyRoute(tbdd.getFactory());
    outRoute.setUnsupported(tbdd.getFactory().one());
    assertEquals(acceptedAnnouncements, tbdd.getFactory().zero());
    assertEquals(outAnnouncements, outRoute);
  }

  @Test
  public void testIsRelevantFor() {
    BDDRoute bddRoute = anyRoute(JFactory.init(100, 100));
    IpSpaceToBDD ipSpaceToBDD = new IpSpaceToBDD(bddRoute.getPrefix());

    PrefixRange range = new PrefixRange(Prefix.parse("1.0.0.0/8"), new SubRange(16, 24));
    BDD rangeBdd = isRelevantForDestination(bddRoute, range);
    BDD notRangeBdd = rangeBdd.not();

    BDD matchingPrefix = ipSpaceToBDD.toBDD(Ip.parse("1.1.1.1"));
    BDD nonMatchingPrefix = ipSpaceToBDD.toBDD(Ip.parse("2.2.2.2"));
    BDD len24 = bddRoute.getPrefixLength().value(24);
    BDD len8 = bddRoute.getPrefixLength().value(8);
    BDD len32 = bddRoute.getPrefixLength().value(32);

    assertTrue(matchingPrefix.and(len24).imp(rangeBdd).isOne());
    assertTrue(matchingPrefix.and(len32).imp(notRangeBdd).isOne()); // prefix too long
    assertTrue(matchingPrefix.and(len8).imp(notRangeBdd).isOne()); // prefix too short
    assertTrue(nonMatchingPrefix.and(len24).imp(notRangeBdd).isOne()); // prefix doesn't match
  }

  @Test
  public void testIsRelevantFor_range32() {
    BDDRoute bddRoute = anyRoute(JFactory.init(100, 100));

    PrefixRange range = new PrefixRange(Prefix.parse("0.0.0.0/0"), SubRange.singleton(32));
    BDD rangeBdd = isRelevantForDestination(bddRoute, range);
    BDD len0 = bddRoute.getPrefixLength().value(0);
    BDD len32 = bddRoute.getPrefixLength().value(32);

    assertTrue(len0.imp(rangeBdd.not()).isOne());
    assertTrue(len32.imp(rangeBdd).isOne());
  }

  @Test
  public void testUseOutputAttributes() {
    // useOutputAttributes is false for CISCO_IOS
    setup(ConfigurationFormat.CISCO_IOS);
    _configAPs = new ConfigAtomicPredicates(_batfish, _batfish.getSnapshot(), HOSTNAME);
    TransferBDD tbdd = new TransferBDD(_configAPs, _baseConfig, ImmutableList.of());
    assertFalse(tbdd.getUseOutputAttributes());

    // useOutputAttributes is true for JUNIPER
    setup(ConfigurationFormat.JUNIPER);
    _configAPs = new ConfigAtomicPredicates(_batfish, _batfish.getSnapshot(), HOSTNAME);
    tbdd = new TransferBDD(_configAPs, _baseConfig, ImmutableList.of());
    assertTrue(tbdd.getUseOutputAttributes());
  }

  @Test
  public void testDistinctBDDFactories() {
    _configAPs = new ConfigAtomicPredicates(_batfish, _batfish.getSnapshot(), HOSTNAME);
    TransferBDD tbdd1 = new TransferBDD(_configAPs, _baseConfig, ImmutableList.of());
    TransferBDD tbdd2 = new TransferBDD(_configAPs, _baseConfig, ImmutableList.of());
    assertNotSame(tbdd1.getFactory(), tbdd2.getFactory());
  }
}<|MERGE_RESOLUTION|>--- conflicted
+++ resolved
@@ -451,14 +451,8 @@
 
     BDD reachesSecondIf =
         isRelevantForDestination(
-<<<<<<< HEAD
             expected, new PrefixRange(Prefix.parse("1.0.0.0/8"), new SubRange(31, 31)));
-    BDDInteger localPref = expected.getLocalPref();
-=======
-            anyRoute, new PrefixRange(Prefix.parse("1.0.0.0/8"), new SubRange(31, 31)));
-    BDDRoute expected = tbdd.iteZero(expectedBDD, anyRoute);
     MutableBDDInteger localPref = expected.getLocalPref();
->>>>>>> 60e31b86
     expected.setLocalPref(
         MutableBDDInteger.makeFromValue(localPref.getFactory(), 32, 3)
             .ite(reachesSecondIf, localPref));
@@ -508,9 +502,10 @@
     assertEquals(permitted, ret.getSecond());
 
     BDDRoute expected = anyRoute;
-    BDDInteger localPref = expected.getLocalPref();
+    MutableBDDInteger localPref = expected.getLocalPref();
     expected.setLocalPref(
-        BDDInteger.makeFromValue(localPref.getFactory(), 32, 3).ite(returnAssigned, localPref));
+        MutableBDDInteger.makeFromValue(localPref.getFactory(), 32, 3)
+            .ite(returnAssigned, localPref));
     assertEquals(expected, ret.getFirst());
   }
 
@@ -1204,7 +1199,7 @@
     BDDRoute anyRoute = anyRoute(tbdd.getFactory());
     BDDRoute expected = new BDDRoute(anyRoute);
     BDDInteger tag = expected.getTag();
-    expected.setTag(BDDInteger.makeFromValue(tag.getFactory(), 32, 42));
+    expected.setTag(MutableBDDInteger.makeFromValue(tag.getFactory(), 32, 42));
 
     // the original route's tag must be 42
     assertEquals(acceptedAnnouncements, anyRoute.getTag().value(42));
@@ -1217,13 +1212,6 @@
     outAnnouncements = result.getFirst();
     // the original route's tag is irrelevant
     assertTrue(acceptedAnnouncements.isOne());
-<<<<<<< HEAD
-=======
-    // the tag is now 42
-    BDDRoute expected = new BDDRoute(anyRoute);
-    BDDInteger tag = expected.getTag();
-    expected.setTag(MutableBDDInteger.makeFromValue(tag.getFactory(), 32, 42));
->>>>>>> 60e31b86
     assertEquals(expected, outAnnouncements);
   }
 
@@ -1380,15 +1368,8 @@
     BDDDomain<RoutingProtocol> protocol = anyRoute.getProtocolHistory();
     assertEquals(
         acceptedAnnouncements,
-<<<<<<< HEAD
-        protocol
-            .getConstraintForValue(RoutingProtocol.BGP)
-            .or(protocol.getConstraintForValue(RoutingProtocol.OSPF)));
+        protocol.value(RoutingProtocol.BGP).or(protocol.value(RoutingProtocol.OSPF)));
     assertEquals(anyRoute, outAnnouncements);
-=======
-        protocol.value(RoutingProtocol.BGP).or(protocol.value(RoutingProtocol.OSPF)));
-    assertEquals(tbdd.iteZero(acceptedAnnouncements, anyRoute), outAnnouncements);
->>>>>>> 60e31b86
   }
 
   @Test
@@ -2063,14 +2044,9 @@
         isRelevantForDestination(
             anyRoute, new PrefixRange(Prefix.parse("0.0.0.0/0"), new SubRange(32, 32)));
     BDDRoute expectedOut = new BDDRoute(anyRoute);
-<<<<<<< HEAD
     expectedOut.setLocalPref(
-        BDDInteger.makeFromValue(expectedOut.getFactory(), 32, 300)
+        MutableBDDInteger.makeFromValue(expectedOut.getFactory(), 32, 300)
             .ite(expected, expectedOut.getLocalPref()));
-=======
-    expectedOut.setLocalPref(MutableBDDInteger.makeFromValue(expectedOut.getFactory(), 32, 300));
-    expectedOut = tbdd.ite(expected, expectedOut, tbdd.zeroedRecord());
->>>>>>> 60e31b86
 
     // the policy is applicable to all announcements
     assertEquals(acceptedAnnouncements, expected);
