--- conflicted
+++ resolved
@@ -1090,17 +1090,8 @@
     // the policy is applicable to all announcements
     assertTrue(acceptedAnnouncements.isOne());
 
-<<<<<<< HEAD
-    // the metric is now 50, if the protocol is BGP
-    BDDInteger expectedMed =
-        BDDInteger.makeFromValue(_anyRoute.getFactory(), 32, 50)
-            .ite(
-                _anyRoute.getProtocolHistory().getConstraintForValue(RoutingProtocol.BGP),
-                _anyRoute.getMed());
-=======
     // the metric is now 50
     BDDInteger expectedMed = BDDInteger.makeFromValue(_anyRoute.getFactory(), 32, 50);
->>>>>>> b7c39011
     assertEquals(expectedMed, outAnnouncements.getMed());
   }
 
