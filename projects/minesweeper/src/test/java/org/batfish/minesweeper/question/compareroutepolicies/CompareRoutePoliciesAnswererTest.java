--- conflicted
+++ resolved
@@ -114,13 +114,8 @@
 
   private static final Environment.Direction DEFAULT_DIRECTION = Environment.Direction.IN;
 
-<<<<<<< HEAD
   private RoutingPolicy.Builder _policyBuilder_delta;
   private RoutingPolicy.Builder _policyBuilder_base;
-=======
-  private RoutingPolicy.Builder _policyBuilder1;
-  private RoutingPolicy.Builder _policyBuilder2;
->>>>>>> 483df72b
   private IBatfish _batfish;
 
   static final class MockBatfish extends IBatfishTestAdapter {
@@ -205,7 +200,6 @@
     deltaConfig.setRouteFilterLists(ImmutableMap.of(PFX_LST_1, f1, PFX_LST_2, f2));
 
     nf.vrfBuilder().setOwner(baseConfig).setName(Configuration.DEFAULT_VRF_NAME).build();
-<<<<<<< HEAD
     nf.vrfBuilder().setOwner(deltaConfig).setName(Configuration.DEFAULT_VRF_NAME).build();
     _policyBuilder_base = nf.routingPolicyBuilder().setOwner(baseConfig).setName(POLICY_NEW_NAME);
     _policyBuilder_delta =
@@ -215,11 +209,6 @@
         new MockBatfish(
             ImmutableSortedMap.of(HOSTNAME, baseConfig),
             ImmutableSortedMap.of(HOSTNAME, deltaConfig));
-=======
-    _policyBuilder1 = nf.routingPolicyBuilder().setOwner(baseConfig).setName(POLICY_1_NAME);
-    _policyBuilder2 = nf.routingPolicyBuilder().setOwner(baseConfig).setName(POLICY_2_NAME);
-    _batfish = new MockBatfish(ImmutableSortedMap.of(HOSTNAME, baseConfig));
->>>>>>> 483df72b
   }
 
   private MatchPrefixSet matchPrefixSet(List<PrefixRange> prList) {
@@ -235,22 +224,17 @@
 
   @Test
   public void testBothPermit() {
-<<<<<<< HEAD
     RoutingPolicy policy_reference =
         _policyBuilder_delta.addStatement(new StaticStatement(Statements.ExitAccept)).build();
     RoutingPolicy policy_new =
         _policyBuilder_base.addStatement(new StaticStatement(Statements.ExitAccept)).build();
-=======
-    RoutingPolicy policy1 =
-        _policyBuilder1.addStatement(new StaticStatement(Statements.ExitAccept)).build();
-    RoutingPolicy policy2 =
-        _policyBuilder2.addStatement(new StaticStatement(Statements.ExitAccept)).build();
->>>>>>> 483df72b
-
-    CompareRoutePoliciesQuestion question =
-        new CompareRoutePoliciesQuestion(
-            DEFAULT_DIRECTION, policy_new.getName(), policy_reference.getName(), HOSTNAME);
-    CompareRoutePoliciesAnswerer answerer = new CompareRoutePoliciesAnswerer(question, _batfish);
+
+    org.batfish.minesweeper.question.compareroutepolicies.CompareRoutePoliciesQuestion question =
+        new org.batfish.minesweeper.question.compareroutepolicies.CompareRoutePoliciesQuestion(
+            DEFAULT_DIRECTION, policy_new.getName(), policy_reference.getName(), HOSTNAME);
+    org.batfish.minesweeper.question.compareroutepolicies.CompareRoutePoliciesAnswerer answerer =
+        new org.batfish.minesweeper.question.compareroutepolicies.CompareRoutePoliciesAnswerer(
+            question, _batfish);
 
     TableAnswerElement answer =
         (TableAnswerElement)
@@ -261,22 +245,17 @@
 
   @Test
   public void testPermitDeny() {
-<<<<<<< HEAD
     RoutingPolicy policy_reference =
         _policyBuilder_delta.addStatement(new StaticStatement(Statements.ExitAccept)).build();
     RoutingPolicy policy_new =
         _policyBuilder_base.addStatement(new StaticStatement(Statements.ExitReject)).build();
-=======
-    RoutingPolicy policy1 =
-        _policyBuilder1.addStatement(new StaticStatement(Statements.ExitAccept)).build();
-    RoutingPolicy policy2 =
-        _policyBuilder2.addStatement(new StaticStatement(Statements.ExitReject)).build();
->>>>>>> 483df72b
-
-    CompareRoutePoliciesQuestion question =
-        new CompareRoutePoliciesQuestion(
-            DEFAULT_DIRECTION, policy_new.getName(), policy_reference.getName(), HOSTNAME);
-    CompareRoutePoliciesAnswerer answerer = new CompareRoutePoliciesAnswerer(question, _batfish);
+
+    org.batfish.minesweeper.question.compareroutepolicies.CompareRoutePoliciesQuestion question =
+        new org.batfish.minesweeper.question.compareroutepolicies.CompareRoutePoliciesQuestion(
+            DEFAULT_DIRECTION, policy_new.getName(), policy_reference.getName(), HOSTNAME);
+    org.batfish.minesweeper.question.compareroutepolicies.CompareRoutePoliciesAnswerer answerer =
+        new org.batfish.minesweeper.question.compareroutepolicies.CompareRoutePoliciesAnswerer(
+            question, _batfish);
 
     TableAnswerElement answer =
         (TableAnswerElement)
@@ -301,25 +280,20 @@
   /** Tests permit/deny differences when one of the statements is ignored. */
   @Test
   public void testPermitDenyDeadCode() {
-<<<<<<< HEAD
     RoutingPolicy policy_reference =
         _policyBuilder_delta.addStatement(new StaticStatement(Statements.ExitAccept)).build();
     RoutingPolicy policy_new =
         _policyBuilder_base
-=======
-    RoutingPolicy policy1 =
-        _policyBuilder1.addStatement(new StaticStatement(Statements.ExitAccept)).build();
-    RoutingPolicy policy2 =
-        _policyBuilder2
->>>>>>> 483df72b
             .addStatement(new StaticStatement(Statements.ExitReject))
             .addStatement(new StaticStatement(Statements.ExitAccept))
             .build();
 
-    CompareRoutePoliciesQuestion question =
-        new CompareRoutePoliciesQuestion(
-            DEFAULT_DIRECTION, policy_new.getName(), policy_reference.getName(), HOSTNAME);
-    CompareRoutePoliciesAnswerer answerer = new CompareRoutePoliciesAnswerer(question, _batfish);
+    org.batfish.minesweeper.question.compareroutepolicies.CompareRoutePoliciesQuestion question =
+        new org.batfish.minesweeper.question.compareroutepolicies.CompareRoutePoliciesQuestion(
+            DEFAULT_DIRECTION, policy_new.getName(), policy_reference.getName(), HOSTNAME);
+    org.batfish.minesweeper.question.compareroutepolicies.CompareRoutePoliciesAnswerer answerer =
+        new org.batfish.minesweeper.question.compareroutepolicies.CompareRoutePoliciesAnswerer(
+            question, _batfish);
 
     TableAnswerElement answer =
         (TableAnswerElement)
@@ -344,7 +318,6 @@
   /** Tests that differences in local preference are detected. */
   @Test
   public void testLocalPrefDifference() {
-<<<<<<< HEAD
     RoutingPolicy policy_reference =
         _policyBuilder_delta
             .addStatement(new SetLocalPreference(new LiteralLong(200)))
@@ -352,23 +325,16 @@
             .build();
     RoutingPolicy policy_new =
         _policyBuilder_base
-=======
-    RoutingPolicy policy1 =
-        _policyBuilder1
-            .addStatement(new SetLocalPreference(new LiteralLong(200)))
-            .addStatement(new StaticStatement(Statements.ExitAccept))
-            .build();
-    RoutingPolicy policy2 =
-        _policyBuilder2
->>>>>>> 483df72b
             .addStatement(new SetLocalPreference(new LiteralLong(100)))
             .addStatement(new StaticStatement(Statements.ExitAccept))
             .build();
 
-    CompareRoutePoliciesQuestion question =
-        new CompareRoutePoliciesQuestion(
-            DEFAULT_DIRECTION, policy_new.getName(), policy_reference.getName(), HOSTNAME);
-    CompareRoutePoliciesAnswerer answerer = new CompareRoutePoliciesAnswerer(question, _batfish);
+    org.batfish.minesweeper.question.compareroutepolicies.CompareRoutePoliciesQuestion question =
+        new org.batfish.minesweeper.question.compareroutepolicies.CompareRoutePoliciesQuestion(
+            DEFAULT_DIRECTION, policy_new.getName(), policy_reference.getName(), HOSTNAME);
+    org.batfish.minesweeper.question.compareroutepolicies.CompareRoutePoliciesAnswerer answerer =
+        new org.batfish.minesweeper.question.compareroutepolicies.CompareRoutePoliciesAnswerer(
+            question, _batfish);
 
     TableAnswerElement answer =
         (TableAnswerElement)
@@ -395,7 +361,6 @@
   /** Tests that differences in tag are detected. */
   @Test
   public void testSetTagDifference() {
-<<<<<<< HEAD
     RoutingPolicy policy_reference =
         _policyBuilder_delta
             .addStatement(new SetTag(new LiteralLong(0)))
@@ -403,23 +368,16 @@
             .build();
     RoutingPolicy policy_new =
         _policyBuilder_base
-=======
-    RoutingPolicy policy1 =
-        _policyBuilder1
-            .addStatement(new SetTag(new LiteralLong(0)))
-            .addStatement(new StaticStatement(Statements.ExitAccept))
-            .build();
-    RoutingPolicy policy2 =
-        _policyBuilder2
->>>>>>> 483df72b
             .addStatement(new SetTag(new LiteralLong(1)))
             .addStatement(new StaticStatement(Statements.ExitAccept))
             .build();
 
-    CompareRoutePoliciesQuestion question =
-        new CompareRoutePoliciesQuestion(
-            DEFAULT_DIRECTION, policy_new.getName(), policy_reference.getName(), HOSTNAME);
-    CompareRoutePoliciesAnswerer answerer = new CompareRoutePoliciesAnswerer(question, _batfish);
+    org.batfish.minesweeper.question.compareroutepolicies.CompareRoutePoliciesQuestion question =
+        new org.batfish.minesweeper.question.compareroutepolicies.CompareRoutePoliciesQuestion(
+            DEFAULT_DIRECTION, policy_new.getName(), policy_reference.getName(), HOSTNAME);
+    org.batfish.minesweeper.question.compareroutepolicies.CompareRoutePoliciesAnswerer answerer =
+        new org.batfish.minesweeper.question.compareroutepolicies.CompareRoutePoliciesAnswerer(
+            question, _batfish);
 
     TableAnswerElement answer =
         (TableAnswerElement)
@@ -445,7 +403,7 @@
   /** Tests that differences in MED are detected. */
   @Test
   public void testSetMedDifference() {
-<<<<<<< HEAD
+
     RoutingPolicy policy_reference =
         _policyBuilder_delta
             .addStatement(new SetMetric(new LiteralLong(0)))
@@ -453,23 +411,16 @@
             .build();
     RoutingPolicy policy_new =
         _policyBuilder_base
-=======
-    RoutingPolicy policy1 =
-        _policyBuilder1
-            .addStatement(new SetMetric(new LiteralLong(0)))
-            .addStatement(new StaticStatement(Statements.ExitAccept))
-            .build();
-    RoutingPolicy policy2 =
-        _policyBuilder2
->>>>>>> 483df72b
             .addStatement(new SetMetric(new LiteralLong(1)))
             .addStatement(new StaticStatement(Statements.ExitAccept))
             .build();
 
-    CompareRoutePoliciesQuestion question =
-        new CompareRoutePoliciesQuestion(
-            DEFAULT_DIRECTION, policy_new.getName(), policy_reference.getName(), HOSTNAME);
-    CompareRoutePoliciesAnswerer answerer = new CompareRoutePoliciesAnswerer(question, _batfish);
+    org.batfish.minesweeper.question.compareroutepolicies.CompareRoutePoliciesQuestion question =
+        new org.batfish.minesweeper.question.compareroutepolicies.CompareRoutePoliciesQuestion(
+            DEFAULT_DIRECTION, policy_new.getName(), policy_reference.getName(), HOSTNAME);
+    org.batfish.minesweeper.question.compareroutepolicies.CompareRoutePoliciesAnswerer answerer =
+        new org.batfish.minesweeper.question.compareroutepolicies.CompareRoutePoliciesAnswerer(
+            question, _batfish);
 
     TableAnswerElement answer =
         (TableAnswerElement)
@@ -495,7 +446,7 @@
   /** Tests that differences in weight are detected. */
   @Test
   public void testWeightDifference() {
-<<<<<<< HEAD
+
     RoutingPolicy policy_reference =
         _policyBuilder_delta
             .addStatement(new SetWeight(new LiteralInt(10)))
@@ -503,23 +454,16 @@
             .build();
     RoutingPolicy policy_new =
         _policyBuilder_base
-=======
-    RoutingPolicy policy1 =
-        _policyBuilder1
-            .addStatement(new SetWeight(new LiteralInt(10)))
-            .addStatement(new StaticStatement(Statements.ExitAccept))
-            .build();
-    RoutingPolicy policy2 =
-        _policyBuilder2
->>>>>>> 483df72b
             .addStatement(new SetWeight(new LiteralInt(0)))
             .addStatement(new StaticStatement(Statements.ExitAccept))
             .build();
 
-    CompareRoutePoliciesQuestion question =
-        new CompareRoutePoliciesQuestion(
-            DEFAULT_DIRECTION, policy_new.getName(), policy_reference.getName(), HOSTNAME);
-    CompareRoutePoliciesAnswerer answerer = new CompareRoutePoliciesAnswerer(question, _batfish);
+    org.batfish.minesweeper.question.compareroutepolicies.CompareRoutePoliciesQuestion question =
+        new org.batfish.minesweeper.question.compareroutepolicies.CompareRoutePoliciesQuestion(
+            DEFAULT_DIRECTION, policy_new.getName(), policy_reference.getName(), HOSTNAME);
+    org.batfish.minesweeper.question.compareroutepolicies.CompareRoutePoliciesAnswerer answerer =
+        new org.batfish.minesweeper.question.compareroutepolicies.CompareRoutePoliciesAnswerer(
+            question, _batfish);
 
     TableAnswerElement answer =
         (TableAnswerElement)
@@ -545,7 +489,7 @@
   /** Tests that differences in nexthop IP are detected. */
   @Test
   public void testSetNextHop() {
-<<<<<<< HEAD
+
     RoutingPolicy policy_reference =
         _policyBuilder_delta
             .addStatement(new SetNextHop(new IpNextHop(ImmutableList.of(Ip.parse("1.1.1.1")))))
@@ -553,20 +497,13 @@
             .build();
     RoutingPolicy policy_new =
         _policyBuilder_base.addStatement(new StaticStatement(Statements.ExitAccept)).build();
-=======
-    RoutingPolicy policy1 =
-        _policyBuilder1
-            .addStatement(new SetNextHop(new IpNextHop(ImmutableList.of(Ip.parse("1.1.1.1")))))
-            .addStatement(new StaticStatement(Statements.ExitAccept))
-            .build();
-    RoutingPolicy policy2 =
-        _policyBuilder2.addStatement(new StaticStatement(Statements.ExitAccept)).build();
->>>>>>> 483df72b
-
-    CompareRoutePoliciesQuestion question =
-        new CompareRoutePoliciesQuestion(
-            DEFAULT_DIRECTION, policy_new.getName(), policy_reference.getName(), HOSTNAME);
-    CompareRoutePoliciesAnswerer answerer = new CompareRoutePoliciesAnswerer(question, _batfish);
+
+    org.batfish.minesweeper.question.compareroutepolicies.CompareRoutePoliciesQuestion question =
+        new org.batfish.minesweeper.question.compareroutepolicies.CompareRoutePoliciesQuestion(
+            DEFAULT_DIRECTION, policy_new.getName(), policy_reference.getName(), HOSTNAME);
+    org.batfish.minesweeper.question.compareroutepolicies.CompareRoutePoliciesAnswerer answerer =
+        new org.batfish.minesweeper.question.compareroutepolicies.CompareRoutePoliciesAnswerer(
+            question, _batfish);
 
     TableAnswerElement answer =
         (TableAnswerElement)
@@ -593,7 +530,7 @@
   /** Tests that when the nexthop IP is discarded the difference is captured. */
   @Test
   public void testDiscardNexthop() {
-<<<<<<< HEAD
+
     RoutingPolicy policy_reference =
         _policyBuilder_delta
             .addStatement(new SetNextHop(DiscardNextHop.INSTANCE))
@@ -601,20 +538,13 @@
             .build();
     RoutingPolicy policy_new =
         _policyBuilder_base.addStatement(new StaticStatement(Statements.ExitAccept)).build();
-=======
-    RoutingPolicy policy1 =
-        _policyBuilder1
-            .addStatement(new SetNextHop(DiscardNextHop.INSTANCE))
-            .addStatement(new StaticStatement(Statements.ExitAccept))
-            .build();
-    RoutingPolicy policy2 =
-        _policyBuilder2.addStatement(new StaticStatement(Statements.ExitAccept)).build();
->>>>>>> 483df72b
-
-    CompareRoutePoliciesQuestion question =
-        new CompareRoutePoliciesQuestion(
-            DEFAULT_DIRECTION, policy_new.getName(), policy_reference.getName(), HOSTNAME);
-    CompareRoutePoliciesAnswerer answerer = new CompareRoutePoliciesAnswerer(question, _batfish);
+
+    org.batfish.minesweeper.question.compareroutepolicies.CompareRoutePoliciesQuestion question =
+        new org.batfish.minesweeper.question.compareroutepolicies.CompareRoutePoliciesQuestion(
+            DEFAULT_DIRECTION, policy_new.getName(), policy_reference.getName(), HOSTNAME);
+    org.batfish.minesweeper.question.compareroutepolicies.CompareRoutePoliciesAnswerer answerer =
+        new org.batfish.minesweeper.question.compareroutepolicies.CompareRoutePoliciesAnswerer(
+            question, _batfish);
 
     TableAnswerElement answer =
         (TableAnswerElement)
@@ -645,7 +575,7 @@
    */
   @Test
   public void testOspfMetric() {
-<<<<<<< HEAD
+
     RoutingPolicy policy_reference =
         _policyBuilder_delta
             .addStatement(new SetOspfMetricType(OspfMetricType.E1))
@@ -653,23 +583,16 @@
             .build();
     RoutingPolicy policy_new =
         _policyBuilder_base
-=======
-    RoutingPolicy policy1 =
-        _policyBuilder1
-            .addStatement(new SetOspfMetricType(OspfMetricType.E1))
-            .addStatement(new StaticStatement(Statements.ExitAccept))
-            .build();
-    RoutingPolicy policy2 =
-        _policyBuilder2
->>>>>>> 483df72b
             .addStatement(new SetOspfMetricType(OspfMetricType.E2))
             .addStatement(new StaticStatement(Statements.ExitAccept))
             .build();
 
-    CompareRoutePoliciesQuestion question =
-        new CompareRoutePoliciesQuestion(
-            DEFAULT_DIRECTION, policy_new.getName(), policy_reference.getName(), HOSTNAME);
-    CompareRoutePoliciesAnswerer answerer = new CompareRoutePoliciesAnswerer(question, _batfish);
+    org.batfish.minesweeper.question.compareroutepolicies.CompareRoutePoliciesQuestion question =
+        new org.batfish.minesweeper.question.compareroutepolicies.CompareRoutePoliciesQuestion(
+            DEFAULT_DIRECTION, policy_new.getName(), policy_reference.getName(), HOSTNAME);
+    org.batfish.minesweeper.question.compareroutepolicies.CompareRoutePoliciesAnswerer answerer =
+        new org.batfish.minesweeper.question.compareroutepolicies.CompareRoutePoliciesAnswerer(
+            question, _batfish);
 
     TableAnswerElement answer =
         (TableAnswerElement)
@@ -686,7 +609,7 @@
    */
   @Test
   public void testAdministrativeDistance() {
-<<<<<<< HEAD
+
     RoutingPolicy policy_reference =
         _policyBuilder_delta
             .addStatement(new SetAdministrativeCost(new LiteralInt(20)))
@@ -694,23 +617,16 @@
             .build();
     RoutingPolicy policy_new =
         _policyBuilder_base
-=======
-    RoutingPolicy policy1 =
-        _policyBuilder1
-            .addStatement(new SetAdministrativeCost(new LiteralInt(20)))
-            .addStatement(new StaticStatement(Statements.ExitAccept))
-            .build();
-    RoutingPolicy policy2 =
-        _policyBuilder2
->>>>>>> 483df72b
             .addStatement(new SetAdministrativeCost(new LiteralInt(10)))
             .addStatement(new StaticStatement(Statements.ExitAccept))
             .build();
 
-    CompareRoutePoliciesQuestion question =
-        new CompareRoutePoliciesQuestion(
-            DEFAULT_DIRECTION, policy_new.getName(), policy_reference.getName(), HOSTNAME);
-    CompareRoutePoliciesAnswerer answerer = new CompareRoutePoliciesAnswerer(question, _batfish);
+    org.batfish.minesweeper.question.compareroutepolicies.CompareRoutePoliciesQuestion question =
+        new org.batfish.minesweeper.question.compareroutepolicies.CompareRoutePoliciesQuestion(
+            DEFAULT_DIRECTION, policy_new.getName(), policy_reference.getName(), HOSTNAME);
+    org.batfish.minesweeper.question.compareroutepolicies.CompareRoutePoliciesAnswerer answerer =
+        new org.batfish.minesweeper.question.compareroutepolicies.CompareRoutePoliciesAnswerer(
+            question, _batfish);
 
     TableAnswerElement answer =
         (TableAnswerElement)
@@ -724,17 +640,11 @@
   /** Test differences in set communities. */
   @Test
   public void testSetCommunity() {
-<<<<<<< HEAD
+
     RoutingPolicy policy_reference =
         _policyBuilder_delta.addStatement(new StaticStatement(Statements.ExitAccept)).build();
     RoutingPolicy policy_new =
         _policyBuilder_base
-=======
-    RoutingPolicy policy1 =
-        _policyBuilder1.addStatement(new StaticStatement(Statements.ExitAccept)).build();
-    RoutingPolicy policy2 =
-        _policyBuilder2
->>>>>>> 483df72b
             .addStatement(
                 new SetCommunities(
                     CommunitySetUnion.of(
@@ -743,10 +653,12 @@
             .addStatement(new StaticStatement(Statements.ExitAccept))
             .build();
 
-    CompareRoutePoliciesQuestion question =
-        new CompareRoutePoliciesQuestion(
-            DEFAULT_DIRECTION, policy_new.getName(), policy_reference.getName(), HOSTNAME);
-    CompareRoutePoliciesAnswerer answerer = new CompareRoutePoliciesAnswerer(question, _batfish);
+    org.batfish.minesweeper.question.compareroutepolicies.CompareRoutePoliciesQuestion question =
+        new org.batfish.minesweeper.question.compareroutepolicies.CompareRoutePoliciesQuestion(
+            DEFAULT_DIRECTION, policy_new.getName(), policy_reference.getName(), HOSTNAME);
+    org.batfish.minesweeper.question.compareroutepolicies.CompareRoutePoliciesAnswerer answerer =
+        new org.batfish.minesweeper.question.compareroutepolicies.CompareRoutePoliciesAnswerer(
+            question, _batfish);
 
     TableAnswerElement answer =
         (TableAnswerElement)
@@ -773,30 +685,23 @@
   /** Test differences in set extcommunities. */
   @Test
   public void testSetExtCommunity() {
-<<<<<<< HEAD
-    RoutingPolicy policy_reference =
-        _policyBuilder_delta
-=======
-    RoutingPolicy policy1 =
-        _policyBuilder1
->>>>>>> 483df72b
+
+    RoutingPolicy policy_reference =
+        _policyBuilder_delta
             .addStatement(
                 new SetCommunities(
                     new LiteralCommunitySet(CommunitySet.of(ExtendedCommunity.parse("0:4:44")))))
             .addStatement(new StaticStatement(Statements.ExitAccept))
             .build();
-<<<<<<< HEAD
     RoutingPolicy policy_new =
         _policyBuilder_base.addStatement(new StaticStatement(Statements.ExitAccept)).build();
-=======
-    RoutingPolicy policy2 =
-        _policyBuilder2.addStatement(new StaticStatement(Statements.ExitAccept)).build();
->>>>>>> 483df72b
-
-    CompareRoutePoliciesQuestion question =
-        new CompareRoutePoliciesQuestion(
-            DEFAULT_DIRECTION, policy_new.getName(), policy_reference.getName(), HOSTNAME);
-    CompareRoutePoliciesAnswerer answerer = new CompareRoutePoliciesAnswerer(question, _batfish);
+
+    org.batfish.minesweeper.question.compareroutepolicies.CompareRoutePoliciesQuestion question =
+        new org.batfish.minesweeper.question.compareroutepolicies.CompareRoutePoliciesQuestion(
+            DEFAULT_DIRECTION, policy_new.getName(), policy_reference.getName(), HOSTNAME);
+    org.batfish.minesweeper.question.compareroutepolicies.CompareRoutePoliciesAnswerer answerer =
+        new org.batfish.minesweeper.question.compareroutepolicies.CompareRoutePoliciesAnswerer(
+            question, _batfish);
 
     TableAnswerElement answer =
         (TableAnswerElement)
@@ -823,29 +728,22 @@
   /** Tests that differences caused by AS-path prepends are detected. */
   @Test
   public void testSetAsPathPrepend() {
-<<<<<<< HEAD
-    RoutingPolicy policy_reference =
-        _policyBuilder_delta
-=======
-    RoutingPolicy policy1 =
-        _policyBuilder1
->>>>>>> 483df72b
+
+    RoutingPolicy policy_reference =
+        _policyBuilder_delta
             .addStatement(
                 new PrependAsPath(new LiteralAsList(ImmutableList.of(new ExplicitAs(42L)))))
             .addStatement(new StaticStatement(Statements.ExitAccept))
             .build();
-<<<<<<< HEAD
     RoutingPolicy policy_new =
         _policyBuilder_base.addStatement(new StaticStatement(Statements.ExitAccept)).build();
-=======
-    RoutingPolicy policy2 =
-        _policyBuilder2.addStatement(new StaticStatement(Statements.ExitAccept)).build();
->>>>>>> 483df72b
-
-    CompareRoutePoliciesQuestion question =
-        new CompareRoutePoliciesQuestion(
-            DEFAULT_DIRECTION, policy_new.getName(), policy_reference.getName(), HOSTNAME);
-    CompareRoutePoliciesAnswerer answerer = new CompareRoutePoliciesAnswerer(question, _batfish);
+
+    org.batfish.minesweeper.question.compareroutepolicies.CompareRoutePoliciesQuestion question =
+        new org.batfish.minesweeper.question.compareroutepolicies.CompareRoutePoliciesQuestion(
+            DEFAULT_DIRECTION, policy_new.getName(), policy_reference.getName(), HOSTNAME);
+    org.batfish.minesweeper.question.compareroutepolicies.CompareRoutePoliciesAnswerer answerer =
+        new org.batfish.minesweeper.question.compareroutepolicies.CompareRoutePoliciesAnswerer(
+            question, _batfish);
 
     TableAnswerElement answer =
         (TableAnswerElement)
@@ -871,24 +769,16 @@
   /** Tests that differences caused by AS-path prepends are detected. */
   @Test
   public void testMatchSetAsPath() {
-<<<<<<< HEAD
-    RoutingPolicy policy_reference =
-        _policyBuilder_delta
-=======
-    RoutingPolicy policy1 =
-        _policyBuilder1
->>>>>>> 483df72b
+
+    RoutingPolicy policy_reference =
+        _policyBuilder_delta
             .addStatement(
                 new PrependAsPath(new LiteralAsList(ImmutableList.of(new ExplicitAs(40L)))))
             .addStatement(new StaticStatement(Statements.ExitAccept))
             .build();
-<<<<<<< HEAD
+
     RoutingPolicy policy_new =
         _policyBuilder_base
-=======
-    RoutingPolicy policy2 =
-        _policyBuilder2
->>>>>>> 483df72b
             .addStatement(
                 new If(
                     new LegacyMatchAsPath(new NamedAsPathSet(AS_PATH_1)),
@@ -896,10 +786,12 @@
             .addStatement(new StaticStatement(Statements.ExitReject))
             .build();
 
-    CompareRoutePoliciesQuestion question =
-        new CompareRoutePoliciesQuestion(
-            DEFAULT_DIRECTION, policy_new.getName(), policy_reference.getName(), HOSTNAME);
-    CompareRoutePoliciesAnswerer answerer = new CompareRoutePoliciesAnswerer(question, _batfish);
+    org.batfish.minesweeper.question.compareroutepolicies.CompareRoutePoliciesQuestion question =
+        new org.batfish.minesweeper.question.compareroutepolicies.CompareRoutePoliciesQuestion(
+            DEFAULT_DIRECTION, policy_new.getName(), policy_reference.getName(), HOSTNAME);
+    org.batfish.minesweeper.question.compareroutepolicies.CompareRoutePoliciesAnswerer answerer =
+        new org.batfish.minesweeper.question.compareroutepolicies.CompareRoutePoliciesAnswerer(
+            question, _batfish);
 
     TableAnswerElement answer =
         (TableAnswerElement)
@@ -963,17 +855,11 @@
   /** Tests differences resulting from different treatment of incoming route's AS path. */
   @Test
   public void testMatchAs() {
-<<<<<<< HEAD
+
     RoutingPolicy policy_reference =
         _policyBuilder_delta.addStatement(new StaticStatement(Statements.ExitAccept)).build();
     RoutingPolicy policy_new =
         _policyBuilder_base
-=======
-    RoutingPolicy policy1 =
-        _policyBuilder1.addStatement(new StaticStatement(Statements.ExitAccept)).build();
-    RoutingPolicy policy2 =
-        _policyBuilder2
->>>>>>> 483df72b
             .addStatement(
                 new If(
                     new LegacyMatchAsPath(new NamedAsPathSet(AS_PATH_1)),
@@ -981,10 +867,12 @@
             .addStatement(new StaticStatement(Statements.ExitAccept))
             .build();
 
-    CompareRoutePoliciesQuestion question =
-        new CompareRoutePoliciesQuestion(
-            DEFAULT_DIRECTION, policy_new.getName(), policy_reference.getName(), HOSTNAME);
-    CompareRoutePoliciesAnswerer answerer = new CompareRoutePoliciesAnswerer(question, _batfish);
+    org.batfish.minesweeper.question.compareroutepolicies.CompareRoutePoliciesQuestion question =
+        new org.batfish.minesweeper.question.compareroutepolicies.CompareRoutePoliciesQuestion(
+            DEFAULT_DIRECTION, policy_new.getName(), policy_reference.getName(), HOSTNAME);
+    org.batfish.minesweeper.question.compareroutepolicies.CompareRoutePoliciesAnswerer answerer =
+        new org.batfish.minesweeper.question.compareroutepolicies.CompareRoutePoliciesAnswerer(
+            question, _batfish);
 
     TableAnswerElement answer =
         (TableAnswerElement)
@@ -1022,13 +910,9 @@
   /** Tests differences from Prefix Matching. */
   @Test
   public void testMatchPrefixes() {
-<<<<<<< HEAD
-    RoutingPolicy policy_reference =
-        _policyBuilder_delta
-=======
-    RoutingPolicy policy1 =
-        _policyBuilder1
->>>>>>> 483df72b
+
+    RoutingPolicy policy_reference =
+        _policyBuilder_delta
             .addStatement(
                 new If(
                     matchPrefixSet(
@@ -1036,13 +920,8 @@
                             new PrefixRange(Prefix.parse("10.0.0.0/24"), new SubRange(32, 32)))),
                     ImmutableList.of(new StaticStatement(Statements.ExitAccept))))
             .build();
-<<<<<<< HEAD
     RoutingPolicy policy_new =
         _policyBuilder_base
-=======
-    RoutingPolicy policy2 =
-        _policyBuilder2
->>>>>>> 483df72b
             .addStatement(
                 new If(
                     matchPrefixSet(
@@ -1051,10 +930,12 @@
                     ImmutableList.of(new StaticStatement(Statements.ExitAccept))))
             .build();
 
-    CompareRoutePoliciesQuestion question =
-        new CompareRoutePoliciesQuestion(
-            DEFAULT_DIRECTION, policy_new.getName(), policy_reference.getName(), HOSTNAME);
-    CompareRoutePoliciesAnswerer answerer = new CompareRoutePoliciesAnswerer(question, _batfish);
+    org.batfish.minesweeper.question.compareroutepolicies.CompareRoutePoliciesQuestion question =
+        new org.batfish.minesweeper.question.compareroutepolicies.CompareRoutePoliciesQuestion(
+            DEFAULT_DIRECTION, policy_new.getName(), policy_reference.getName(), HOSTNAME);
+    org.batfish.minesweeper.question.compareroutepolicies.CompareRoutePoliciesAnswerer answerer =
+        new org.batfish.minesweeper.question.compareroutepolicies.CompareRoutePoliciesAnswerer(
+            question, _batfish);
 
     TableAnswerElement answer =
         (TableAnswerElement)
@@ -1091,13 +972,9 @@
   /** Tests differences from Prefix Matching. */
   @Test
   public void testMatchPrefixesSplit() {
-<<<<<<< HEAD
-    RoutingPolicy policy_reference =
-        _policyBuilder_delta
-=======
-    RoutingPolicy policy1 =
-        _policyBuilder1
->>>>>>> 483df72b
+
+    RoutingPolicy policy_reference =
+        _policyBuilder_delta
             .addStatement(
                 new If(
                     new MatchPrefixSet(
@@ -1105,13 +982,9 @@
                     ImmutableList.of(new StaticStatement(Statements.ExitAccept))))
             .addStatement(new StaticStatement(Statements.ExitReject))
             .build();
-<<<<<<< HEAD
+
     RoutingPolicy policy_new =
         _policyBuilder_base
-=======
-    RoutingPolicy policy2 =
-        _policyBuilder2
->>>>>>> 483df72b
             .addStatement(
                 new If(
                     new MatchPrefixSet(
@@ -1120,10 +993,12 @@
             .addStatement(new StaticStatement(Statements.ExitReject))
             .build();
 
-    CompareRoutePoliciesQuestion question =
-        new CompareRoutePoliciesQuestion(
-            DEFAULT_DIRECTION, policy_new.getName(), policy_reference.getName(), HOSTNAME);
-    CompareRoutePoliciesAnswerer answerer = new CompareRoutePoliciesAnswerer(question, _batfish);
+    org.batfish.minesweeper.question.compareroutepolicies.CompareRoutePoliciesQuestion question =
+        new org.batfish.minesweeper.question.compareroutepolicies.CompareRoutePoliciesQuestion(
+            DEFAULT_DIRECTION, policy_new.getName(), policy_reference.getName(), HOSTNAME);
+    org.batfish.minesweeper.question.compareroutepolicies.CompareRoutePoliciesAnswerer answerer =
+        new org.batfish.minesweeper.question.compareroutepolicies.CompareRoutePoliciesAnswerer(
+            question, _batfish);
 
     TableAnswerElement answer =
         (TableAnswerElement)
@@ -1181,13 +1056,9 @@
   /** Tests differences resulting from different treatment of incoming route's communities. */
   @Test
   public void testMatchCommunity() {
-<<<<<<< HEAD
-    RoutingPolicy policy_reference =
-        _policyBuilder_delta
-=======
-    RoutingPolicy policy1 =
-        _policyBuilder1
->>>>>>> 483df72b
+
+    RoutingPolicy policy_reference =
+        _policyBuilder_delta
             .addStatement(
                 new If(
                     new MatchCommunities(
@@ -1197,18 +1068,15 @@
                                 new IntComparison(IntComparator.EQ, new LiteralInt(0))))),
                     ImmutableList.of(new StaticStatement(Statements.ExitAccept))))
             .build();
-<<<<<<< HEAD
     RoutingPolicy policy_new =
         _policyBuilder_base.addStatement(new StaticStatement(Statements.ExitAccept)).build();
-=======
-    RoutingPolicy policy2 =
-        _policyBuilder2.addStatement(new StaticStatement(Statements.ExitAccept)).build();
->>>>>>> 483df72b
-
-    CompareRoutePoliciesQuestion question =
-        new CompareRoutePoliciesQuestion(
-            DEFAULT_DIRECTION, policy_new.getName(), policy_reference.getName(), HOSTNAME);
-    CompareRoutePoliciesAnswerer answerer = new CompareRoutePoliciesAnswerer(question, _batfish);
+
+    org.batfish.minesweeper.question.compareroutepolicies.CompareRoutePoliciesQuestion question =
+        new org.batfish.minesweeper.question.compareroutepolicies.CompareRoutePoliciesQuestion(
+            DEFAULT_DIRECTION, policy_new.getName(), policy_reference.getName(), HOSTNAME);
+    org.batfish.minesweeper.question.compareroutepolicies.CompareRoutePoliciesAnswerer answerer =
+        new org.batfish.minesweeper.question.compareroutepolicies.CompareRoutePoliciesAnswerer(
+            question, _batfish);
 
     TableAnswerElement answer =
         (TableAnswerElement)
@@ -1250,13 +1118,8 @@
     Community comm0 = StandardCommunity.parse("0:0");
     Community comm1 = StandardCommunity.parse("1:1");
 
-<<<<<<< HEAD
-    RoutingPolicy policy_reference =
-        _policyBuilder_delta
-=======
-    RoutingPolicy policy1 =
-        _policyBuilder1
->>>>>>> 483df72b
+    RoutingPolicy policy_reference =
+        _policyBuilder_delta
             .addStatement(
                 new If(
                     new MatchCommunities(
@@ -1269,13 +1132,8 @@
             .addStatement(new StaticStatement(Statements.ExitAccept))
             .build();
 
-<<<<<<< HEAD
     RoutingPolicy policy_new =
         _policyBuilder_base
-=======
-    RoutingPolicy policy2 =
-        _policyBuilder2
->>>>>>> 483df72b
             .addStatement(
                 new SetCommunities(
                     CommunitySetUnion.of(
@@ -1284,10 +1142,12 @@
             .addStatement(new StaticStatement(Statements.ExitAccept))
             .build();
 
-    CompareRoutePoliciesQuestion question =
-        new CompareRoutePoliciesQuestion(
-            DEFAULT_DIRECTION, policy_new.getName(), policy_reference.getName(), HOSTNAME);
-    CompareRoutePoliciesAnswerer answerer = new CompareRoutePoliciesAnswerer(question, _batfish);
+    org.batfish.minesweeper.question.compareroutepolicies.CompareRoutePoliciesQuestion question =
+        new org.batfish.minesweeper.question.compareroutepolicies.CompareRoutePoliciesQuestion(
+            DEFAULT_DIRECTION, policy_new.getName(), policy_reference.getName(), HOSTNAME);
+    org.batfish.minesweeper.question.compareroutepolicies.CompareRoutePoliciesAnswerer answerer =
+        new org.batfish.minesweeper.question.compareroutepolicies.CompareRoutePoliciesAnswerer(
+            question, _batfish);
 
     TableAnswerElement answer =
         (TableAnswerElement)
@@ -1325,36 +1185,29 @@
   /** Tests multiple differences in set values. */
   @Test
   public void testMultipleSetDifferences() {
-<<<<<<< HEAD
-    RoutingPolicy policy_reference =
-        _policyBuilder_delta
-=======
-    RoutingPolicy policy1 =
-        _policyBuilder1
->>>>>>> 483df72b
+
+    RoutingPolicy policy_reference =
+        _policyBuilder_delta
             .addStatement(new SetLocalPreference(new LiteralLong(200)))
             .addStatement(new SetTag(new LiteralLong(10)))
             .addStatement(new SetMetric(new LiteralLong(0)))
             .addStatement(new StaticStatement(Statements.ExitAccept))
             .build();
 
-<<<<<<< HEAD
     RoutingPolicy policy_new =
         _policyBuilder_base
-=======
-    RoutingPolicy policy2 =
-        _policyBuilder2
->>>>>>> 483df72b
             .addStatement(new SetMetric(new LiteralLong(100)))
             .addStatement(new SetLocalPreference(new LiteralLong(0)))
             .addStatement(new SetTag(new LiteralLong(0)))
             .addStatement(new StaticStatement(Statements.ExitAccept))
             .build();
 
-    CompareRoutePoliciesQuestion question =
-        new CompareRoutePoliciesQuestion(
-            DEFAULT_DIRECTION, policy_new.getName(), policy_reference.getName(), HOSTNAME);
-    CompareRoutePoliciesAnswerer answerer = new CompareRoutePoliciesAnswerer(question, _batfish);
+    org.batfish.minesweeper.question.compareroutepolicies.CompareRoutePoliciesQuestion question =
+        new org.batfish.minesweeper.question.compareroutepolicies.CompareRoutePoliciesQuestion(
+            DEFAULT_DIRECTION, policy_new.getName(), policy_reference.getName(), HOSTNAME);
+    org.batfish.minesweeper.question.compareroutepolicies.CompareRoutePoliciesAnswerer answerer =
+        new org.batfish.minesweeper.question.compareroutepolicies.CompareRoutePoliciesAnswerer(
+            question, _batfish);
 
     TableAnswerElement answer =
         (TableAnswerElement)
@@ -1391,13 +1244,9 @@
    */
   @Test
   public void testDeleteCommunity() {
-<<<<<<< HEAD
-    RoutingPolicy policy_reference =
-        _policyBuilder_delta
-=======
-    RoutingPolicy policy1 =
-        _policyBuilder1
->>>>>>> 483df72b
+
+    RoutingPolicy policy_reference =
+        _policyBuilder_delta
             .addStatement(
                 new SetCommunities(
                     new CommunitySetDifference(
@@ -1405,18 +1254,15 @@
                         new CommunityIs(StandardCommunity.parse("1:1")))))
             .addStatement(new StaticStatement(Statements.ExitAccept))
             .build();
-<<<<<<< HEAD
     RoutingPolicy policy_new =
         _policyBuilder_base.addStatement(new StaticStatement(Statements.ExitAccept)).build();
-=======
-    RoutingPolicy policy2 =
-        _policyBuilder2.addStatement(new StaticStatement(Statements.ExitAccept)).build();
->>>>>>> 483df72b
-
-    CompareRoutePoliciesQuestion question =
-        new CompareRoutePoliciesQuestion(
-            DEFAULT_DIRECTION, policy_new.getName(), policy_reference.getName(), HOSTNAME);
-    CompareRoutePoliciesAnswerer answerer = new CompareRoutePoliciesAnswerer(question, _batfish);
+
+    org.batfish.minesweeper.question.compareroutepolicies.CompareRoutePoliciesQuestion question =
+        new org.batfish.minesweeper.question.compareroutepolicies.CompareRoutePoliciesQuestion(
+            DEFAULT_DIRECTION, policy_new.getName(), policy_reference.getName(), HOSTNAME);
+    org.batfish.minesweeper.question.compareroutepolicies.CompareRoutePoliciesAnswerer answerer =
+        new org.batfish.minesweeper.question.compareroutepolicies.CompareRoutePoliciesAnswerer(
+            question, _batfish);
 
     TableAnswerElement answer =
         (TableAnswerElement)
@@ -1453,29 +1299,27 @@
 
   @Test(expected = IllegalArgumentException.class)
   public void testRejectMissingOriginalPolicy() {
-<<<<<<< HEAD
+
     _policyBuilder_base.build();
-=======
-    _policyBuilder2.build();
->>>>>>> 483df72b
-    CompareRoutePoliciesQuestion question =
-        new CompareRoutePoliciesQuestion(
+    org.batfish.minesweeper.question.compareroutepolicies.CompareRoutePoliciesQuestion question =
+        new org.batfish.minesweeper.question.compareroutepolicies.CompareRoutePoliciesQuestion(
             DEFAULT_DIRECTION, "does not exist", POLICY_NEW_NAME, HOSTNAME);
-    CompareRoutePoliciesAnswerer answerer = new CompareRoutePoliciesAnswerer(question, _batfish);
+    org.batfish.minesweeper.question.compareroutepolicies.CompareRoutePoliciesAnswerer answerer =
+        new org.batfish.minesweeper.question.compareroutepolicies.CompareRoutePoliciesAnswerer(
+            question, _batfish);
     answerer.answerDiff(_batfish.getSnapshot(), _batfish.getReferenceSnapshot());
   }
 
   @Test(expected = IllegalArgumentException.class)
   public void testRejectMissingProposedPolicy() {
-<<<<<<< HEAD
+
     _policyBuilder_delta.build();
-=======
-    _policyBuilder1.build();
->>>>>>> 483df72b
-    CompareRoutePoliciesQuestion question =
-        new CompareRoutePoliciesQuestion(
+    org.batfish.minesweeper.question.compareroutepolicies.CompareRoutePoliciesQuestion question =
+        new org.batfish.minesweeper.question.compareroutepolicies.CompareRoutePoliciesQuestion(
             DEFAULT_DIRECTION, POLICY_REFERENCE_NAME, "does not exist", HOSTNAME);
-    CompareRoutePoliciesAnswerer answerer = new CompareRoutePoliciesAnswerer(question, _batfish);
+    org.batfish.minesweeper.question.compareroutepolicies.CompareRoutePoliciesAnswerer answerer =
+        new org.batfish.minesweeper.question.compareroutepolicies.CompareRoutePoliciesAnswerer(
+            question, _batfish);
     answerer.answerDiff(_batfish.getSnapshot(), _batfish.getReferenceSnapshot());
   }
 }