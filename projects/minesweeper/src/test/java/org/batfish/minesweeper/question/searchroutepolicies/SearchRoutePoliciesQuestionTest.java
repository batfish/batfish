package org.batfish.minesweeper.question.searchroutepolicies;

<<<<<<< HEAD
=======
import static org.batfish.minesweeper.question.searchroutepolicies.SearchRoutePoliciesQuestion.DEFAULT_PATH_OPTION;

>>>>>>> 2832783c
import org.batfish.datamodel.LineAction;
import org.batfish.datamodel.LongSpace;
import org.batfish.datamodel.routing_policy.Environment;
import org.junit.Rule;
import org.junit.Test;
import org.junit.rules.ExpectedException;

public class SearchRoutePoliciesQuestionTest {

  @Rule public ExpectedException _exception = ExpectedException.none();

  @Test
  public void testDenyWithOutputConstraints() {
    _exception.expect(IllegalArgumentException.class);
    new SearchRoutePoliciesQuestion(
        Environment.Direction.IN,
        SearchRoutePoliciesQuestion.DEFAULT_ROUTE_CONSTRAINTS,
        BgpRouteConstraints.builder().setMed(LongSpace.of(3)).build(),
        null,
        null,
        LineAction.DENY,
<<<<<<< HEAD
        false);
=======
        DEFAULT_PATH_OPTION);
>>>>>>> 2832783c
  }
}<|MERGE_RESOLUTION|>--- conflicted
+++ resolved
@@ -1,10 +1,7 @@
 package org.batfish.minesweeper.question.searchroutepolicies;
 
-<<<<<<< HEAD
-=======
 import static org.batfish.minesweeper.question.searchroutepolicies.SearchRoutePoliciesQuestion.DEFAULT_PATH_OPTION;
 
->>>>>>> 2832783c
 import org.batfish.datamodel.LineAction;
 import org.batfish.datamodel.LongSpace;
 import org.batfish.datamodel.routing_policy.Environment;
@@ -26,10 +23,6 @@
         null,
         null,
         LineAction.DENY,
-<<<<<<< HEAD
-        false);
-=======
         DEFAULT_PATH_OPTION);
->>>>>>> 2832783c
   }
 }