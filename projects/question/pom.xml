--- conflicted
+++ resolved
@@ -115,7 +115,11 @@
     </dependency>
 
     <dependency>
-<<<<<<< HEAD
+      <groupId>org.apache.commons</groupId>
+      <artifactId>commons-lang3</artifactId>
+    </dependency>
+
+   <dependency>
       <groupId>org.lastnpe.eea</groupId>
       <artifactId>guava-eea</artifactId>
     </dependency>
@@ -123,10 +127,6 @@
     <dependency>
       <groupId>org.lastnpe.eea</groupId>
       <artifactId>jdk-eea</artifactId>
-=======
-      <groupId>org.apache.commons</groupId>
-      <artifactId>commons-lang3</artifactId>
->>>>>>> 24b23f70
     </dependency>
 
     <!-- Test scope dependencies. -->
