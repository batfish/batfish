--- conflicted
+++ resolved
@@ -1,8 +1,8 @@
 package org.batfish.question.comparefilters;
 
 import static com.google.common.base.Preconditions.checkArgument;
-import static org.batfish.datamodel.acl.ActionGetter.LineBehavior.DENY;
-import static org.batfish.datamodel.acl.ActionGetter.LineBehavior.PERMIT;
+import static org.batfish.datamodel.LineAction.DENY;
+import static org.batfish.datamodel.LineAction.PERMIT;
 import static org.batfish.question.comparefilters.CompareFiltersAnswerer.compareFilters;
 import static org.hamcrest.Matchers.contains;
 import static org.hamcrest.Matchers.empty;
@@ -15,13 +15,8 @@
 import javax.annotation.Nullable;
 import net.sf.javabdd.BDD;
 import org.batfish.common.bdd.BDDPacket;
-<<<<<<< HEAD
-import org.batfish.datamodel.acl.ActionGetter.LineBehavior;
-import org.junit.Before;
-=======
 import org.batfish.common.bdd.PermitAndDenyBdds;
 import org.batfish.datamodel.LineAction;
->>>>>>> 7fcce9b1
 import org.junit.Test;
 
 public final class CompareFiltersAnswererTest {
@@ -31,9 +26,9 @@
   private static final BDD ZERO = PKT.getFactory().zero();
 
   private static List<FilterDifference> compare(
-      List<LineBehavior> currentActions,
+      List<LineAction> currentActions,
       List<BDD> currentBdds,
-      List<LineBehavior> referenceActions,
+      List<LineAction> referenceActions,
       List<BDD> referenceBdds) {
     List<PermitAndDenyBdds> currentLineBdds = toPermitAndDenyBdds(currentActions, currentBdds);
     List<PermitAndDenyBdds> refLineBdds = toPermitAndDenyBdds(referenceActions, referenceBdds);
@@ -76,16 +71,11 @@
     List<BDD> zeroBdds = aclBdds(dstIp0, srcIp0, dstPort0, srcPort0);
 
     // Representation of an empty Acl.
-<<<<<<< HEAD
-    List<BDD> emptyAclBdds = ImmutableList.of(_pkt.getFactory().one());
-    List<LineBehavior> emptyAclActions = ImmutableList.of();
-=======
     List<BDD> emptyAclBdds = ImmutableList.of(PKT.getFactory().one());
     List<LineAction> emptyAclActions = ImmutableList.of();
->>>>>>> 7fcce9b1
 
-    List<LineBehavior> pppp = ImmutableList.of(PERMIT, PERMIT, PERMIT, PERMIT);
-    List<LineBehavior> dpdp = ImmutableList.of(DENY, PERMIT, DENY, PERMIT);
+    List<LineAction> pppp = ImmutableList.of(PERMIT, PERMIT, PERMIT, PERMIT);
+    List<LineAction> dpdp = ImmutableList.of(DENY, PERMIT, DENY, PERMIT);
 
     // If nothing has changed, return no differences
     assertThat(compare(pppp, zeroBdds, pppp, zeroBdds), empty());
