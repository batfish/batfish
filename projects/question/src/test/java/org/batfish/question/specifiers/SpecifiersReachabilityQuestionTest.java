--- conflicted
+++ resolved
@@ -12,6 +12,7 @@
 import com.google.common.collect.ImmutableSortedSet;
 import java.util.Set;
 import org.batfish.datamodel.AclIpSpace;
+import org.batfish.datamodel.HeaderSpace;
 import org.batfish.datamodel.IntegerSpace;
 import org.batfish.datamodel.Ip;
 import org.batfish.datamodel.IpProtocol;
@@ -94,20 +95,6 @@
                 .build()));
   }
 
-<<<<<<< HEAD
-  //  @Test
-  //  public void testApplicationsSpecification() {
-  //    ImmutableSortedSet<Protocol> applications = ImmutableSortedSet.of(Protocol.DNS);
-  //    SpecifiersReachabilityQuestion question =
-  //        SpecifiersReachabilityQuestion.builder()
-  //            .setHeaderConstraints(
-  //                PacketHeaderConstraints.builder().setApplications(applications).build())
-  //            .build();
-  //
-  //    HeaderSpace headerSpace = question.getHeaderSpace();
-  //    assertThat(headerSpace.getDstProtocols(), equalTo(applications));
-  //  }
-=======
   @Test
   public void testApplicationsSpecification() {
     SpecifiersReachabilityQuestion question =
@@ -124,7 +111,6 @@
                 .setDstPorts(SubRange.singleton(53))
                 .build()));
   }
->>>>>>> f5ce3c6b
 
   @Test
   public void testInvalidApplicationsSpecification() {
