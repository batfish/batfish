--- conflicted
+++ resolved
@@ -283,14 +283,10 @@
     assertThat(
         row,
         allOf(
-<<<<<<< HEAD
-            hasColumn(COL_TUNNEL_INTERFACES, equalTo("Tunnel1_interface->"), Schema.STRING),
-=======
             hasColumn(
                 COL_TUNNEL_INTERFACES,
                 equalTo("Tunnel1_interface -> Missing Responder"),
                 Schema.STRING),
->>>>>>> 5e4b76d8
             hasColumn(COL_STATUS, equalTo("MISSING_END_POINT"), Schema.STRING)));
   }
 
