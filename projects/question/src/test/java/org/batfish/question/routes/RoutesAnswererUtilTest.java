package org.batfish.question.routes;

import static org.batfish.datamodel.Prefix.MAX_PREFIX_LENGTH;
import static org.batfish.datamodel.matchers.RowMatchers.hasColumn;
import static org.batfish.question.routes.RoutesAnswerer.COL_ADMIN_DISTANCE;
import static org.batfish.question.routes.RoutesAnswerer.COL_AS_PATH;
import static org.batfish.question.routes.RoutesAnswerer.COL_COMMUNITIES;
import static org.batfish.question.routes.RoutesAnswerer.COL_LOCAL_PREF;
import static org.batfish.question.routes.RoutesAnswerer.COL_METRIC;
import static org.batfish.question.routes.RoutesAnswerer.COL_NETWORK;
import static org.batfish.question.routes.RoutesAnswerer.COL_NEXT_HOP;
import static org.batfish.question.routes.RoutesAnswerer.COL_NEXT_HOP_INTERFACE;
import static org.batfish.question.routes.RoutesAnswerer.COL_NEXT_HOP_IP;
import static org.batfish.question.routes.RoutesAnswerer.COL_NODE;
import static org.batfish.question.routes.RoutesAnswerer.COL_ORIGIN_PROTOCOL;
import static org.batfish.question.routes.RoutesAnswerer.COL_PROTOCOL;
import static org.batfish.question.routes.RoutesAnswerer.COL_ROUTE_ENTRY_PRESENCE;
import static org.batfish.question.routes.RoutesAnswerer.COL_TAG;
import static org.batfish.question.routes.RoutesAnswerer.COL_VRF_NAME;
import static org.batfish.question.routes.RoutesAnswererUtil.alignRouteRowAttributes;
import static org.batfish.question.routes.RoutesAnswererUtil.computeNextHopNode;
import static org.batfish.question.routes.RoutesAnswererUtil.getAbstractRouteRowsDiff;
import static org.batfish.question.routes.RoutesAnswererUtil.getBgpRibRoutes;
import static org.batfish.question.routes.RoutesAnswererUtil.getBgpRouteRowsDiff;
import static org.batfish.question.routes.RoutesAnswererUtil.getMainRibRoutes;
import static org.batfish.question.routes.RoutesAnswererUtil.getRoutesDiff;
import static org.batfish.question.routes.RoutesAnswererUtil.groupBgpRoutes;
import static org.batfish.question.routes.RoutesAnswererUtil.groupRoutes;
import static org.hamcrest.Matchers.allOf;
import static org.hamcrest.Matchers.contains;
import static org.hamcrest.Matchers.containsInAnyOrder;
import static org.hamcrest.Matchers.equalTo;
import static org.hamcrest.Matchers.hasSize;
import static org.hamcrest.Matchers.nullValue;
import static org.junit.Assert.assertThat;

import com.google.common.collect.HashBasedTable;
import com.google.common.collect.ImmutableList;
import com.google.common.collect.ImmutableMap;
import com.google.common.collect.ImmutableSet;
import com.google.common.collect.ImmutableSortedMap;
import com.google.common.collect.ImmutableSortedSet;
import com.google.common.collect.Lists;
import com.google.common.collect.Multiset;
import com.google.common.collect.Table;
import java.util.ArrayList;
import java.util.HashSet;
import java.util.List;
import java.util.Map;
import java.util.Set;
import java.util.SortedMap;
import java.util.SortedSet;
import org.batfish.datamodel.AbstractRoute;
import org.batfish.datamodel.AsPath;
import org.batfish.datamodel.Bgpv4Route;
import org.batfish.datamodel.Bgpv4Route.Builder;
import org.batfish.datamodel.Configuration;
import org.batfish.datamodel.GenericRib;
import org.batfish.datamodel.Ip;
import org.batfish.datamodel.OriginType;
import org.batfish.datamodel.OspfExternalType2Route;
import org.batfish.datamodel.Prefix;
import org.batfish.datamodel.RoutingProtocol;
import org.batfish.datamodel.answers.Schema;
import org.batfish.datamodel.ospf.OspfMetricType;
import org.batfish.datamodel.pojo.Node;
import org.batfish.datamodel.table.Row;
import org.batfish.question.routes.DiffRoutesOutput.KeyPresenceStatus;
import org.batfish.question.routes.RoutesAnswererTest.MockRib;
import org.batfish.question.routes.RoutesAnswererUtil.RouteEntryPresenceStatus;
import org.batfish.question.routes.RoutesQuestion.RibProtocol;
import org.batfish.specifier.RoutingProtocolSpecifier;
import org.hamcrest.Matcher;
import org.junit.Test;

/** Tests for {@link RoutesAnswererUtil} */
public class RoutesAnswererUtilTest {

  @Test
  public void testAlignRtRowAttrs() {
    RouteRowAttribute rra1 = RouteRowAttribute.builder().setNextHop("node1").build();
    RouteRowAttribute rra3 = RouteRowAttribute.builder().setNextHop("node3").build();
    RouteRowAttribute rra5 = RouteRowAttribute.builder().setNextHop("node5").build();

    RouteRowAttribute rra2 = RouteRowAttribute.builder().setNextHop("node2").build();
    RouteRowAttribute rra4 = RouteRowAttribute.builder().setNextHop("node4").build();

    List<List<RouteRowAttribute>> alignedRouteRowattrs =
        alignRouteRowAttributes(
            ImmutableList.of(rra1, rra3, rra5), ImmutableList.of(rra2, rra4, rra5));

    // expected result after merging the two lists
    List<List<RouteRowAttribute>> expectedOutput =
        ImmutableList.of(
            Lists.newArrayList(rra1, null),
            Lists.newArrayList(null, rra2),
            Lists.newArrayList(rra3, null),
            Lists.newArrayList(null, rra4),
            Lists.newArrayList(rra5, rra5));

    assertThat(alignedRouteRowattrs, equalTo(expectedOutput));
  }

  @Test
  public void testAlignRtRowAttrsTrailingNulls1() {
    RouteRowAttribute rra1 = RouteRowAttribute.builder().setNextHop("node1").build();
    RouteRowAttribute rra2 = RouteRowAttribute.builder().setNextHop("node2").build();
    RouteRowAttribute rra3 = RouteRowAttribute.builder().setNextHop("node3").build();

    List<List<RouteRowAttribute>> alignedRouteRowattrs =
        alignRouteRowAttributes(ImmutableList.of(rra1, rra2, rra3), ImmutableList.of(rra1));

    // null trails for non-matching attributes
    List<List<RouteRowAttribute>> expectedOutput =
        ImmutableList.of(
            Lists.newArrayList(rra1, rra1),
            Lists.newArrayList(rra2, null),
            Lists.newArrayList(rra3, null));

    assertThat(alignedRouteRowattrs, equalTo(expectedOutput));
  }

  @Test
  public void testAlignRtRowAttrsTrailingNulls2() {
    RouteRowAttribute rra1 = RouteRowAttribute.builder().setNextHop("node1").build();
    RouteRowAttribute rra2 = RouteRowAttribute.builder().setNextHop("node2").build();
    RouteRowAttribute rra3 = RouteRowAttribute.builder().setNextHop("node3").build();

    List<List<RouteRowAttribute>> alignedRouteRowattrs =
        alignRouteRowAttributes(ImmutableList.of(rra1), ImmutableList.of(rra1, rra2, rra3));

    // null trails for non-matching attributes
    List<List<RouteRowAttribute>> expectedOutput =
        ImmutableList.of(
            Lists.newArrayList(rra1, rra1),
            Lists.newArrayList(null, rra2),
            Lists.newArrayList(null, rra3));

    assertThat(alignedRouteRowattrs, equalTo(expectedOutput));
  }

  @Test
  public void testAlignRtRowAttrsLeadingNulls() {
    RouteRowAttribute rra1 = RouteRowAttribute.builder().setNextHop("node1").build();
    RouteRowAttribute rra2 = RouteRowAttribute.builder().setNextHop("node2").build();
    RouteRowAttribute rra3 = RouteRowAttribute.builder().setNextHop("node3").build();

    List<List<RouteRowAttribute>> alignedRouteRowattrs =
        alignRouteRowAttributes(ImmutableList.of(rra3), ImmutableList.of(rra1, rra2, rra3));

    // trailing nulls for non-matching attributes
    List<List<RouteRowAttribute>> expectedOutput =
        ImmutableList.of(
            Lists.newArrayList(null, rra1),
            Lists.newArrayList(null, rra2),
            Lists.newArrayList(rra3, rra3));

    assertThat(alignedRouteRowattrs, equalTo(expectedOutput));
  }

  @Test
  public void testMainRibColumnsValue() {
    SortedMap<String, SortedMap<String, GenericRib<AbstractRoute>>> ribs =
        ImmutableSortedMap.of(
            "n1",
            ImmutableSortedMap.of(
                Configuration.DEFAULT_VRF_NAME,
                new MockRib<>(
                    ImmutableSet.of(
                        OspfExternalType2Route.builder()
                            .setNetwork(Prefix.parse("1.1.1.0/24"))
                            .setNextHopIp(Ip.parse("1.1.1.2"))
                            .setAdmin(10)
                            .setMetric(30L)
                            .setLsaMetric(2)
                            .setCostToAdvertiser(2)
                            .setArea(1L)
                            .setAdvertiser("n2")
                            .setOspfMetricType(OspfMetricType.E2)
                            .build()))));

    Multiset<Row> actual =
        getMainRibRoutes(
            ribs,
            ImmutableSet.of("n1"),
            null,
            RoutingProtocolSpecifier.ALL_PROTOCOLS_SPECIFIER,
            ".*",
            null);
    assertThat(
        actual,
        contains(
            allOf(
                hasColumn(COL_NODE, new Node("n1"), Schema.NODE),
                hasColumn(COL_VRF_NAME, Configuration.DEFAULT_VRF_NAME, Schema.STRING),
                hasColumn(COL_NETWORK, Prefix.parse("1.1.1.0/24"), Schema.PREFIX),
                hasColumn(COL_NEXT_HOP_IP, Ip.parse("1.1.1.2"), Schema.IP),
                hasColumn(COL_NEXT_HOP_INTERFACE, "dynamic", Schema.STRING),
                hasColumn(COL_NEXT_HOP, nullValue(), Schema.STRING),
                hasColumn(COL_PROTOCOL, "ospfE2", Schema.STRING),
                hasColumn(COL_TAG, nullValue(), Schema.INTEGER),
                hasColumn(COL_ADMIN_DISTANCE, equalTo(10), Schema.INTEGER),
                hasColumn(COL_METRIC, equalTo(30L), Schema.LONG))));
  }

  @Test
  public void testBgpRibRouteColumnsValue() {
    // Create two BGP routes: one standard route and one from a BGP unnumbered session
    Ip ip = Ip.parse("1.1.1.1");
<<<<<<< HEAD
    Table<String, String, Set<Bgpv4Route>> bgpRouteTable = HashBasedTable.create();
    bgpRouteTable.put(
        "node",
        "vrf",
        ImmutableSet.of(
            new Builder()
                .setNetwork(Prefix.create(ip, MAX_PREFIX_LENGTH))
                .setOriginType(OriginType.IGP)
                .setNextHopIp(ip)
                .setCommunities(ImmutableSortedSet.of(65537L))
                .setProtocol(RoutingProtocol.BGP)
                .setOriginatorIp(Ip.parse("1.1.1.2"))
                .setAsPath(AsPath.ofSingletonAsSets(ImmutableList.of(1L, 2L)))
                .setTag(1)
                .build()));
=======
    Prefix prefix = Prefix.create(ip, MAX_PREFIX_LENGTH);
    Ip bgpUnnumIp = Ip.parse("169.254.0.1");
    BgpRoute.Builder rb =
        new Builder()
            .setNetwork(prefix)
            .setOriginType(OriginType.IGP)
            .setCommunities(ImmutableSortedSet.of(65537L))
            .setProtocol(RoutingProtocol.BGP)
            .setOriginatorIp(Ip.parse("1.1.1.2"))
            .setAsPath(AsPath.ofSingletonAsSets(ImmutableList.of(1L, 2L)));
    BgpRoute standardRoute = rb.setNextHopIp(ip).build();
    BgpRoute unnumRoute = rb.setNextHopIp(bgpUnnumIp).setNextHopInterface("iface").build();

    Table<String, String, Set<BgpRoute>> bgpRouteTable = HashBasedTable.create();
    bgpRouteTable.put("node", "vrf", ImmutableSet.of(standardRoute, unnumRoute));
>>>>>>> cd14887d
    Multiset<Row> rows =
        getBgpRibRoutes(
            bgpRouteTable,
            RibProtocol.BGP,
            ImmutableSet.of("node"),
            null,
            RoutingProtocolSpecifier.ALL_PROTOCOLS_SPECIFIER,
            ".*");

    // Both routes should have the same values for these columns
    Matcher<Row> commonMatcher =
        allOf(
            hasColumn(COL_NODE, new Node("node"), Schema.NODE),
            hasColumn(COL_VRF_NAME, "vrf", Schema.STRING),
            hasColumn(COL_NETWORK, prefix, Schema.PREFIX),
            hasColumn(COL_PROTOCOL, "bgp", Schema.STRING),
            hasColumn(COL_AS_PATH, "1 2", Schema.STRING),
            hasColumn(COL_METRIC, 0, Schema.INTEGER),
            hasColumn(COL_LOCAL_PREF, 0L, Schema.LONG),
            hasColumn(COL_COMMUNITIES, ImmutableList.of("1:1"), Schema.list(Schema.STRING)),
            hasColumn(COL_ORIGIN_PROTOCOL, nullValue(), Schema.STRING),
            hasColumn(COL_TAG, nullValue(), Schema.INTEGER));

    assertThat(
        rows,
        containsInAnyOrder(
            // Standard route
            allOf(
                commonMatcher,
                hasColumn(COL_NEXT_HOP_IP, ip, Schema.IP),
                hasColumn(COL_NEXT_HOP_INTERFACE, "dynamic", Schema.STRING)),
            // Route from BGP unnumbered session
            allOf(
                commonMatcher,
                hasColumn(COL_NEXT_HOP_IP, nullValue(), Schema.IP),
                hasColumn(COL_NEXT_HOP_INTERFACE, "iface", Schema.STRING))));
  }

  @Test
  public void testGetBgpRoutesCommunities() {
    Ip ip = Ip.parse("1.1.1.1");
    Table<String, String, Set<Bgpv4Route>> bgpRouteTable = HashBasedTable.create();
    bgpRouteTable.put(
        "node",
        "vrf",
        ImmutableSet.of(
            new Builder()
                .setNetwork(Prefix.create(ip, MAX_PREFIX_LENGTH))
                .setOriginType(OriginType.IGP)
                .setOriginatorIp(ip)
                .setReceivedFromIp(ip)
                .setCommunities(ImmutableSortedSet.of(65537L))
                .setProtocol(RoutingProtocol.BGP)
                .build()));
    Multiset<Row> rows =
        getBgpRibRoutes(
            bgpRouteTable,
            RibProtocol.BGP,
            ImmutableSet.of("node"),
            null,
            RoutingProtocolSpecifier.ALL_PROTOCOLS_SPECIFIER,
            ".*");
    assertThat(
        rows.iterator().next().get(COL_COMMUNITIES, Schema.list(Schema.STRING)),
        equalTo(ImmutableList.of("1:1")));
  }

  @Test
  public void testComputeNextHopNode() {
    assertThat(computeNextHopNode(null, ImmutableMap.of()), nullValue());
    assertThat(computeNextHopNode(Ip.parse("1.1.1.1"), null), nullValue());
    assertThat(computeNextHopNode(Ip.parse("1.1.1.1"), ImmutableMap.of()), nullValue());
    assertThat(
        computeNextHopNode(
            Ip.parse("1.1.1.1"), ImmutableMap.of(Ip.parse("1.1.1.1"), ImmutableSet.of("n1"))),
        equalTo("n1"));
    assertThat(
        computeNextHopNode(
            Ip.parse("1.1.1.1"), ImmutableMap.of(Ip.parse("1.1.1.2"), ImmutableSet.of("n1"))),
        nullValue());
  }

  @Test
  public void testBgpRoutesRowDiff() {
    RouteRowAttribute.Builder routeRowAttrBuilder =
        RouteRowAttribute.builder()
            .setAdminDistance(200)
            .setMetric(2L)
            .setOriginProtocol("bgp")
            .setAsPath(AsPath.ofSingletonAsSets(ImmutableList.of(1L, 2L)))
            .setLocalPreference(1L);
    List<List<RouteRowAttribute>> diffMatrix = new ArrayList<>();
    diffMatrix.add(Lists.newArrayList(routeRowAttrBuilder.build(), routeRowAttrBuilder.build()));

    List<List<RouteRowAttribute>> diffMatrixChanged = new ArrayList<>();
    diffMatrix.add(
        Lists.newArrayList(routeRowAttrBuilder.build(), routeRowAttrBuilder.setMetric(1L).build()));

    List<List<RouteRowAttribute>> diffMatrixMissingRefs = new ArrayList<>();
    diffMatrixMissingRefs.add(Lists.newArrayList(routeRowAttrBuilder.build(), null));

    List<List<RouteRowAttribute>> diffMatrixMissingBase = new ArrayList<>();
    diffMatrixMissingBase.add(Lists.newArrayList(null, routeRowAttrBuilder.build()));

    List<DiffRoutesOutput> diff =
        ImmutableList.of(
            new DiffRoutesOutput(
                new RouteRowKey("node", "vrf", Prefix.parse("1.1.1.1/24")),
                new RouteRowSecondaryKey(Ip.parse("1.1.1.2"), "bgp"),
                KeyPresenceStatus.IN_BOTH,
                diffMatrix,
                KeyPresenceStatus.IN_BOTH),
            new DiffRoutesOutput(
                new RouteRowKey("node", "vrf", Prefix.parse("1.1.1.1/24")),
                new RouteRowSecondaryKey(Ip.parse("1.1.1.2"), "bgp"),
                KeyPresenceStatus.IN_BOTH,
                diffMatrixChanged,
                KeyPresenceStatus.IN_BOTH),
            new DiffRoutesOutput(
                new RouteRowKey("node", "vrf", Prefix.parse("1.1.1.1/24")),
                new RouteRowSecondaryKey(Ip.parse("1.1.1.2"), "bgp"),
                KeyPresenceStatus.ONLY_IN_SNAPSHOT,
                diffMatrixMissingRefs,
                KeyPresenceStatus.IN_BOTH),
            new DiffRoutesOutput(
                new RouteRowKey("node", "vrf", Prefix.parse("1.1.1.1/24")),
                new RouteRowSecondaryKey(Ip.parse("1.1.1.2"), "bgp"),
                KeyPresenceStatus.ONLY_IN_REFERENCE,
                diffMatrixMissingBase,
                KeyPresenceStatus.IN_BOTH),
            new DiffRoutesOutput(
                new RouteRowKey("node", "vrf", Prefix.parse("1.1.1.1/24")),
                new RouteRowSecondaryKey(Ip.parse("1.1.1.2"), "bgp"),
                KeyPresenceStatus.IN_BOTH,
                diffMatrixMissingRefs,
                KeyPresenceStatus.IN_BOTH),
            new DiffRoutesOutput(
                new RouteRowKey("node", "vrf", Prefix.parse("1.1.1.1/24")),
                new RouteRowSecondaryKey(Ip.parse("1.1.1.2"), "bgp"),
                KeyPresenceStatus.IN_BOTH,
                diffMatrixMissingBase,
                KeyPresenceStatus.IN_BOTH));
    Multiset<Row> rows = getBgpRouteRowsDiff(diff, RibProtocol.BGP);

    assertThat(
        rows,
        containsInAnyOrder(
            ImmutableList.of(
                hasColumn(
                    COL_ROUTE_ENTRY_PRESENCE,
                    equalTo(RouteEntryPresenceStatus.UNCHANGED.routeEntryPresenceName()),
                    Schema.STRING),
                hasColumn(
                    COL_ROUTE_ENTRY_PRESENCE,
                    equalTo(RouteEntryPresenceStatus.CHANGED.routeEntryPresenceName()),
                    Schema.STRING),
                hasColumn(
                    COL_ROUTE_ENTRY_PRESENCE,
                    equalTo(RouteEntryPresenceStatus.ONLY_IN_SNAPSHOT.routeEntryPresenceName()),
                    Schema.STRING),
                hasColumn(
                    COL_ROUTE_ENTRY_PRESENCE,
                    equalTo(RouteEntryPresenceStatus.ONLY_IN_REFERENCE.routeEntryPresenceName()),
                    Schema.STRING),
                hasColumn(
                    COL_ROUTE_ENTRY_PRESENCE,
                    equalTo(RouteEntryPresenceStatus.ONLY_IN_SNAPSHOT.routeEntryPresenceName()),
                    Schema.STRING),
                hasColumn(
                    COL_ROUTE_ENTRY_PRESENCE,
                    equalTo(RouteEntryPresenceStatus.ONLY_IN_REFERENCE.routeEntryPresenceName()),
                    Schema.STRING))));
  }

  @Test
  public void testGroupMatchingRoutesByPrefix() {
    SortedMap<String, SortedMap<String, GenericRib<AbstractRoute>>> ribs =
        ImmutableSortedMap.of(
            "n1",
            ImmutableSortedMap.of(
                Configuration.DEFAULT_VRF_NAME,
                new MockRib<>(
                    ImmutableSet.of(
                        OspfExternalType2Route.builder()
                            .setNetwork(Prefix.parse("1.1.1.0/24"))
                            .setNextHopIp(Ip.parse("1.1.1.2"))
                            .setAdmin(10)
                            .setMetric(30L)
                            .setLsaMetric(2)
                            .setCostToAdvertiser(2)
                            .setArea(1L)
                            .setAdvertiser("n2")
                            .setOspfMetricType(OspfMetricType.E2)
                            .build(),
                        OspfExternalType2Route.builder()
                            .setNetwork(Prefix.parse("1.1.1.0/24"))
                            .setNextHopIp(Ip.parse("1.1.1.3"))
                            .setAdmin(10)
                            .setMetric(20L)
                            .setLsaMetric(2)
                            .setCostToAdvertiser(2)
                            .setArea(1L)
                            .setAdvertiser("n2")
                            .setOspfMetricType(OspfMetricType.E2)
                            .build()))));

    Map<RouteRowKey, Map<RouteRowSecondaryKey, SortedSet<RouteRowAttribute>>> grouped =
        groupRoutes(
            ribs,
            ImmutableSet.of("n1"),
            null,
            ".*",
            RoutingProtocolSpecifier.ALL_PROTOCOLS_SPECIFIER,
            null);

    assertThat(grouped.keySet(), hasSize(1));
    RouteRowKey expectedKey =
        new RouteRowKey("n1", Configuration.DEFAULT_VRF_NAME, Prefix.parse("1.1.1.0/24"));
    assertThat(grouped.keySet().iterator().next(), equalTo(expectedKey));

    Map<RouteRowSecondaryKey, SortedSet<RouteRowAttribute>> innerGroup = grouped.get(expectedKey);

    // checking equality of inner group
    Map<RouteRowSecondaryKey, SortedSet<RouteRowAttribute>> expectedInnerMap =
        ImmutableMap.of(
            new RouteRowSecondaryKey(Ip.parse("1.1.1.2"), "ospfE2"),
            ImmutableSortedSet.of(
                RouteRowAttribute.builder().setAdminDistance(10).setMetric(30L).build()),
            new RouteRowSecondaryKey(Ip.parse("1.1.1.3"), "ospfE2"),
            ImmutableSortedSet.of(
                RouteRowAttribute.builder().setAdminDistance(10).setMetric(20L).build()));
    // matching the secondary key
    assertThat(innerGroup, equalTo(expectedInnerMap));
  }

  @Test
  public void testGroupMatchingBgpRoutesByPrefix() {
    Bgpv4Route bgpv4Route1 =
        Bgpv4Route.builder()
            .setNetwork(Prefix.parse("1.1.1.0/24"))
            .setNextHopIp(Ip.parse("1.1.1.2"))
            .setOriginType(OriginType.IGP)
            .setOriginatorIp(Ip.parse("1.1.1.2"))
            .setProtocol(RoutingProtocol.BGP)
            .setLocalPreference(1L)
            .setAdmin(10)
            .setMetric(30L)
            .setAsPath(AsPath.ofSingletonAsSets(ImmutableList.of(1L, 2L)))
            .build();

    Bgpv4Route bgpv4Route2 =
        Bgpv4Route.builder()
            .setNetwork(Prefix.parse("1.1.1.0/24"))
            .setNextHopIp(Ip.parse("1.1.1.3"))
            .setAdmin(10)
            .setMetric(20L)
            .setOriginType(OriginType.IGP)
            .setOriginatorIp(Ip.parse("1.1.1.2"))
            .setProtocol(RoutingProtocol.BGP)
            .setLocalPreference(1L)
            .setAsPath(AsPath.ofSingletonAsSets(ImmutableList.of(1L, 2L)))
            .build();

    Table<String, String, Set<Bgpv4Route>> bgpTable = HashBasedTable.create();
    bgpTable.row("node").put(Configuration.DEFAULT_VRF_NAME, new HashSet<>());
    bgpTable.row("node").get(Configuration.DEFAULT_VRF_NAME).add(bgpv4Route1);
    bgpTable.row("node").get(Configuration.DEFAULT_VRF_NAME).add(bgpv4Route2);

    Map<RouteRowKey, Map<RouteRowSecondaryKey, SortedSet<RouteRowAttribute>>> grouped =
        groupBgpRoutes(bgpTable, ImmutableSet.of("node"), ".*", null, ".*");

    assertThat(grouped.keySet(), hasSize(1));

    RouteRowKey expectedKey =
        new RouteRowKey("node", Configuration.DEFAULT_VRF_NAME, Prefix.parse("1.1.1.0/24"));
    assertThat(grouped.keySet().iterator().next(), equalTo(expectedKey));

    Map<RouteRowSecondaryKey, SortedSet<RouteRowAttribute>> innerGroup = grouped.get(expectedKey);

    // checking equality of inner group
    Map<RouteRowSecondaryKey, SortedSet<RouteRowAttribute>> expectedInnerMap =
        ImmutableMap.of(
            new RouteRowSecondaryKey(Ip.parse("1.1.1.2"), "bgp"),
            ImmutableSortedSet.of(
                RouteRowAttribute.builder()
                    .setAdminDistance(10)
                    .setMetric(30L)
                    .setAsPath(AsPath.ofSingletonAsSets(ImmutableList.of(1L, 2L)))
                    .setLocalPreference(1L)
                    .build()),
            new RouteRowSecondaryKey(Ip.parse("1.1.1.3"), "bgp"),
            ImmutableSortedSet.of(
                RouteRowAttribute.builder()
                    .setAdminDistance(10)
                    .setMetric(20L)
                    .setLocalPreference(1L)
                    .setAsPath(AsPath.ofSingletonAsSets(ImmutableList.of(1L, 2L)))
                    .build()));
    // matching the secondary key
    assertThat(innerGroup, equalTo(expectedInnerMap));
  }

  @Test
  public void testGetRoutesDiffCommonKey() {
    RouteRowKey routeRowKey = new RouteRowKey("node", "vrf", Prefix.parse("2.2.2.2/24"));
    RouteRowSecondaryKey rrsk1 = new RouteRowSecondaryKey(Ip.parse("1.1.1.1"), "bgp");
    RouteRowSecondaryKey rrsk2 = new RouteRowSecondaryKey(Ip.parse("1.1.1.2"), "bgp");
    RouteRowSecondaryKey rrsk3 = new RouteRowSecondaryKey(Ip.parse("1.1.1.3"), "bgp");
    RouteRowSecondaryKey rrsk4 = new RouteRowSecondaryKey(Ip.parse("1.1.1.4"), "bgp");

    RouteRowAttribute rra1 = RouteRowAttribute.builder().setNextHop("node1").build();
    RouteRowAttribute rra2 = RouteRowAttribute.builder().setNextHop("node2").build();
    RouteRowAttribute rra3 = RouteRowAttribute.builder().setNextHop("node3").build();
    RouteRowAttribute rra4 = RouteRowAttribute.builder().setNextHop("node4").build();
    RouteRowAttribute rra5 = RouteRowAttribute.builder().setNextHop("node5").build();

    ImmutableMap.Builder<RouteRowSecondaryKey, SortedSet<RouteRowAttribute>>
        immutablelMapBuilderBase = ImmutableMap.builder();

    ImmutableMap.Builder<RouteRowSecondaryKey, SortedSet<RouteRowAttribute>>
        immutablelMapBuilderRef = ImmutableMap.builder();

    Map<RouteRowSecondaryKey, SortedSet<RouteRowAttribute>> innerGroupsInBase =
        immutablelMapBuilderBase
            .put(rrsk1, ImmutableSortedSet.of(rra1))
            .put(rrsk2, ImmutableSortedSet.of(rra1, rra2))
            .put(rrsk3, ImmutableSortedSet.of(rra4))
            .build();

    Map<RouteRowSecondaryKey, SortedSet<RouteRowAttribute>> innerGroupsInRef =
        immutablelMapBuilderRef
            .put(rrsk1, ImmutableSortedSet.of(rra2))
            .put(rrsk2, ImmutableSortedSet.of(rra1, rra3))
            .put(rrsk4, ImmutableSortedSet.of(rra5))
            .build();

    List<DiffRoutesOutput> diffRoutesOutputs =
        getRoutesDiff(
            ImmutableMap.of(routeRowKey, innerGroupsInBase),
            ImmutableMap.of(routeRowKey, innerGroupsInRef));

    assertThat(
        diffRoutesOutputs,
        containsInAnyOrder(
            new DiffRoutesOutput(
                routeRowKey,
                rrsk1,
                KeyPresenceStatus.IN_BOTH,
                ImmutableList.of(Lists.newArrayList(rra1, rra2)),
                KeyPresenceStatus.IN_BOTH),
            new DiffRoutesOutput(
                routeRowKey,
                rrsk2,
                KeyPresenceStatus.IN_BOTH,
                ImmutableList.of(
                    Lists.newArrayList(rra1, rra1),
                    Lists.newArrayList(rra2, null),
                    Lists.newArrayList(null, rra3)),
                KeyPresenceStatus.IN_BOTH),
            new DiffRoutesOutput(
                routeRowKey,
                rrsk3,
                KeyPresenceStatus.ONLY_IN_SNAPSHOT,
                ImmutableList.of(Lists.newArrayList(rra4, null)),
                KeyPresenceStatus.IN_BOTH),
            new DiffRoutesOutput(
                routeRowKey,
                rrsk4,
                KeyPresenceStatus.ONLY_IN_REFERENCE,
                ImmutableList.of(Lists.newArrayList(null, rra5)),
                KeyPresenceStatus.IN_BOTH)));
  }

  @Test
  public void testGetRoutesDiffNonCommonKey() {
    RouteRowKey routeRowKey1 = new RouteRowKey("node1", "vrf", Prefix.parse("1.1.1.1/24"));
    RouteRowKey routeRowKey2 = new RouteRowKey("node2", "vrf", Prefix.parse("1.1.1.2/24"));

    RouteRowSecondaryKey rrsk1 = new RouteRowSecondaryKey(Ip.parse("1.1.1.1"), "bgp");
    RouteRowSecondaryKey rrsk2 = new RouteRowSecondaryKey(Ip.parse("1.1.1.2"), "bgp");

    RouteRowAttribute rra1 = RouteRowAttribute.builder().setNextHop("node11").build();
    RouteRowAttribute rra2 = RouteRowAttribute.builder().setNextHop("node22").build();

    ImmutableMap.Builder<RouteRowSecondaryKey, SortedSet<RouteRowAttribute>>
        immutablelMapBuilderBase = ImmutableMap.builder();

    ImmutableMap.Builder<RouteRowSecondaryKey, SortedSet<RouteRowAttribute>>
        immutablelMapBuilderRef = ImmutableMap.builder();

    Map<RouteRowSecondaryKey, SortedSet<RouteRowAttribute>> innerGroupsInBase =
        immutablelMapBuilderBase.put(rrsk1, ImmutableSortedSet.of(rra1)).build();

    Map<RouteRowSecondaryKey, SortedSet<RouteRowAttribute>> innerGroupsInRef =
        immutablelMapBuilderRef.put(rrsk2, ImmutableSortedSet.of(rra2)).build();

    List<DiffRoutesOutput> diffRoutesOutputs =
        getRoutesDiff(
            ImmutableMap.of(routeRowKey1, innerGroupsInBase),
            ImmutableMap.of(routeRowKey2, innerGroupsInRef));

    assertThat(
        diffRoutesOutputs,
        containsInAnyOrder(
            new DiffRoutesOutput(
                routeRowKey1,
                rrsk1,
                KeyPresenceStatus.ONLY_IN_SNAPSHOT,
                ImmutableList.of(Lists.newArrayList(rra1, null)),
                KeyPresenceStatus.ONLY_IN_SNAPSHOT),
            new DiffRoutesOutput(
                routeRowKey2,
                rrsk2,
                KeyPresenceStatus.ONLY_IN_REFERENCE,
                ImmutableList.of(Lists.newArrayList(null, rra2)),
                KeyPresenceStatus.ONLY_IN_REFERENCE)));
  }

  @Test
  public void testAbstractRoutesRowDiff() {
    RouteRowAttribute.Builder routeRowAttrBuilder =
        RouteRowAttribute.builder().setAdminDistance(200).setMetric(2L).setNextHop("node1");

    List<List<RouteRowAttribute>> diffMatrix = new ArrayList<>();
    diffMatrix.add(Lists.newArrayList(routeRowAttrBuilder.build(), routeRowAttrBuilder.build()));

    List<DiffRoutesOutput> diff =
        ImmutableList.of(
            new DiffRoutesOutput(
                new RouteRowKey("node", "vrf", Prefix.parse("1.1.1.1/24")),
                new RouteRowSecondaryKey(Ip.parse("1.1.1.2"), "bgp"),
                KeyPresenceStatus.IN_BOTH,
                diffMatrix,
                KeyPresenceStatus.IN_BOTH));
    Multiset<Row> rows = getAbstractRouteRowsDiff(diff);

    assertThat(
        rows,
        containsInAnyOrder(
            ImmutableList.of(
                hasColumn(
                    COL_ROUTE_ENTRY_PRESENCE,
                    equalTo(RouteEntryPresenceStatus.UNCHANGED.routeEntryPresenceName()),
                    Schema.STRING))));
  }
}<|MERGE_RESOLUTION|>--- conflicted
+++ resolved
@@ -207,39 +207,21 @@
   public void testBgpRibRouteColumnsValue() {
     // Create two BGP routes: one standard route and one from a BGP unnumbered session
     Ip ip = Ip.parse("1.1.1.1");
-<<<<<<< HEAD
-    Table<String, String, Set<Bgpv4Route>> bgpRouteTable = HashBasedTable.create();
-    bgpRouteTable.put(
-        "node",
-        "vrf",
-        ImmutableSet.of(
-            new Builder()
-                .setNetwork(Prefix.create(ip, MAX_PREFIX_LENGTH))
-                .setOriginType(OriginType.IGP)
-                .setNextHopIp(ip)
-                .setCommunities(ImmutableSortedSet.of(65537L))
-                .setProtocol(RoutingProtocol.BGP)
-                .setOriginatorIp(Ip.parse("1.1.1.2"))
-                .setAsPath(AsPath.ofSingletonAsSets(ImmutableList.of(1L, 2L)))
-                .setTag(1)
-                .build()));
-=======
     Prefix prefix = Prefix.create(ip, MAX_PREFIX_LENGTH);
     Ip bgpUnnumIp = Ip.parse("169.254.0.1");
-    BgpRoute.Builder rb =
-        new Builder()
+    Bgpv4Route.Builder rb =
+        Bgpv4Route.builder()
             .setNetwork(prefix)
             .setOriginType(OriginType.IGP)
             .setCommunities(ImmutableSortedSet.of(65537L))
             .setProtocol(RoutingProtocol.BGP)
             .setOriginatorIp(Ip.parse("1.1.1.2"))
             .setAsPath(AsPath.ofSingletonAsSets(ImmutableList.of(1L, 2L)));
-    BgpRoute standardRoute = rb.setNextHopIp(ip).build();
-    BgpRoute unnumRoute = rb.setNextHopIp(bgpUnnumIp).setNextHopInterface("iface").build();
-
-    Table<String, String, Set<BgpRoute>> bgpRouteTable = HashBasedTable.create();
+    Bgpv4Route standardRoute = rb.setNextHopIp(ip).build();
+    Bgpv4Route unnumRoute = rb.setNextHopIp(bgpUnnumIp).setNextHopInterface("iface").build();
+
+    Table<String, String, Set<Bgpv4Route>> bgpRouteTable = HashBasedTable.create();
     bgpRouteTable.put("node", "vrf", ImmutableSet.of(standardRoute, unnumRoute));
->>>>>>> cd14887d
     Multiset<Row> rows =
         getBgpRibRoutes(
             bgpRouteTable,
