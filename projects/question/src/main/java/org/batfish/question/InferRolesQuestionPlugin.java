package org.batfish.question;

import com.fasterxml.jackson.annotation.JsonCreator;
import com.fasterxml.jackson.annotation.JsonProperty;
import com.google.auto.service.AutoService;
import java.util.Set;
import java.util.SortedMap;
import java.util.SortedSet;
import java.util.TreeMap;
import java.util.TreeSet;
import javax.annotation.Nonnull;
import org.batfish.common.Answerer;
import org.batfish.common.plugin.IBatfish;
import org.batfish.common.plugin.Plugin;
import org.batfish.datamodel.answers.AnswerElement;
import org.batfish.datamodel.questions.NodesSpecifier;
import org.batfish.datamodel.questions.Question;
import org.batfish.role.InferRoles;
import org.batfish.role.NodeRoleDimension;

@AutoService(Plugin.class)
public class InferRolesQuestionPlugin extends QuestionPlugin {

  public static class InferRolesAnswerElement extends AnswerElement {

    private static final String PROP_ROLE_DIMENSIONS = "roleDimensions";

    private static final String PROP_MATCHING_NODES_COUNT = "matchingNodesCount";

    @Nonnull private final SortedSet<NodeRoleDimension> _roleDimensions;

    @Nonnull private final SortedMap<String, Integer> _matchingNodesCount;

    @JsonCreator
    public InferRolesAnswerElement(
        @JsonProperty(PROP_ROLE_DIMENSIONS) SortedSet<NodeRoleDimension> roleDimensions,
        @JsonProperty(PROP_MATCHING_NODES_COUNT) SortedMap<String, Integer> matchingNodesCount) {
      _roleDimensions = roleDimensions == null ? new TreeSet<>() : roleDimensions;
      _matchingNodesCount = matchingNodesCount == null ? new TreeMap<>() : matchingNodesCount;
    }

    @JsonProperty(PROP_MATCHING_NODES_COUNT)
    public SortedMap<String, Integer> getMatchingNodesCount() {
      return _matchingNodesCount;
    }

    @JsonProperty(PROP_ROLE_DIMENSIONS)
    public SortedSet<NodeRoleDimension> getRoleDimensions() {
      return _roleDimensions;
    }
  }

  public static class InferRolesAnswerer extends Answerer {

    public InferRolesAnswerer(Question question, IBatfish batfish) {
      super(question, batfish);
    }

    @Override
    public InferRolesAnswerElement answer() {

      InferRolesQuestion question = (InferRolesQuestion) _question;
      InferRolesAnswerElement answerElement = new InferRolesAnswerElement(null, null);

      // collect relevant nodes in a list.
      Set<String> nodes = question.getNodeRegex().getMatchingNodes(_batfish);

      SortedSet<NodeRoleDimension> roleDimensions =
<<<<<<< HEAD
          new InferRoles(nodes, configurations, _batfish, question.getCaseSensitive()).call();
=======
          new InferRoles(nodes, _batfish.getEnvironmentTopology()).inferRoles();
>>>>>>> 0ffccb97
      answerElement.getRoleDimensions().addAll(roleDimensions);

      for (NodeRoleDimension dimension : roleDimensions) {
        SortedMap<String, SortedSet<String>> roleNodesMap = dimension.createRoleNodesMap(nodes);
        SortedSet<String> matchingNodes = new TreeSet<>();
        for (SortedSet<String> nodeSet : roleNodesMap.values()) {
          matchingNodes.addAll(nodeSet);
        }

        answerElement.getMatchingNodesCount().put(dimension.getName(), matchingNodes.size());
      }
      return answerElement;
    }
  }

  // <question_page_comment>
  /**
   * Infer a regex that identifies a role from a node name.
   *
   * <p>Uses heuristics to identify a part of a node's name that represents its role.
   *
   * @type InferRoles multifile
   * @param nodeRegex Regular expression for names of nodes to include. Default value is '.*' (all
   *     nodes).
   */
  public static final class InferRolesQuestion extends Question {

    private static final String PROP_NODE_REGEX = "nodeRegex";

    private static final String PROP_CASE_SENSITIVE = "caseSensitive";

    private NodesSpecifier _nodeRegex;

    private boolean _caseSensitive;

    public InferRolesQuestion() {
      _nodeRegex = NodesSpecifier.ALL;
      _caseSensitive = false;
    }

    @Override
    public boolean getDataPlane() {
      return false;
    }

    @Override
    public String getName() {
      return "inferroles";
    }

    @JsonProperty(PROP_NODE_REGEX)
    public NodesSpecifier getNodeRegex() {
      return _nodeRegex;
    }

    @JsonProperty(PROP_NODE_REGEX)
    public void setNodeRegex(NodesSpecifier regex) {
      _nodeRegex = regex;
    }

    @JsonProperty(PROP_CASE_SENSITIVE)
    public boolean getCaseSensitive() {
      return _caseSensitive;
    }

    @JsonProperty(PROP_CASE_SENSITIVE)
    public void setCaseSensitive(boolean caseSensitive) {
      _caseSensitive = caseSensitive;
    }
  }

  @Override
  protected Answerer createAnswerer(Question question, IBatfish batfish) {
    return new InferRolesAnswerer(question, batfish);
  }

  @Override
  protected Question createQuestion() {
    return new InferRolesQuestion();
  }
}<|MERGE_RESOLUTION|>--- conflicted
+++ resolved
@@ -66,11 +66,8 @@
       Set<String> nodes = question.getNodeRegex().getMatchingNodes(_batfish);
 
       SortedSet<NodeRoleDimension> roleDimensions =
-<<<<<<< HEAD
-          new InferRoles(nodes, configurations, _batfish, question.getCaseSensitive()).call();
-=======
-          new InferRoles(nodes, _batfish.getEnvironmentTopology()).inferRoles();
->>>>>>> 0ffccb97
+          new InferRoles(nodes, _batfish.getEnvironmentTopology(), question.getCaseSensitive())
+              .inferRoles();
       answerElement.getRoleDimensions().addAll(roleDimensions);
 
       for (NodeRoleDimension dimension : roleDimensions) {
