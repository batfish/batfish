--- conflicted
+++ resolved
@@ -38,57 +38,6 @@
 
   public static TableMetadata createMetadata(Question question) {
     List<ColumnMetadata> columnMetadata =
-<<<<<<< HEAD
-        new ImmutableList.Builder<ColumnMetadata>()
-            .add(
-                new ColumnMetadata(
-                    COL_NODE,
-                    Schema.NODE,
-                    "The node where this session is configured",
-                    true,
-                    false))
-            .add(
-                new ColumnMetadata(
-                    COL_LOCAL_IP, Schema.IP, "The local IP of the session", false, false))
-            .add(
-                new ColumnMetadata(
-                    COL_VRF_NAME,
-                    Schema.STRING,
-                    "The VRF in which this session is configured",
-                    true,
-                    false))
-            .add(
-                new ColumnMetadata(
-                    COL_REMOTE_NODE, Schema.NODE, "Remote node for this session", false, false))
-            .add(
-                new ColumnMetadata(
-                    COL_REMOTE_PREFIX,
-                    Schema.PREFIX,
-                    "Remote prefix for this session",
-                    true,
-                    false))
-            .add(
-                new ColumnMetadata(
-                    COL_SESSION_TYPE, Schema.STRING, "The type of this session", false, false))
-            .add(
-                new ColumnMetadata(
-                    COL_CONFIGURED_STATUS, Schema.STRING, "Configured status", false, true))
-            .add(
-                new ColumnMetadata(
-                    COL_ESTABLISHED_NEIGHBORS,
-                    Schema.INTEGER,
-                    "Number of neighbors with whom BGP session was established",
-                    false,
-                    true))
-            .add(
-                new ColumnMetadata(
-                    COL_ON_LOOPBACK,
-                    Schema.BOOLEAN,
-                    "Whether the session was established on loopback interface",
-                    false,
-                    true))
-            .build();
-=======
         ImmutableList.of(
             new ColumnMetadata(
                 COL_NODE, Schema.NODE, "The node where this session is configured", true, false),
@@ -120,7 +69,6 @@
                 "Whether the session was established on loopback interface",
                 false,
                 true));
->>>>>>> f36087e3
 
     DisplayHints dhints = question.getDisplayHints();
     if (dhints == null) {
