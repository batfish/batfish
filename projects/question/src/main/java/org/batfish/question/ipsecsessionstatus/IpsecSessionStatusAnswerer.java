package org.batfish.question.ipsecsessionstatus;

import static com.google.common.base.MoreObjects.firstNonNull;
import static org.batfish.question.ipsecsessionstatus.IpsecSessionInfo.IpsecSessionStatus.IKE_PHASE1_FAILED;
import static org.batfish.question.ipsecsessionstatus.IpsecSessionInfo.IpsecSessionStatus.IKE_PHASE1_KEY_MISMATCH;
import static org.batfish.question.ipsecsessionstatus.IpsecSessionInfo.IpsecSessionStatus.IPSEC_PHASE2_FAILED;
import static org.batfish.question.ipsecsessionstatus.IpsecSessionInfo.IpsecSessionStatus.IPSEC_SESSION_ESTABLISHED;
import static org.batfish.question.ipsecsessionstatus.IpsecSessionInfo.IpsecSessionStatus.MISSING_END_POINT;

import com.google.common.annotations.VisibleForTesting;
import com.google.common.collect.HashMultiset;
import com.google.common.collect.ImmutableList;
import com.google.common.collect.Multiset;
import com.google.common.graph.ValueGraph;
import java.util.List;
import java.util.Map;
import java.util.Set;
import java.util.stream.Collectors;
import javax.annotation.Nonnull;
import org.batfish.common.Answerer;
import org.batfish.common.plugin.IBatfish;
import org.batfish.common.util.IpsecUtil;
import org.batfish.datamodel.Configuration;
import org.batfish.datamodel.IpsecDynamicPeerConfig;
import org.batfish.datamodel.IpsecPeerConfig;
import org.batfish.datamodel.IpsecPeerConfigId;
import org.batfish.datamodel.IpsecSession;
import org.batfish.datamodel.NetworkConfigurations;
import org.batfish.datamodel.answers.AnswerElement;
import org.batfish.datamodel.answers.Schema;
import org.batfish.datamodel.collections.NodeInterfacePair;
import org.batfish.datamodel.pojo.Node;
import org.batfish.datamodel.questions.DisplayHints;
import org.batfish.datamodel.questions.Question;
import org.batfish.datamodel.table.ColumnMetadata;
import org.batfish.datamodel.table.Row;
import org.batfish.datamodel.table.Row.RowBuilder;
import org.batfish.datamodel.table.TableAnswerElement;
import org.batfish.datamodel.table.TableMetadata;

class IpsecSessionStatusAnswerer extends Answerer {
  static final String COL_INITIATOR = "Node";
  static final String COL_INIT_INTERFACE = "Node_Interface";
  static final String COL_INIT_IP = "Node_IP";
  static final String COL_RESPONDER = "Remote_Node";
  static final String COL_RESPONDER_INTERFACE = "Remote_Node_Interface";
  static final String COL_RESPONDER_IP = "Remote_Node_IP";
  static final String COL_STATUS = "Status";
  static final String COL_TUNNEL_INTERFACES = "Tunnel_Interfaces";
  private static final String NOT_APPLICABLE = "Not Applicable";

  IpsecSessionStatusAnswerer(Question question, IBatfish batfish) {
    super(question, batfish);
  }

  @Override
  public AnswerElement answer() {
    IpsecSessionStatusQuestion question = (IpsecSessionStatusQuestion) _question;
    Map<String, Configuration> configurations = _batfish.loadConfigurations();
    NetworkConfigurations networkConfigurations = NetworkConfigurations.of(configurations);
    ValueGraph<IpsecPeerConfigId, IpsecSession> ipsecTopology =
        IpsecUtil.initIpsecTopology(configurations);

    Set<String> initiatorNodes = question.getInitiatorRegex().getMatchingNodes(_batfish);
    Set<String> responderNodes = question.getResponderRegex().getMatchingNodes(_batfish);

    TableAnswerElement answerElement = new TableAnswerElement(createTableMetaData(question));

    Multiset<IpsecSessionInfo> ipsecSessionInfos =
        rawAnswer(networkConfigurations, ipsecTopology, initiatorNodes, responderNodes);
    answerElement.postProcessAnswer(
        question,
        ipsecSessionInfos
            .stream()
            .filter(
                ipsecSessionInfo ->
                    question.matchesStatus(ipsecSessionInfo.getIpsecSessionStatus()))
            .map(IpsecSessionStatusAnswerer::toRow)
            .collect(Collectors.toCollection(HashMultiset::create)));
    return answerElement;
  }

  @VisibleForTesting
  static Multiset<IpsecSessionInfo> rawAnswer(
      NetworkConfigurations networkConfigurations,
      ValueGraph<IpsecPeerConfigId, IpsecSession> ipsecTopology,
      Set<String> initiatorNodes,
      Set<String> responderNodes) {
    Multiset<IpsecSessionInfo> ipsecSessionInfos = HashMultiset.create();

    for (IpsecPeerConfigId node : ipsecTopology.nodes()) {
      IpsecPeerConfig ipsecPeerConfig = networkConfigurations.getIpsecPeerConfig(node);
      if (ipsecPeerConfig == null
          || ipsecPeerConfig instanceof IpsecDynamicPeerConfig
          || !initiatorNodes.contains(node.getHostName())) {
        continue;
      }
      IpsecSessionInfo.Builder ipsecSessionInfoBuilder = IpsecSessionInfo.builder();

      ipsecSessionInfoBuilder.setInitiatorHostname(node.getHostName());
      ipsecSessionInfoBuilder.setInitiatorInterface(ipsecPeerConfig.getPhysicalInterface());
      ipsecSessionInfoBuilder.setInitiatorIp(ipsecPeerConfig.getLocalAddress());
      ipsecSessionInfoBuilder.setInitiatorTunnelInterface(ipsecPeerConfig.getTunnelInterface());

      Set<IpsecPeerConfigId> neighbors = ipsecTopology.adjacentNodes(node);

      if (neighbors.isEmpty()) {
        ipsecSessionInfoBuilder.setIpsecSessionStatus(MISSING_END_POINT);
        ipsecSessionInfos.add(ipsecSessionInfoBuilder.build());
        continue;
      }

      for (IpsecPeerConfigId neighbor : neighbors) {
        if (!responderNodes.contains(neighbor.getHostName())) {
          continue;
        }
        IpsecSession ipsecSession = ipsecTopology.edgeValueOrDefault(node, neighbor, null);
        if (ipsecSession == null) {
          continue;
        }
        IpsecPeerConfig ipsecPeerConfigNeighbor =
            networkConfigurations.getIpsecPeerConfig(neighbor);
        if (ipsecPeerConfigNeighbor == null) {
          continue;
        }
        processNeighbor(neighbor, ipsecSessionInfoBuilder, ipsecPeerConfigNeighbor, ipsecSession);
        ipsecSessionInfos.add(ipsecSessionInfoBuilder.build());
      }
    }
    return ipsecSessionInfos;
  }

  private static void processNeighbor(
      IpsecPeerConfigId ipsecPeerConfigIdNeighbor,
      IpsecSessionInfo.Builder ipsecSessioningInfoBuilder,
      IpsecPeerConfig ipsecPeerConfigNeighbor,
      IpsecSession ipsecSession) {

    ipsecSessioningInfoBuilder.setResponderHostname(ipsecPeerConfigIdNeighbor.getHostName());
    ipsecSessioningInfoBuilder.setResponderInterface(
        ipsecPeerConfigNeighbor.getPhysicalInterface());
    ipsecSessioningInfoBuilder.setResponderIp(ipsecPeerConfigNeighbor.getLocalAddress());
    ipsecSessioningInfoBuilder.setResponderTunnelInterface(
        ipsecPeerConfigNeighbor.getTunnelInterface());

    if (ipsecSession.getNegotiatedIkeP1Proposal() == null) {
      ipsecSessioningInfoBuilder.setIpsecSessionStatus(IKE_PHASE1_FAILED);
    } else if (ipsecSession.getNegotiatedIkeP1Key() == null) {
      ipsecSessioningInfoBuilder.setIpsecSessionStatus(IKE_PHASE1_KEY_MISMATCH);
    } else if (ipsecSession.getNegotiatedIpsecP2Proposal() == null) {
      ipsecSessioningInfoBuilder.setIpsecSessionStatus(IPSEC_PHASE2_FAILED);
    } else {
      ipsecSessioningInfoBuilder.setIpsecSessionStatus(IPSEC_SESSION_ESTABLISHED);
    }
  }

  /**
   * Creates a {@link Row} object from the corresponding {@link IpsecSessionInfo} object.
   *
   * @param info input {@link IpsecSessionInfo}
   * @return The output {@link Row}
   */
  @VisibleForTesting
  static Row toRow(@Nonnull IpsecSessionInfo info) {
    RowBuilder row = Row.builder();
    row.put(COL_INITIATOR, new Node(info.getInitiatorHostname()))
        .put(
            COL_INIT_INTERFACE,
            new NodeInterfacePair(
                info.getInitiatorHostname(), String.format("%s", info.getInitiatorInterface())))
        .put(COL_INIT_IP, info.getInitiatorIp())
        .put(
            COL_RESPONDER,
            info.getResponderHostname() == null ? null : new Node(info.getResponderHostname()))
        .put(
            COL_RESPONDER_INTERFACE,
            info.getResponderHostname() != null && info.getResponderInterface() != null
                ? new NodeInterfacePair(
                    info.getResponderHostname(), String.format("%s", info.getResponderInterface()))
                : null)
        .put(COL_RESPONDER_IP, info.getResponderIp())
        .put(
            COL_TUNNEL_INTERFACES,
            info.getInitiatorTunnelInterface() == null && info.getResponderTunnelInterface() == null
                ? NOT_APPLICABLE
                : String.format(
<<<<<<< HEAD
                    "%s->%s",
                    firstNonNull(info.getInitiatorTunnelInterface(), ""),
                    firstNonNull(info.getResponderTunnelInterface(), "")))
=======
                    "%s -> %s",
                    firstNonNull(info.getInitiatorTunnelInterface(), "Missing Initiator"),
                    firstNonNull(info.getResponderTunnelInterface(), "Missing Responder")))
>>>>>>> 5e4b76d8
        .put(COL_STATUS, info.getIpsecSessionStatus());
    return row.build();
  }

  /** Create table metadata for this answer. */
  private static TableMetadata createTableMetaData(Question question) {
    List<ColumnMetadata> columnMetadata = getColumnMetadata();
    String textDesc =
        String.format(
            " IPSec peering session between initiator ${%s} with interface {%s} and IP ${%s} and responder ${%s} with interface {%s} and IP ${%s}s has status ${%s}.",
            COL_INITIATOR,
            COL_INIT_INTERFACE,
            COL_INIT_IP,
            COL_RESPONDER,
            COL_RESPONDER_INTERFACE,
            COL_RESPONDER_IP,
            COL_STATUS);
    DisplayHints dhints = question.getDisplayHints();
    if (dhints != null && dhints.getTextDesc() != null) {
      textDesc = dhints.getTextDesc();
    }
    return new TableMetadata(columnMetadata, textDesc);
  }

  /** Create column metadata. */
  private static List<ColumnMetadata> getColumnMetadata() {
    return ImmutableList.of(
        new ColumnMetadata(COL_INITIATOR, Schema.NODE, "IPSec initiator"),
        new ColumnMetadata(COL_INIT_INTERFACE, Schema.INTERFACE, "Initiator Interface"),
        new ColumnMetadata(COL_INIT_IP, Schema.IP, "Initiator IP"),
        new ColumnMetadata(COL_RESPONDER, Schema.NODE, "IPSec responder"),
        new ColumnMetadata(COL_RESPONDER_INTERFACE, Schema.INTERFACE, "Responder Interface"),
        new ColumnMetadata(COL_RESPONDER_IP, Schema.IP, "Responder IP"),
        new ColumnMetadata(
            COL_TUNNEL_INTERFACES, Schema.STRING, "Tunnel interfaces pair used in peering session"),
        new ColumnMetadata(COL_STATUS, Schema.STRING, "IPSec session status"));
  }
}<|MERGE_RESOLUTION|>--- conflicted
+++ resolved
@@ -184,15 +184,9 @@
             info.getInitiatorTunnelInterface() == null && info.getResponderTunnelInterface() == null
                 ? NOT_APPLICABLE
                 : String.format(
-<<<<<<< HEAD
-                    "%s->%s",
-                    firstNonNull(info.getInitiatorTunnelInterface(), ""),
-                    firstNonNull(info.getResponderTunnelInterface(), "")))
-=======
                     "%s -> %s",
                     firstNonNull(info.getInitiatorTunnelInterface(), "Missing Initiator"),
                     firstNonNull(info.getResponderTunnelInterface(), "Missing Responder")))
->>>>>>> 5e4b76d8
         .put(COL_STATUS, info.getIpsecSessionStatus());
     return row.build();
   }
