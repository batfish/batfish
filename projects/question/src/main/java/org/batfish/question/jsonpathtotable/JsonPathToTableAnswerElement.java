--- conflicted
+++ resolved
@@ -2,10 +2,6 @@
 
 import com.fasterxml.jackson.annotation.JsonCreator;
 import com.fasterxml.jackson.annotation.JsonProperty;
-<<<<<<< HEAD
-import com.fasterxml.jackson.core.JsonProcessingException;
-=======
->>>>>>> 59fed853
 import java.util.HashMap;
 import java.util.Map;
 import javax.annotation.Nonnull;
@@ -32,11 +28,7 @@
   }
 
   @Override
-<<<<<<< HEAD
-  public Object fromRow(Row o) throws JsonProcessingException {
-=======
   public Object fromRow(Row o) {
->>>>>>> 59fed853
     throw new UnsupportedOperationException(
         "no implementation for generated method"); // TODO Auto-generated method stub
   }
