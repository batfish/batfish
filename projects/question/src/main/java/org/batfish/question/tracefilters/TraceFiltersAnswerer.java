--- conflicted
+++ resolved
@@ -1,12 +1,7 @@
 package org.batfish.question.tracefilters;
 
-<<<<<<< HEAD
-import static org.batfish.question.tracefilters.TraceFiltersAnswerElement.createRow;
-
-=======
 import com.google.common.collect.ImmutableList;
 import java.util.List;
->>>>>>> 11cc1ca6
 import java.util.Map;
 import java.util.Set;
 import org.batfish.common.Answerer;
@@ -16,16 +11,12 @@
 import org.batfish.datamodel.Flow;
 import org.batfish.datamodel.Ip;
 import org.batfish.datamodel.IpAccessList;
-<<<<<<< HEAD
+import org.batfish.datamodel.LineAction;
 import org.batfish.datamodel.acl.AclTrace;
 import org.batfish.datamodel.acl.AclTracer;
-=======
-import org.batfish.datamodel.LineAction;
-import org.batfish.datamodel.answers.AnswerElement;
 import org.batfish.datamodel.answers.Schema;
 import org.batfish.datamodel.pojo.Node;
 import org.batfish.datamodel.questions.DisplayHints;
->>>>>>> 11cc1ca6
 import org.batfish.datamodel.questions.Exclusion;
 import org.batfish.datamodel.questions.Question;
 import org.batfish.datamodel.table.ColumnMetadata;
@@ -36,12 +27,13 @@
 
 public class TraceFiltersAnswerer extends Answerer {
 
-  static final String COLUMN_NODE = "node";
-  static final String COLUMN_FILTER_NAME = "filterName";
-  static final String COLUMN_FLOW = "flow";
-  static final String COLUMN_ACTION = "action";
-  static final String COLUMN_LINE_NUMBER = "lineNumber";
-  static final String COLUMN_LINE_CONTENT = "lineContent";
+  public static final String COLUMN_NODE = "node";
+  public static final String COLUMN_FILTER_NAME = "filterName";
+  public static final String COLUMN_FLOW = "flow";
+  public static final String COLUMN_ACTION = "action";
+  public static final String COLUMN_LINE_NUMBER = "lineNumber";
+  public static final String COLUMN_LINE_CONTENT = "lineContent";
+  public static final String COLUMN_TRACE = "trace";
 
   public TraceFiltersAnswerer(Question question, IBatfish batfish) {
     super(question, batfish);
@@ -62,7 +54,8 @@
             new ColumnMetadata(COLUMN_FLOW, Schema.FLOW, "Evaluated flow", true, false),
             new ColumnMetadata(COLUMN_ACTION, Schema.STRING, "Outcome", false, true),
             new ColumnMetadata(COLUMN_LINE_NUMBER, Schema.INTEGER, "Line number", false, true),
-            new ColumnMetadata(COLUMN_LINE_CONTENT, Schema.STRING, "Line content", false, true));
+            new ColumnMetadata(COLUMN_LINE_CONTENT, Schema.STRING, "Line content", false, true),
+            new ColumnMetadata(COLUMN_TRACE, Schema.ACL_TRACE, "ACL trace", false, true));
     DisplayHints dhints = question.getDisplayHints();
     if (dhints == null) {
       dhints = new DisplayHints();
@@ -81,7 +74,7 @@
   }
 
   @Override
-  public TraceFiltersAnswerElement answer() {
+  public TableAnswerElement answer() {
     TraceFiltersQuestion question = (TraceFiltersQuestion) _question;
 
     Map<String, Configuration> configurations = _batfish.loadConfigurations();
@@ -104,7 +97,9 @@
                 question.getIngressInterface(),
                 c.getIpAccessLists(),
                 c.getIpSpaces());
-        FilterResult result = trace.computeFilterResult();
+        FilterResult result =
+            filter.filter(
+                flow, question.getIngressInterface(), c.getIpAccessLists(), c.getIpSpaces());
         Integer matchLine = result.getMatchLine();
         String lineDesc = "no-match";
         if (matchLine != null) {
@@ -114,8 +109,7 @@
           }
         }
         Row row =
-<<<<<<< HEAD
-            createRow(
+            getRow(
                 c.getHostname(),
                 filter.getName(),
                 flow,
@@ -123,10 +117,6 @@
                 matchLine,
                 lineDesc,
                 trace);
-=======
-            getRow(
-                c.getHostname(), filter.getName(), flow, result.getAction(), matchLine, lineDesc);
->>>>>>> 11cc1ca6
 
         // exclude or not?
         Exclusion exclusion = Exclusion.covered(row, question.getExclusions());
@@ -161,14 +151,16 @@
       Flow flow,
       LineAction action,
       Integer matchLine,
-      String lineContent) {
+      String lineContent,
+      AclTrace trace) {
     RowBuilder row = Row.builder();
     row.put(TraceFiltersAnswerer.COLUMN_NODE, new Node(nodeName))
         .put(TraceFiltersAnswerer.COLUMN_FILTER_NAME, filterName)
         .put(TraceFiltersAnswerer.COLUMN_FLOW, flow)
         .put(TraceFiltersAnswerer.COLUMN_ACTION, action)
         .put(TraceFiltersAnswerer.COLUMN_LINE_NUMBER, matchLine)
-        .put(TraceFiltersAnswerer.COLUMN_LINE_CONTENT, lineContent);
+        .put(TraceFiltersAnswerer.COLUMN_LINE_CONTENT, lineContent)
+        .put(TraceFiltersAnswerer.COLUMN_TRACE, trace);
     return row.build();
   }
 }