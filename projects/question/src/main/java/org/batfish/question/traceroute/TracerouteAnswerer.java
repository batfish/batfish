--- conflicted
+++ resolved
@@ -24,10 +24,7 @@
 import org.batfish.datamodel.Ip;
 import org.batfish.datamodel.IpProtocol;
 import org.batfish.datamodel.IpSpace;
-<<<<<<< HEAD
-=======
 import org.batfish.datamodel.NamedPort;
->>>>>>> a8b65087
 import org.batfish.datamodel.PacketHeaderConstraints;
 import org.batfish.datamodel.SubRange;
 import org.batfish.datamodel.answers.AnswerElement;
@@ -53,11 +50,7 @@
 import org.batfish.specifier.LocationVisitor;
 import org.batfish.specifier.SpecifierContext;
 
-<<<<<<< HEAD
-/** Prouces the answer for {@link org.batfish.question.traceroute.TracerouteQuestion} */
-=======
 /** Produces the answer for {@link TracerouteQuestion} */
->>>>>>> a8b65087
 public final class TracerouteAnswerer extends Answerer {
 
   private static final String SRC_LOCATION_SPECIFIER_FACTORY =
@@ -86,11 +79,7 @@
     TracerouteQuestion tracerouteQuestion = (TracerouteQuestion) _question;
     LocationSpecifier sourceLocationSpecifier =
         LocationSpecifierFactory.load(SRC_LOCATION_SPECIFIER_FACTORY)
-<<<<<<< HEAD
-            .buildLocationSpecifier(tracerouteQuestion.getSourceLocationSpecifierInput());
-=======
             .buildLocationSpecifier(tracerouteQuestion.getSourceLocationStr());
->>>>>>> a8b65087
 
     IpSpaceSpecifier sourceIpSpaceSpecifier =
         IpSpaceSpecifierFactory.load(IP_SPECIFIER_FACTORY)
@@ -219,11 +208,7 @@
 
     Set<Location> srcLocations =
         LocationSpecifierFactory.load(SRC_LOCATION_SPECIFIER_FACTORY)
-<<<<<<< HEAD
-            .buildLocationSpecifier(question.getSourceLocationSpecifierInput())
-=======
             .buildLocationSpecifier(question.getSourceLocationStr())
->>>>>>> a8b65087
             .resolve(_batfish.specifierContext());
 
     ImmutableSet.Builder<Flow> setBuilder = ImmutableSet.builder();
@@ -264,22 +249,6 @@
     Flow.Builder builder = Flow.builder();
 
     // Extract and source IP from header constraints,
-<<<<<<< HEAD
-    String headerSrcIp = constraints.getSrcIps();
-    if (headerSrcIp != null) {
-      // interpret given Src IP using sane mode
-      IpSpaceSpecifier srcIpSpecifier =
-          IpSpaceSpecifierFactory.load(IP_SPECIFIER_FACTORY).buildIpSpaceSpecifier(headerSrcIp);
-      IpSpaceAssignment srcIps =
-          srcIpSpecifier.resolve(ImmutableSet.of(), _batfish.specifierContext());
-      checkArgument(
-          srcIps.getEntries().size() == 1,
-          "Specified source: %s, resolves to more than one IP",
-          headerSrcIp);
-      IpSpace space = srcIps.getEntries().iterator().next().getIpSpace();
-      Optional<Ip> srcIp = _ipSpaceRepresentative.getRepresentative(space);
-      checkArgument(srcIp.isPresent(), "At least one source IP is required");
-=======
     setSrcIp(constraints, srcLocation, builder);
 
     setDstIp(constraints, builder);
@@ -331,7 +300,6 @@
       Optional<Ip> srcIp = _ipSpaceRepresentative.getRepresentative(space);
       // Extra check to ensure that we actually got an IP
       checkArgument(srcIp.isPresent(), "At least one source IP is required, could not resolve any");
->>>>>>> a8b65087
       builder.setSrcIp(srcIp.get());
     } else {
       // Use from source location to determine header Src IP
@@ -342,12 +310,7 @@
               .filter(e -> e.getLocations().contains(srcLocation))
               .findFirst();
 
-<<<<<<< HEAD
-      final String locationSpecifierInput =
-          ((TracerouteQuestion) _question).getSourceLocationSpecifierInput();
-=======
       final String locationSpecifierInput = ((TracerouteQuestion) _question).getSourceLocationStr();
->>>>>>> a8b65087
       checkArgument(
           entry.isPresent(),
           "Cannot resolve a source IP address from location %s",
@@ -358,8 +321,6 @@
           "At least one source IP is required, location %s produced none",
           srcLocation);
       builder.setSrcIp(srcIp.get());
-<<<<<<< HEAD
-=======
     }
   }
 
@@ -394,96 +355,7 @@
         throw new IllegalArgumentException("Cannot perform traceroute with multiple ICMP codes");
       }
       builder.setIcmpType(icmpCode.getStart());
->>>>>>> a8b65087
-    }
-
-    String headerDstIp = constraints.getDstIps();
-    checkArgument(
-        constraints.getDstIps() != null, "Cannot perform traceroute without a destination");
-    IpSpaceSpecifier dstIpSpecifier =
-        IpSpaceSpecifierFactory.load(IP_SPECIFIER_FACTORY).buildIpSpaceSpecifier(headerDstIp);
-    IpSpaceAssignment dstIps =
-        dstIpSpecifier.resolve(ImmutableSet.of(), _batfish.specifierContext());
-    checkArgument(
-        dstIps.getEntries().size() == 1,
-        "Specified destination: %s, resolves to more than one IP",
-        headerDstIp);
-    IpSpace space = dstIps.getEntries().iterator().next().getIpSpace();
-    Optional<Ip> dstIp = _ipSpaceRepresentative.getRepresentative(space);
-    checkArgument(dstIp.isPresent(), "At least one destination IP is required");
-    builder.setDstIp(dstIp.get());
-
-    // Deal with IP packet header values.
-    // IP protocol (default to UDP)
-    Set<IpProtocol> ipProtocols = constraints.resolveIpProtocols();
-    checkArgument(
-        ipProtocols == null || ipProtocols.size() == 1,
-        "Cannot perform traceroute with multiple IP protocols");
-    if (ipProtocols != null) {
-      builder.setIpProtocol(ipProtocols.iterator().next());
-    } else {
-      builder.setIpProtocol(IpProtocol.UDP);
-    }
-
-    // Src Ports (default to 33434, traceroute)
-    Set<SubRange> srcPorts = constraints.getSrcPorts();
-    checkArgument(
-        srcPorts == null || srcPorts.size() == 1,
-        "Cannot perform traceroute with multiple source ports");
-    if (srcPorts != null) {
-      SubRange srcPort = srcPorts.iterator().next();
-      builder.setSrcPort(srcPort.getStart());
-    } else {
-      builder.setSrcPort(TRACEROUTE_PORT);
-    }
-
-    // Dst Ports (default to 33434, traceroute)
-    Set<SubRange> dstPorts = constraints.resolveDstPorts();
-    checkArgument(
-        dstPorts == null || dstPorts.size() == 1,
-        "Cannot perform traceroute with multiple destination ports");
-    if (dstPorts != null) {
-      SubRange dstPort = dstPorts.iterator().next();
-      if (dstPorts.size() > 1 || !dstPort.isSingleValue()) {
-        throw new IllegalArgumentException();
-      }
-      builder.setDstPort(dstPort.getStart());
-    } else {
-      builder.setDstPort(TRACEROUTE_PORT);
-    }
-
-    // Icmp values
-    Set<SubRange> icmpTypes = constraints.getIcmpTypes();
-    if (icmpTypes != null) {
-      SubRange icmpType = icmpTypes.iterator().next();
-      if (icmpTypes.size() > 1 || !icmpType.isSingleValue()) {
-        throw new IllegalArgumentException("Cannot perform traceroute with multiple ICMP types");
-      }
-      builder.setIcmpType(icmpType.getStart());
-    }
-    Set<SubRange> icmpCodes = constraints.getIcmpCodes();
-    if (icmpCodes != null) {
-      SubRange icmpCode = icmpCodes.iterator().next();
-      if (icmpCodes.size() > 1 || !icmpCode.isSingleValue()) {
-        throw new IllegalArgumentException("Cannot perform traceroute with multiple ICMP codes");
-      }
-      builder.setIcmpType(icmpCode.getStart());
-    }
-
-    // DSCP value
-    Set<SubRange> dscps = constraints.getDscps();
-    if (dscps != null) {
-      SubRange dscp = dscps.iterator().next();
-      if (dscps.size() > 1 || !dscp.isSingleValue()) {
-        throw new IllegalArgumentException("Cannot perform traceroute with multiple DSCP values");
-      }
-      builder.setDscp(dscp.getStart());
-    } else {
-      builder.setDscp(0);
-    }
-
-    // TODO: ECN value, fragments, etc
-    return builder;
+    }
   }
 
   @VisibleForTesting
