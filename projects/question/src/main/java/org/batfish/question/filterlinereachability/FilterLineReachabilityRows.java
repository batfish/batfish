--- conflicted
+++ resolved
@@ -13,7 +13,6 @@
 import javax.annotation.ParametersAreNonnullByDefault;
 import org.batfish.datamodel.AclLine;
 import org.batfish.datamodel.IpAccessList;
-import org.batfish.datamodel.LineAction;
 import org.batfish.datamodel.acl.ActionGetter;
 import org.batfish.datamodel.answers.AclSpecs;
 import org.batfish.datamodel.answers.Schema;
@@ -116,20 +115,6 @@
 
     IpAccessList acl = aclSpecs.acl.getOriginalAcl();
     AclLine blockedLine = acl.getLines().get(lineNumber);
-<<<<<<< HEAD
-
-    // Mark diffAction true if any blocking line takes an action different from blocked line, or if
-    // blocked line or any blocking line has no concrete action (actionGetter.visit() returns null).
-    LineAction blockedLineAction = ActionGetter.getAction(blockedLine);
-    boolean diffAction =
-        blockedLineAction == null
-            || blockingLines.stream()
-                .map(i -> ActionGetter.getAction(acl.getLines().get(i)))
-                .anyMatch(action -> action == null || blockedLineAction != action);
-=======
-    ActionGetter actionGetter = new ActionGetter(false);
-    LineAction blockedLineAction = actionGetter.visit(blockedLine);
->>>>>>> 3bd57681
 
     // All the host-acl pairs that contain this canonical acl
     List<String> flatSources =
@@ -140,7 +125,7 @@
     _rows.add(
         Row.builder(COLUMN_METADATA)
             .put(COL_SOURCES, flatSources)
-            .put(COL_UNREACHABLE_LINE_ACTION, blockedLineAction)
+            .put(COL_UNREACHABLE_LINE_ACTION, ActionGetter.getLineBehavior(blockedLine))
             .put(COL_UNREACHABLE_LINE, firstNonNull(blockedLine.getName(), blockedLine.toString()))
             .put(
                 COL_BLOCKING_LINES,
