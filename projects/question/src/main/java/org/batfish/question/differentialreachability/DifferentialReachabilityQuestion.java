package org.batfish.question.differentialreachability;

import static com.google.common.base.MoreObjects.firstNonNull;
import static org.batfish.common.util.TracePruner.DEFAULT_MAX_TRACES;
import static org.batfish.question.specifiers.DispositionSpecifier.SUCCESS_SPECIFIER;

import com.fasterxml.jackson.annotation.JsonCreator;
import com.fasterxml.jackson.annotation.JsonProperty;
import javax.annotation.Nonnull;
import javax.annotation.Nullable;
import org.batfish.datamodel.PacketHeaderConstraints;
import org.batfish.datamodel.questions.Question;
import org.batfish.question.specifiers.DispositionSpecifier;
import org.batfish.question.specifiers.PathConstraintsInput;

/** A zero-input question to check for reduced reachability between base and delta snapshots. */
public final class DifferentialReachabilityQuestion extends Question {
  private static final String PROP_ACTIONS = "actions";
  private static final String PROP_HEADERS = "headers";
  private static final String PROP_IGNORE_FILTERS = "ignoreFilters";
<<<<<<< HEAD
  private static final String PROP_MAX_TRACES = "maxTraces";
=======
  private static final String PROP_INVERT_SEARCH = "invertSearch";
>>>>>>> ef8e3e67
  private static final String PROP_PATH_CONSTRAINTS = "pathConstraints";

  @Nonnull private final DispositionSpecifier _actions;
  @Nonnull private final PacketHeaderConstraints _headerConstraints;
  private final boolean _ignoreFilters;
<<<<<<< HEAD
  private final int _maxTraces;
=======
  private final boolean _invertSearch;
>>>>>>> ef8e3e67
  @Nonnull private final PathConstraintsInput _pathConstraints;

  @JsonCreator
  public DifferentialReachabilityQuestion(
      @Nullable @JsonProperty(PROP_ACTIONS) DispositionSpecifier actions,
      @Nullable @JsonProperty(PROP_HEADERS) PacketHeaderConstraints headerConstraints,
      @Nullable @JsonProperty(PROP_IGNORE_FILTERS) Boolean ignoreFilters,
<<<<<<< HEAD
      @Nullable @JsonProperty(PROP_MAX_TRACES) Integer maxTraces,
=======
      @Nullable @JsonProperty(PROP_INVERT_SEARCH) Boolean invertSearch,
>>>>>>> ef8e3e67
      @Nullable @JsonProperty(PROP_PATH_CONSTRAINTS) PathConstraintsInput pathConstraints) {
    setDifferential(true);
    _actions = firstNonNull(actions, SUCCESS_SPECIFIER);
    _headerConstraints = firstNonNull(headerConstraints, PacketHeaderConstraints.unconstrained());
    _ignoreFilters = firstNonNull(ignoreFilters, false);
<<<<<<< HEAD
    _maxTraces = firstNonNull(maxTraces, DEFAULT_MAX_TRACES);
=======
    _invertSearch = firstNonNull(invertSearch, false);
>>>>>>> ef8e3e67
    _pathConstraints = firstNonNull(pathConstraints, PathConstraintsInput.unconstrained());
  }

  public DifferentialReachabilityQuestion() {
    this(null, null, null, null, null);
  }

  @Nonnull
  DispositionSpecifier getActions() {
    return _actions;
  }

  @JsonProperty(PROP_HEADERS)
  @Nonnull
  PacketHeaderConstraints getHeaderConstraints() {
    return _headerConstraints;
  }

  @JsonProperty(PROP_IGNORE_FILTERS)
  boolean getIgnoreFilters() {
    return _ignoreFilters;
  }

<<<<<<< HEAD
  @JsonProperty(PROP_MAX_TRACES)
  int getMaxTraces() {
    return _maxTraces;
=======
  @JsonProperty(PROP_INVERT_SEARCH)
  public boolean getInvertSearch() {
    return _invertSearch;
>>>>>>> ef8e3e67
  }

  @JsonProperty(PROP_PATH_CONSTRAINTS)
  @Nonnull
  PathConstraintsInput getPathConstraints() {
    return _pathConstraints;
  }

  @Override
  public boolean getDataPlane() {
    return true;
  }

  @Override
  public String getName() {
    return "reducedreachability";
  }
}<|MERGE_RESOLUTION|>--- conflicted
+++ resolved
@@ -18,21 +18,15 @@
   private static final String PROP_ACTIONS = "actions";
   private static final String PROP_HEADERS = "headers";
   private static final String PROP_IGNORE_FILTERS = "ignoreFilters";
-<<<<<<< HEAD
+  private static final String PROP_INVERT_SEARCH = "invertSearch";
   private static final String PROP_MAX_TRACES = "maxTraces";
-=======
-  private static final String PROP_INVERT_SEARCH = "invertSearch";
->>>>>>> ef8e3e67
   private static final String PROP_PATH_CONSTRAINTS = "pathConstraints";
 
   @Nonnull private final DispositionSpecifier _actions;
   @Nonnull private final PacketHeaderConstraints _headerConstraints;
   private final boolean _ignoreFilters;
-<<<<<<< HEAD
+  private final boolean _invertSearch;
   private final int _maxTraces;
-=======
-  private final boolean _invertSearch;
->>>>>>> ef8e3e67
   @Nonnull private final PathConstraintsInput _pathConstraints;
 
   @JsonCreator
@@ -40,26 +34,20 @@
       @Nullable @JsonProperty(PROP_ACTIONS) DispositionSpecifier actions,
       @Nullable @JsonProperty(PROP_HEADERS) PacketHeaderConstraints headerConstraints,
       @Nullable @JsonProperty(PROP_IGNORE_FILTERS) Boolean ignoreFilters,
-<<<<<<< HEAD
+      @Nullable @JsonProperty(PROP_INVERT_SEARCH) Boolean invertSearch,
       @Nullable @JsonProperty(PROP_MAX_TRACES) Integer maxTraces,
-=======
-      @Nullable @JsonProperty(PROP_INVERT_SEARCH) Boolean invertSearch,
->>>>>>> ef8e3e67
       @Nullable @JsonProperty(PROP_PATH_CONSTRAINTS) PathConstraintsInput pathConstraints) {
     setDifferential(true);
     _actions = firstNonNull(actions, SUCCESS_SPECIFIER);
     _headerConstraints = firstNonNull(headerConstraints, PacketHeaderConstraints.unconstrained());
     _ignoreFilters = firstNonNull(ignoreFilters, false);
-<<<<<<< HEAD
+    _invertSearch = firstNonNull(invertSearch, false);
     _maxTraces = firstNonNull(maxTraces, DEFAULT_MAX_TRACES);
-=======
-    _invertSearch = firstNonNull(invertSearch, false);
->>>>>>> ef8e3e67
     _pathConstraints = firstNonNull(pathConstraints, PathConstraintsInput.unconstrained());
   }
 
   public DifferentialReachabilityQuestion() {
-    this(null, null, null, null, null);
+    this(null, null, null, null, null, null);
   }
 
   @Nonnull
@@ -78,15 +66,14 @@
     return _ignoreFilters;
   }
 
-<<<<<<< HEAD
+  @JsonProperty(PROP_INVERT_SEARCH)
+  public boolean getInvertSearch() {
+    return _invertSearch;
+  }
+
   @JsonProperty(PROP_MAX_TRACES)
   int getMaxTraces() {
     return _maxTraces;
-=======
-  @JsonProperty(PROP_INVERT_SEARCH)
-  public boolean getInvertSearch() {
-    return _invertSearch;
->>>>>>> ef8e3e67
   }
 
   @JsonProperty(PROP_PATH_CONSTRAINTS)
