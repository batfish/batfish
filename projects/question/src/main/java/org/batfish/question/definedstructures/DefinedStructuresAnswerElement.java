package org.batfish.question.definedstructures;

import com.fasterxml.jackson.annotation.JsonCreator;
import com.fasterxml.jackson.annotation.JsonProperty;
import com.google.common.collect.ImmutableList;
import java.util.List;
import javax.annotation.Nonnull;
import org.batfish.datamodel.answers.Schema;
import org.batfish.datamodel.pojo.Node;
import org.batfish.datamodel.questions.DisplayHints;
import org.batfish.datamodel.questions.Question;
import org.batfish.datamodel.table.ColumnMetadata;
import org.batfish.datamodel.table.Row;
import org.batfish.datamodel.table.TableAnswerElement;
import org.batfish.datamodel.table.TableMetadata;

public class DefinedStructuresAnswerElement extends TableAnswerElement {

  public static final String COL_DEFINITION_LINES = "definitionLines";
  public static final String COL_NODE_NAME = "nodeName";
  public static final String COL_NUM_REFERENCES = "numReferences";
  public static final String COL_STRUCT_NAME = "structName";
  public static final String COL_STRUCT_TYPE = "structType";

  @JsonCreator
  public DefinedStructuresAnswerElement(
      @Nonnull @JsonProperty(PROP_METADATA) TableMetadata tableMetadata) {
    super(tableMetadata);
  }

  public static TableMetadata createMetadata(Question question) {
    List<ColumnMetadata> columnMetadataMap =
<<<<<<< HEAD
        new ImmutableList.Builder<ColumnMetadata>()
            .add(
                new ColumnMetadata(
                    COL_NODE_NAME,
                    Schema.STRING,
                    "Node where the structure is defined",
                    true,
                    false))
            .add(
                new ColumnMetadata(
                    COL_STRUCT_TYPE, Schema.STRING, "Type of the structure", true, false))
            .add(
                new ColumnMetadata(
                    COL_STRUCT_NAME, Schema.STRING, "Name of the structure", true, false))
            .add(
                new ColumnMetadata(
                    COL_DEFINITION_LINES,
                    Schema.list(Schema.INTEGER),
                    "Lines where the structure is defined",
                    false,
                    true))
            .add(
                new ColumnMetadata(
                    COL_NUM_REFERENCES,
                    Schema.INTEGER,
                    "Number of references to this structure",
                    false,
                    true))
            .build();
=======
        ImmutableList.of(
            new ColumnMetadata(
                COL_NODE_NAME, Schema.STRING, "Node where the structure is defined", true, false),
            new ColumnMetadata(
                COL_STRUCT_TYPE, Schema.STRING, "Type of the structure", true, false),
            new ColumnMetadata(
                COL_STRUCT_NAME, Schema.STRING, "Name of the structure", true, false),
            new ColumnMetadata(
                COL_DEFINITION_LINES,
                Schema.list(Schema.INTEGER),
                "Lines where the structure is defined",
                false,
                true),
            new ColumnMetadata(
                COL_NUM_REFERENCES,
                Schema.INTEGER,
                "Number of references to this structure",
                false,
                true));
>>>>>>> f36087e3

    DisplayHints dhints = question.getDisplayHints();
    if (dhints == null) {
      dhints = new DisplayHints();
      dhints.setTextDesc(
          String.format(
              "On ${%s} struct ${%s}:${%s} on lines ${%s} has ${%s} references.",
              COL_NODE_NAME,
              COL_STRUCT_TYPE,
              COL_STRUCT_NAME,
              COL_DEFINITION_LINES,
              COL_NUM_REFERENCES));
    }
    return new TableMetadata(columnMetadataMap, dhints);
  }

  static Row toRow(DefinedStructureRow info) {
    Row row = new Row();
    row.put(COL_DEFINITION_LINES, info.getDefinitionLines())
        .put(COL_NODE_NAME, info.getNodeName())
        .put(COL_NUM_REFERENCES, info.getNumReferences())
        .put(COL_STRUCT_NAME, new Node(info.getStructName()))
        .put(COL_STRUCT_TYPE, info.getStructType());
    return row;
  }
}<|MERGE_RESOLUTION|>--- conflicted
+++ resolved
@@ -30,37 +30,6 @@
 
   public static TableMetadata createMetadata(Question question) {
     List<ColumnMetadata> columnMetadataMap =
-<<<<<<< HEAD
-        new ImmutableList.Builder<ColumnMetadata>()
-            .add(
-                new ColumnMetadata(
-                    COL_NODE_NAME,
-                    Schema.STRING,
-                    "Node where the structure is defined",
-                    true,
-                    false))
-            .add(
-                new ColumnMetadata(
-                    COL_STRUCT_TYPE, Schema.STRING, "Type of the structure", true, false))
-            .add(
-                new ColumnMetadata(
-                    COL_STRUCT_NAME, Schema.STRING, "Name of the structure", true, false))
-            .add(
-                new ColumnMetadata(
-                    COL_DEFINITION_LINES,
-                    Schema.list(Schema.INTEGER),
-                    "Lines where the structure is defined",
-                    false,
-                    true))
-            .add(
-                new ColumnMetadata(
-                    COL_NUM_REFERENCES,
-                    Schema.INTEGER,
-                    "Number of references to this structure",
-                    false,
-                    true))
-            .build();
-=======
         ImmutableList.of(
             new ColumnMetadata(
                 COL_NODE_NAME, Schema.STRING, "Node where the structure is defined", true, false),
@@ -80,7 +49,6 @@
                 "Number of references to this structure",
                 false,
                 true));
->>>>>>> f36087e3
 
     DisplayHints dhints = question.getDisplayHints();
     if (dhints == null) {
