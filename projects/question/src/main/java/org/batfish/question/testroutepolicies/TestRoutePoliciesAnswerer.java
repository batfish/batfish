--- conflicted
+++ resolved
@@ -32,12 +32,7 @@
 import javax.annotation.ParametersAreNonnullByDefault;
 import org.batfish.common.Answerer;
 import org.batfish.common.plugin.IBatfish;
-<<<<<<< HEAD
-import org.batfish.datamodel.BgpRouteDiffs;
 import org.batfish.datamodel.Bgpv4Route;
-=======
-import org.batfish.datamodel.BgpRoute;
->>>>>>> 9946c84d
 import org.batfish.datamodel.Configuration;
 import org.batfish.datamodel.LineAction;
 import org.batfish.datamodel.answers.AnswerElement;
@@ -101,14 +96,9 @@
     return _inputRoutes.stream().map(route -> testPolicy(policy, route));
   }
 
-<<<<<<< HEAD
   private Result testPolicy(RoutingPolicy policy, Bgpv4Route inputRoute) {
+
     Bgpv4Route.Builder outputRoute = inputRoute.toBuilder();
-=======
-  private Result testPolicy(RoutingPolicy policy, BgpRoute inputRoute) {
-
-    BgpRoute.Builder outputRoute = inputRoute.toBuilder();
->>>>>>> 9946c84d
 
     boolean permit =
         policy.process(
@@ -145,12 +135,12 @@
   }
 
   @Nullable
-  private static BgpRoute toDataplaneBgpRoute(
+  private static Bgpv4Route toDataplaneBgpRoute(
       @Nullable org.batfish.datamodel.questions.BgpRoute questionsBgpRoute) {
     if (questionsBgpRoute == null) {
       return null;
     }
-    return BgpRoute.builder()
+    return Bgpv4Route.builder()
         .setWeight(questionsBgpRoute.getWeight())
         .setNextHopIp(questionsBgpRoute.getNextHopIp())
         .setProtocol(questionsBgpRoute.getProtocol())
@@ -168,7 +158,7 @@
 
   @Nullable
   private static org.batfish.datamodel.questions.BgpRoute toQuestionsBgpRoute(
-      @Nullable BgpRoute dataplaneBgpRoute) {
+      @Nullable Bgpv4Route dataplaneBgpRoute) {
     if (dataplaneBgpRoute == null) {
       return null;
     }
@@ -297,12 +287,8 @@
   }
 
   private static Row toRow(Result result) {
-<<<<<<< HEAD
-    Bgpv4Route inputRoute = result.getInputRoute();
-=======
     org.batfish.datamodel.questions.BgpRoute inputRoute =
         toQuestionsBgpRoute(result.getInputRoute());
->>>>>>> 9946c84d
     LineAction action = result.getAction();
     Bgpv4Route outputRoute = result.getOutputRoute();
     boolean permit = action == PERMIT;
