--- conflicted
+++ resolved
@@ -1,10 +1,7 @@
 package org.batfish.question.testroutepolicies;
 
-<<<<<<< HEAD
+import static com.google.common.base.MoreObjects.firstNonNull;
 import static com.google.common.base.Preconditions.checkArgument;
-=======
-import static com.google.common.base.MoreObjects.firstNonNull;
->>>>>>> bbb06e39
 import static org.batfish.datamodel.LineAction.DENY;
 import static org.batfish.datamodel.LineAction.PERMIT;
 import static org.batfish.datamodel.answers.Schema.BGP_ROUTE;
@@ -194,19 +191,14 @@
     if (questionsBgpRoute == null) {
       return null;
     }
-<<<<<<< HEAD
     checkArgument(
         questionsBgpRoute.getNextHop() instanceof NextHopConcrete,
         "Unexpected next-hop: " + questionsBgpRoute.getNextHop());
-=======
 
     // We set the administrative distance to the default value chosen by BgpRoute. The more
-    // principled thing to do would be
-    // to use the value based on the vendor but since this is only used to convert the input route
-    // to
-    // the internal representation and AD is never matched as a field the default value does not
-    // really matter.
->>>>>>> bbb06e39
+    // principled thing to do would be to use the value based on the vendor but since this is only
+    // used to convert the input route to the internal representation and AD is never matched as a
+    // field the default value does not really matter.
     return Bgpv4Route.builder()
         .setAdmin(firstNonNull(questionsBgpRoute.getAdminDist(), BgpRoute.DEFAULT_AD))
         .setWeight(questionsBgpRoute.getWeight())
