--- conflicted
+++ resolved
@@ -68,11 +68,7 @@
   }
 
   SpecifiersReachabilityQuestion() {
-<<<<<<< HEAD
     this(null, null, null, null, null, null);
-=======
-    this(null, null, null, null, null);
->>>>>>> e084f3d3
   }
 
   @Nonnull
