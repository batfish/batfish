package org.batfish.client;

import com.fasterxml.jackson.core.JsonParseException;
import com.fasterxml.jackson.core.JsonProcessingException;
import com.fasterxml.jackson.core.type.TypeReference;
import com.fasterxml.jackson.databind.JsonNode;
import com.fasterxml.jackson.databind.ObjectMapper;
import com.fasterxml.jackson.databind.exc.UnrecognizedPropertyException;
import com.kjetland.jackson.jsonSchema.JsonSchemaGenerator;
import java.io.BufferedReader;
import java.io.File;
import java.io.FileNotFoundException;
import java.io.FileReader;
import java.io.FileWriter;
import java.io.IOException;
import java.io.InputStreamReader;
import java.io.OutputStream;
import java.io.PrintStream;
import java.io.PrintWriter;
import java.nio.charset.StandardCharsets;
import java.nio.file.FileVisitResult;
import java.nio.file.Files;
import java.nio.file.Path;
import java.nio.file.Paths;
import java.nio.file.SimpleFileVisitor;
import java.nio.file.StandardCopyOption;
import java.nio.file.attribute.BasicFileAttributes;
import java.time.Duration;
import java.util.Arrays;
import java.util.Collections;
import java.util.HashMap;
import java.util.HashSet;
import java.util.LinkedList;
import java.util.List;
import java.util.Map;
import java.util.Map.Entry;
import java.util.Set;
import java.util.SortedSet;
import java.util.TreeMap;
import java.util.TreeSet;
import java.util.UUID;
import java.util.regex.Pattern;
import java.util.regex.PatternSyntaxException;
import jline.console.ConsoleReader;
import jline.console.UserInterruptException;
import jline.console.completer.Completer;
import jline.console.history.FileHistory;
import org.apache.commons.io.output.WriterOutputStream;
import org.apache.commons.lang.exception.ExceptionUtils;
import org.batfish.client.answer.LoadQuestionAnswerElement;
import org.batfish.client.config.Settings;
import org.batfish.client.config.Settings.RunMode;
import org.batfish.client.params.InitEnvironmentParams;
import org.batfish.common.BatfishException;
import org.batfish.common.BatfishLogger;
import org.batfish.common.BfConsts;
import org.batfish.common.Container;
import org.batfish.common.CoordConsts;
import org.batfish.common.CoordConsts.WorkStatusCode;
import org.batfish.common.Pair;
import org.batfish.common.Task;
import org.batfish.common.Task.Batch;
import org.batfish.common.Version;
import org.batfish.common.WorkItem;
import org.batfish.common.plugin.AbstractClient;
import org.batfish.common.plugin.IClient;
import org.batfish.common.util.Backoff;
import org.batfish.common.util.BatfishObjectMapper;
import org.batfish.common.util.CommonUtil;
import org.batfish.common.util.UnzipUtility;
import org.batfish.common.util.ZipUtility;
import org.batfish.datamodel.Configuration;
import org.batfish.datamodel.Edge;
import org.batfish.datamodel.Ip;
import org.batfish.datamodel.IpProtocol;
import org.batfish.datamodel.IpWildcard;
import org.batfish.datamodel.Prefix;
import org.batfish.datamodel.PrefixRange;
import org.batfish.datamodel.Protocol;
import org.batfish.datamodel.SubRange;
import org.batfish.datamodel.answers.Answer;
import org.batfish.datamodel.collections.NodeInterfacePair;
import org.batfish.datamodel.questions.Question;
import org.batfish.datamodel.questions.Question.InstanceData;
import org.batfish.datamodel.questions.Question.InstanceData.Variable;
import org.codehaus.jettison.json.JSONArray;
import org.codehaus.jettison.json.JSONException;
import org.codehaus.jettison.json.JSONObject;
import org.codehaus.jettison.json.JSONTokener;

public class Client extends AbstractClient implements IClient {

  private static final Set<String> COMPARATORS =
      new HashSet<>(Arrays.asList(">", ">=", "==", "!=", "<", "<="));

  private static final String DEFAULT_CONTAINER_PREFIX = "cp";

  private static final String DEFAULT_DELTA_ENV_PREFIX = "env_";

  private static final String DEFAULT_ENV_NAME = BfConsts.RELPATH_DEFAULT_ENVIRONMENT_NAME;

  private static final String DEFAULT_QUESTION_PREFIX = "q";

  private static final String DEFAULT_TESTRIG_PREFIX = "tr_";

  private static final String DIFF_NOT_READY_MSG =
      "Cannot ask differential question without first setting delta testrig/environment\n";

  private static final String ENV_HOME = "HOME";

  private static final String FLAG_FAILING_TEST = "-error";

  private static final String HISTORY_FILE = ".batfishclient_history";

  private static final int NUM_TRIES_WARNING_THRESHOLD = 5;

  private static final String STARTUP_FILE = ".batfishclientrc";

  /**
   * Verify that every non-optional variable has value assigned to it.
   *
   * @throws BatfishException when there exists a missing parameter: it is not optional in {@code
   *     variable}, but the user failed to provide it.
   */
  static void checkVariableState(Map<String, Variable> variables) throws BatfishException {
    for (Entry<String, Variable> e : variables.entrySet()) {
      String variableName = e.getKey();
      Variable variable = e.getValue();
      if (!variable.getOptional() && variable.getValue() == null) {
        throw new BatfishException(String.format("Missing parameter: %s", variableName));
      }
    }
  }

  /**
   * For each key in {@code parameters}, validate that its value satisfies the requirements
   * specified by {@code variables} for that specific key. Set value to {@code variables} if
   * validation passed.
   *
   * @throws BatfishException if the key in parameters does not exist in variable, or the values in
   *     {@code parameters} do not match the requirements in {@code variables} for that specific
   *     key.
   */
  static void validateAndSet(Map<String, JsonNode> parameters, Map<String, Variable> variables)
      throws BatfishException {
    for (Entry<String, JsonNode> e : parameters.entrySet()) {
      String parameterName = e.getKey();
      JsonNode value = e.getValue();
      Variable variable = variables.get(parameterName);
      if (variable == null) {
        throw new BatfishException(
            "No variable named: '" + parameterName + "' in supplied question template");
      }
      if (variable.getMinElements() != null) {
        // Value is an array, check size and validate each elements in it
        if (!value.isArray() || value.size() < variable.getMinElements()) {
          throw new BatfishException(
              String.format(
                  "Invalid value for parameter %s: %s. "
                      + "Expecting a JSON array of at least %d "
                      + "elements",
                  parameterName, value, variable.getMinElements()));
        }
        for (JsonNode node : value) {
          validateNode(node, variable, parameterName);
        }
      } else {
        validateNode(value, variable, parameterName);
      }
      // validation passed.
      variable.setValue(value);
    }
  }

  /**
   * Validate that json-encoded {@code jsonPath} is a valid jsonPath dictionary (A valid jsonPath
   * contains key 'path' which mapping to a String, and an optional key 'suffix' which mapping to a
   * boolean value).
   *
   * @throws BatfishException if {@code jsonPath} is not a valid jsonPath dictionary.
   */
  static void validateJsonPath(JsonNode jsonPath) throws BatfishException {
    if (!jsonPath.isContainerNode()) {
      throw new BatfishException(
          String.format(
              "Expecting a JSON dictionary for a Batfish %s", Variable.Type.JSON_PATH.getName()));
    }
    if (jsonPath.get("path") == null) {
      throw new BatfishException(
          String.format("Missing 'path' element of %s", Variable.Type.JSON_PATH.getName()));
    }
    if (!jsonPath.get("path").isTextual()) {
      throw new BatfishException(
          String.format(
              "'path' element of %s must be a JSON string", Variable.Type.JSON_PATH.getName()));
    }
    if (jsonPath.get("suffix") != null && !jsonPath.get("suffix").isBoolean()) {
      throw new BatfishException(
          String.format(
              "'suffix' element of %s must be a JSON boolean", Variable.Type.JSON_PATH.getName()));
    }
  }

  /**
   * Validate that {@code jsonPathRegex} contains a valid Java regular expression of a {@code
   * JsonPath} (Starts with "/", ends with either "/" or "/i", contains a valid Java regular
   * expression between "/").
   *
   * <p>As written, this function will accept the strings "/" and "/i" as complete expressions –
   * resulting in an empty inner Java regular expression.
   *
   * @throws BatfishException if the content of {@code jsonPathRegex} is not a valid Java regular
   *     expression of a JsonPath.
   */
  static void validateJsonPathRegex(String jsonPathRegex) throws BatfishException {
    if (!jsonPathRegex.startsWith("/")) {
      throw new BatfishException(
          String.format(
              "A Batfish %s must start with \"/\"", Variable.Type.JSON_PATH_REGEX.getName()));
    }
    if (!(jsonPathRegex.endsWith("/") || jsonPathRegex.endsWith("/i"))) {
      throw new BatfishException(
          String.format(
              "A Batfish %s must end in either \"/\" or \"/i\"",
              Variable.Type.JSON_PATH_REGEX.getName()));
    }
    String innerPath = "";
    if (jsonPathRegex.lastIndexOf('/') > 0) {
      innerPath = jsonPathRegex.substring(1, jsonPathRegex.lastIndexOf('/'));
    }
    try {
      Pattern.compile(innerPath);
    } catch (PatternSyntaxException e) {
      throw new BatfishException(
          String.format(
              "Invalid %s at interior of %s",
              Variable.Type.JAVA_REGEX.getName(), Variable.Type.JSON_PATH_REGEX.getName()),
          e);
    }
  }

  /**
   * This method calls {@link Client#validateType(JsonNode, Variable)} to check that the contents
   * encoded in {@code value} match the requirement specified in {@code variable}.
   */
  static void validateNode(JsonNode value, Variable variable, String parameterName)
      throws BatfishException {
    try {
      validateType(value, variable);
    } catch (BatfishException e) {
      String errorMessage =
          String.format("Invalid value for parameter %s: %s", parameterName, value);
      throw new BatfishException(errorMessage, e);
    }
  }

  /**
   * Validate the contents contained in json-encoded {@code value} matches the type required by
   * {@code variable}, and the length of input string meets the requirement of minimum length if
   * specified in {@code variable}. Call {@link Variable#getType()} on {@code variable} gives the
   * expected type.
   *
   * @throws BatfishException if the content encoded in input {@code value} does not satisfy the
   *     requirements specified in {@code variable}.
   */
  static void validateType(JsonNode value, Variable variable) throws BatfishException {
    int minLength = variable.getMinLength() == null ? 0 : variable.getMinLength();
    if (value.isTextual() && value.textValue().length() < minLength) {
      throw new BatfishException(
          String.format("Must be at least %s characters in length", minLength));
    }
    Variable.Type expectedType = variable.getType();
    switch (expectedType) {
      case BOOLEAN:
        if (!value.isBoolean()) {
          throw new BatfishException(
              String.format("It is not a valid JSON %s value", expectedType.getName()));
        }
        break;
      case COMPARATOR:
        if (!(COMPARATORS.contains(value.textValue()))) {
          throw new BatfishException(
              String.format(
                  "It is not a known %s. Valid options are:" + " %s",
                  expectedType.getName(), COMPARATORS));
        }
        break;
      case DOUBLE:
        if (!value.isDouble()) {
          throw new BatfishException(
              String.format("It is not a valid JSON %s value", expectedType.getName()));
        }
        break;
      case FLOAT:
        if (!value.isFloat()) {
          throw new BatfishException(
              String.format("It is not a valid JSON %s value", expectedType.getName()));
        }
        break;
      case INTEGER:
        if (!value.isInt()) {
          throw new BatfishException(
              String.format("It is not a valid JSON %s value", expectedType.getName()));
        }
        break;
      case LONG:
        if (!value.isLong()) {
          throw new BatfishException(
              String.format("It is not a valid JSON %s value", expectedType.getName()));
        }
        break;
      case IP:
        // TODO: Need to double check isInetAddress()
        if (!(value.isTextual())) {
          throw new BatfishException(
              String.format("A Batfish %s must be a JSON string", expectedType.getName()));
        }
        new Ip(value.textValue());
        break;
      case IP_PROTOCOL:
        if (!value.isTextual()) {
          throw new BatfishException(
              String.format("A Batfish %s must be a JSON string", expectedType.getName()));
        }
        try {
          IpProtocol.fromString(value.textValue());
        } catch (IllegalArgumentException e) {
          throw new BatfishException(String.format("Unknown %s string", expectedType.getName()));
        }

        break;
      case IP_WILDCARD:
        if (!value.isTextual()) {
          throw new BatfishException(
              String.format("A Batfish %s must be a JSON string", expectedType.getName()));
        }
        new IpWildcard(value.textValue());
        break;
      case JAVA_REGEX:
        if (!value.isTextual()) {
          throw new BatfishException(
              String.format("A Batfish %s must be a JSON string", expectedType.getName()));
        }
        try {
          Pattern.compile(value.textValue());
        } catch (PatternSyntaxException e) {
          throw new BatfishException("It is not a valid Java regular " + "expression", e);
        }
        break;
      case JSON_PATH_REGEX:
        if (!value.isTextual()) {
          throw new BatfishException(
              String.format("A Batfish %s must be a JSON string", expectedType.getName()));
        }
        validateJsonPathRegex(value.textValue());
        break;
      case PREFIX:
        if (!value.isTextual()) {
          throw new BatfishException(
              String.format("A Batfish %s must be a JSON string", expectedType.getName()));
        }
        new Prefix(value.textValue());
        break;
      case PREFIX_RANGE:
        if (!value.isTextual()) {
          throw new BatfishException(
              String.format("A Batfish %s must be a JSON string", expectedType.getName()));
        }
        new PrefixRange(value.textValue());
        break;
      case QUESTION:
        // TODO: Implement
        break;

      case STRING:
        if (!value.isTextual()) {
          throw new BatfishException(
              String.format("A Batfish %s must be a JSON string", expectedType.getName()));
        }
        break;
      case SUBRANGE:
        if (!(value.isTextual() || value.isInt())) {
          throw new BatfishException(
              String.format(
                  "A Batfish %s must be a JSON string or " + "integer", expectedType.getName()));
        }
        Object actualValue = value.isTextual() ? value.textValue() : value.asInt();
        new SubRange(actualValue);
        break;
      case PROTOCOL:
        if (!value.isTextual()) {
          throw new BatfishException(
              String.format("A Batfish %s must be a JSON string", expectedType.getName()));
        }
        Protocol.fromString(value.textValue());
        break;
      case JSON_PATH:
        validateJsonPath(value);
        break;
      default:
        throw new BatfishException(String.format("Unsupported parameter type: %s", expectedType));
    }
  }

  private Map<String, String> _additionalBatfishOptions;

  private final Map<String, String> _bfq;

  private String _currContainerName = null;

  private String _currDeltaEnv = null;

  private String _currDeltaTestrig;

  private String _currEnv = null;

  private String _currTestrig = null;

  private boolean _exit;

  BatfishLogger _logger;

  @SuppressWarnings("unused")
  private BfCoordPoolHelper _poolHelper;

  private ConsoleReader _reader;

  private Settings _settings;

  private BfCoordWorkHelper _workHelper;

  public Client(Settings settings) {
    super(false, settings.getPluginDirs());
    _additionalBatfishOptions = new HashMap<>();
    _bfq = new TreeMap<>();
    _settings = settings;

    switch (_settings.getRunMode()) {
      case batch:
        if (_settings.getBatchCommandFile() == null) {
          System.err.println(
              "org.batfish.client: Command file not specified while running in batch mode.");
          System.err.printf(
              "Use '-%s <cmdfile>' if you want batch mode, or '-%s interactive' if you want "
                  + "interactive mode\n",
              Settings.ARG_COMMAND_FILE, Settings.ARG_RUN_MODE);
          System.exit(1);
        }
        _logger =
            new BatfishLogger(_settings.getLogLevel(), false, _settings.getLogFile(), false, false);
        break;
      case gendatamodel:
        _logger =
            new BatfishLogger(_settings.getLogLevel(), false, _settings.getLogFile(), false, false);
        break;
      case genquestions:
        if (_settings.getQuestionsDir() == null) {
          System.err.println(
              "org.batfish.client: Out dir not specified while running in genquestions mode.");
          System.err.printf("Use '-%s <cmdfile>'\n", Settings.ARG_QUESTIONS_DIR);
          System.exit(1);
        }
        _logger =
            new BatfishLogger(_settings.getLogLevel(), false, _settings.getLogFile(), false, false);
        break;
      case interactive:
        try {
          _reader = new ConsoleReader();
          Path historyPath = Paths.get(System.getenv(ENV_HOME), HISTORY_FILE);
          historyPath.toFile().createNewFile();
          FileHistory history = new FileHistory(historyPath.toFile());
          _reader.setHistory(history);
          _reader.setPrompt("batfish> ");
          _reader.setExpandEvents(false);
          _reader.setHandleUserInterrupt(true);

          List<Completer> completors = new LinkedList<>();
          completors.add(new CommandCompleter());

          for (Completer c : completors) {
            _reader.addCompleter(c);
          }

          PrintWriter pWriter = new PrintWriter(_reader.getOutput(), true);
          OutputStream os = new WriterOutputStream(pWriter);
          PrintStream ps = new PrintStream(os, true);
          _logger = new BatfishLogger(_settings.getLogLevel(), false, ps);
        } catch (Exception e) {
          System.err.printf("Could not initialize client: %s\n", e.getMessage());
          e.printStackTrace();
          System.exit(1);
        }
        break;
      default:
        System.err.println("org.batfish.client: Unknown run mode.");
        System.exit(1);
    }
  }

  public Client(String[] args) throws Exception {
    this(new Settings(args));
  }

  private boolean addBatfishOption(String[] words, List<String> options, List<String> parameters) {
    if (!isValidArgument(
        options, parameters, 0, 1, Integer.MAX_VALUE, Command.ADD_BATFISH_OPTION)) {
      return false;
    }
    String optionKey = parameters.get(0);
    String optionValue =
        String.join(" ", Arrays.copyOfRange(words, 2 + options.size(), words.length));
    _additionalBatfishOptions.put(optionKey, optionValue);
    return true;
  }

  private boolean answer(
      String questionTemplateName, String paramsLine, boolean isDelta, FileWriter outWriter) {
    String questionName = DEFAULT_QUESTION_PREFIX + "_" + UUID.randomUUID();
    String questionContentUnmodified = _bfq.get(questionTemplateName.toLowerCase());
    if (questionContentUnmodified == null) {
      throw new BatfishException("Invalid question template name: '" + questionTemplateName + "'");
    }
    Map<String, JsonNode> parameters = parseParams(paramsLine);
    JSONObject questionJson;
    try {
      questionJson = new JSONObject(questionContentUnmodified);
    } catch (JSONException e) {
      throw new BatfishException("Question content is not valid JSON", e);
    }
    JSONObject instanceJson;
    try {
      instanceJson = questionJson.getJSONObject(BfConsts.PROP_INSTANCE);
    } catch (JSONException e) {
      throw new BatfishException("Question is missing instance data", e);
    }
    String instanceDataStr = instanceJson.toString();
    BatfishObjectMapper mapper = new BatfishObjectMapper();
    InstanceData instanceData;
    try {
      instanceData =
          mapper.<InstanceData>readValue(instanceDataStr, new TypeReference<InstanceData>() {});
    } catch (IOException e) {
      throw new BatfishException("Invalid instance data (JSON)", e);
    }
    Map<String, Variable> variables = instanceData.getVariables();
    validateAndSet(parameters, variables);
    checkVariableState(variables);

    String modifiedInstanceDataStr;
    try {
      modifiedInstanceDataStr = mapper.writeValueAsString(instanceData);
      JSONObject modifiedInstanceData = new JSONObject(modifiedInstanceDataStr);
      questionJson.put(BfConsts.PROP_INSTANCE, modifiedInstanceData);
    } catch (JSONException | JsonProcessingException e) {
      throw new BatfishException("Could not process modified instance data", e);
    }
    String modifiedQuestionStr = questionJson.toString();
    boolean questionJsonDifferential;
    // check whether question is valid modulo instance data
    try {
      questionJsonDifferential =
          questionJson.has(BfConsts.PROP_DIFFERENTIAL)
              && questionJson.getBoolean(BfConsts.PROP_DIFFERENTIAL);
    } catch (JSONException e) {
      throw new BatfishException("Could not find whether question is explicitly differential", e);
    }
    if (questionJsonDifferential && (_currDeltaEnv == null || _currDeltaTestrig == null)) {
      _logger.output(DIFF_NOT_READY_MSG);
      return false;
    }
    Path questionFile = createTempFile(BfConsts.RELPATH_QUESTION_FILE, modifiedQuestionStr);
    questionFile.toFile().deleteOnExit();
    // upload the question
    boolean resultUpload =
        _workHelper.uploadQuestion(
            _currContainerName,
            isDelta ? _currDeltaTestrig : _currTestrig,
            questionName,
            questionFile.toAbsolutePath().toString());
    if (!resultUpload) {
      return false;
    }
    _logger.debug("Uploaded question. Answering now.\n");
    // delete the temporary params file
    if (questionFile != null) {
      CommonUtil.deleteIfExists(questionFile);
    }
    // answer the question
    WorkItem wItemAs =
        _workHelper.getWorkItemAnswerQuestion(
            questionName,
            _currContainerName,
            _currTestrig,
            _currEnv,
            _currDeltaTestrig,
            _currDeltaEnv,
            isDelta);
    return execute(wItemAs, outWriter);
  }

  private boolean answer(
      String[] words,
      FileWriter outWriter,
      List<String> options,
      List<String> parameters,
      boolean delta) {
    Command command = delta ? Command.ANSWER_DELTA : Command.ANSWER;
    if (!isValidArgument(options, parameters, 0, 1, Integer.MAX_VALUE, command)) {
      return false;
    }
    if (!isSetTestrig() || !isSetContainer(true) || (delta && !isSetDeltaEnvironment())) {
      return false;
    }
    String qTypeStr = parameters.get(0);
    String paramsLine =
        String.join(" ", Arrays.copyOfRange(words, 2 + options.size(), words.length));
    return answer(qTypeStr, paramsLine, delta, outWriter);
  }

  private boolean answerFile(Path questionFile, boolean isDelta, FileWriter outWriter) {

    if (!Files.exists(questionFile)) {
      throw new BatfishException("Question file not found: " + questionFile);
    }

    String questionName = DEFAULT_QUESTION_PREFIX + "_" + UUID.randomUUID();

    // upload the question
    boolean resultUpload =
        _workHelper.uploadQuestion(
            _currContainerName,
            isDelta ? _currDeltaTestrig : _currTestrig,
            questionName,
            questionFile.toAbsolutePath().toString());

    if (!resultUpload) {
      return false;
    }

    _logger.debug("Uploaded question. Answering now.\n");

    // answer the question
    WorkItem wItemAs =
        _workHelper.getWorkItemAnswerQuestion(
            questionName,
            _currContainerName,
            _currTestrig,
            _currEnv,
            _currDeltaTestrig,
            _currDeltaEnv,
            isDelta);

    return execute(wItemAs, outWriter);
  }

  private boolean answerType(
      String questionType, String paramsLine, boolean isDelta, FileWriter outWriter) {
    JSONObject questionJson;
    try {
      String questionString = QuestionHelper.getQuestionString(questionType, _questions, false);
      questionJson = new JSONObject(questionString);

      Map<String, JsonNode> parameters = parseParams(paramsLine);
      for (Entry<String, JsonNode> e : parameters.entrySet()) {
        String parameterName = e.getKey();
        String parameterValue = e.getValue().toString();
        Object parameterObj;
        try {
          parameterObj = new JSONTokener(parameterValue.toString()).nextValue();
          questionJson.put(parameterName, parameterObj);
        } catch (JSONException e1) {
          throw new BatfishException(
              "Failed to apply parameter: '"
                  + parameterName
                  + "' with value: '"
                  + parameterValue
                  + "' to question JSON",
              e1);
        }
      }
    } catch (JSONException e) {
      throw new BatfishException("Failed to convert unmodified question string to JSON", e);
    } catch (BatfishException e) {
      _logger.errorf("Could not construct a question: %s\n", e.getMessage());
      return false;
    }

    String modifiedQuestionJson = questionJson.toString();
    BatfishObjectMapper mapper = new BatfishObjectMapper(getCurrentClassLoader());
    Question modifiedQuestion = null;
    try {
      modifiedQuestion = mapper.readValue(modifiedQuestionJson, Question.class);
    } catch (IOException e) {
      throw new BatfishException(
          "Modified question is no longer valid, likely due to invalid parameters", e);
    }
    if (modifiedQuestion.getDifferential()
        && (_currDeltaEnv == null || _currDeltaTestrig == null)) {
      _logger.output(DIFF_NOT_READY_MSG);
      return false;
    }
    // if no exception is thrown, then the modifiedQuestionJson is good
    Path questionFile = createTempFile("question", modifiedQuestionJson);
    questionFile.toFile().deleteOnExit();
    boolean result = answerFile(questionFile, isDelta, outWriter);
    if (questionFile != null) {
      CommonUtil.deleteIfExists(questionFile);
    }
    return result;
  }

  private boolean cat(String[] words) throws IOException, FileNotFoundException {
    if (words.length != 2) {
      _logger.errorf("Invalid arguments: %s\n", Arrays.toString(words));
      printUsage(Command.CAT);
      return false;
    }
    String filename = words[1];

    try (BufferedReader br = new BufferedReader(new FileReader(filename))) {
      String line = null;
      while ((line = br.readLine()) != null) {
        _logger.output(line + "\n");
      }
    }

    return true;
  }

  private boolean checkApiKey(List<String> options, List<String> parameters) {
    if (!isValidArgument(options, parameters, 0, 0, 0, Command.CHECK_API_KEY)) {
      return false;
    }
    String isValid = _workHelper.checkApiKey();
    _logger.outputf("Api key validitiy: %s\n", isValid);
    return true;
  }

  private boolean clearScreen(List<String> options, List<String> parameters) throws IOException {
    if (!isValidArgument(options, parameters, 0, 0, 0, Command.CLEAR_SCREEN)) {
      return false;
    }
    _reader.clearScreen();
    return false;
  }

  private Path createTempFile(String filePrefix, String content) {
    Path tempFilePath;
    try {
      tempFilePath = Files.createTempFile(filePrefix, null);
    } catch (IOException e) {
      throw new BatfishException("Failed to create temporary file", e);
    }
    File tempFile = tempFilePath.toFile();
    tempFile.deleteOnExit();
    _logger.debugf(
        "Creating temporary %s file: %s\n", filePrefix, tempFilePath.toAbsolutePath().toString());
    FileWriter writer;
    try {
      writer = new FileWriter(tempFile);
      writer.write(content + "\n");
      writer.close();
    } catch (IOException e) {
      throw new BatfishException("Failed to write content to temporary file", e);
    }
    return tempFilePath;
  }

  private boolean delAnalysis(FileWriter outWriter, List<String> options, List<String> parameters) {
    if (!isValidArgument(options, parameters, 0, 1, 1, Command.DEL_ANALYSIS)) {
      return false;
    }
    if (!isSetContainer(true)) {
      return false;
    }

    String analysisName = parameters.get(0);

    boolean result = _workHelper.delAnalysis(_currContainerName, analysisName);

    logOutput(outWriter, "Result of deleting analysis " + analysisName + ": " + result + "\n");
    return result;
  }

  private boolean delAnalysisQuestions(
      FileWriter outWriter, List<String> options, List<String> parameters) {
    if (!isValidArgument(
        options, parameters, 0, 2, Integer.MAX_VALUE, Command.DEL_ANALYSIS_QUESTIONS)) {
      return false;
    }
    if (!isSetContainer(true)) {
      return false;
    }

    String analysisName = parameters.get(0);

    String delQuestionsStr = "[]";

    try {
      JSONArray delQuestionsArray = new JSONArray();
      for (int index = 1; index < parameters.size(); index++) {
        delQuestionsArray.put(parameters.get(index));
      }
      delQuestionsStr = delQuestionsArray.toString(1);
    } catch (JSONException e) {
      throw new BatfishException("Failed to get JSONObject for analysis", e);
    }

    boolean result =
        _workHelper.configureAnalysis(
            _currContainerName, false, analysisName, null, delQuestionsStr);

    logOutput(outWriter, "Result of deleting analysis questions: " + result + "\n");
    return result;
  }

  private boolean delBatfishOption(List<String> options, List<String> parameters) {
    if (!isValidArgument(options, parameters, 0, 1, 1, Command.DEL_BATFISH_OPTION)) {
      return false;
    }
    String optionKey = parameters.get(0);

    if (!_additionalBatfishOptions.containsKey(optionKey)) {
      _logger.outputf("Batfish option %s does not exist\n", optionKey);
      return false;
    }
    _additionalBatfishOptions.remove(optionKey);
    return true;
  }

  private boolean delContainer(List<String> options, List<String> parameters) {
    if (!isValidArgument(options, parameters, 0, 1, 1, Command.DEL_CONTAINER)) {
      return false;
    }
    String containerName = parameters.get(0);
    boolean result = _workHelper.delContainer(containerName);
    _logger.outputf("Result of deleting container: %s\n", result);
    return true;
  }

  private boolean delEnvironment(List<String> options, List<String> parameters) {
    if (!isValidArgument(options, parameters, 0, 1, 1, Command.DEL_ENVIRONMENT)) {
      return false;
    }
    if (!isSetTestrig() || !isSetContainer(true)) {
      return false;
    }

    String envName = parameters.get(0);
    boolean result = _workHelper.delEnvironment(_currContainerName, _currTestrig, envName);
    _logger.outputf("Result of deleting environment: %s\n", result);
    return true;
  }

  private boolean delQuestion(List<String> options, List<String> parameters) {
    if (!isValidArgument(options, parameters, 0, 1, 1, Command.DEL_QUESTION)) {
      return false;
    }
    if (!isSetTestrig() || !isSetContainer(true)) {
      return false;
    }

    String qName = parameters.get(0);
    boolean result = _workHelper.delQuestion(_currContainerName, _currTestrig, qName);
    _logger.outputf("Result of deleting question: %s\n", result);
    return true;
  }

  private boolean delTestrig(FileWriter outWriter, List<String> options, List<String> parameters) {
    if (!isValidArgument(options, parameters, 0, 1, 1, Command.DEL_TESTRIG)) {
      return false;
    }
    if (!isSetContainer(true)) {
      return false;
    }

    String testrigName = parameters.get(0);
    boolean result = _workHelper.delTestrig(_currContainerName, testrigName);
    logOutput(outWriter, "Result of deleting testrig: " + result + "\n");
    return true;
  }

  private boolean dir(List<String> options, List<String> parameters) {
    if (!isValidArgument(options, parameters, 0, 0, 1, Command.DIR)) {
      return false;
    }
    String dirname = (parameters.size() == 1) ? parameters.get(0) : ".";
    File currDirectory = new File(dirname);
    for (File file : currDirectory.listFiles()) {
      _logger.output(file.getName() + "\n");
    }
    return true;
  }

  private boolean echo(String[] words) {
    _logger.outputf("%s\n", String.join(" ", Arrays.copyOfRange(words, 1, words.length)));
    return true;
  }

  private boolean execute(WorkItem wItem, FileWriter outWriter) {
    _logger.info("work-id is " + wItem.getId() + "\n");
    wItem.addRequestParam(BfConsts.ARG_LOG_LEVEL, _settings.getBatfishLogLevel());
    for (String option : _additionalBatfishOptions.keySet()) {
      wItem.addRequestParam(option, _additionalBatfishOptions.get(option));
    }
    boolean queueWorkResult = _workHelper.queueWork(wItem);
    _logger.info("Queuing result: " + queueWorkResult + "\n");
    if (!queueWorkResult) {
      return queueWorkResult;
    }

    // Poll the work item until it finishes or fails.
    Pair<WorkStatusCode, String> response = _workHelper.getWorkStatus(wItem.getId());
    if (response == null) {
      return false;
    }

    WorkStatusCode status = response.getFirst();
    Backoff backoff = Backoff.builder().withMaximumBackoff(Duration.ofSeconds(1)).build();
    while (status != WorkStatusCode.TERMINATEDABNORMALLY
        && status != WorkStatusCode.TERMINATEDNORMALLY
        && status != WorkStatusCode.ASSIGNMENTERROR
        && backoff.hasNext()) {
      printWorkStatusResponse(response);
      try {
        Thread.sleep(backoff.nextBackoff().toMillis());
      } catch (InterruptedException e) {
        throw new BatfishException("Interrupted while waiting for work item to complete", e);
      }
      response = _workHelper.getWorkStatus(wItem.getId());
      if (response == null) {
        return false;
      }
      status = response.getFirst();
    }
    printWorkStatusResponse(response);

    // get the answer
    String ansFileName = wItem.getId() + BfConsts.SUFFIX_ANSWER_JSON_FILE;
    String downloadedAnsFile =
        _workHelper.getObject(wItem.getContainerName(), wItem.getTestrigName(), ansFileName);
    if (downloadedAnsFile == null) {
      _logger.errorf(
          "Failed to get answer file %s. Fix batfish and remove the statement below this line\n",
          ansFileName);
      // return false;
    } else {
      String answerString = CommonUtil.readFile(Paths.get(downloadedAnsFile));

      // Check if we need to make things pretty
      // Don't if we are writing to FileWriter, because we need valid JSON in
      // that case
      String answerStringToPrint = answerString;
      if (outWriter == null && _settings.getPrettyPrintAnswers()) {
        ObjectMapper mapper = new BatfishObjectMapper(getCurrentClassLoader());
        Answer answer;
        try {
          answer = mapper.readValue(answerString, Answer.class);
        } catch (IOException e) {
          throw new BatfishException(
              "Response does not appear to be valid JSON representation of "
                  + Answer.class.getSimpleName(),
              e);
        }
        answerStringToPrint = answer.prettyPrint();
      }

      logOutput(outWriter, answerStringToPrint);

      // tests serialization/deserialization when running in debug mode
      if (_logger.getLogLevel() >= BatfishLogger.LEVEL_DEBUG) {
        try {
          ObjectMapper mapper = new BatfishObjectMapper(getCurrentClassLoader());
          Answer answer = mapper.readValue(answerString, Answer.class);

          String newAnswerString = mapper.writeValueAsString(answer);
          JsonNode tree = mapper.readTree(answerString);
          JsonNode newTree = mapper.readTree(newAnswerString);
          if (!CommonUtil.checkJsonEqual(tree, newTree)) {
            // if (!tree.equals(newTree)) {
            _logger.errorf(
                "Original and recovered Json are different. Recovered = %s\n", newAnswerString);
          }
        } catch (Exception e) {
          _logger.outputf("Could NOT deserialize Json to Answer: %s\n", e.getMessage());
        }
      }
    }
    // get and print the log when in debugging mode
    if (_logger.getLogLevel() >= BatfishLogger.LEVEL_DEBUG) {
      _logger.output("---------------- Service Log --------------\n");
      String logFileName = wItem.getId() + BfConsts.SUFFIX_LOG_FILE;
      String downloadedFileStr =
          _workHelper.getObject(wItem.getContainerName(), wItem.getTestrigName(), logFileName);

      if (downloadedFileStr == null) {
        _logger.errorf("Failed to get log file %s\n", logFileName);
        return false;
      } else {
        Path downloadedFile = Paths.get(downloadedFileStr);
        CommonUtil.outputFileLines(downloadedFile, _logger::output);
      }
    }
    if (response.getFirst() == WorkStatusCode.TERMINATEDNORMALLY) {
      return true;
    } else {
      // _logger.errorf("WorkItem failed: %s", wItem);
      return false;
    }
  }

  private boolean exit(List<String> options, List<String> parameters) {
    if (!isValidArgument(options, parameters, 0, 0, 0, Command.EXIT)) {
      return false;
    }
    _exit = true;
    return true;
  }

  private void generateDatamodel() {
    try {
      ObjectMapper mapper = new BatfishObjectMapper();
      JsonSchemaGenerator schemaGenNew = new JsonSchemaGenerator(mapper);
      JsonNode schemaNew = schemaGenNew.generateJsonSchema(Configuration.class);
      _logger.output(mapper.writeValueAsString(schemaNew));

      // Reflections reflections = new Reflections("org.batfish.datamodel");
      // Set<Class<? extends AnswerElement>> classes =
      // reflections.getSubTypesOf(AnswerElement.class);
      // _logger.outputf("Found %d classes that inherit %s\n",
      // classes.toArray().length, "AnswerElement");
      //
      // File dmDir = Paths.get(_settings.getDatamodelDir()).toFile();
      // if (!dmDir.exists()) {
      // if (!dmDir.mkdirs()) {
      // throw new BatfishException("Could not create directory: " +
      // dmDir.getAbsolutePath());
      // }
      // }
      //
      // for (Class c : classes) {
      // String className = c.getCanonicalName()
      // .replaceAll("org\\.batfish\\.datamodel\\.", "")
      // .replaceAll("\\.", "-")
      // + ".json";
      // _logger.outputf("%s --> %s\n", c, className);
      // Path file = Paths.get(dmDir.getAbsolutePath(), className);
      // try (PrintWriter out = new
      // PrintWriter(file.toAbsolutePath().toString())) {
      // ObjectMapper mapper = new BatfishObjectMapper();
      // JsonSchemaGenerator schemaGen = new JsonSchemaGenerator(mapper);
      // JsonNode schema = schemaGen.generateJsonSchema(c);
      // String schemaString = mapper.writeValueAsString(schema);
      // out.println(schemaString);
      // }
      // }

      // JsonSchemaGenerator schemaGenNew = new JsonSchemaGenerator(mapper,
      // true, JsonSchemaConfig.vanillaJsonSchemaDraft4());
      // JsonNode schemaNew =
      // schemaGenNew.generateJsonSchema(Configuration.class);
      // _logger.output(mapper.writeValueAsString(schemaNew));

      // _logger.output("\n");
      // JsonNode schemaNew2 =
      // schemaGenNew.generateJsonSchema(SchemaTest.Parent.class);
      // _logger.output(mapper.writeValueAsString(schemaNew2));
    } catch (Exception e) {
      _logger.errorf("Could not generate data model: " + e.getMessage());
      e.printStackTrace();
    }
  }

  private boolean generateDataplane(
      FileWriter outWriter, List<String> options, List<String> parameters) throws Exception {
    if (!isValidArgument(options, parameters, 0, 0, 0, Command.GEN_DP)) {
      return false;
    }
    if (!isSetTestrig() || !isSetContainer(true)) {
      return false;
    }

    // generate the data plane
    WorkItem wItemGenDp =
        _workHelper.getWorkItemGenerateDataPlane(_currContainerName, _currTestrig, _currEnv);

    return execute(wItemGenDp, outWriter);
  }

  private boolean generateDeltaDataplane(
      FileWriter outWriter, List<String> options, List<String> parameters) throws Exception {
    if (!isValidArgument(options, parameters, 0, 0, 0, Command.GEN_DELTA_DP)) {
      return false;
    }
    if (!isSetDeltaEnvironment() || !isSetTestrig() || !isSetContainer(true)) {
      return false;
    }

    WorkItem wItemGenDdp =
        _workHelper.getWorkItemGenerateDeltaDataPlane(
            _currContainerName, _currTestrig, _currEnv, _currDeltaTestrig, _currDeltaEnv);

    return execute(wItemGenDdp, outWriter);
  }

  private void generateQuestions() {

    File questionsDir = Paths.get(_settings.getQuestionsDir()).toFile();

    if (!questionsDir.exists()) {
      if (!questionsDir.mkdirs()) {
        _logger.errorf("Could not create questions dir %s\n", _settings.getQuestionsDir());
        System.exit(1);
      }
    }

    _questions.forEach(
        (qName, supplier) -> {
          try {
            String questionString = QuestionHelper.getQuestionString(qName, _questions, true);
            String qFile =
                Paths.get(_settings.getQuestionsDir(), qName + ".json").toFile().getAbsolutePath();

            PrintWriter writer = new PrintWriter(qFile);
            writer.write(questionString);
            writer.close();
          } catch (Exception e) {
            _logger.errorf("Could not write question %s: %s\n", qName, e.getMessage());
          }
        });
  }

  private boolean get(
      String[] words,
      FileWriter outWriter,
      List<String> options,
      List<String> parameters,
      boolean delta)
      throws Exception {
    Command command = delta ? Command.GET_DELTA : Command.GET;
    if (!isValidArgument(options, parameters, 0, 1, Integer.MAX_VALUE, command)) {
      return false;
    }
    if (!isSetTestrig() || !isSetContainer(true) || (delta && !isSetDeltaEnvironment())) {
      return false;
    }
    String qTypeStr = parameters.get(0).toLowerCase();
    String paramsLine =
        String.join(" ", Arrays.copyOfRange(words, 2 + options.size(), words.length));
    return answerType(qTypeStr, paramsLine, delta, outWriter);
  }

  private boolean getAnalysisAnswers(
      FileWriter outWriter,
      List<String> options,
      List<String> parameters,
      boolean delta,
      boolean differential) {
    Command command =
        differential
            ? Command.GET_ANALYSIS_ANSWERS_DIFFERENTIAL
            : delta ? Command.GET_ANALYSIS_ANSWERS_DELTA : Command.GET_ANALYSIS_ANSWERS;
    if (!isValidArgument(options, parameters, 0, 1, 1, command)) {
      return false;
    }
    if (!isSetTestrig() || !isSetContainer(true)) {
      return false;
    }

    String analysisName = parameters.get(0);

    String baseTestrig;
    String baseEnvironment;
    String deltaTestrig;
    String deltaEnvironment;
    if (differential) {
      baseTestrig = _currTestrig;
      baseEnvironment = _currEnv;
      deltaTestrig = _currDeltaTestrig;
      deltaEnvironment = _currDeltaEnv;
    } else if (delta) {
      baseTestrig = _currDeltaTestrig;
      baseEnvironment = _currDeltaEnv;
      deltaTestrig = null;
      deltaEnvironment = null;
    } else {
      baseTestrig = _currTestrig;
      baseEnvironment = _currEnv;
      deltaTestrig = null;
      deltaEnvironment = null;
    }
    String answer =
        _workHelper.getAnalysisAnswers(
            _currContainerName,
            baseTestrig,
            baseEnvironment,
            deltaTestrig,
            deltaEnvironment,
            analysisName);

    if (answer == null) {
      return false;
    }

    logOutput(outWriter, answer + "\n");

    return true;
  }

  private boolean getAnswer(
      FileWriter outWriter,
      List<String> options,
      List<String> parameters,
      boolean delta,
      boolean differential) {
    Command command =
        differential
            ? Command.GET_ANSWER_DIFFERENTIAL
            : delta ? Command.GET_ANSWER_DELTA : Command.GET_ANSWER;
    if (!isValidArgument(options, parameters, 0, 1, 1, command)) {
      return false;
    }
    if (!isSetTestrig() || !isSetContainer(true)) {
      return false;
    }

    String questionName = parameters.get(0);

    String baseTestrig;
    String baseEnvironment;
    String deltaTestrig;
    String deltaEnvironment;
    if (differential) {
      baseTestrig = _currTestrig;
      baseEnvironment = _currEnv;
      deltaTestrig = _currDeltaTestrig;
      deltaEnvironment = _currDeltaEnv;
    } else if (delta) {
      baseTestrig = _currDeltaTestrig;
      baseEnvironment = _currDeltaEnv;
      deltaTestrig = null;
      deltaEnvironment = null;
    } else {
      baseTestrig = _currTestrig;
      baseEnvironment = _currEnv;
      deltaTestrig = null;
      deltaEnvironment = null;
    }
    String answerString =
        _workHelper.getAnswer(
            _currContainerName,
            baseTestrig,
            baseEnvironment,
            deltaTestrig,
            deltaEnvironment,
            questionName);

    String answerStringToPrint = answerString;
    if (outWriter == null && _settings.getPrettyPrintAnswers()) {
      ObjectMapper mapper = new BatfishObjectMapper(getCurrentClassLoader());
      Answer answer;
      try {
        answer = mapper.readValue(answerString, Answer.class);
      } catch (IOException e) {
        throw new BatfishException(
            "Response does not appear to be valid JSON representation of "
                + Answer.class.getSimpleName());
      }
      answerStringToPrint = answer.prettyPrint();
    }

    logOutput(outWriter, answerStringToPrint + "\n");

    return true;
  }

  private List<String> getCommandOptions(String[] words) {
    List<String> options = new LinkedList<>();

    int currIndex = 1;

    while (currIndex < words.length && words[currIndex].startsWith("-")) {
      options.add(words[currIndex]);
      currIndex++;
    }

    return options;
  }

  private List<String> getCommandParameters(String[] words, int numOptions) {
    List<String> parameters = new LinkedList<>();

    for (int index = numOptions + 1; index < words.length; index++) {
      parameters.add(words[index]);
    }

    return parameters;
  }

  /**
   * Get information of the container (first element in {@code parameters}).
   *
   * <p>Returns {@code true} if successfully get container information, {@code false} otherwise
   */
  private boolean getContainer(List<String> options, List<String> parameters) {
    if (!isValidArgument(options, parameters, 0, 1, 1, Command.GET_CONTAINER)) {
      return false;
    }
    String containerName = parameters.get(0);
    Container container = _workHelper.getContainer(containerName);
    if (container != null) {
      _logger.output(container.getTestrigs() + "\n");
      return true;
    }
    return false;
  }

  @Override
  public BatfishLogger getLogger() {
    return _logger;
  }

  private boolean getQuestion(List<String> options, List<String> parameters) {
    if (!isValidArgument(options, parameters, 0, 1, 1, Command.GET_QUESTION)) {
      return false;
    }
    if (!isSetTestrig() || !isSetContainer(true)) {
      return false;
    }

    String questionName = parameters.get(0);

    String questionFileName =
        String.format(
            "%s/%s/%s",
            BfConsts.RELPATH_QUESTIONS_DIR, questionName, BfConsts.RELPATH_QUESTION_FILE);

    String downloadedQuestionFile =
        _workHelper.getObject(_currContainerName, _currTestrig, questionFileName);
    if (downloadedQuestionFile == null) {
      _logger.errorf("Failed to get question file %s\n", questionFileName);
      return false;
    }

    String questionString = CommonUtil.readFile(Paths.get(downloadedQuestionFile));
    _logger.outputf("Question:\n%s\n", questionString);

    return true;
  }

  public Settings getSettings() {
    return _settings;
  }

  private boolean help(List<String> options, List<String> parameters) {
    if (!isValidArgument(options, parameters, 0, 0, Integer.MAX_VALUE, Command.HELP)) {
      return false;
    }
    if (parameters.size() == 1) {
      Command cmd = Command.fromName(parameters.get(0));
      printUsage(cmd);
    } else {
      printUsage();
    }
    return true;
  }

  private boolean initContainer(List<String> options, List<String> parameters) {
    if (options.contains("-setname")) {
      if (!isValidArgument(options, parameters, 1, 1, 1, Command.INIT_CONTAINER)) {
        return false;
      }
      _currContainerName = _workHelper.initContainer(parameters.get(0), null);
    } else {
      if (!isValidArgument(options, parameters, 0, 0, 1, Command.INIT_CONTAINER)) {
        return false;
      }
      String containerPrefix = parameters.isEmpty() ? DEFAULT_CONTAINER_PREFIX : parameters.get(0);
      _currContainerName = _workHelper.initContainer(null, containerPrefix);
    }
    if (_currContainerName == null) {
      _logger.errorf("Could not init container\n");
      return false;
    }
    _logger.output("Active container is set");
    _logger.infof(" to  %s\n", _currContainerName);
    _logger.output("\n");
    return true;
  }

  private boolean initEnvironment(String paramsLine, FileWriter outWriter) {
    InitEnvironmentParams params = parseInitEnvironmentParams(paramsLine);
    String newEnvName;
    String paramsLocation = params.getSourcePath();
    String paramsName = params.getNewEnvironmentName();
    String paramsPrefix = params.getNewEnvironmentPrefix();
    String testrigName = params.getDoDelta() ? _currDeltaTestrig : _currTestrig;
    if (paramsName != null) {
      newEnvName = paramsName;
    } else if (paramsPrefix != null) {
      newEnvName = paramsPrefix + UUID.randomUUID();
    } else {
      newEnvName = DEFAULT_DELTA_ENV_PREFIX + UUID.randomUUID();
    }
    String paramsBaseEnv = params.getSourceEnvironmentName();
    String baseEnvName =
        paramsBaseEnv != null ? paramsBaseEnv : BfConsts.RELPATH_DEFAULT_ENVIRONMENT_NAME;
    String fileToSend;
    SortedSet<String> paramsNodeBlacklist = params.getNodeBlacklist();
    SortedSet<NodeInterfacePair> paramsInterfaceBlacklist = params.getInterfaceBlacklist();
    SortedSet<Edge> paramsEdgeBlacklist = params.getEdgeBlacklist();

    if (paramsLocation == null
        || Files.isDirectory(Paths.get(paramsLocation))
        || !paramsNodeBlacklist.isEmpty()
        || !paramsInterfaceBlacklist.isEmpty()
        || !paramsEdgeBlacklist.isEmpty()) {
      Path tempFile = CommonUtil.createTempFile("batfish_client_tmp_env_", ".zip");
      fileToSend = tempFile.toString();
      if (paramsLocation != null
          && Files.isDirectory(Paths.get(paramsLocation))
          && paramsNodeBlacklist.isEmpty()
          && paramsInterfaceBlacklist.isEmpty()
          && paramsEdgeBlacklist.isEmpty()) {
        ZipUtility.zipFiles(Paths.get(paramsLocation), tempFile);
      } else {
        Path tempDir = CommonUtil.createTempDirectory("batfish_client_tmp_env_");
        if (paramsLocation != null) {
          if (Files.isDirectory(Paths.get(paramsLocation))) {
            CommonUtil.copyDirectory(Paths.get(paramsLocation), tempDir);
          } else if (Files.isRegularFile(Paths.get(paramsLocation))) {
            UnzipUtility.unzip(Paths.get(paramsLocation), tempDir);
          } else {
            throw new BatfishException(
                "Invalid environment directory or zip: '" + paramsLocation + "'");
          }
        }
        if (!paramsNodeBlacklist.isEmpty()) {
          String nodeBlacklistText;
          try {
            nodeBlacklistText = new BatfishObjectMapper().writeValueAsString(paramsNodeBlacklist);
          } catch (JsonProcessingException e) {
            throw new BatfishException("Failed to write node blacklist to string", e);
          }
          Path nodeBlacklistFilePath = tempDir.resolve(BfConsts.RELPATH_NODE_BLACKLIST_FILE);
          CommonUtil.writeFile(nodeBlacklistFilePath, nodeBlacklistText);
        }
        if (!paramsInterfaceBlacklist.isEmpty()) {
          String interfaceBlacklistText;
          try {
            interfaceBlacklistText =
                new BatfishObjectMapper().writeValueAsString(paramsInterfaceBlacklist);
          } catch (JsonProcessingException e) {
            throw new BatfishException("Failed to write interface blacklist to string", e);
          }
          Path interfaceBlacklistFilePath =
              tempDir.resolve(BfConsts.RELPATH_INTERFACE_BLACKLIST_FILE);
          CommonUtil.writeFile(interfaceBlacklistFilePath, interfaceBlacklistText);
        }
        if (!paramsEdgeBlacklist.isEmpty()) {
          String edgeBlacklistText;
          try {
            edgeBlacklistText = new BatfishObjectMapper().writeValueAsString(paramsEdgeBlacklist);
          } catch (JsonProcessingException e) {
            throw new BatfishException("Failed to write edge blacklist to string", e);
          }
          Path edgeBlacklistFilePath = tempDir.resolve(BfConsts.RELPATH_EDGE_BLACKLIST_FILE);
          CommonUtil.writeFile(edgeBlacklistFilePath, edgeBlacklistText);
        }
        ZipUtility.zipFiles(tempDir, tempFile);
      }
    } else if (Files.isRegularFile(Paths.get(paramsLocation))) {
      fileToSend = paramsLocation;
    } else {
      throw new BatfishException("Invalid environment directory or zip: '" + paramsLocation + "'");
    }

<<<<<<< HEAD
    //Process the blacklists now. Dump them in the directory (potentially overwriting previous ones)
    if (initEnvParams.containsKey("edgeBlacklist")) {
      Path edgeBlacklist = Paths.get(deltaEnvDir.toAbsolutePath().toString(),
          BfConsts.RELPATH_EDGE_BLACKLIST_FILE);
      CommonUtil.writeFile(edgeBlacklist, initEnvParams.get("edgeBlacklist").toString());
    }
    if (initEnvParams.containsKey("interfaceBlacklist")) {
      Path interfaceBlacklist = Paths.get(deltaEnvDir.toAbsolutePath().toString(),
          BfConsts.RELPATH_INTERFACE_BLACKLIST_FILE);
      CommonUtil.writeFile(interfaceBlacklist, initEnvParams.get("interfaceBlacklist").toString());
    }
    if (initEnvParams.containsKey("nodeBlacklist")) {
      Path nodeBlacklist = Paths.get(deltaEnvDir.toAbsolutePath().toString(),
          BfConsts.RELPATH_NODE_BLACKLIST_FILE);
      CommonUtil.writeFile(nodeBlacklist, initEnvParams.get("nodeBlacklist").toString());
    }

    if (!uploadEnv(deltaEnvDir.toAbsolutePath().toString(),
        deltaEnvName, baseEnvName, testrigName)) {
=======
    if (!uploadEnv(fileToSend, testrigName, newEnvName, baseEnvName)) {
>>>>>>> d92314d5
      return false;
    }

    _currDeltaEnv = newEnvName;
    _currDeltaTestrig = _currTestrig;

    _logger.output("Active delta testrig->environment is set");
    _logger.infof("to %s->%s\n", _currDeltaTestrig, _currDeltaEnv);
    _logger.output("\n");

    WorkItem wItemGenDdp =
        _workHelper.getWorkItemCompileDeltaEnvironment(
            _currContainerName, _currDeltaTestrig, _currEnv, _currDeltaEnv);
    if (!execute(wItemGenDdp, outWriter)) {
      return false;
    }

    WorkItem wItemValidateEnvironment =
        _workHelper.getWorkItemValidateEnvironment(
            _currContainerName, _currDeltaTestrig, _currDeltaEnv);

    if (!execute(wItemValidateEnvironment, outWriter)) {
      return false;
    }

    return true;
  }

  private boolean initEnvironment(
      String[] words, FileWriter outWriter, List<String> options, List<String> parameters) {
    if (!isValidArgument(options, parameters, 0, 1, Integer.MAX_VALUE, Command.INIT_ENVIRONMENT)) {
      return false;
    }
    if (!isSetTestrig() || !isSetContainer(true)) {
      return false;
    }
    String paramsLine = String.join(" ", Arrays.copyOfRange(words, 1, words.length));
    return initEnvironment(paramsLine, outWriter);
  }

  private void initHelpers() {
    switch (_settings.getRunMode()) {
      case batch:
      case interactive:
        break;

      case gendatamodel:
      case genquestions:
      default:
        return;
    }

    String workMgr = _settings.getCoordinatorHost() + ":" + _settings.getCoordinatorWorkPort();
    String poolMgr = _settings.getCoordinatorHost() + ":" + _settings.getCoordinatorPoolPort();

    _workHelper = new BfCoordWorkHelper(workMgr, _logger, _settings);
    _poolHelper = new BfCoordPoolHelper(poolMgr);

    int numTries = 0;

    while (true) {
      try {
        numTries++;
        boolean exceededNumTriesWarningThreshold = numTries > NUM_TRIES_WARNING_THRESHOLD;
        if (_workHelper.isReachable(exceededNumTriesWarningThreshold)) {
          // print this message only we might have printed unable to
          // connect message earlier
          if (exceededNumTriesWarningThreshold) {
            _logger.outputf("Connected to coordinator after %d tries\n", numTries);
          }
          break;
        }
        Thread.sleep(1 * 1000); // 1 second
      } catch (Exception e) {
        _logger.errorf(
            "Exeption while checking reachability to coordinator: %s",
            ExceptionUtils.getStackTrace(e));
        System.exit(1);
      }
    }
  }

  private boolean initOrAddAnalysis(
      FileWriter outWriter, List<String> options, List<String> parameters, boolean newAnalysis) {
    Command command = newAnalysis ? Command.INIT_ANALYSIS : Command.ADD_ANALYSIS_QUESTIONS;
    if (!isValidArgument(options, parameters, 0, 2, 2, command)) {
      return false;
    }
    if (!isSetContainer(true)) {
      return false;
    }

    String analysisName = parameters.get(0);
    String questionsPathStr = parameters.get(1);

    Map<String, String> questionMap = new TreeMap<>();

    if (!loadQuestions(null, questionsPathStr, questionMap)) {
      return false;
    }

    String analysisJsonString = "{}";

    try {
      JSONObject jObject = new JSONObject();
      for (String qName : questionMap.keySet()) {
        jObject.put(qName, new JSONObject(questionMap.get(qName)));
      }
      analysisJsonString = jObject.toString(1);
    } catch (JSONException e) {
      throw new BatfishException("Failed to get JSONObject for analysis", e);
    }

    Path analysisFile = createTempFile("analysis", analysisJsonString);

    boolean result =
        _workHelper.configureAnalysis(
            _currContainerName,
            newAnalysis,
            analysisName,
            analysisFile.toAbsolutePath().toString(),
            null);

    if (analysisFile != null) {
      CommonUtil.deleteIfExists(analysisFile);
    }

    logOutput(outWriter, "Output of configuring analysis " + analysisName + ": " + result + "\n");
    return result;
  }

  private boolean initTestrig(
      FileWriter outWriter, List<String> options, List<String> parameters, boolean delta)
      throws Exception {
    Command command = delta ? Command.INIT_DELTA_TESTRIG : Command.INIT_TESTRIG;
    if (!isValidArgument(options, parameters, 0, 1, 2, command)) {
      return false;
    }
    String testrigLocation = parameters.get(0);
    String testrigName =
        (parameters.size() > 1) ? parameters.get(1) : DEFAULT_TESTRIG_PREFIX + UUID.randomUUID();

    // initialize the container if it hasn't been init'd before
    if (!isSetContainer(false)) {
      _currContainerName = _workHelper.initContainer(null, DEFAULT_CONTAINER_PREFIX);
      if (_currContainerName == null) {
        _logger.errorf("Could not init container\n");
        return false;
      }
      _logger.output("Init'ed and set active container");
      _logger.infof(" to %s\n", _currContainerName);
      _logger.output("\n");
    }

    if (!uploadTestrig(testrigLocation, testrigName)) {
      unsetTestrig(delta);
      return false;
    }

    _logger.output("Uploaded testrig. Parsing now.\n");

    WorkItem wItemParse = _workHelper.getWorkItemParse(_currContainerName, testrigName, false);

    if (!execute(wItemParse, outWriter)) {
      unsetTestrig(delta);
      return false;
    }

    if (!delta) {
      _currTestrig = testrigName;
      _currEnv = DEFAULT_ENV_NAME;
      _logger.infof("Base testrig is now %s\n", _currTestrig);
    } else {
      _currDeltaTestrig = testrigName;
      _currDeltaEnv = DEFAULT_ENV_NAME;
      _logger.infof("Delta testrig is now %s\n", _currDeltaTestrig);
    }

    return true;
  }

  private boolean isSetContainer(boolean printError) {
    if (!_settings.getSanityCheck()) {
      return true;
    }

    if (_currContainerName == null) {
      if (printError) {
        _logger.errorf("Active container is not set\n");
      }
      return false;
    }

    return true;
  }

  private boolean isSetDeltaEnvironment() {
    if (!_settings.getSanityCheck()) {
      return true;
    }

    if (_currDeltaTestrig == null) {
      _logger.errorf("Active delta testrig is not set\n");
      return false;
    }

    if (_currDeltaEnv == null) {
      _logger.errorf("Active delta environment is not set\n");
      return false;
    }
    return true;
  }

  private boolean isSetTestrig() {
    if (!_settings.getSanityCheck()) {
      return true;
    }

    if (_currTestrig == null) {
      _logger.errorf("Active testrig is not set.\n");
      _logger.errorf(
          "Specify testrig on command line (-%s <testrigdir>) or use command (%s <testrigdir>)\n",
          Settings.ARG_TESTRIG_DIR, Command.INIT_TESTRIG);
      return false;
    }
    return true;
  }

  private boolean isValidArgument(
      List<String> options,
      List<String> parameters,
      int maxNumOptions,
      int minNumParas,
      int maxNumParas,
      Command command) {
    if (options.size() > maxNumOptions
        || (parameters.size() < minNumParas)
        || (parameters.size() > maxNumParas)) {
      _logger.errorf("Invalid arguments: %s %s\n", options.toString(), parameters.toString());
      printUsage(command);
      return false;
    }
    return true;
  }

  private boolean listAnalyses(
      FileWriter outWriter, List<String> options, List<String> parameters) {
    if (!isValidArgument(options, parameters, 0, 0, 0, Command.LIST_ANALYSES)) {
      return false;
    }
    if (!isSetContainer(true)) {
      return false;
    }

    JSONObject analysisList = _workHelper.listAnalyses(_currContainerName);
    logOutput(outWriter, String.format("Found %d analyses\n", analysisList.length()));

    try {
      logOutput(outWriter, analysisList.toString(1));
    } catch (JSONException e) {
      throw new BatfishException("Failed to print analysis list", e);
    }

    // if (analysisList != null) {
    // Iterator<?> aIterator = analysisList.keys();
    // while (aIterator.hasNext()) {
    // String aName = (String) aIterator.next();
    // _logger.outputf("Analysis: %s\n", aName);
    //
    // try {
    // JSONObject questionList = analysisList.getJSONObject(aName);
    // _logger.outputf("Found %d questions\n", questionList.length());
    //
    // Iterator<?> qIterator = questionList.keys();
    // while (qIterator.hasNext()) {
    // String qName = (String) qIterator.next();
    // _logger.outputf(" Question: %s\n", qName);
    //
    // JSONObject questionJson = questionList.getJSONObject(qName);
    // _logger.outputf("%s\n", questionJson.toString(1));
    // }
    //
    // }
    // catch (JSONException e) {
    // throw new BatfishException("Failed to process analysis list", e);
    // }
    // }
    // }

    return true;
  }

  private boolean listContainers(List<String> options, List<String> parameters) {
    if (!isValidArgument(options, parameters, 0, 0, 0, Command.LIST_CONTAINERS)) {
      return false;
    }
    String[] containerList = _workHelper.listContainers();
    _logger.outputf("Containers: %s\n", Arrays.toString(containerList));
    return true;
  }

  private boolean listEnvironments(List<String> options, List<String> parameters) {
    if (!isValidArgument(options, parameters, 0, 0, 0, Command.LIST_ENVIRONMENTS)) {
      return false;
    }
    if (!isSetTestrig() || !isSetContainer(true)) {
      return false;
    }
    String[] environmentList = _workHelper.listEnvironments(_currContainerName, _currTestrig);
    _logger.outputf("Environments: %s\n", Arrays.toString(environmentList));

    return true;
  }

  private boolean listQuestions(List<String> options, List<String> parameters) {
    if (!isValidArgument(options, parameters, 0, 0, 0, Command.LIST_QUESTIONS)) {
      return false;
    }
    if (!isSetTestrig() || !isSetContainer(true)) {
      return false;
    }
    String[] questionList = _workHelper.listQuestions(_currContainerName, _currTestrig);
    _logger.outputf("Questions: %s\n", Arrays.toString(questionList));
    return true;
  }

  private boolean listTestrigs(
      FileWriter outWriter, List<String> options, List<String> parameters) {
    if (!isValidArgument(options, parameters, 0, 0, 0, Command.LIST_TESTRIGS)) {
      return false;
    }

    Map<String, String> testrigs = _workHelper.listTestrigs(_currContainerName);
    if (testrigs != null) {
      for (String testrigName : testrigs.keySet()) {
        logOutput(
            outWriter, String.format("Testrig: %s\n%s\n", testrigName, testrigs.get(testrigName)));
      }
    }
    return true;
  }

  private String loadQuestion(Path file, Map<String, String> bfq) {
    String questionText = CommonUtil.readFile(file);
    try {
      JSONObject questionObj = new JSONObject(questionText);
      if (questionObj.has(BfConsts.PROP_INSTANCE) && !questionObj.isNull(BfConsts.PROP_INSTANCE)) {
        JSONObject instanceDataObj = questionObj.getJSONObject(BfConsts.PROP_INSTANCE);
        String instanceDataStr = instanceDataObj.toString();
        BatfishObjectMapper mapper = new BatfishObjectMapper(getCurrentClassLoader());
        InstanceData instanceData =
            mapper.<InstanceData>readValue(instanceDataStr, new TypeReference<InstanceData>() {});
        validateInstanceData(instanceData);
        String name = instanceData.getInstanceName();
        bfq.put(name.toLowerCase(), questionText);
        return name;
      } else {
        throw new BatfishException("Question in file: '" + file + "' has no instance name");
      }
    } catch (JSONException | IOException e) {
      throw new BatfishException("Failed to process question", e);
    }
  }

  private boolean loadQuestions(
      FileWriter outWriter,
      List<String> options,
      List<String> parameters,
      Map<String, String> bfq) {
    if (!isValidArgument(options, parameters, 0, 1, 1, Command.LOAD_QUESTIONS)) {
      return false;
    }
    String questionsPathStr = parameters.get(0);
    return loadQuestions(outWriter, questionsPathStr, bfq);
  }

  private boolean loadQuestions(
      FileWriter outWriter, String questionsPathStr, Map<String, String> bfq) {
    Path questionsPath = Paths.get(questionsPathStr);
    int numLoaded = 0;
    Answer answer = new Answer();
    LoadQuestionAnswerElement ae = new LoadQuestionAnswerElement();
    answer.addAnswerElement(ae);
    SortedSet<Path> jsonQuestionFiles = new TreeSet<>();
    try {
      Files.walkFileTree(
          questionsPath,
          Collections.emptySet(),
          1,
          new SimpleFileVisitor<Path>() {
            @Override
            public FileVisitResult visitFile(Path file, BasicFileAttributes attrs)
                throws IOException {
              String filename = file.getFileName().toString();
              if (filename.endsWith(".json")) {
                jsonQuestionFiles.add(file);
              }
              return FileVisitResult.CONTINUE;
            }
          });
    } catch (IOException e) {
      throw new BatfishException("Failed to visit questions dir", e);
    }
    for (Path jsonQuestionFile : jsonQuestionFiles) {
      int numBefore = bfq.size();
      String name = loadQuestion(jsonQuestionFile, bfq);
      int numAfter = bfq.size();
      if (numBefore == numAfter) {
        ae.getReplaced().add(name);
      } else {
        ae.getAdded().add(name);
      }
      numLoaded++;
    }
    ae.setNumLoaded(numLoaded);
    ObjectMapper mapper = new BatfishObjectMapper(getCurrentClassLoader());
    String answerStringToPrint;
    try {
      answerStringToPrint = mapper.writeValueAsString(answer);
    } catch (JsonProcessingException e) {
      throw new BatfishException("Could not write answer element as string", e);
    }
    if (outWriter == null && _settings.getPrettyPrintAnswers()) {
      answerStringToPrint = answer.prettyPrint();
    }

    logOutput(outWriter, answerStringToPrint);
    return true;
  }

  private void logOutput(FileWriter outWriter, String message) {
    if (outWriter == null) {
      _logger.output(message);
    } else {
      try {
        outWriter.write(message);
      } catch (IOException e) {
        throw new BatfishException("Failed to log output to outWriter", e);
      }
    }
  }

  static InitEnvironmentParams parseInitEnvironmentParams(String paramsLine) {
    String jsonParamsStr = "{ " + paramsLine + " }";
    BatfishObjectMapper mapper = new BatfishObjectMapper();
    InitEnvironmentParams parameters;
    try {
      parameters =
          mapper.<InitEnvironmentParams>readValue(
              new JSONObject(jsonParamsStr).toString(),
              new TypeReference<InitEnvironmentParams>() {});
      return parameters;
    } catch (JSONException | IOException e) {
      throw new BatfishException(
          "Failed to parse parameters. (Are all key-value pairs separated by commas? Are all "
              + "values valid JSON?)",
          e);
    }
  }

  private Map<String, JsonNode> parseParams(String paramsLine) {
    String jsonParamsStr = "{ " + paramsLine + " }";
    BatfishObjectMapper mapper = new BatfishObjectMapper();
    Map<String, JsonNode> parameters;
    try {
      parameters =
          mapper.<Map<String, JsonNode>>readValue(
              new JSONObject(jsonParamsStr).toString(),
              new TypeReference<Map<String, JsonNode>>() {});
      return parameters;
    } catch (JSONException | IOException e) {
      throw new BatfishException(
          "Failed to parse parameters. (Are all key-value pairs separated by commas? Are all "
              + "values valid JSON?)",
          e);
    }
  }

  private void printUsage() {
    for (Command cmd : Command.getUsageMap().keySet()) {
      printUsage(cmd);
    }
  }

  private void printUsage(Command command) {
    Pair<String, String> usage = Command.getUsageMap().get(command);
    _logger.outputf("%s %s\n\t%s\n\n", command.commandName(), usage.getFirst(), usage.getSecond());
  }

  private void printWorkStatusResponse(Pair<WorkStatusCode, String> response) {

    if (_logger.getLogLevel() >= BatfishLogger.LEVEL_INFO) {
      WorkStatusCode status = response.getFirst();
      _logger.infof("status: %s\n", status);

      BatfishObjectMapper mapper = new BatfishObjectMapper();
      Task task;
      try {
        task = mapper.readValue(response.getSecond(), Task.class);
      } catch (IOException e) {
        _logger.errorf("Could not deserialize task object: %s\n", e);
        return;
      }

      if (task == null) {
        _logger.infof(".... no task information\n");
        return;
      }

      List<Batch> batches = task.getBatches();

      // when log level is INFO, we only print the last batch
      // else print all
      for (int i = 0; i < batches.size(); i++) {
        if (i == batches.size() - 1
            || status == WorkStatusCode.TERMINATEDNORMALLY
            || status == WorkStatusCode.TERMINATEDABNORMALLY) {
          _logger.infof(".... %s\n", batches.get(i).toString());
        } else {
          _logger.debugf(".... %s\n", batches.get(i).toString());
        }
      }
      if (status == WorkStatusCode.TERMINATEDNORMALLY
          || status == WorkStatusCode.TERMINATEDABNORMALLY) {
        _logger.infof(".... %s: %s\n", task.getTerminated().toString(), status);
      }
    }
  }

  private boolean processCommand(String command) {
    String line = command.trim();
    if (line.length() == 0 || line.startsWith("#")) {
      return true;
    }
    _logger.debug("Doing command: " + line + "\n");
    String[] words = line.split("\\s+");
    if (words.length > 0) {
      if (!validCommandUsage(words)) {
        return false;
      }
    }
    return processCommand(words, null);
  }

  boolean processCommand(String[] words, FileWriter outWriter) {
    try {
      List<String> options = getCommandOptions(words);
      List<String> parameters = getCommandParameters(words, options.size());

      Command command;
      try {
        command = Command.fromName(words[0]);
      } catch (BatfishException e) {
        _logger.errorf("Command failed: %s\n", e.getMessage());
        return false;
      }

      switch (command) {
        case ADD_ANALYSIS_QUESTIONS:
          return initOrAddAnalysis(outWriter, options, parameters, false);
        case ADD_BATFISH_OPTION:
          return addBatfishOption(words, options, parameters);
        case ANSWER:
          return answer(words, outWriter, options, parameters, false);
        case ANSWER_DELTA:
          return answer(words, outWriter, options, parameters, true);
        case CAT:
          return cat(words);
        case CHECK_API_KEY:
          return checkApiKey(options, parameters);
        case CLEAR_SCREEN:
          return clearScreen(options, parameters);
        case DEL_ANALYSIS:
          return delAnalysis(outWriter, options, parameters);
        case DEL_ANALYSIS_QUESTIONS:
          return delAnalysisQuestions(outWriter, options, parameters);
        case DEL_BATFISH_OPTION:
          return delBatfishOption(options, parameters);
        case DEL_CONTAINER:
          return delContainer(options, parameters);
        case DEL_ENVIRONMENT:
          return delEnvironment(options, parameters);
        case DEL_QUESTION:
          return delQuestion(options, parameters);
        case DEL_TESTRIG:
          return delTestrig(outWriter, options, parameters);
        case DIR:
          return dir(options, parameters);
        case ECHO:
          return echo(words);
        case GEN_DP:
          return generateDataplane(outWriter, options, parameters);
        case GEN_DELTA_DP:
          return generateDeltaDataplane(outWriter, options, parameters);
        case GET:
          return get(words, outWriter, options, parameters, false);
        case GET_CONTAINER:
          return getContainer(options, parameters);
        case GET_DELTA:
          return get(words, outWriter, options, parameters, true);
        case GET_ANALYSIS_ANSWERS:
          return getAnalysisAnswers(outWriter, options, parameters, false, false);
        case GET_ANALYSIS_ANSWERS_DELTA:
          return getAnalysisAnswers(outWriter, options, parameters, true, false);
        case GET_ANALYSIS_ANSWERS_DIFFERENTIAL:
          return getAnalysisAnswers(outWriter, options, parameters, false, true);
        case GET_ANSWER:
          return getAnswer(outWriter, options, parameters, false, false);
        case GET_ANSWER_DELTA:
          return getAnswer(outWriter, options, parameters, true, false);
        case GET_ANSWER_DIFFERENTIAL:
          return getAnswer(outWriter, options, parameters, false, true);
        case GET_QUESTION:
          return getQuestion(options, parameters);
        case HELP:
          return help(options, parameters);
        case INIT_ANALYSIS:
          return initOrAddAnalysis(outWriter, options, parameters, true);
        case INIT_CONTAINER:
          return initContainer(options, parameters);
        case INIT_DELTA_TESTRIG:
          return initTestrig(outWriter, options, parameters, true);
        case INIT_ENVIRONMENT:
          return initEnvironment(words, outWriter, options, parameters);
        case INIT_TESTRIG:
          return initTestrig(outWriter, options, parameters, false);
        case LIST_ANALYSES:
          return listAnalyses(outWriter, options, parameters);
        case LIST_CONTAINERS:
          return listContainers(options, parameters);
        case LIST_ENVIRONMENTS:
          return listEnvironments(options, parameters);
        case LIST_QUESTIONS:
          return listQuestions(options, parameters);
        case LIST_TESTRIGS:
          return listTestrigs(outWriter, options, parameters);
        case LOAD_QUESTIONS:
          return loadQuestions(outWriter, options, parameters, _bfq);
        case PROMPT:
          return prompt(options, parameters);
        case PWD:
          return pwd(options, parameters);
        case REINIT_DELTA_TESTRIG:
          return reinitTestrig(outWriter, options, parameters, true);
        case RUN_ANALYSIS:
          return runAnalysis(outWriter, options, parameters, false, false);
        case RUN_ANALYSIS_DELTA:
          return runAnalysis(outWriter, options, parameters, true, false);
        case RUN_ANALYSIS_DIFFERENTIAL:
          return runAnalysis(outWriter, options, parameters, false, true);
        case REINIT_TESTRIG:
          return reinitTestrig(outWriter, options, parameters, false);
        case SET_BATFISH_LOGLEVEL:
          return setBatfishLogLevel(options, parameters);
        case SET_CONTAINER:
          return setContainer(options, parameters);
        case SET_DELTA_ENV:
          return setDeltaEnv(options, parameters);
        case SET_ENV:
          return setEnv(options, parameters);
        case SET_DELTA_TESTRIG:
          return setDeltaTestrig(options, parameters);
        case SET_LOGLEVEL:
          return setLogLevel(options, parameters);
        case SET_PRETTY_PRINT:
          return setPrettyPrint(options, parameters);
        case SET_TESTRIG:
          return setTestrig(options, parameters);
        case SHOW_API_KEY:
          return showApiKey(options, parameters);
        case SHOW_BATFISH_LOGLEVEL:
          return showBatfishLogLevel(options, parameters);
        case SHOW_BATFISH_OPTIONS:
          return showBatfishOptions(options, parameters);
        case SHOW_CONTAINER:
          return showContainer(options, parameters);
        case SHOW_COORDINATOR_HOST:
          return showCoordinatorHost(options, parameters);
        case SHOW_DELTA_TESTRIG:
          return showDeltaTestrig(options, parameters);
        case SHOW_LOGLEVEL:
          return showLogLevel(options, parameters);
        case SHOW_TESTRIG:
          return showTestrig(options, parameters);
        case SHOW_VERSION:
          return showVersion(options, parameters);
        case TEST:
          return test(options, parameters);
        case UPLOAD_CUSTOM_OBJECT:
          return uploadCustomObject(options, parameters);

        case EXIT:
        case QUIT:
          return exit(options, parameters);

        default:
          _logger.error("Unsupported command " + words[0] + "\n");
          _logger.error("Type 'help' to see the list of valid commands\n");
          return false;
      }
    } catch (Exception e) {
      e.printStackTrace();
      return false;
    }
  }

  private boolean processCommands(List<String> commands) {
    for (String command : commands) {
      if (!processCommand(command)) {
        return false;
      }
    }
    return true;
  }

  private boolean prompt(List<String> options, List<String> parameters) throws IOException {
    if (!isValidArgument(options, parameters, 0, 0, 0, Command.PROMPT)) {
      return false;
    }
    if (_settings.getRunMode() == RunMode.interactive) {
      _logger.output("\n\n[Press enter to proceed]\n\n");
      BufferedReader in = new BufferedReader(new InputStreamReader(System.in));
      in.readLine();
    }
    return true;
  }

  private boolean pwd(List<String> options, List<String> parameters) {
    if (!isValidArgument(options, parameters, 0, 0, 0, Command.PWD)) {
      return false;
    }
    final String dir = System.getProperty("user.dir");
    _logger.output("working directory = " + dir + "\n");
    return true;
  }

  private List<String> readCommands(Path startupFilePath) {
    List<String> commands = null;
    try {
      commands = Files.readAllLines(startupFilePath, StandardCharsets.US_ASCII);
    } catch (Exception e) {
      System.err.printf(
          "Exception reading command file %s: %s\n",
          _settings.getBatchCommandFile(), e.getMessage());
      System.exit(1);
    }
    return commands;
  }

  private boolean reinitTestrig(
      FileWriter outWriter, List<String> options, List<String> parameters, boolean delta)
      throws Exception {
    Command command = delta ? Command.REINIT_DELTA_TESTRIG : Command.REINIT_TESTRIG;
    if (!isValidArgument(options, parameters, 0, 0, 0, command)) {
      return false;
    }
    String testrig;
    if (!delta) {
      _logger.output("Reinitializing testrig. Parsing now.\n");
      testrig = _currTestrig;
    } else {
      _logger.output("Reinitializing delta testrig. Parsing now.\n");
      testrig = _currDeltaTestrig;
    }

    WorkItem wItemParse = _workHelper.getWorkItemParse(_currContainerName, testrig, delta);

    if (!execute(wItemParse, outWriter)) {
      return false;
    }

    return true;
  }

  public void run(List<String> initialCommands) {
    loadPlugins();
    initHelpers();

    _logger.debugf(
        "Will use coordinator at %s://%s\n",
        (_settings.getSslDisable()) ? "http" : "https", _settings.getCoordinatorHost());

    if (!processCommands(initialCommands)) {
      return;
    }

    // set container if specified
    if (_settings.getContainerId() != null) {
      if (!processCommand(
          Command.SET_CONTAINER.commandName() + "  " + _settings.getContainerId())) {
        return;
      }
    }

    // set testrig if dir or id is specified
    if (_settings.getTestrigDir() != null) {
      if (_settings.getTestrigId() != null) {
        System.err.println("org.batfish.client: Cannot supply both testrigDir and testrigId.");
        System.exit(1);
      }
      if (!processCommand(Command.INIT_TESTRIG.commandName() + " " + _settings.getTestrigDir())) {
        return;
      }
    }
    if (_settings.getTestrigId() != null) {
      if (!processCommand(Command.SET_TESTRIG.commandName() + "  " + _settings.getTestrigId())) {
        return;
      }
    }

    switch (_settings.getRunMode()) {
      case batch:
        {
          runBatchFile();
          break;
        }

      case gendatamodel:
        generateDatamodel();
        break;

      case genquestions:
        generateQuestions();
        break;

      case interactive:
        {
          runStartupFile();
          runInteractive();
          break;
        }

      default:
        System.err.println("org.batfish.client: Unknown run mode.");
        System.exit(1);
    }
  }

  private boolean runAnalysis(
      FileWriter outWriter,
      List<String> options,
      List<String> parameters,
      boolean delta,
      boolean differential) {
    Command command =
        differential
            ? Command.RUN_ANALYSIS_DIFFERENTIAL
            : delta ? Command.RUN_ANALYSIS_DELTA : Command.RUN_ANALYSIS;
    if (!isValidArgument(options, parameters, 0, 1, 1, command)) {
      return false;
    }
    if (!isSetContainer(true) || !isSetTestrig()) {
      return false;
    }

    String analysisName = parameters.get(0);

    // answer the question
    WorkItem wItemAs =
        _workHelper.getWorkItemRunAnalysis(
            analysisName,
            _currContainerName,
            _currTestrig,
            _currEnv,
            _currDeltaTestrig,
            _currDeltaEnv,
            delta,
            differential);

    return execute(wItemAs, outWriter);
  }

  private void runBatchFile() {
    Path batchCommandFilePath = Paths.get(_settings.getBatchCommandFile());
    List<String> commands = readCommands(batchCommandFilePath);
    boolean result = processCommands(commands);
    if (!result) {
      System.exit(1);
    }
  }

  private void runInteractive() {
    try {
      while (!_exit) {
        try {
          String rawLine = _reader.readLine();
          if (rawLine == null) {
            break;
          }
          processCommand(rawLine);
        } catch (UserInterruptException e) {
          continue;
        }
      }
    } catch (Throwable t) {
      t.printStackTrace();
    } finally {
      FileHistory history = (FileHistory) _reader.getHistory();
      try {
        history.flush();
      } catch (IOException e) {
        e.printStackTrace();
      }
    }
  }

  private void runStartupFile() {
    Path startupFilePath = Paths.get(System.getenv(ENV_HOME), STARTUP_FILE);
    if (Files.exists(startupFilePath)) {
      List<String> commands = readCommands(startupFilePath);
      boolean result = processCommands(commands);
      if (!result) {
        System.exit(1);
      }
    }
  }

  private boolean setBatfishLogLevel(List<String> options, List<String> parameters) {
    if (!isValidArgument(options, parameters, 0, 1, 1, Command.SET_BATFISH_LOGLEVEL)) {
      return false;
    }
    String logLevelStr = parameters.get(0).toLowerCase();
    if (!BatfishLogger.isValidLogLevel(logLevelStr)) {
      _logger.errorf("Undefined loglevel value: %s\n", logLevelStr);
      return false;
    }
    _settings.setBatfishLogLevel(logLevelStr);
    _logger.output("Changed batfish loglevel to " + logLevelStr + "\n");
    return true;
  }

  private boolean setContainer(List<String> options, List<String> parameters) {
    if (!isValidArgument(options, parameters, 0, 1, 1, Command.SET_CONTAINER)) {
      return false;
    }
    _currContainerName = parameters.get(0);
    _logger.outputf("Active container is now set to %s\n", _currContainerName);
    return true;
  }

  private boolean setDeltaEnv(List<String> options, List<String> parameters) {
    if (!isValidArgument(options, parameters, 0, 1, 1, Command.SET_DELTA_ENV)) {
      return false;
    }
    _currDeltaEnv = parameters.get(0);
    if (_currDeltaTestrig == null) {
      _currDeltaTestrig = _currTestrig;
    }
    _logger.outputf(
        "Active delta testrig->environment is now %s->%s\n", _currDeltaTestrig, _currDeltaEnv);
    return true;
  }

  private boolean setDeltaTestrig(List<String> options, List<String> parameters) {
    if (!isValidArgument(options, parameters, 0, 1, 2, Command.SET_DELTA_TESTRIG)) {
      return false;
    }
    _currDeltaTestrig = parameters.get(0);
    _currDeltaEnv = (parameters.size() > 1) ? parameters.get(1) : DEFAULT_ENV_NAME;
    _logger.outputf("Delta testrig->env is now %s->%s\n", _currDeltaTestrig, _currDeltaEnv);
    return true;
  }

  private boolean setEnv(List<String> options, List<String> parameters) {
    if (!isValidArgument(options, parameters, 0, 1, 1, Command.SET_ENV)) {
      return false;
    }
    if (!isSetTestrig()) {
      return false;
    }
    _currEnv = parameters.get(0);
    _logger.outputf("Base testrig->env is now %s->%s\n", _currTestrig, _currEnv);
    return true;
  }

  private boolean setLogLevel(List<String> options, List<String> parameters) {
    if (!isValidArgument(options, parameters, 0, 1, 1, Command.SET_LOGLEVEL)) {
      return false;
    }
    String logLevelStr = parameters.get(0).toLowerCase();
    if (!BatfishLogger.isValidLogLevel(logLevelStr)) {
      _logger.errorf("Undefined loglevel value: %s\n", logLevelStr);
      return false;
    }
    _logger.setLogLevel(logLevelStr);
    _settings.setLogLevel(logLevelStr);
    _logger.output("Changed client loglevel to " + logLevelStr + "\n");
    return true;
  }

  private boolean setPrettyPrint(List<String> options, List<String> parameters) {
    if (!isValidArgument(options, parameters, 0, 1, 1, Command.SET_PRETTY_PRINT)) {
      return false;
    }
    String ppStr = parameters.get(0).toLowerCase();
    boolean prettyPrint = Boolean.parseBoolean(ppStr);
    _settings.setPrettyPrintAnswers(prettyPrint);
    _logger.output("Set pretty printing answers to " + ppStr + "\n");
    return true;
  }

  private boolean setTestrig(List<String> options, List<String> parameters) {
    if (!isValidArgument(options, parameters, 0, 1, 2, Command.SET_TESTRIG)) {
      return false;
    }
    if (!isSetContainer(true)) {
      return false;
    }

    _currTestrig = parameters.get(0);
    _currEnv = (parameters.size() > 1) ? parameters.get(1) : DEFAULT_ENV_NAME;
    _logger.outputf("Base testrig->env is now %s->%s\n", _currTestrig, _currEnv);
    return true;
  }

  private boolean showApiKey(List<String> options, List<String> parameters) {
    if (!isValidArgument(options, parameters, 0, 0, 0, Command.SHOW_API_KEY)) {
      return false;
    }
    _logger.outputf("Current API Key is %s\n", _settings.getApiKey());
    return true;
  }

  private boolean showBatfishLogLevel(List<String> options, List<String> parameters) {
    if (!isValidArgument(options, parameters, 0, 0, 0, Command.SHOW_BATFISH_LOGLEVEL)) {
      return false;
    }
    _logger.outputf("Current batfish log level is %s\n", _settings.getBatfishLogLevel());
    return true;
  }

  private boolean showBatfishOptions(List<String> options, List<String> parameters) {
    if (!isValidArgument(options, parameters, 0, 0, 0, Command.SHOW_BATFISH_OPTIONS)) {
      return false;
    }
    _logger.outputf("There are %d additional batfish options\n", _additionalBatfishOptions.size());
    for (String option : _additionalBatfishOptions.keySet()) {
      _logger.outputf("    %s : %s \n", option, _additionalBatfishOptions.get(option));
    }
    return true;
  }

  private boolean showContainer(List<String> options, List<String> parameters) {
    if (!isValidArgument(options, parameters, 0, 0, 0, Command.SHOW_CONTAINER)) {
      return false;
    }
    _logger.outputf("Current container is %s\n", _currContainerName);
    return true;
  }

  private boolean showCoordinatorHost(List<String> options, List<String> parameters) {
    if (!isValidArgument(options, parameters, 0, 0, 0, Command.SHOW_COORDINATOR_HOST)) {
      return false;
    }
    _logger.outputf("Current coordinator host is %s\n", _settings.getCoordinatorHost());
    return true;
  }

  private boolean showDeltaTestrig(List<String> options, List<String> parameters) {
    if (!isValidArgument(options, parameters, 0, 0, 0, Command.SHOW_DELTA_TESTRIG)) {
      return false;
    }
    if (!isSetDeltaEnvironment()) {
      return false;
    }
    _logger.outputf("Delta testrig->environment is %s->%s\n", _currDeltaTestrig, _currDeltaEnv);
    return true;
  }

  private boolean showLogLevel(List<String> options, List<String> parameters) {
    if (!isValidArgument(options, parameters, 0, 0, 0, Command.SHOW_LOGLEVEL)) {
      return false;
    }
    _logger.outputf("Current client log level is %s\n", _logger.getLogLevelStr());
    return true;
  }

  private boolean showTestrig(List<String> options, List<String> parameters) {
    if (!isValidArgument(options, parameters, 0, 0, 0, Command.SHOW_TESTRIG)) {
      return false;
    }
    if (!isSetTestrig()) {
      return false;
    }
    _logger.outputf("Base testrig->environment is %s->%s\n", _currTestrig, _currEnv);
    return true;
  }

  private boolean showVersion(List<String> options, List<String> parameters) {
    if (!isValidArgument(options, parameters, 0, 0, 0, Command.SHOW_VERSION)) {
      return false;
    }
    _logger.outputf("Client version is %s\n", Version.getVersion());

    Map<String, String> map = _workHelper.getInfo();

    if (!map.containsKey(CoordConsts.SVC_KEY_VERSION)) {
      _logger.errorf("key '%s' not found in Info\n", CoordConsts.SVC_KEY_VERSION);
      return false;
    }

    String version = map.get(CoordConsts.SVC_KEY_VERSION);
    _logger.outputf("Service version is %s\n", version);
    return true;
  }

  private boolean test(List<String> options, List<String> parameters) throws IOException {
    boolean failingTest = false;
    boolean missingReferenceFile = false;
    boolean testPassed = false;
    int testCommandIndex = 1;
    if (!isValidArgument(options, parameters, 0, 2, Integer.MAX_VALUE, Command.TEST)) {
      return false;
    }
    if (parameters.get(testCommandIndex).equals(FLAG_FAILING_TEST)) {
      testCommandIndex++;
      failingTest = true;
    }
    String referenceFileName = parameters.get(0);

    String[] testCommand =
        parameters.subList(testCommandIndex, parameters.size()).toArray(new String[0]);

    _logger.debugf("Ref file is %s. \n", referenceFileName, parameters.size());
    _logger.debugf("Test command is %s\n", Arrays.toString(testCommand));

    File referenceFile = new File(referenceFileName);

    if (!referenceFile.exists()) {
      _logger.errorf("Reference file does not exist: %s\n", referenceFileName);
      missingReferenceFile = true;
    }

    File testoutFile = Files.createTempFile("test", "out").toFile();
    testoutFile.deleteOnExit();

    FileWriter testoutWriter = new FileWriter(testoutFile);

    boolean testCommandSucceeded = processCommand(testCommand, testoutWriter);
    testoutWriter.close();

    if (!failingTest && testCommandSucceeded) {
      try {

        ObjectMapper mapper = new BatfishObjectMapper(getCurrentClassLoader());

        // rewrite new answer string using local implementation
        String testOutput = CommonUtil.readFile(Paths.get(testoutFile.getAbsolutePath()));

        String testAnswerString = testOutput;

        try {
          Answer testAnswer = mapper.readValue(testOutput, Answer.class);
          testAnswerString = mapper.writeValueAsString(testAnswer);
        } catch (JsonParseException | UnrecognizedPropertyException e) {
          // not all outputs of process command are of Answer.class type
          // in that case, we use the exact string as initialized above for
          // comparison
        }

        if (!missingReferenceFile) {
          String referenceOutput = CommonUtil.readFile(Paths.get(referenceFileName));

          String referenceAnswerString = referenceOutput;

          // rewrite reference string using local implementation
          Answer referenceAnswer;
          try {
            referenceAnswer = mapper.readValue(referenceOutput, Answer.class);
            referenceAnswerString = mapper.writeValueAsString(referenceAnswer);
          } catch (JsonParseException | UnrecognizedPropertyException e) {
            // throw new BatfishException(
            // "Error reading reference output using current schema
            // (reference output is likely obsolete)",
            // e);
            // not all outputs of process command are of Answer.class type
            // in that case, we use the exact string as initialized above
            // for comparison
          }

          // due to options chosen in BatfishObjectMapper, if json
          // outputs were equal, then strings should be equal

          if (referenceAnswerString.equals(testAnswerString)) {
            testPassed = true;
          }
        }
      } catch (Exception e) {
        _logger.error("Exception in comparing test results: " + ExceptionUtils.getStackTrace(e));
      }
    } else if (failingTest) {
      testPassed = !testCommandSucceeded;
    }

    StringBuilder sb = new StringBuilder();
    sb.append("'" + testCommand[0]);
    for (int i = 1; i < testCommand.length; i++) {
      sb.append(" " + testCommand[i]);
    }
    sb.append("'");
    String testCommandText = sb.toString();

    String message =
        "Test: "
            + testCommandText
            + (failingTest ? " results in error as expected" : " matches " + referenceFileName)
            + (testPassed ? ": Pass\n" : ": Fail\n");

    _logger.output(message);
    if (!failingTest) {
      if (!testPassed) {
        String outFileName = referenceFile + ".testout";
        Files.move(
            Paths.get(testoutFile.getAbsolutePath()),
            Paths.get(referenceFile + ".testout"),
            StandardCopyOption.REPLACE_EXISTING);
        _logger.outputf("Copied output to %s\n", outFileName);
      }
    }
    return true;
  }

  private void unsetTestrig(boolean doDelta) {
    if (doDelta) {
      _currDeltaTestrig = null;
      _currDeltaEnv = null;
      _logger.info("Delta testrig and environment are now unset\n");
    } else {
      _currTestrig = null;
      _currEnv = null;
      _logger.info("Base testrig and environment are now unset\n");
    }
  }

  private boolean uploadCustomObject(List<String> options, List<String> parameters) {
    if (!isValidArgument(options, parameters, 0, 2, 2, Command.UPLOAD_CUSTOM_OBJECT)) {
      return false;
    }
    if (!isSetTestrig() || !isSetContainer(true)) {
      return false;
    }

    String objectName = parameters.get(0);
    String objectFile = parameters.get(1);

    // upload the object
    return _workHelper.uploadCustomObject(_currContainerName, _currTestrig, objectName, objectFile);
  }

  private boolean uploadEnv(
      String fileOrDir, String testrigName, String newEnvName, String baseEnvName) {
    Path initialUploadTarget = Paths.get(fileOrDir);
    Path uploadTarget = initialUploadTarget;
    boolean createZip = Files.isDirectory(initialUploadTarget);
    if (createZip) {
      uploadTarget = CommonUtil.createTempFile("testrigOrEnv", ".zip");
      ZipUtility.zipFiles(initialUploadTarget.toAbsolutePath(), uploadTarget.toAbsolutePath());
    }
    try {
      boolean result =
          _workHelper.uploadEnvironment(
              _currContainerName, testrigName, baseEnvName, newEnvName, uploadTarget.toString());
      return result;
    } finally {
      if (createZip) {
        CommonUtil.delete(uploadTarget);
      }
    }
  }

  private boolean uploadTestrig(String fileOrDir, String testrigName) {
    Path initialUploadTarget = Paths.get(fileOrDir);
    Path uploadTarget = initialUploadTarget;
    boolean createZip = Files.isDirectory(initialUploadTarget);
    if (createZip) {
      uploadTarget = CommonUtil.createTempFile("testrigOrEnv", "zip");
      ZipUtility.zipFiles(initialUploadTarget.toAbsolutePath(), uploadTarget.toAbsolutePath());
    }
    try {
      boolean result =
          _workHelper.uploadTestrig(_currContainerName, testrigName, uploadTarget.toString());
      return result;
    } finally {
      if (createZip) {
        CommonUtil.delete(uploadTarget);
      }
    }
  }

  private void validateInstanceData(InstanceData instanceData) {
    String description = instanceData.getDescription();
    String q = "Question: '" + instanceData.getInstanceName() + "'";
    if (description == null || description.length() == 0) {
      throw new BatfishException(q + " is missing question description");
    }
    for (Entry<String, Variable> e : instanceData.getVariables().entrySet()) {
      String variableName = e.getKey();
      Variable variable = e.getValue();
      String v = "Variable: '" + variableName + "' in " + q;
      String variableDescription = variable.getDescription();
      if (variableDescription == null || variableDescription.length() == 0) {
        throw new BatfishException(v + " is missing description");
      }
    }
  }

  private boolean validCommandUsage(String[] words) {
    return true;
  }
}<|MERGE_RESOLUTION|>--- conflicted
+++ resolved
@@ -1475,29 +1475,7 @@
       throw new BatfishException("Invalid environment directory or zip: '" + paramsLocation + "'");
     }
 
-<<<<<<< HEAD
-    //Process the blacklists now. Dump them in the directory (potentially overwriting previous ones)
-    if (initEnvParams.containsKey("edgeBlacklist")) {
-      Path edgeBlacklist = Paths.get(deltaEnvDir.toAbsolutePath().toString(),
-          BfConsts.RELPATH_EDGE_BLACKLIST_FILE);
-      CommonUtil.writeFile(edgeBlacklist, initEnvParams.get("edgeBlacklist").toString());
-    }
-    if (initEnvParams.containsKey("interfaceBlacklist")) {
-      Path interfaceBlacklist = Paths.get(deltaEnvDir.toAbsolutePath().toString(),
-          BfConsts.RELPATH_INTERFACE_BLACKLIST_FILE);
-      CommonUtil.writeFile(interfaceBlacklist, initEnvParams.get("interfaceBlacklist").toString());
-    }
-    if (initEnvParams.containsKey("nodeBlacklist")) {
-      Path nodeBlacklist = Paths.get(deltaEnvDir.toAbsolutePath().toString(),
-          BfConsts.RELPATH_NODE_BLACKLIST_FILE);
-      CommonUtil.writeFile(nodeBlacklist, initEnvParams.get("nodeBlacklist").toString());
-    }
-
-    if (!uploadEnv(deltaEnvDir.toAbsolutePath().toString(),
-        deltaEnvName, baseEnvName, testrigName)) {
-=======
     if (!uploadEnv(fileToSend, testrigName, newEnvName, baseEnvName)) {
->>>>>>> d92314d5
       return false;
     }
 
