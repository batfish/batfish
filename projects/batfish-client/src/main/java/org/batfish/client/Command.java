--- conflicted
+++ resolved
@@ -49,11 +49,7 @@
   GET_NETWORK("get-network"),
   GET_OBJECT("get-object"),
   GET_OBJECT_DELTA("get-delta-object"),
-<<<<<<< HEAD
   GET_OBJECT_REFERENCE("get-reference-object"),
-  GET_QUESTION("get-question"),
-=======
->>>>>>> f288c172
   GET_QUESTION_TEMPLATES("get-question-templates"),
   GET_REFERENCE("get-reference"),
   GET_WORK_STATUS("get-work-status"),
@@ -280,13 +276,9 @@
     descs.put(GET_NETWORK, new Pair<>("<network-name>", "Get the information of the network"));
     descs.put(GET_OBJECT, new Pair<>("<object path>", "Get the object"));
     descs.put(GET_OBJECT_DELTA, new Pair<>("<object path>", "Get the object from delta snapshot"));
-<<<<<<< HEAD
     descs.put(
         GET_OBJECT_REFERENCE,
         new Pair<>("<object path>", "Get the object from reference snapshot"));
-    descs.put(GET_QUESTION, new Pair<>("<question-name>", "Get the question and parameter files"));
-=======
->>>>>>> f288c172
     descs.put(GET_QUESTION_TEMPLATES, new Pair<>("", "Get question templates from coordinator"));
     descs.put(
         GET_REFERENCE,
