--- conflicted
+++ resolved
@@ -171,7 +171,6 @@
     descs.put(
         INIT_ENVIRONMENT,
         new Pair<>(
-<<<<<<< HEAD
             "[sourcePath=path], [newEnvironmentName=string], [newEnvironmentPrefix=string], "
                 + "[sourceEnvironmentName=string], [nodeBlacklist=string_set], "
                 + "[interfaceBlacklist=map_of_strings_to_string_sets], [edgeBlacklist=edge_set]",
@@ -224,13 +223,6 @@
     + "        bf_session.scenarios appended with a new scenario corresponding to the "
     + "newly-created\n"
     + "        environment.\n"));*/
-=======
-            "[-delta] [param1=value1], [param2=value2], ....]",
-            "Initialize the delta environment.\n"
-                + "Parameters are from the set (envName, baseEnvName, "
-                + "interfaceBlacklist, edgeBlacklist, nodeBlacklist, envDirOrZip).\n"
-                + "Values should be JSON objects (which includes strings)"));
->>>>>>> 929c0123
     descs.put(
         INIT_TESTRIG,
         new Pair<>(
