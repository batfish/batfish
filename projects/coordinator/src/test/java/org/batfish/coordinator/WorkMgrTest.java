package org.batfish.coordinator;

import static org.hamcrest.CoreMatchers.is;
import static org.hamcrest.CoreMatchers.startsWith;
import static org.hamcrest.core.IsEqual.equalTo;
import static org.junit.Assert.assertThat;
import static org.junit.Assert.assertTrue;

import java.io.IOException;
import java.nio.file.Path;
import java.nio.file.Paths;
import java.util.SortedSet;
import org.batfish.common.BatfishException;
import org.batfish.common.BatfishLogger;
import org.batfish.common.BfConsts;
import org.batfish.common.Container;
import org.batfish.coordinator.config.Settings;
import org.junit.Before;
import org.junit.Rule;
import org.junit.Test;
import org.junit.rules.ExpectedException;
import org.junit.rules.TemporaryFolder;

/** Tests for {@link WorkMgr}. */
public class WorkMgrTest {

  @Rule public TemporaryFolder _folder = new TemporaryFolder();

  @Rule public ExpectedException _thrown = ExpectedException.none();

  private WorkMgr _manager;

  @Test
  public void initContainerWithContainerName() throws IOException {
    String containerName = "myContainer";
    Main.mainInit(new String[] {"-containerslocation", _folder.getRoot().toString()});
    String initResult = _manager.initContainer(containerName, null);
    assertThat(initResult, equalTo(containerName));
  }

  @Test
  public void initContainerWithcontainerPrefix() throws IOException {
    String containerPrefix = "myContainerPrefix";
    Main.mainInit(new String[] {"-containerslocation", _folder.getRoot().toString()});
    String initResult = _manager.initContainer(null, containerPrefix);
    assertThat(initResult, startsWith(containerPrefix));
  }

  @Test
  public void initExistingContainer() throws IOException {
    String containerName = "myContainer";
    _folder.newFolder(containerName);
    Main.mainInit(new String[] {"-containerslocation", _folder.getRoot().toString()});
    String expectedMessage = String.format("Container '%s' already exists!", containerName);
    _thrown.expect(BatfishException.class);
    _thrown.expectMessage(equalTo(expectedMessage));
    _manager.initContainer(containerName, null);
  }

  @Before
  public void initManager() throws Exception {
    Settings settings = new Settings(new String[] {});
    BatfishLogger logger = new BatfishLogger("debug", false);
    Main.mainInit(new String[] {});
    Main.setLogger(logger);
    _manager = new WorkMgr(settings, logger);
  }

  @Test
  public void listEmptyQuestion() throws IOException {
    String containerPath = _folder.newFolder("container").getPath();
    String testrigPath = _folder.newFolder("testrigPath").getPath();
    SortedSet<String> questions = _manager.listQuestions(containerPath, testrigPath);
    assertThat(questions.isEmpty(), is(true));
  }

  @Test
  public void listQuestionNames() throws IOException {
    String containerPath = _folder.newFolder("container").getPath();
    String testrigPath = _folder.newFolder("testrigPath").getPath();
    Path questionsDir = Paths.get(testrigPath).resolve(BfConsts.RELPATH_QUESTIONS_DIR);
    assertThat(questionsDir.resolve("initinfo").toFile().mkdirs(), is(true));
    SortedSet<String> questions = _manager.listQuestions(containerPath, testrigPath);
    assertThat(questions.size(), is(1));
    assertThat(questions.first(), equalTo("initinfo"));
  }

  @Test
  public void listQuestionWithNonExistContainer() {
    String nonExistingPath = _folder.getRoot().toPath().resolve("non-existing").toString();
    _thrown.expect(BatfishException.class);
    _thrown.expectMessage(equalTo("Container '" + nonExistingPath + "' does not exist"));
    _manager.listQuestions(nonExistingPath, "non-existing");
  }

  @Test
  public void listQuestionWithNonExistTestrig() throws IOException {
    String nonExistingPath = _folder.getRoot().toPath().resolve("non-existing").toString();
    String containerPath = _folder.newFolder("container").getPath();
    _thrown.expect(BatfishException.class);
    _thrown.expectMessage(equalTo("Testrig '" + nonExistingPath + "' does not exist"));
    _manager.listQuestions(containerPath, nonExistingPath);
  }

  @Test
  public void listSortedQuestionNames() throws IOException {
    String containerPath = _folder.newFolder("container").getPath();
    String testrigPath = _folder.newFolder("testrigPath").getPath();
    Path questionsDir = Paths.get(testrigPath).resolve(BfConsts.RELPATH_QUESTIONS_DIR);
    assertThat(questionsDir.resolve("nodes").toFile().mkdirs(), is(true));
    assertThat(questionsDir.resolve("access").toFile().mkdirs(), is(true));
    assertThat(questionsDir.resolve("initinfo").toFile().mkdirs(), is(true));
    SortedSet<String> questions = _manager.listQuestions(containerPath, testrigPath);
    assertThat(questions.size(), is(3));
    assertThat(questions.toString(), equalTo("[access, initinfo, nodes]"));
  }

  private void initContainerEnvironment(String containerName) throws Exception {
    _folder.newFolder(containerName);
    Main.mainInit(new String[] {"-containerslocation", _folder.getRoot().toString()});
  }

  @Test
  public void getEmptyContainer() throws Exception {
    String containerName = "myContainer";
    initContainerEnvironment(containerName);
    Path containerDir = Paths.get(_folder.getRoot().toPath().resolve(containerName).toString());
    Container container = _manager.getContainer(containerDir);
    assertThat(container.getName(), equalTo(containerName));
    String testrigsUri = containerDir.resolve(BfConsts.RELPATH_TESTRIGS_DIR).toString();
    assertThat(container.getTestrigsUri(), equalTo(testrigsUri));
  }

  @Test
  public void getNonEmptyContainer() throws Exception {
    String containerName = "myContainer";
    initContainerEnvironment(containerName);
    Path containerPath = _folder.getRoot().toPath().resolve(containerName);
    Path testrigPath = containerPath.resolve("testrig1");
    assertTrue(testrigPath.toFile().mkdir());
    Path containerDir = Paths.get(_folder.getRoot().toPath().resolve(containerName).toString());
    Container container = _manager.getContainer(containerDir);
    String expectedTestrigsUri = containerDir.resolve(BfConsts.RELPATH_TESTRIGS_DIR).toString();
    assertThat(container.getTestrigsUri(), equalTo(expectedTestrigsUri));
  }

  @Test
  public void getNonExistContainer() {
    String containerName = "myContainer";
    _thrown.expect(BatfishException.class);
<<<<<<< HEAD
    _thrown.expectMessage(equalTo("Container '" + containerName + "' does not exist"));
    _manager.getContainer(containerName);
=======
    _thrown.expectMessage(equalTo("Error listing directory '" + containerDir + "'"));
    _manager.getContainer(containerDir);
>>>>>>> bc9191d3
  }
}<|MERGE_RESOLUTION|>--- conflicted
+++ resolved
@@ -148,12 +148,8 @@
   public void getNonExistContainer() {
     String containerName = "myContainer";
     _thrown.expect(BatfishException.class);
-<<<<<<< HEAD
     _thrown.expectMessage(equalTo("Container '" + containerName + "' does not exist"));
     _manager.getContainer(containerName);
-=======
-    _thrown.expectMessage(equalTo("Error listing directory '" + containerDir + "'"));
-    _manager.getContainer(containerDir);
->>>>>>> bc9191d3
   }
+  
 }