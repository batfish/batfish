--- conflicted
+++ resolved
@@ -282,85 +282,9 @@
     String answerJsonString = answerJsonObject.getString(CoordConsts.SVC_KEY_ANSWER);
     String answerString =
         BatfishObjectMapper.mapper().readValue(answerJsonString, new TypeReference<String>() {});
-<<<<<<< HEAD
-    assertThat(answerString, equalTo(answer));
-  }
-
-  @Test
-  public void getConfigNonExistNetwork() throws Exception {
-    initNetworkEnvironment();
-    Response response =
-        _service.getConfiguration(
-            CoordConsts.DEFAULT_API_KEY,
-            Version.getVersion(),
-            null,
-            "nonExistNetwork",
-            null,
-            _snapshotName,
-            "config1.cfg");
-    String actualMessage = response.getEntity().toString();
-    assertThat(actualMessage, equalTo("Network 'nonExistNetwork' not found"));
-  }
-
-  @Test
-  public void getNonExistConfig() throws Exception {
-    initNetworkEnvironment();
-    Path networkDir = _networksFolder.getRoot().toPath().resolve(_networkName);
-    Path snapshotPath =
-        networkDir.resolve(
-            Paths.get(
-                BfConsts.RELPATH_TESTRIGS_DIR,
-                _snapshotName,
-                BfConsts.RELPATH_INPUT,
-                BfConsts.RELPATH_TEST_RIG_DIR));
-    assertTrue(snapshotPath.toFile().mkdirs());
-    Response response =
-        _service.getConfiguration(
-            CoordConsts.DEFAULT_API_KEY,
-            Version.getVersion(),
-            null,
-            _networkName,
-            null,
-            _snapshotName,
-            "config.cfg");
-    String actualMessage = response.getEntity().toString();
-    String expected =
-        String.format(
-            "Configuration file config.cfg does not exist in snapshot %s for network %s",
-            _snapshotName, _networkName);
-    assertThat(actualMessage, equalTo(expected));
-  }
-
-  @Test
-  public void getConfigContent() throws Exception {
-    initNetworkEnvironment();
-    Path networkPath = _networksFolder.getRoot().toPath().resolve(_networkName);
-    Path configPath =
-        networkPath.resolve(
-            Paths.get(
-                BfConsts.RELPATH_TESTRIGS_DIR,
-                _snapshotName,
-                BfConsts.RELPATH_INPUT,
-                BfConsts.RELPATH_TEST_RIG_DIR,
-                BfConsts.RELPATH_CONFIGURATIONS_DIR));
-    assertTrue(configPath.toFile().mkdirs());
-    CommonUtil.writeFile(configPath.resolve("config.cfg"), "config content");
-    Response response =
-        _service.getConfiguration(
-            CoordConsts.DEFAULT_API_KEY,
-            Version.getVersion(),
-            null,
-            _networkName,
-            null,
-            _snapshotName,
-            "config.cfg");
-    String actualMessage = response.getEntity().toString();
-    assertThat(actualMessage, equalTo("config content"));
-=======
     assertThat(
         BatfishObjectMapper.mapper().readTree(answerString),
         equalTo(BatfishObjectMapper.mapper().readTree(testAnswerStr)));
->>>>>>> 0efab946
   }
 
   @Test
@@ -611,83 +535,7 @@
     String answerJsonString = answerJsonObject.getString(CoordConsts.SVC_KEY_ANSWER);
     String answerString =
         BatfishObjectMapper.mapper().readValue(answerJsonString, new TypeReference<String>() {});
-<<<<<<< HEAD
-    assertThat(answerString, equalTo(answer));
-  }
-
-  @Test
-  public void getConfigNonExistContainer() throws Exception {
-    initNetworkEnvironment();
-    Response response =
-        _service.getConfiguration(
-            CoordConsts.DEFAULT_API_KEY,
-            Version.getVersion(),
-            "nonExistContainer",
-            null,
-            _snapshotName,
-            null,
-            "config1.cfg");
-    String actualMessage = response.getEntity().toString();
-    assertThat(actualMessage, equalTo("Network 'nonExistContainer' not found"));
-  }
-
-  @Test
-  public void getNonExistConfigInContainer() throws Exception {
-    initNetworkEnvironment();
-    Path networkDir = _networksFolder.getRoot().toPath().resolve(_networkName);
-    Path snapshotPath =
-        networkDir.resolve(
-            Paths.get(
-                BfConsts.RELPATH_TESTRIGS_DIR,
-                _snapshotName,
-                BfConsts.RELPATH_INPUT,
-                BfConsts.RELPATH_TEST_RIG_DIR));
-    assertTrue(snapshotPath.toFile().mkdirs());
-    Response response =
-        _service.getConfiguration(
-            CoordConsts.DEFAULT_API_KEY,
-            Version.getVersion(),
-            _networkName,
-            null,
-            _snapshotName,
-            null,
-            "config.cfg");
-    String actualMessage = response.getEntity().toString();
-    String expected =
-        String.format(
-            "Configuration file config.cfg does not exist in snapshot %s for network %s",
-            _snapshotName, _networkName);
-    assertThat(actualMessage, equalTo(expected));
-  }
-
-  @Test
-  public void getConfigContentInContainer() throws Exception {
-    initNetworkEnvironment();
-    Path networkPath = _networksFolder.getRoot().toPath().resolve(_networkName);
-    Path configPath =
-        networkPath.resolve(
-            Paths.get(
-                BfConsts.RELPATH_TESTRIGS_DIR,
-                _snapshotName,
-                BfConsts.RELPATH_INPUT,
-                BfConsts.RELPATH_TEST_RIG_DIR,
-                BfConsts.RELPATH_CONFIGURATIONS_DIR));
-    assertTrue(configPath.toFile().mkdirs());
-    CommonUtil.writeFile(configPath.resolve("config.cfg"), "config content");
-    Response response =
-        _service.getConfiguration(
-            CoordConsts.DEFAULT_API_KEY,
-            Version.getVersion(),
-            _networkName,
-            null,
-            _snapshotName,
-            null,
-            "config.cfg");
-    String actualMessage = response.getEntity().toString();
-    assertThat(actualMessage, equalTo("config content"));
-=======
     assertThat(answerString, equalTo(testAnswerStr));
->>>>>>> 0efab946
   }
 
   @Test
