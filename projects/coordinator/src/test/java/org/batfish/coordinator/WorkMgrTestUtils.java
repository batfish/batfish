--- conflicted
+++ resolved
@@ -53,11 +53,7 @@
     Path outputDir =
         Main.getWorkMgr().getdirSnapshot(container, testrig).resolve(BfConsts.RELPATH_OUTPUT);
     if (!outputDir.toFile().exists() && !outputDir.toFile().mkdirs()) {
-<<<<<<< HEAD
-      throw new IOException(String.format("Unable to make directory %s", outputDir));
-=======
       throw new IOException(String.format("Unable to create directory %s", outputDir));
->>>>>>> fbb748f4
     }
     CommonUtil.writeFile(
         outputDir.resolve(BfConsts.RELPATH_TESTRIG_POJO_TOPOLOGY_PATH),
