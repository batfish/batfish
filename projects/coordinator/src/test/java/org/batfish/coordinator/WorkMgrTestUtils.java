--- conflicted
+++ resolved
@@ -47,11 +47,7 @@
             : idManager.generateSnapshotId();
     idManager.assignSnapshot(testrig, networkId, snapshotId);
     TestrigMetadataMgr.writeMetadata(
-<<<<<<< HEAD
-        new TestrigMetadata(new Date().toInstant(), "env", null), container, testrig);
-=======
-        new TestrigMetadata(new Date().toInstant(), "env"), networkId, snapshotId);
->>>>>>> 22f81ad7
+        new TestrigMetadata(new Date().toInstant(), "env", null), networkId, snapshotId);
     Topology topology = new Topology(testrig);
     topology.setNodes(nodes.stream().map(n -> new Node(n)).collect(Collectors.toSet()));
     CommonUtil.writeFile(
