package org.batfish.coordinator;

import java.io.IOException;
<<<<<<< HEAD
import java.nio.file.Files;
import java.nio.file.Path;
import java.nio.file.Paths;
=======
>>>>>>> 0efab946
import java.util.Date;
import java.util.Set;
import java.util.stream.Collectors;
import org.batfish.common.BatfishLogger;
import org.batfish.common.BfConsts;
import org.batfish.common.util.BatfishObjectMapper;
import org.batfish.common.util.CommonUtil;
import org.batfish.coordinator.id.FileBasedIdManager;
import org.batfish.coordinator.id.IdManager;
import org.batfish.datamodel.TestrigMetadata;
import org.batfish.datamodel.pojo.Node;
import org.batfish.datamodel.pojo.Topology;
import org.batfish.identifiers.NetworkId;
import org.batfish.identifiers.SnapshotId;
import org.batfish.storage.FileBasedStorage;
import org.batfish.storage.StorageProvider;
import org.junit.rules.TemporaryFolder;

public final class WorkMgrTestUtils {

  private WorkMgrTestUtils() {}

  public static void initWorkManager(TemporaryFolder folder) throws Exception {
    BatfishLogger logger = new BatfishLogger("debug", false);
    Main.mainInit(new String[] {"-containerslocation", folder.getRoot().toString()});
    Main.setLogger(logger);
    Main.initAuthorizer();
    Main.setWorkMgr(
        new WorkMgr(
            Main.getSettings(),
            logger,
            new FileBasedIdManager(Main.getSettings().getContainersLocation()),
            new FileBasedStorage(Main.getSettings().getContainersLocation(), logger)));
  }

  public static void initTestrigWithTopology(String container, String testrig, Set<String> nodes)
      throws IOException {
<<<<<<< HEAD
    Path containerDir =
        Main.getSettings().getContainersLocation().resolve(container).toAbsolutePath();
    Files.createDirectories(
        containerDir.resolve(
            Paths.get(BfConsts.RELPATH_TESTRIGS_DIR, testrig, BfConsts.RELPATH_OUTPUT)));
=======
    IdManager idManager = Main.getWorkMgr().getIdManager();
    NetworkId networkId = idManager.getNetworkId(container);
    SnapshotId snapshotId =
        idManager.hasSnapshotId(testrig, networkId)
            ? idManager.getSnapshotId(testrig, networkId)
            : idManager.generateSnapshotId();
    idManager.assignSnapshot(testrig, networkId, snapshotId);
>>>>>>> 0efab946
    TestrigMetadataMgr.writeMetadata(
        new TestrigMetadata(new Date().toInstant(), "env"), networkId, snapshotId);
    Topology topology = new Topology(testrig);
    topology.setNodes(nodes.stream().map(n -> new Node(n)).collect(Collectors.toSet()));
    CommonUtil.writeFile(
        Main.getWorkMgr()
<<<<<<< HEAD
            .getdirTestrig(container, testrig)
            .resolve(
                Paths.get(BfConsts.RELPATH_OUTPUT, BfConsts.RELPATH_TESTRIG_POJO_TOPOLOGY_PATH)),
=======
            .getdirSnapshot(container, testrig)
            .resolve(BfConsts.RELPATH_TESTRIG_POJO_TOPOLOGY_PATH),
>>>>>>> 0efab946
        BatfishObjectMapper.mapper().writeValueAsString(topology));
  }

  public static void initWorkManager(IdManager idManager, StorageProvider storage) {
    BatfishLogger logger = new BatfishLogger("debug", false);
    Main.mainInit(new String[] {});
    Main.setLogger(logger);
    Main.initAuthorizer();
    Main.setWorkMgr(new WorkMgr(Main.getSettings(), logger, idManager, storage));
  }
}<|MERGE_RESOLUTION|>--- conflicted
+++ resolved
@@ -1,12 +1,7 @@
 package org.batfish.coordinator;
 
 import java.io.IOException;
-<<<<<<< HEAD
-import java.nio.file.Files;
-import java.nio.file.Path;
 import java.nio.file.Paths;
-=======
->>>>>>> 0efab946
 import java.util.Date;
 import java.util.Set;
 import java.util.stream.Collectors;
@@ -44,13 +39,6 @@
 
   public static void initTestrigWithTopology(String container, String testrig, Set<String> nodes)
       throws IOException {
-<<<<<<< HEAD
-    Path containerDir =
-        Main.getSettings().getContainersLocation().resolve(container).toAbsolutePath();
-    Files.createDirectories(
-        containerDir.resolve(
-            Paths.get(BfConsts.RELPATH_TESTRIGS_DIR, testrig, BfConsts.RELPATH_OUTPUT)));
-=======
     IdManager idManager = Main.getWorkMgr().getIdManager();
     NetworkId networkId = idManager.getNetworkId(container);
     SnapshotId snapshotId =
@@ -58,21 +46,15 @@
             ? idManager.getSnapshotId(testrig, networkId)
             : idManager.generateSnapshotId();
     idManager.assignSnapshot(testrig, networkId, snapshotId);
->>>>>>> 0efab946
     TestrigMetadataMgr.writeMetadata(
         new TestrigMetadata(new Date().toInstant(), "env"), networkId, snapshotId);
     Topology topology = new Topology(testrig);
     topology.setNodes(nodes.stream().map(n -> new Node(n)).collect(Collectors.toSet()));
     CommonUtil.writeFile(
         Main.getWorkMgr()
-<<<<<<< HEAD
-            .getdirTestrig(container, testrig)
+            .getdirSnapshot(container, testrig)
             .resolve(
                 Paths.get(BfConsts.RELPATH_OUTPUT, BfConsts.RELPATH_TESTRIG_POJO_TOPOLOGY_PATH)),
-=======
-            .getdirSnapshot(container, testrig)
-            .resolve(BfConsts.RELPATH_TESTRIG_POJO_TOPOLOGY_PATH),
->>>>>>> 0efab946
         BatfishObjectMapper.mapper().writeValueAsString(topology));
   }
 
