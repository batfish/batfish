package org.batfish.coordinator;

import static org.hamcrest.Matchers.iterableWithSize;
import static org.hamcrest.collection.IsEmptyCollection.empty;
import static org.hamcrest.core.IsEqual.equalTo;
import static org.junit.Assert.assertSame;
import static org.junit.Assert.assertThat;

import com.google.common.collect.ImmutableSet;
import java.io.IOException;
import java.time.Instant;
import java.util.Collections;
import java.util.List;
import org.batfish.common.BatfishException;
import org.batfish.common.BatfishLogger;
import org.batfish.common.BfConsts.TaskStatus;
import org.batfish.common.CoordConsts.WorkStatusCode;
import org.batfish.common.Task;
import org.batfish.common.WorkItem;
import org.batfish.coordinator.WorkDetails.WorkType;
import org.batfish.coordinator.WorkQueueMgr.QueueType;
import org.batfish.coordinator.id.IdManager;
import org.batfish.coordinator.queues.WorkQueue.Type;
import org.batfish.datamodel.EnvironmentMetadata;
import org.batfish.datamodel.EnvironmentMetadata.ProcessingStatus;
import org.batfish.datamodel.TestrigMetadata;
import org.batfish.identifiers.NetworkId;
import org.batfish.identifiers.SnapshotId;
import org.junit.Before;
import org.junit.Rule;
import org.junit.Test;
import org.junit.rules.ExpectedException;
import org.junit.rules.TemporaryFolder;

/** Tests for {@link WorkQueueMgr}. */
public class WorkQueueMgrTest {

  private static final String CONTAINER = "container";

  private static final String BASE_TESTRIG = "baseTestrig";

  private static final String BASE_ENV = "baseEnv";

  private static final String DELTA_TESTRIG = "deltaTestrig";

  private static final String DELTA_ENV = "deltaEnv";

  @Rule public ExpectedException _thrown = ExpectedException.none();

  private enum ActionType {
    ASSIGN_ERROR,
    ASSIGN_FAILURE,
    ASSIGN_SUCCESS,
    QUEUE,
    STATUS_INPROGRESS,
    STATUS_TERMINATED_NORMALLY,
    STATUS_TERMINATED_ABNORMALLY,
    STATUS_UNREACHABLE
  }

  private class Action {
    public ActionType action;
    public QueuedWork work;

    public Action(ActionType action, QueuedWork work) {
      this.action = action;
      this.work = work;
    }
  }

  private WorkQueueMgr _workQueueMgr;

  private QueuedWork doAction(Action action) throws Exception {

    switch (action.action) {
      case ASSIGN_ERROR:
        {
          QueuedWork work = _workQueueMgr.getWorkForAssignment();
          _workQueueMgr.markAssignmentError(work);
          return work;
        }
      case ASSIGN_FAILURE:
        {
          QueuedWork work = _workQueueMgr.getWorkForAssignment();
          _workQueueMgr.markAssignmentFailure(work);
          return work;
        }
      case ASSIGN_SUCCESS:
        {
          QueuedWork work = _workQueueMgr.getWorkForAssignment();
          _workQueueMgr.markAssignmentSuccess(work, "test");
          return work;
        }
      case QUEUE:
        {
          _workQueueMgr.queueUnassignedWork(action.work);
        }
        break;
      case STATUS_INPROGRESS:
        {
          Task task = new Task(TaskStatus.InProgress);
          _workQueueMgr.processTaskCheckResult(action.work, task);
        }
        break;
      case STATUS_TERMINATED_ABNORMALLY:
        {
          Task task = new Task(TaskStatus.TerminatedAbnormally);
          _workQueueMgr.processTaskCheckResult(action.work, task);
        }
        break;
      case STATUS_TERMINATED_NORMALLY:
        {
          Task task = new Task(TaskStatus.TerminatedNormally);
          _workQueueMgr.processTaskCheckResult(action.work, task);
        }
        break;
      case STATUS_UNREACHABLE:
        {
          Task task = new Task(TaskStatus.UnreachableOrBadResponse);
          _workQueueMgr.processTaskCheckResult(action.work, task);
        }
        break;
      default:
        throw new BatfishException("Unhandled action type " + action.action);
    }
    return null;
  }

  @Rule public TemporaryFolder _folder = new TemporaryFolder();

  private NetworkId _networkId;

  @Before
  public void init() throws Exception {
    Main.mainInit(new String[0]);
    Main.setLogger(new BatfishLogger("debug", false));
    _workQueueMgr = new WorkQueueMgr(Type.memory, Main.getLogger());
    WorkMgrTestUtils.initWorkManager(_folder);
    Main.getWorkMgr().initNetwork(CONTAINER, null);
    _networkId = Main.getWorkMgr().getIdManager().getNetworkId(CONTAINER);
  }

  private void initTestrigMetadata(String testrig, String environment, ProcessingStatus status)
      throws IOException {
    initTestrigMetadata(CONTAINER, testrig, environment, status);
  }

  private void initTestrigMetadata(
      String container, String testrig, String environment, ProcessingStatus status)
<<<<<<< HEAD
      throws JsonProcessingException {
    Path metadataPath = WorkMgr.getpathTestrigMetadata(container, testrig);
    metadataPath.getParent().toFile().mkdirs();
    TestrigMetadata trMetadata = new TestrigMetadata(Instant.now(), environment, null);
=======
      throws IOException {
    WorkMgrTestUtils.initTestrigWithTopology(CONTAINER, testrig, ImmutableSet.of());
    TestrigMetadata trMetadata = new TestrigMetadata(Instant.now(), environment);
>>>>>>> 22f81ad7
    EnvironmentMetadata envMetadata = trMetadata.getEnvironments().get(environment);
    envMetadata.updateStatus(status, null);
    TestrigMetadataMgr.writeMetadata(trMetadata, container, testrig);
  }

  private void queueWork(String testrig, String environment, WorkType wType) throws Exception {
    QueuedWork work =
        resolvedQueuedWork(
            new WorkItem(CONTAINER, testrig), new WorkDetails(testrig, environment, wType));
    _workQueueMgr.queueUnassignedWork(work);
  }

  private void queueWork(
      String baseTestrig, String baseEnv, String deltaTestrig, String deltaEnv, WorkType wType)
      throws Exception {
    QueuedWork work =
        resolvedQueuedWork(
            new WorkItem(CONTAINER, baseTestrig),
            new WorkDetails(baseTestrig, baseEnv, deltaTestrig, deltaEnv, true, wType));
    _workQueueMgr.queueUnassignedWork(work);
  }

  private void workIsRejected(ProcessingStatus trStatus, WorkType wType) throws Exception {
    initTestrigMetadata(BASE_TESTRIG, BASE_ENV, trStatus);
    QueuedWork work =
        resolvedQueuedWork(
            new WorkItem(CONTAINER, BASE_TESTRIG), new WorkDetails(BASE_TESTRIG, BASE_ENV, wType));
    _thrown.expect(BatfishException.class);
    _thrown.expectMessage("Cannot queue ");
    doAction(new Action(ActionType.QUEUE, work));
  }

  private void workIsRejected(
      ProcessingStatus baseTrStatus, ProcessingStatus deltaTrStatus, WorkType wType)
      throws Exception {
    initTestrigMetadata(BASE_TESTRIG, BASE_ENV, baseTrStatus);
    initTestrigMetadata(DELTA_TESTRIG, DELTA_ENV, deltaTrStatus);
    QueuedWork work =
        resolvedQueuedWork(
            new WorkItem(CONTAINER, BASE_TESTRIG),
            new WorkDetails(BASE_TESTRIG, BASE_ENV, DELTA_TESTRIG, DELTA_ENV, true, wType));
    _thrown.expect(BatfishException.class);
    _thrown.expectMessage("Cannot queue ");
    doAction(new Action(ActionType.QUEUE, work));
  }

  private void workIsQueued(
      ProcessingStatus trStatus, WorkType wType, WorkStatusCode qwStatus, long queueLength)
      throws Exception {
    initTestrigMetadata(BASE_TESTRIG, BASE_ENV, trStatus);
    QueuedWork work =
        resolvedQueuedWork(
            new WorkItem(CONTAINER, BASE_TESTRIG), new WorkDetails(BASE_TESTRIG, BASE_ENV, wType));
    doAction(new Action(ActionType.QUEUE, work));
    assertThat(work.getStatus(), equalTo(qwStatus));
    assertThat(_workQueueMgr.getLength(QueueType.INCOMPLETE), equalTo(queueLength));
  }

  private void workIsQueued(
      ProcessingStatus baseTrStatus,
      ProcessingStatus deltaTrStatus,
      WorkType wType,
      WorkStatusCode qwStatus,
      long queueLength)
      throws Exception {
    initTestrigMetadata(BASE_TESTRIG, BASE_ENV, baseTrStatus);
    initTestrigMetadata(DELTA_TESTRIG, DELTA_ENV, deltaTrStatus);
    QueuedWork work =
        resolvedQueuedWork(
            new WorkItem(CONTAINER, BASE_TESTRIG),
            new WorkDetails(BASE_TESTRIG, BASE_ENV, DELTA_TESTRIG, DELTA_ENV, true, wType));
    doAction(new Action(ActionType.QUEUE, work));
    assertThat(work.getStatus(), equalTo(qwStatus));
    assertThat(_workQueueMgr.getLength(QueueType.INCOMPLETE), equalTo(queueLength));
  }

  @Test
  public void getMatchingWorkAbsent() throws Exception {
    initTestrigMetadata("testrig", "env", ProcessingStatus.UNINITIALIZED);
    WorkItem wItem = new WorkItem(CONTAINER, "testrig");
    wItem.addRequestParam("key", "value");
    // get matching work should be null on an empty queue
    QueuedWork matchingWork = _workQueueMgr.getMatchingWork(wItem, QueueType.INCOMPLETE);
    assertThat(matchingWork, equalTo(null));

    // build two work items that do not match
    WorkItem wItem1 = new WorkItem(CONTAINER, "testrig");
    wItem1.addRequestParam("key1", "value1");
    QueuedWork work1 =
        resolvedQueuedWork(wItem1, new WorkDetails("testrig", "env", WorkType.UNKNOWN));
    QueuedWork work2 =
        resolvedQueuedWork(
            new WorkItem(CONTAINER, "testrig"),
            new WorkDetails("testrig", "env", WorkType.UNKNOWN));
    _workQueueMgr.queueUnassignedWork(work1);
    _workQueueMgr.queueUnassignedWork(work2);

    // should be null again
    QueuedWork matchingWorkAgain = _workQueueMgr.getMatchingWork(wItem, QueueType.INCOMPLETE);
    assertThat(matchingWorkAgain, equalTo(null));
  }

  @Test
  public void getMatchingWorkPresent() throws Exception {
    initTestrigMetadata("testrig", "env", ProcessingStatus.UNINITIALIZED);
    WorkItem wItem1 = new WorkItem(CONTAINER, "testrig");
    wItem1.addRequestParam("key1", "value1");
    QueuedWork work1 =
        resolvedQueuedWork(wItem1, new WorkDetails("testrig", "env", WorkType.UNKNOWN));
    QueuedWork work2 =
        resolvedQueuedWork(
            new WorkItem(CONTAINER, "testrig"),
            new WorkDetails("testrig", "env", WorkType.UNKNOWN));
    _workQueueMgr.queueUnassignedWork(work1);
    _workQueueMgr.queueUnassignedWork(work2);

    // build a work item that should match wItem1
    WorkItem wItem3 = WorkMgr.resolveIds(new WorkItem(CONTAINER, "testrig"));
    wItem3.addRequestParam("key1", "value1");

    QueuedWork matchingWork = _workQueueMgr.getMatchingWork(wItem3, QueueType.INCOMPLETE);

    assertThat(matchingWork, equalTo(work1));
  }

  @Test
  public void listIncompleteWork() throws Exception {
    initTestrigMetadata("testrig", "env", ProcessingStatus.UNINITIALIZED);
    Main.getWorkMgr().initNetwork("other", null);
    WorkMgrTestUtils.initTestrigWithTopology("other", "testrig", ImmutableSet.of());
    initTestrigMetadata("other", "testrig", "env", ProcessingStatus.UNINITIALIZED);
    QueuedWork work1 =
        resolvedQueuedWork(
            new WorkItem(CONTAINER, "testrig"),
            new WorkDetails("testrig", "env", WorkType.UNKNOWN));
    QueuedWork work2 =
        resolvedQueuedWork(
            new WorkItem("other", "testrig"), new WorkDetails("testrig", "env", WorkType.UNKNOWN));
    _workQueueMgr.queueUnassignedWork(work1);
    _workQueueMgr.queueUnassignedWork(work2);

    List<QueuedWork> works = _workQueueMgr.listIncompleteWork(_networkId.getId(), null, null);

    assertThat(works, equalTo(Collections.singletonList(work1)));
  }

  @Test
  public void listIncompleteWorkForSpecificStatus() throws Exception {
    initTestrigMetadata("testrig", "env", ProcessingStatus.UNINITIALIZED);
    QueuedWork work1 =
        resolvedQueuedWork(
            new WorkItem(CONTAINER, "testrig"),
            new WorkDetails("testrig", "env", WorkType.PARSING));
    QueuedWork work2 =
        resolvedQueuedWork(
            new WorkItem(CONTAINER, "testrig"),
            new WorkDetails("testrig", "env", WorkType.UNKNOWN));
    _workQueueMgr.queueUnassignedWork(work1);
    _workQueueMgr.queueUnassignedWork(work2);

    List<QueuedWork> parsingWorks =
        _workQueueMgr.listIncompleteWork(_networkId.getId(), null, WorkType.PARSING);

    assertThat(parsingWorks, equalTo(Collections.singletonList(work1)));
  }

  @Test
  public void listIncompleteWorkForSpecificTestrig() throws Exception {
    initTestrigMetadata("testrig", "env", ProcessingStatus.UNINITIALIZED);
    initTestrigMetadata("testrig2", "env", ProcessingStatus.UNINITIALIZED);
    QueuedWork work1 =
        resolvedQueuedWork(
            new WorkItem(CONTAINER, "testrig"),
            new WorkDetails("testrig", "env", WorkType.UNKNOWN));
    QueuedWork work2 =
        resolvedQueuedWork(
            new WorkItem(CONTAINER, "testrig2"),
            new WorkDetails("testrig2", "env", WorkType.UNKNOWN));
    _workQueueMgr.queueUnassignedWork(work1);
    _workQueueMgr.queueUnassignedWork(work2);

    SnapshotId snapshotId = Main.getWorkMgr().getIdManager().getSnapshotId("testrig", _networkId);
    List<QueuedWork> parsingWorks =
        _workQueueMgr.listIncompleteWork(_networkId.getId(), snapshotId.getId(), null);

    assertThat(parsingWorks, equalTo(Collections.singletonList(work1)));
  }

  // BEGIN: INDEPENDENT_ANSWERING TESTS

  @Test
  public void indAnsweringIsQueued() throws Exception {
    workIsQueued(
        ProcessingStatus.UNINITIALIZED,
        WorkType.INDEPENDENT_ANSWERING,
        WorkStatusCode.UNASSIGNED,
        1);
  }

  // END: INDEPENDENT_ANSWERING_TESTS

  // BEGIN: PARSING_DEPENDENT_ANSWERING TESTS

  @Test
  public void pdAnsweringForUninitializedBase() throws Exception {
    workIsRejected(ProcessingStatus.UNINITIALIZED, WorkType.PARSING_DEPENDENT_ANSWERING);
  }

  @Test
  public void pdAnsweringForParsingBase() throws Exception {
    workIsRejected(ProcessingStatus.PARSING, WorkType.PARSING_DEPENDENT_ANSWERING);
  }

  @Test
  public void pdAnsweringForParsingFailBase() throws Exception {
    workIsRejected(ProcessingStatus.PARSING_FAIL, WorkType.PARSING_DEPENDENT_ANSWERING);
  }

  @Test
  public void pdAnsweringForParsedBase() throws Exception {
    workIsQueued(
        ProcessingStatus.PARSED,
        WorkType.PARSING_DEPENDENT_ANSWERING,
        WorkStatusCode.UNASSIGNED,
        1);
  }

  @Test
  public void pdAnsweringForDataplaningBase() throws Exception {
    workIsQueued(
        ProcessingStatus.DATAPLANING,
        WorkType.PARSING_DEPENDENT_ANSWERING,
        WorkStatusCode.UNASSIGNED,
        1);
  }

  @Test
  public void pdAnsweringForDataplaningFailBase() throws Exception {
    workIsQueued(
        ProcessingStatus.DATAPLANING_FAIL,
        WorkType.PARSING_DEPENDENT_ANSWERING,
        WorkStatusCode.UNASSIGNED,
        1);
  }

  @Test
  public void pdAnsweringForDataplanedBase() throws Exception {
    workIsQueued(
        ProcessingStatus.DATAPLANED,
        WorkType.PARSING_DEPENDENT_ANSWERING,
        WorkStatusCode.UNASSIGNED,
        1);
  }

  @Test
  public void pdAnsweringWithBaseParsingQueued() throws Exception {
    initTestrigMetadata(BASE_TESTRIG, BASE_ENV, ProcessingStatus.UNINITIALIZED);
    queueWork(BASE_TESTRIG, BASE_ENV, WorkType.PARSING);
    workIsQueued(
        ProcessingStatus.UNINITIALIZED,
        WorkType.PARSING_DEPENDENT_ANSWERING,
        WorkStatusCode.BLOCKED,
        2);
    workIsQueued(
        ProcessingStatus.PARSING_FAIL,
        WorkType.PARSING_DEPENDENT_ANSWERING,
        WorkStatusCode.BLOCKED,
        3);
    workIsQueued(
        ProcessingStatus.PARSING, WorkType.PARSING_DEPENDENT_ANSWERING, WorkStatusCode.BLOCKED, 4);
    workIsQueued(
        ProcessingStatus.PARSED, WorkType.PARSING_DEPENDENT_ANSWERING, WorkStatusCode.BLOCKED, 5);
    workIsQueued(
        ProcessingStatus.DATAPLANING_FAIL,
        WorkType.PARSING_DEPENDENT_ANSWERING,
        WorkStatusCode.BLOCKED,
        6);
    workIsQueued(
        ProcessingStatus.DATAPLANING,
        WorkType.PARSING_DEPENDENT_ANSWERING,
        WorkStatusCode.BLOCKED,
        7);
    workIsQueued(
        ProcessingStatus.DATAPLANED,
        WorkType.PARSING_DEPENDENT_ANSWERING,
        WorkStatusCode.BLOCKED,
        8);
  }

  @Test
  public void pdAnsweringWithBaseDataplaningQueued() throws Exception {
    initTestrigMetadata(BASE_TESTRIG, BASE_ENV, ProcessingStatus.PARSED);
    queueWork(BASE_TESTRIG, BASE_ENV, WorkType.DATAPLANING);
    workIsQueued(
        ProcessingStatus.PARSED,
        WorkType.PARSING_DEPENDENT_ANSWERING,
        WorkStatusCode.UNASSIGNED,
        2);
    workIsQueued(
        ProcessingStatus.DATAPLANING_FAIL,
        WorkType.PARSING_DEPENDENT_ANSWERING,
        WorkStatusCode.UNASSIGNED,
        3);
    workIsQueued(
        ProcessingStatus.DATAPLANING,
        WorkType.PARSING_DEPENDENT_ANSWERING,
        WorkStatusCode.UNASSIGNED,
        4);
    workIsQueued(
        ProcessingStatus.DATAPLANED,
        WorkType.PARSING_DEPENDENT_ANSWERING,
        WorkStatusCode.UNASSIGNED,
        5);
  }

  @Test
  public void pdAnsweringForUninitializedDelta() throws Exception {
    workIsRejected(
        ProcessingStatus.PARSED,
        ProcessingStatus.UNINITIALIZED,
        WorkType.PARSING_DEPENDENT_ANSWERING);
  }

  @Test
  public void pdAnsweringForParsingFailDelta() throws Exception {
    workIsRejected(
        ProcessingStatus.PARSED,
        ProcessingStatus.PARSING_FAIL,
        WorkType.PARSING_DEPENDENT_ANSWERING);
  }

  @Test
  public void pdAnsweringForParsedDelta() throws Exception {
    workIsQueued(
        ProcessingStatus.PARSED,
        ProcessingStatus.PARSED,
        WorkType.PARSING_DEPENDENT_ANSWERING,
        WorkStatusCode.UNASSIGNED,
        1);
  }

  @Test
  public void pdAnsweringForDataplaningDelta() throws Exception {
    workIsQueued(
        ProcessingStatus.PARSED,
        ProcessingStatus.DATAPLANING,
        WorkType.PARSING_DEPENDENT_ANSWERING,
        WorkStatusCode.UNASSIGNED,
        1);
  }

  @Test
  public void pdAnsweringForDataplaningFailDelta() throws Exception {
    workIsQueued(
        ProcessingStatus.PARSED,
        ProcessingStatus.DATAPLANING_FAIL,
        WorkType.PARSING_DEPENDENT_ANSWERING,
        WorkStatusCode.UNASSIGNED,
        1);
  }

  @Test
  public void pdAnsweringForDataplanedDelta() throws Exception {
    workIsQueued(
        ProcessingStatus.PARSED,
        ProcessingStatus.DATAPLANED,
        WorkType.PARSING_DEPENDENT_ANSWERING,
        WorkStatusCode.UNASSIGNED,
        1);
  }

  @Test
  public void pdAnsweringWithDeltaParsingQueued() throws Exception {
    initTestrigMetadata(BASE_TESTRIG, BASE_ENV, ProcessingStatus.PARSED);
    initTestrigMetadata(DELTA_TESTRIG, DELTA_ENV, ProcessingStatus.UNINITIALIZED);
    queueWork(DELTA_TESTRIG, DELTA_ENV, WorkType.PARSING);
    workIsQueued(
        ProcessingStatus.PARSED,
        ProcessingStatus.UNINITIALIZED,
        WorkType.PARSING_DEPENDENT_ANSWERING,
        WorkStatusCode.BLOCKED,
        2);
    workIsQueued(
        ProcessingStatus.PARSED,
        ProcessingStatus.PARSING_FAIL,
        WorkType.PARSING_DEPENDENT_ANSWERING,
        WorkStatusCode.BLOCKED,
        3);
    workIsQueued(
        ProcessingStatus.PARSED,
        ProcessingStatus.PARSING,
        WorkType.PARSING_DEPENDENT_ANSWERING,
        WorkStatusCode.BLOCKED,
        4);
    workIsQueued(
        ProcessingStatus.PARSED,
        ProcessingStatus.PARSED,
        WorkType.PARSING_DEPENDENT_ANSWERING,
        WorkStatusCode.BLOCKED,
        5);
    workIsQueued(
        ProcessingStatus.PARSED,
        ProcessingStatus.DATAPLANING_FAIL,
        WorkType.PARSING_DEPENDENT_ANSWERING,
        WorkStatusCode.BLOCKED,
        6);
    workIsQueued(
        ProcessingStatus.PARSED,
        ProcessingStatus.DATAPLANING,
        WorkType.PARSING_DEPENDENT_ANSWERING,
        WorkStatusCode.BLOCKED,
        7);
    workIsQueued(
        ProcessingStatus.PARSED,
        ProcessingStatus.DATAPLANED,
        WorkType.PARSING_DEPENDENT_ANSWERING,
        WorkStatusCode.BLOCKED,
        8);
  }

  @Test
  public void pdAnsweringWithDeltaDataplaningQueued() throws Exception {
    initTestrigMetadata(BASE_TESTRIG, BASE_ENV, ProcessingStatus.PARSED);
    initTestrigMetadata(DELTA_TESTRIG, DELTA_ENV, ProcessingStatus.PARSED);
    queueWork(DELTA_TESTRIG, DELTA_ENV, WorkType.DATAPLANING);
    workIsQueued(
        ProcessingStatus.PARSED,
        ProcessingStatus.PARSED,
        WorkType.PARSING_DEPENDENT_ANSWERING,
        WorkStatusCode.UNASSIGNED,
        2);
    workIsQueued(
        ProcessingStatus.PARSED,
        ProcessingStatus.DATAPLANING_FAIL,
        WorkType.PARSING_DEPENDENT_ANSWERING,
        WorkStatusCode.UNASSIGNED,
        3);
    workIsQueued(
        ProcessingStatus.PARSED,
        ProcessingStatus.DATAPLANING,
        WorkType.PARSING_DEPENDENT_ANSWERING,
        WorkStatusCode.UNASSIGNED,
        4);
    workIsQueued(
        ProcessingStatus.PARSED,
        ProcessingStatus.DATAPLANED,
        WorkType.PARSING_DEPENDENT_ANSWERING,
        WorkStatusCode.UNASSIGNED,
        5);
  }

  // END: PARSING_DEPENDENT_ANSWERING TESTS

  // BEGIN: DATAPLANE_DEPENDENT_ANSWERING TESTS

  @Test
  public void ddAnsweringForUninitializedBase() throws Exception {
    workIsRejected(ProcessingStatus.UNINITIALIZED, WorkType.DATAPLANE_DEPENDENT_ANSWERING);
  }

  @Test
  public void ddAnsweringForParsingBase() throws Exception {
    workIsRejected(ProcessingStatus.PARSING, WorkType.DATAPLANE_DEPENDENT_ANSWERING);
  }

  @Test
  public void ddAnsweringForParsingFailBase() throws Exception {
    workIsRejected(ProcessingStatus.PARSING_FAIL, WorkType.DATAPLANE_DEPENDENT_ANSWERING);
  }

  @Test
  public void ddAnsweringForParsedBase() throws Exception {
    workIsQueued(
        ProcessingStatus.PARSED,
        WorkType.DATAPLANE_DEPENDENT_ANSWERING,
        WorkStatusCode.BLOCKED,
        2); // it is 2 because dataplane work is auto-generated
  }

  @Test
  public void ddAnsweringForDataplaningBase() throws Exception {
    workIsRejected(ProcessingStatus.DATAPLANING, WorkType.DATAPLANE_DEPENDENT_ANSWERING);
  }

  @Test
  public void ddAnsweringForDataplaningFailBase() throws Exception {
    workIsRejected(ProcessingStatus.DATAPLANING_FAIL, WorkType.DATAPLANE_DEPENDENT_ANSWERING);
  }

  @Test
  public void ddAnsweringForDataplanedBase() throws Exception {
    workIsQueued(
        ProcessingStatus.DATAPLANED,
        WorkType.DATAPLANE_DEPENDENT_ANSWERING,
        WorkStatusCode.UNASSIGNED,
        1);
  }

  @Test
  public void ddAnsweringWithBaseParsingQueued() throws Exception {
    initTestrigMetadata(BASE_TESTRIG, BASE_ENV, ProcessingStatus.UNINITIALIZED);
    queueWork(BASE_TESTRIG, BASE_ENV, WorkType.PARSING);
    workIsQueued(
        ProcessingStatus.UNINITIALIZED,
        WorkType.DATAPLANE_DEPENDENT_ANSWERING,
        WorkStatusCode.BLOCKED,
        2);
    workIsQueued(
        ProcessingStatus.PARSING_FAIL,
        WorkType.DATAPLANE_DEPENDENT_ANSWERING,
        WorkStatusCode.BLOCKED,
        3);
    workIsQueued(
        ProcessingStatus.PARSING,
        WorkType.DATAPLANE_DEPENDENT_ANSWERING,
        WorkStatusCode.BLOCKED,
        4);
    workIsQueued(
        ProcessingStatus.PARSED, WorkType.DATAPLANE_DEPENDENT_ANSWERING, WorkStatusCode.BLOCKED, 5);
    // the cases for DATAPLANING and DATAPLANING_FAIL are below
    workIsQueued(
        ProcessingStatus.DATAPLANED,
        WorkType.DATAPLANE_DEPENDENT_ANSWERING,
        WorkStatusCode.BLOCKED,
        6);
  }

  @Test
  public void ddAnsweringWithBaseParsingQueuedDataplaningFail() throws Exception {
    initTestrigMetadata(BASE_TESTRIG, BASE_ENV, ProcessingStatus.UNINITIALIZED);
    queueWork(BASE_TESTRIG, BASE_ENV, WorkType.PARSING);
    workIsRejected(ProcessingStatus.DATAPLANING_FAIL, WorkType.DATAPLANE_DEPENDENT_ANSWERING);
  }

  @Test
  public void ddAnsweringWithBaseParsingQueuedDataplaning() throws Exception {
    initTestrigMetadata(BASE_TESTRIG, BASE_ENV, ProcessingStatus.UNINITIALIZED);
    queueWork(BASE_TESTRIG, BASE_ENV, WorkType.PARSING);
    workIsRejected(ProcessingStatus.DATAPLANING, WorkType.DATAPLANE_DEPENDENT_ANSWERING);
  }

  @Test
  public void ddAnsweringWithBaseDataplaningQueued() throws Exception {
    initTestrigMetadata(BASE_TESTRIG, BASE_ENV, ProcessingStatus.PARSED);
    queueWork(BASE_TESTRIG, BASE_ENV, WorkType.DATAPLANING);
    workIsQueued(
        ProcessingStatus.PARSED, WorkType.DATAPLANE_DEPENDENT_ANSWERING, WorkStatusCode.BLOCKED, 2);
    workIsQueued(
        ProcessingStatus.DATAPLANING_FAIL,
        WorkType.DATAPLANE_DEPENDENT_ANSWERING,
        WorkStatusCode.BLOCKED,
        3);
    workIsQueued(
        ProcessingStatus.DATAPLANING,
        WorkType.DATAPLANE_DEPENDENT_ANSWERING,
        WorkStatusCode.BLOCKED,
        4);
    workIsQueued(
        ProcessingStatus.DATAPLANED,
        WorkType.DATAPLANE_DEPENDENT_ANSWERING,
        WorkStatusCode.BLOCKED,
        5);
  }

  @Test
  public void ddAnsweringForUninitializedDelta() throws Exception {
    workIsRejected(
        ProcessingStatus.DATAPLANED,
        ProcessingStatus.UNINITIALIZED,
        WorkType.DATAPLANE_DEPENDENT_ANSWERING);
  }

  @Test
  public void ddAnsweringForParsingFailDelta() throws Exception {
    workIsRejected(
        ProcessingStatus.DATAPLANED,
        ProcessingStatus.PARSING_FAIL,
        WorkType.DATAPLANE_DEPENDENT_ANSWERING);
  }

  @Test
  public void ddAnsweringForParsedDelta() throws Exception {
    workIsQueued(
        ProcessingStatus.DATAPLANED,
        ProcessingStatus.PARSED,
        WorkType.DATAPLANE_DEPENDENT_ANSWERING,
        WorkStatusCode.BLOCKED,
        2); // it is 2 because dataplane work is auto-generated
  }

  @Test
  public void ddAnsweringForDataplaningDelta() throws Exception {
    workIsRejected(
        ProcessingStatus.DATAPLANED,
        ProcessingStatus.DATAPLANING,
        WorkType.DATAPLANE_DEPENDENT_ANSWERING);
  }

  @Test
  public void ddAnsweringForDataplaningFailDelta() throws Exception {
    workIsRejected(
        ProcessingStatus.DATAPLANED,
        ProcessingStatus.DATAPLANING_FAIL,
        WorkType.DATAPLANE_DEPENDENT_ANSWERING);
  }

  @Test
  public void ddAnsweringForDataplanedDelta() throws Exception {
    workIsQueued(
        ProcessingStatus.DATAPLANED,
        ProcessingStatus.DATAPLANED,
        WorkType.DATAPLANE_DEPENDENT_ANSWERING,
        WorkStatusCode.UNASSIGNED,
        1);
  }

  @Test
  public void ddAnsweringWithDeltaParsingQueued() throws Exception {
    initTestrigMetadata(BASE_TESTRIG, BASE_ENV, ProcessingStatus.DATAPLANED);
    initTestrigMetadata(DELTA_TESTRIG, DELTA_ENV, ProcessingStatus.UNINITIALIZED);
    queueWork(DELTA_TESTRIG, DELTA_ENV, WorkType.PARSING);
    workIsQueued(
        ProcessingStatus.DATAPLANED,
        ProcessingStatus.UNINITIALIZED,
        WorkType.DATAPLANE_DEPENDENT_ANSWERING,
        WorkStatusCode.BLOCKED,
        2);
    workIsQueued(
        ProcessingStatus.DATAPLANED,
        ProcessingStatus.PARSING_FAIL,
        WorkType.DATAPLANE_DEPENDENT_ANSWERING,
        WorkStatusCode.BLOCKED,
        3);
    workIsQueued(
        ProcessingStatus.DATAPLANED,
        ProcessingStatus.PARSING,
        WorkType.DATAPLANE_DEPENDENT_ANSWERING,
        WorkStatusCode.BLOCKED,
        4);
    workIsQueued(
        ProcessingStatus.DATAPLANED,
        ProcessingStatus.PARSED,
        WorkType.DATAPLANE_DEPENDENT_ANSWERING,
        WorkStatusCode.BLOCKED,
        5);
    // the cases for DATAPLANING and DATAPLANING_FAIL are below
    workIsQueued(
        ProcessingStatus.DATAPLANED,
        ProcessingStatus.DATAPLANED,
        WorkType.DATAPLANE_DEPENDENT_ANSWERING,
        WorkStatusCode.BLOCKED,
        6);
  }

  @Test
  public void ddAnsweringWithDeltaParsingQueuedDataplaningFail() throws Exception {
    initTestrigMetadata(BASE_TESTRIG, BASE_ENV, ProcessingStatus.DATAPLANED);
    initTestrigMetadata(DELTA_TESTRIG, DELTA_ENV, ProcessingStatus.UNINITIALIZED);
    queueWork(DELTA_TESTRIG, DELTA_ENV, WorkType.PARSING);
    workIsRejected(
        ProcessingStatus.DATAPLANED,
        ProcessingStatus.DATAPLANING_FAIL,
        WorkType.DATAPLANE_DEPENDENT_ANSWERING);
  }

  @Test
  public void ddAnsweringWithDeltaParsingQueuedDataplaning() throws Exception {
    initTestrigMetadata(BASE_TESTRIG, BASE_ENV, ProcessingStatus.DATAPLANED);
    initTestrigMetadata(DELTA_TESTRIG, DELTA_ENV, ProcessingStatus.UNINITIALIZED);
    queueWork(DELTA_TESTRIG, DELTA_ENV, WorkType.PARSING);
    workIsRejected(
        ProcessingStatus.DATAPLANED,
        ProcessingStatus.DATAPLANING,
        WorkType.DATAPLANE_DEPENDENT_ANSWERING);
  }

  @Test
  public void ddAnsweringWithDeltaDataplaningQueued() throws Exception {
    initTestrigMetadata(BASE_TESTRIG, BASE_ENV, ProcessingStatus.DATAPLANED);
    initTestrigMetadata(DELTA_TESTRIG, DELTA_ENV, ProcessingStatus.PARSED);
    queueWork(DELTA_TESTRIG, DELTA_ENV, WorkType.DATAPLANING);
    workIsQueued(
        ProcessingStatus.DATAPLANED,
        ProcessingStatus.PARSED,
        WorkType.DATAPLANE_DEPENDENT_ANSWERING,
        WorkStatusCode.BLOCKED,
        2);
    workIsQueued(
        ProcessingStatus.DATAPLANED,
        ProcessingStatus.DATAPLANING_FAIL,
        WorkType.DATAPLANE_DEPENDENT_ANSWERING,
        WorkStatusCode.BLOCKED,
        3);
    workIsQueued(
        ProcessingStatus.DATAPLANED,
        ProcessingStatus.DATAPLANING,
        WorkType.DATAPLANE_DEPENDENT_ANSWERING,
        WorkStatusCode.BLOCKED,
        4);
    workIsQueued(
        ProcessingStatus.DATAPLANED,
        ProcessingStatus.DATAPLANED,
        WorkType.DATAPLANE_DEPENDENT_ANSWERING,
        WorkStatusCode.BLOCKED,
        5);
  }

  //  END: DATAPLANE_DEPENDENT_ANSWERING TESTS

  // BEGIN: PARSING work tests

  @Test
  public void parsingForUninitializedBase() throws Exception {
    workIsQueued(ProcessingStatus.UNINITIALIZED, WorkType.PARSING, WorkStatusCode.UNASSIGNED, 1);
  }

  @Test
  public void parsingAnsweringForParsingBase() throws Exception {
    workIsQueued(ProcessingStatus.PARSING, WorkType.PARSING, WorkStatusCode.UNASSIGNED, 1);
  }

  @Test
  public void parsingForParsingFailBase() throws Exception {
    workIsQueued(ProcessingStatus.PARSING_FAIL, WorkType.PARSING, WorkStatusCode.UNASSIGNED, 1);
  }

  @Test
  public void parsingForParsedBase() throws Exception {
    workIsQueued(ProcessingStatus.PARSED, WorkType.PARSING, WorkStatusCode.UNASSIGNED, 1);
  }

  @Test
  public void parsingForDataplaningBase() throws Exception {
    workIsQueued(ProcessingStatus.DATAPLANING, WorkType.PARSING, WorkStatusCode.UNASSIGNED, 1);
  }

  @Test
  public void parsingForDataplaningFailBase() throws Exception {
    workIsQueued(ProcessingStatus.DATAPLANING_FAIL, WorkType.PARSING, WorkStatusCode.UNASSIGNED, 1);
  }

  @Test
  public void parsingForDataplanedBase() throws Exception {
    workIsQueued(ProcessingStatus.DATAPLANED, WorkType.PARSING, WorkStatusCode.UNASSIGNED, 1);
  }

  @Test
  public void parsingWithConflictingWorkQueued1() throws Exception {
    initTestrigMetadata(BASE_TESTRIG, BASE_ENV, ProcessingStatus.PARSED);
    queueWork(BASE_TESTRIG, BASE_ENV, WorkType.PARSING_DEPENDENT_ANSWERING);
    workIsRejected(ProcessingStatus.UNINITIALIZED, WorkType.PARSING);
  }

  @Test
  public void parsingWithConflictingWorkQueued2() throws Exception {
    initTestrigMetadata(BASE_TESTRIG, BASE_ENV, ProcessingStatus.UNINITIALIZED);
    initTestrigMetadata("other", "other", ProcessingStatus.DATAPLANED);
    queueWork(BASE_TESTRIG, BASE_ENV, WorkType.PARSING); // this work interferes
    queueWork("other", "other", WorkType.PARSING); // this work does not interfere
    workIsRejected(ProcessingStatus.UNINITIALIZED, WorkType.PARSING);
  }

  @Test
  public void parsingWithDeltaConflictingWorkQueued() throws Exception {
    initTestrigMetadata("other", "other", ProcessingStatus.DATAPLANED);
    initTestrigMetadata(BASE_TESTRIG, BASE_ENV, ProcessingStatus.DATAPLANED);
    queueWork("other", "other", BASE_TESTRIG, BASE_ENV, WorkType.PARSING_DEPENDENT_ANSWERING);
    workIsRejected(ProcessingStatus.UNINITIALIZED, WorkType.PARSING);
  }

  @Test
  public void parsingWithNonConflictingWorkQueued() throws Exception {
    initTestrigMetadata("other", "other", ProcessingStatus.DATAPLANED);
    queueWork("other", "other", WorkType.PARSING_DEPENDENT_ANSWERING);
    workIsQueued(ProcessingStatus.UNINITIALIZED, WorkType.PARSING, WorkStatusCode.UNASSIGNED, 2);
  }

  // END: PARSING TESTS

  // BEGIN: DATAPLANING work tests

  @Test
  public void dataplaningForUninitializedBase() throws Exception {
    workIsRejected(ProcessingStatus.UNINITIALIZED, WorkType.DATAPLANING);
  }

  @Test
  public void dataplaningForParsingBase() throws Exception {
    workIsRejected(ProcessingStatus.PARSING, WorkType.DATAPLANING);
  }

  @Test
  public void dataplaningForParsingFailBase() throws Exception {
    workIsRejected(ProcessingStatus.PARSING_FAIL, WorkType.DATAPLANING);
  }

  @Test
  public void dataplaningForParsedBase() throws Exception {
    workIsQueued(ProcessingStatus.PARSED, WorkType.DATAPLANING, WorkStatusCode.UNASSIGNED, 1);
  }

  @Test
  public void dataplaningForDataplaningBase() throws Exception {
    workIsQueued(ProcessingStatus.DATAPLANING, WorkType.DATAPLANING, WorkStatusCode.UNASSIGNED, 1);
  }

  @Test
  public void dataplaningForDataplaningFailBase() throws Exception {
    workIsQueued(ProcessingStatus.DATAPLANING_FAIL, WorkType.PARSING, WorkStatusCode.UNASSIGNED, 1);
  }

  @Test
  public void dataplaningForDataplanedBase() throws Exception {
    workIsQueued(ProcessingStatus.DATAPLANED, WorkType.PARSING, WorkStatusCode.UNASSIGNED, 1);
  }

  @Test
  public void dataplaningWithConflictingWorkQueued1() throws Exception {
    initTestrigMetadata(BASE_TESTRIG, BASE_ENV, ProcessingStatus.DATAPLANED);
    queueWork(BASE_TESTRIG, BASE_ENV, WorkType.DATAPLANE_DEPENDENT_ANSWERING);
    workIsRejected(ProcessingStatus.UNINITIALIZED, WorkType.PARSING);
  }

  @Test
  public void dataplaningWithConflictingWorkQueued2() throws Exception {
    initTestrigMetadata(BASE_TESTRIG, BASE_ENV, ProcessingStatus.DATAPLANED);
    initTestrigMetadata("other", "other", ProcessingStatus.UNINITIALIZED);
    queueWork(BASE_TESTRIG, BASE_ENV, WorkType.PARSING); // this work interferes
    queueWork("other", "other", WorkType.PARSING); // this work does not interfere
    workIsRejected(ProcessingStatus.UNINITIALIZED, WorkType.PARSING);
  }

  @Test
  public void dataplaningWithDeltaConflictingWorkQueued() throws Exception {
    initTestrigMetadata("other", "other", ProcessingStatus.DATAPLANED);
    initTestrigMetadata(BASE_TESTRIG, BASE_ENV, ProcessingStatus.DATAPLANED);
    queueWork("other", "other", BASE_TESTRIG, BASE_ENV, WorkType.PARSING_DEPENDENT_ANSWERING);
    workIsRejected(ProcessingStatus.UNINITIALIZED, WorkType.DATAPLANING);
  }

  @Test
  public void dataplaningWithNonConflictingWorkQueued() throws Exception {
    initTestrigMetadata("other", "other", ProcessingStatus.DATAPLANED);
    queueWork("other", "other", WorkType.PARSING_DEPENDENT_ANSWERING);
    workIsQueued(ProcessingStatus.PARSED, WorkType.DATAPLANING, WorkStatusCode.UNASSIGNED, 2);
  }

  @Test
  public void dataplaningAfterParsingFailure() throws Exception {
    initTestrigMetadata("other", "other", ProcessingStatus.UNINITIALIZED);
    QueuedWork work1 =
        resolvedQueuedWork(
            new WorkItem(CONTAINER, "other"), new WorkDetails("other", "other", WorkType.PARSING));
    _workQueueMgr.queueUnassignedWork(work1);
    QueuedWork work2 =
        resolvedQueuedWork(
            new WorkItem(CONTAINER, "other"),
            new WorkDetails("other", "other", WorkType.DATAPLANING));
    _workQueueMgr.queueUnassignedWork(work2);

    QueuedWork aWork1 =
        doAction(new Action(ActionType.ASSIGN_SUCCESS, null)); // should be parsing work (work1)
    doAction(new Action(ActionType.STATUS_TERMINATED_ABNORMALLY, aWork1));

    // work2 should be left with terminatedqueuefail status and the testrig in parsing_fail state
    assertThat(work2.getStatus(), equalTo(WorkStatusCode.REQUEUEFAILURE));
    SnapshotId other = Main.getWorkMgr().getIdManager().getSnapshotId("other", _networkId);
    assertThat(
        WorkQueueMgr.getEnvironmentMetadata(_networkId.getId(), other.getId(), "other")
            .getProcessingStatus(),
        equalTo(ProcessingStatus.PARSING_FAIL));
  }

  // END: DATAPLANING work tests

  @Test
  public void queueUnassignedWork() throws Exception {
    initTestrigMetadata("testrig", "env", ProcessingStatus.UNINITIALIZED);
    QueuedWork work1 =
        resolvedQueuedWork(
            new WorkItem(CONTAINER, "testrig"),
            new WorkDetails("testrig", "env", WorkType.PARSING));
    _workQueueMgr.queueUnassignedWork(work1);
    assertThat(_workQueueMgr.getLength(QueueType.INCOMPLETE), equalTo(1L));
    QueuedWork work2 =
        resolvedQueuedWork(
            new WorkItem(CONTAINER, "testrig"),
            new WorkDetails("testrig", "env", WorkType.PARSING_DEPENDENT_ANSWERING));
    _workQueueMgr.queueUnassignedWork(work2);
    assertThat(_workQueueMgr.getLength(QueueType.INCOMPLETE), equalTo(2L));
  }

  @Test
  public void queueUnassignedWorkUnknown() throws Exception {
    initTestrigMetadata("testrig", "env", ProcessingStatus.UNINITIALIZED);
    QueuedWork work1 =
        resolvedQueuedWork(
            new WorkItem(CONTAINER, "testrig"),
            new WorkDetails("testrig", "env", WorkType.UNKNOWN));
    _workQueueMgr.queueUnassignedWork(work1);
    assertThat(_workQueueMgr.getLength(QueueType.INCOMPLETE), equalTo(1L));
  }

  @Test
  public void testGetWorkForChecking() throws Exception {
    initTestrigMetadata("testrig", "env", ProcessingStatus.UNINITIALIZED);
    List<QueuedWork> workToCheck = _workQueueMgr.getWorkForChecking();

    // Make sure getWorkForChecking() returns no elements when the incomplete work queue is empty
    assertThat(workToCheck, empty());

    QueuedWork work1 =
        resolvedQueuedWork(
            new WorkItem(CONTAINER, "testrig"),
            new WorkDetails("testrig", "env", WorkType.UNKNOWN));
    QueuedWork work2 =
        resolvedQueuedWork(
            new WorkItem(CONTAINER, "testrig"),
            new WorkDetails("testrig", "env", WorkType.UNKNOWN));
    _workQueueMgr.queueUnassignedWork(work1);
    _workQueueMgr.queueUnassignedWork(work2);
    workToCheck = _workQueueMgr.getWorkForChecking();

    // Make sure unassigned items on the queue are not returned in getWorkForChecking()
    assertThat(workToCheck, empty());

    work2.setStatus(WorkStatusCode.ASSIGNED);
    workToCheck = _workQueueMgr.getWorkForChecking();

    // Make sure only one item is returned from getWorkForChecking() when there is only one assigned
    // item on the queue
    assertThat(workToCheck, iterableWithSize(1));

    // Make sure the correct work item was returned
    assertSame(workToCheck.get(0), work2);

    // When getWorkForChecking() is called, work2 should transition from ASSIGNED to CHECKINGSTATUS
    assertThat(work2.getStatus(), equalTo(WorkStatusCode.CHECKINGSTATUS));

    workToCheck = _workQueueMgr.getWorkForChecking();

    // Since work2 status is CHECKINGSTATUS (and work1 is UNASSIGNED), nothing should show up in
    // getWorkForChecking()
    assertThat(workToCheck, empty());

    work1.setStatus(WorkStatusCode.ASSIGNED);
    work2.setStatus(WorkStatusCode.ASSIGNED);
    workToCheck = _workQueueMgr.getWorkForChecking();

    // With multiple assigned items now queued, getWorkForChecking() should return multiple items
    assertThat(workToCheck, iterableWithSize(2));
  }

  @Test
  public void queueUnassignedWorkDuplicate() throws Exception {
    initTestrigMetadata("testrig", "env", ProcessingStatus.UNINITIALIZED);
    QueuedWork work1 =
        resolvedQueuedWork(
            new WorkItem(CONTAINER, "testrig"),
            new WorkDetails("testrig", "env", WorkType.UNKNOWN));
    _workQueueMgr.queueUnassignedWork(work1);

    _thrown.expect(BatfishException.class);
    _thrown.expectMessage("Duplicate work item");

    _workQueueMgr.queueUnassignedWork(work1);
  }

  @Test
  public void workIsUnblocked1() throws Exception {
    initTestrigMetadata("testrig", "env_default", ProcessingStatus.UNINITIALIZED);

    QueuedWork work1 =
        resolvedQueuedWork(
            new WorkItem(CONTAINER, "testrig"),
            new WorkDetails("testrig", "env_default", WorkType.PARSING));
    QueuedWork work2 =
        resolvedQueuedWork(
            new WorkItem(CONTAINER, "testrig"),
            new WorkDetails("testrig", "env_default", WorkType.PARSING_DEPENDENT_ANSWERING));
    QueuedWork work3 =
        resolvedQueuedWork(
            new WorkItem(CONTAINER, "testrig"),
            new WorkDetails("testrig", "env_default", WorkType.DATAPLANE_DEPENDENT_ANSWERING));

    doAction(new Action(ActionType.QUEUE, work1));
    doAction(new Action(ActionType.QUEUE, work2));
    doAction(new Action(ActionType.QUEUE, work3));

    assertThat(work2.getStatus(), equalTo(WorkStatusCode.BLOCKED));
    assertThat(work3.getStatus(), equalTo(WorkStatusCode.BLOCKED));

    QueuedWork aWork1 =
        doAction(new Action(ActionType.ASSIGN_SUCCESS, null)); // should be parsing work
    doAction(new Action(ActionType.STATUS_TERMINATED_NORMALLY, aWork1));

    QueuedWork aWork2 = doAction(new Action(ActionType.ASSIGN_SUCCESS, null));
    doAction(new Action(ActionType.STATUS_TERMINATED_NORMALLY, aWork2));

    QueuedWork aWork3 = doAction(new Action(ActionType.ASSIGN_SUCCESS, null));
    doAction(new Action(ActionType.STATUS_TERMINATED_NORMALLY, aWork3));

    QueuedWork aWork4 = doAction(new Action(ActionType.ASSIGN_SUCCESS, null));
    doAction(new Action(ActionType.STATUS_TERMINATED_NORMALLY, aWork4));

    assertThat(_workQueueMgr.getLength(QueueType.INCOMPLETE), equalTo(0L));
  }

  @Test
  public void workIsUnblocked2() throws Exception {
    initTestrigMetadata("testrig", "env_default", ProcessingStatus.UNINITIALIZED);

    QueuedWork work1 =
        resolvedQueuedWork(
            new WorkItem(CONTAINER, "testrig"),
            new WorkDetails("testrig", "env_default", WorkType.PARSING));
    QueuedWork work2 =
        resolvedQueuedWork(
            new WorkItem(CONTAINER, "testrig"),
            new WorkDetails("testrig", "env_default", WorkType.DATAPLANE_DEPENDENT_ANSWERING));
    QueuedWork work3 =
        resolvedQueuedWork(
            new WorkItem(CONTAINER, "testrig"),
            new WorkDetails("testrig", "env_default", WorkType.DATAPLANE_DEPENDENT_ANSWERING));

    doAction(new Action(ActionType.QUEUE, work1));
    doAction(new Action(ActionType.QUEUE, work2));
    doAction(new Action(ActionType.QUEUE, work3));

    assertThat(work2.getStatus(), equalTo(WorkStatusCode.BLOCKED));
    assertThat(work3.getStatus(), equalTo(WorkStatusCode.BLOCKED));

    QueuedWork aWork1 =
        doAction(new Action(ActionType.ASSIGN_SUCCESS, null)); // should be parsing work
    doAction(new Action(ActionType.STATUS_TERMINATED_NORMALLY, aWork1));

    QueuedWork aWork2 = doAction(new Action(ActionType.ASSIGN_SUCCESS, null));
    doAction(new Action(ActionType.STATUS_TERMINATED_NORMALLY, aWork2));

    QueuedWork aWork3 = doAction(new Action(ActionType.ASSIGN_SUCCESS, null));
    doAction(new Action(ActionType.STATUS_TERMINATED_NORMALLY, aWork3));

    QueuedWork aWork4 = doAction(new Action(ActionType.ASSIGN_SUCCESS, null));
    doAction(new Action(ActionType.STATUS_TERMINATED_NORMALLY, aWork4));

    assertThat(_workQueueMgr.getLength(QueueType.INCOMPLETE), equalTo(0L));
  }

  @Test
  public void processTaskCheckTerminatedByUser() throws Exception {
    initTestrigMetadata("testrig", "env_default", ProcessingStatus.UNINITIALIZED);

    QueuedWork work1 =
        resolvedQueuedWork(
            new WorkItem(CONTAINER, "testrig"),
            new WorkDetails("testrig", "env_default", WorkType.PARSING));

    doAction(new Action(ActionType.QUEUE, work1));
    _workQueueMgr.processTaskCheckResult(work1, new Task(TaskStatus.TerminatedByUser, "Fake"));

    /*
     * after processing the termination task,
     *  1) the status of work should be terminatedbyuser
     *  2) incomplete queue should be empty
     */
    assertThat(work1.getStatus(), equalTo(WorkStatusCode.TERMINATEDBYUSER));
    assertThat(_workQueueMgr.getLength(QueueType.INCOMPLETE), equalTo(0L));
  }

  private QueuedWork resolvedQueuedWork(WorkItem workItem, WorkDetails workDetails) {
    WorkItem resolvedWorkItem = WorkMgr.resolveIds(workItem);
    return new QueuedWork(
        WorkMgr.resolveIds(workItem),
        resolveIds(new NetworkId(resolvedWorkItem.getContainerName()), workDetails));
  }

  /* Resolves IDs in workDetails independently of workItem (just for testing) */
  private WorkDetails resolveIds(NetworkId networkId, WorkDetails workDetails) {
    IdManager idm = Main.getWorkMgr().getIdManager();
    SnapshotId snapshot = idm.getSnapshotId(workDetails.baseTestrig, networkId);
    String referenceSnapshot = null;
    if (workDetails.deltaTestrig != null) {
      SnapshotId referenceSnapshotId = idm.getSnapshotId(workDetails.deltaTestrig, networkId);
      referenceSnapshot = referenceSnapshotId.getId();
    }
    return new WorkDetails(
        snapshot.getId(),
        workDetails.baseEnv,
        referenceSnapshot,
        workDetails.deltaEnv,
        workDetails.isDifferential,
        workDetails.workType);
  }
}<|MERGE_RESOLUTION|>--- conflicted
+++ resolved
@@ -147,16 +147,9 @@
 
   private void initTestrigMetadata(
       String container, String testrig, String environment, ProcessingStatus status)
-<<<<<<< HEAD
-      throws JsonProcessingException {
-    Path metadataPath = WorkMgr.getpathTestrigMetadata(container, testrig);
-    metadataPath.getParent().toFile().mkdirs();
-    TestrigMetadata trMetadata = new TestrigMetadata(Instant.now(), environment, null);
-=======
       throws IOException {
     WorkMgrTestUtils.initTestrigWithTopology(CONTAINER, testrig, ImmutableSet.of());
-    TestrigMetadata trMetadata = new TestrigMetadata(Instant.now(), environment);
->>>>>>> 22f81ad7
+    TestrigMetadata trMetadata = new TestrigMetadata(Instant.now(), environment, null);
     EnvironmentMetadata envMetadata = trMetadata.getEnvironments().get(environment);
     envMetadata.updateStatus(status, null);
     TestrigMetadataMgr.writeMetadata(trMetadata, container, testrig);
