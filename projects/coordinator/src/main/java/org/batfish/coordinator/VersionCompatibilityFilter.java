--- conflicted
+++ resolved
@@ -10,11 +10,6 @@
 import javax.ws.rs.core.Response;
 import javax.ws.rs.core.Response.Status;
 import javax.ws.rs.ext.Provider;
-<<<<<<< HEAD
-=======
-import org.batfish.common.Version;
-import org.batfish.version.BatfishVersion;
->>>>>>> versioned
 
 /**
  * This filter verifies that the client's version is compatible with the version of Batfish service.
@@ -35,18 +30,6 @@
                       HTTP_HEADER_BATFISH_VERSION))
               .type(MediaType.APPLICATION_JSON)
               .build());
-<<<<<<< HEAD
-=======
-    } else if (!Version.isCompatibleVersion("Service", "Client", clientVersion)) {
-      requestContext.abortWith(
-          Response.status(Status.BAD_REQUEST)
-              .entity(
-                  String.format(
-                      "Client version '%s' is not compatible with server version '%s'",
-                      clientVersion, BatfishVersion.getVersionStatic()))
-              .type(MediaType.APPLICATION_JSON)
-              .build());
->>>>>>> 904d16ba
     }
   }
 }