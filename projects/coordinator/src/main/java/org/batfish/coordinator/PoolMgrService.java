--- conflicted
+++ resolved
@@ -133,19 +133,6 @@
           return new JSONArray(
               Arrays.asList(CoordConsts.SVC_KEY_FAILURE, "Worker version not specified"));
         }
-<<<<<<< HEAD
-=======
-        if (!Version.isCompatibleVersion("Service", "Worker", workerVersion)) {
-          return new JSONArray(
-              Arrays.asList(
-                  CoordConsts.SVC_KEY_FAILURE,
-                  "Worker version "
-                      + workerVersion
-                      + "is incompatible with coordinator version "
-                      + BatfishVersion.getVersionStatic()));
-        }
-
->>>>>>> 904d16ba
         for (String worker : workersToAdd) {
           Main.getPoolMgr().addToPool(worker);
         }
