package org.batfish.coordinator;

import com.fasterxml.jackson.core.JsonProcessingException;
import io.opentracing.ActiveSpan;
import io.opentracing.References;
import io.opentracing.SpanContext;
import io.opentracing.contrib.jaxrs2.client.ClientTracingFeature;
import io.opentracing.util.GlobalTracer;
import java.io.IOException;
import java.io.InputStream;
import java.nio.file.Files;
import java.nio.file.Path;
import java.nio.file.Paths;
import java.time.Instant;
import java.util.HashSet;
import java.util.LinkedList;
import java.util.List;
import java.util.Map;
import java.util.Map.Entry;
import java.util.Set;
import java.util.SortedSet;
import java.util.TreeMap;
import java.util.TreeSet;
import java.util.UUID;
import java.util.concurrent.Executors;
import java.util.concurrent.TimeUnit;
import java.util.stream.Collectors;
import java.util.stream.Stream;
import javax.annotation.Nullable;
import javax.ws.rs.ProcessingException;
import javax.ws.rs.client.Client;
import javax.ws.rs.client.ClientBuilder;
import javax.ws.rs.client.WebTarget;
import javax.ws.rs.core.MediaType;
import javax.ws.rs.core.Response;
import org.apache.commons.lang.exception.ExceptionUtils;
import org.batfish.common.BatfishException;
import org.batfish.common.BatfishLogger;
import org.batfish.common.BfConsts;
import org.batfish.common.BfConsts.TaskStatus;
import org.batfish.common.Container;
import org.batfish.common.Task;
import org.batfish.common.WorkItem;
import org.batfish.common.plugin.AbstractCoordinator;
import org.batfish.common.util.BatfishObjectMapper;
import org.batfish.common.util.CommonUtil;
import org.batfish.common.util.UnzipUtility;
import org.batfish.common.util.WorkItemBuilder;
import org.batfish.common.util.ZipUtility;
import org.batfish.coordinator.config.Settings;
import org.batfish.datamodel.TestrigMetadata;
import org.batfish.datamodel.answers.Answer;
import org.batfish.datamodel.answers.AnswerStatus;
import org.codehaus.jettison.json.JSONArray;
import org.codehaus.jettison.json.JSONException;
import org.codehaus.jettison.json.JSONObject;
import org.glassfish.jersey.uri.UriComponent;

public class WorkMgr extends AbstractCoordinator {

  static final class AssignWorkTask implements Runnable {
    @Override
    public void run() {
      Main.getWorkMgr().checkTask();
      Main.getWorkMgr().assignWork();
    }
  }

  static final class CheckTaskTask implements Runnable {
    @Override
    public void run() {
      Main.getWorkMgr().checkTask();
    }
  }

  private static final Set<String> ENV_FILENAMES = initEnvFilenames();

  private static final int MAX_SHOWN_TESTRIG_INFO_SUBDIR_ENTRIES = 10;

  private static Set<String> initEnvFilenames() {
    Set<String> envFilenames = new HashSet<>();
    envFilenames.add(BfConsts.RELPATH_NODE_BLACKLIST_FILE);
    envFilenames.add(BfConsts.RELPATH_INTERFACE_BLACKLIST_FILE);
    envFilenames.add(BfConsts.RELPATH_EDGE_BLACKLIST_FILE);
    envFilenames.add(BfConsts.RELPATH_ENVIRONMENT_BGP_TABLES);
    envFilenames.add(BfConsts.RELPATH_ENVIRONMENT_ROUTING_TABLES);
    envFilenames.add(BfConsts.RELPATH_EXTERNAL_BGP_ANNOUNCEMENTS);
    return envFilenames;
  }

  private final BatfishLogger _logger;

  private final Settings _settings;

  private WorkQueueMgr _workQueueMgr;

  public WorkMgr(Settings settings, BatfishLogger logger) {
    super(false);
    _settings = settings;
    _logger = logger;
    _workQueueMgr = new WorkQueueMgr();
    loadPlugins();
  }

  private void assignWork() {

    try {
      QueuedWork work = _workQueueMgr.getWorkForAssignment();

      // get out if no work was found
      if (work == null) {
        // _logger.info("WM:AssignWork: No unassigned work\n");
        return;
      }

      String idleWorker = Main.getPoolMgr().getWorkerForAssignment();

      // get out if no idle worker was found, but release the work first
      if (idleWorker == null) {
        _workQueueMgr.markAssignmentFailure(work);

        _logger.info("WM:AssignWork: No idle worker\n");
        return;
      }

      assignWork(work, idleWorker);
    } catch (Exception e) {
      String stackTrace = ExceptionUtils.getFullStackTrace(e);
      _logger.error("Got exception in assignWork: " + stackTrace);
    }
  }

  private void assignWork(QueuedWork work, String worker) {

    _logger.info("WM:AssignWork: Trying to assign " + work + " to " + worker + " \n");

    boolean assignmentError = false;
    boolean assigned = false;

    Client client = null;
    SpanContext queueWorkSpan = work.getWorkItem().getSourceSpan();
    try (ActiveSpan assignWorkSpan =
        GlobalTracer.get()
            .buildSpan("Assign Work")
            .addReference(References.FOLLOWS_FROM, queueWorkSpan)
            .startActive()) {
      assert assignWorkSpan != null; // avoid unused warning
      // get the task and add other standard stuff
      JSONObject task = work.getWorkItem().toTask();
      Path containerDir =
          Main.getSettings().getContainersLocation().resolve(work.getWorkItem().getContainerName());
      String testrigName = work.getWorkItem().getTestrigName();
      Path testrigBaseDir =
          containerDir
              .resolve(Paths.get(BfConsts.RELPATH_TESTRIGS_DIR, testrigName))
              .toAbsolutePath();
      task.put(BfConsts.ARG_CONTAINER_DIR, containerDir.toAbsolutePath().toString());
      task.put(BfConsts.ARG_TESTRIG, testrigName);
      task.put(
          BfConsts.ARG_LOG_FILE,
          testrigBaseDir.resolve(work.getId() + BfConsts.SUFFIX_LOG_FILE).toString());
      task.put(
          BfConsts.ARG_ANSWER_JSON_PATH,
          testrigBaseDir.resolve(work.getId() + BfConsts.SUFFIX_ANSWER_JSON_FILE).toString());

      ClientBuilder clientBuilder =
          CommonUtil.createHttpClientBuilder(
              _settings.getSslPoolDisable(),
              _settings.getSslPoolTrustAllCerts(),
              _settings.getSslPoolKeystoreFile(),
              _settings.getSslPoolKeystorePassword(),
              _settings.getSslPoolTruststoreFile(),
              _settings.getSslPoolTruststorePassword());

      if (GlobalTracer.isRegistered()) {
        clientBuilder.register(ClientTracingFeature.class);
      }

      client = clientBuilder.build();
      String protocol = _settings.getSslPoolDisable() ? "http" : "https";
      WebTarget webTarget =
          client
              .target(
                  String.format(
                      "%s://%s%s/%s",
                      protocol, worker, BfConsts.SVC_BASE_RSC, BfConsts.SVC_RUN_TASK_RSC))
              .queryParam(
                  BfConsts.SVC_TASKID_KEY,
                  UriComponent.encode(
                      work.getId().toString(), UriComponent.Type.QUERY_PARAM_SPACE_ENCODED))
              .queryParam(
                  BfConsts.SVC_TASK_KEY,
                  UriComponent.encode(
                      task.toString(), UriComponent.Type.QUERY_PARAM_SPACE_ENCODED));

      Response response = webTarget.request(MediaType.APPLICATION_JSON).get();

      if (response.getStatus() != Response.Status.OK.getStatusCode()) {
        _logger.error("WM:AssignWork: Got non-OK response " + response.getStatus() + "\n");
      } else {
        String sobj = response.readEntity(String.class);
        JSONArray array = new JSONArray(sobj);
        _logger.info(
            String.format(
                "WM:AssignWork: response: %s [%s] [%s]\n",
                array.toString(), array.get(0), array.get(1)));

        if (!array.get(0).equals(BfConsts.SVC_SUCCESS_KEY)) {
          _logger.error(
              String.format("ERROR in assigning task: %s %s\n", array.get(0), array.get(1)));

          assignmentError = true;
        } else {
          assigned = true;
        }
      }
    } catch (ProcessingException e) {
      String stackTrace = ExceptionUtils.getFullStackTrace(e);
      _logger.error(String.format("Unable to connect to worker at %s: %s\n", worker, stackTrace));
    } catch (Exception e) {
      String stackTrace = ExceptionUtils.getFullStackTrace(e);
      _logger.error(String.format("Exception assigning work: %s\n", stackTrace));
    } finally {
      if (client != null) {
        client.close();
      }
    }

    // mark the assignment results for both work and worker
    if (assignmentError) {
      _workQueueMgr.markAssignmentError(work);
    } else if (assigned) {
      _workQueueMgr.markAssignmentSuccess(work, worker);
    } else {
      _workQueueMgr.markAssignmentFailure(work);
    }

    Main.getPoolMgr().markAssignmentResult(worker, assigned);
  }

  private void checkTask() {
    try {
      QueuedWork work = _workQueueMgr.getWorkForChecking();
      if (work == null) {
        // _logger.info("WM:checkTask: No assigned work\n");
        return;
      }
      String assignedWorker = work.getAssignedWorker();
      if (assignedWorker == null) {
        _logger.error("WM:CheckWork no assinged worker for " + work + "\n");
        _workQueueMgr.makeWorkUnassigned(work);
        return;
      }
      checkTask(work, assignedWorker);
    } catch (Exception e) {
      _logger.error("Got exception in assignWork: " + e.getMessage());
    }
  }

  private void checkTask(QueuedWork work, String worker) {
    _logger.info("WM:CheckWork: Trying to check " + work + " on " + worker + " \n");

    Task task = new Task();
    task.setStatus(TaskStatus.UnreachableOrBadResponse);

    Client client = null;
    try {
      client =
          CommonUtil.createHttpClientBuilder(
                  _settings.getSslPoolDisable(),
                  _settings.getSslPoolTrustAllCerts(),
                  _settings.getSslPoolKeystoreFile(),
                  _settings.getSslPoolKeystorePassword(),
                  _settings.getSslPoolTruststoreFile(),
                  _settings.getSslPoolTruststorePassword())
              .build();
      String protocol = _settings.getSslPoolDisable() ? "http" : "https";
      WebTarget webTarget =
          client
              .target(
                  String.format(
                      "%s://%s%s/%s",
                      protocol, worker, BfConsts.SVC_BASE_RSC, BfConsts.SVC_GET_TASKSTATUS_RSC))
              .queryParam(
                  BfConsts.SVC_TASKID_KEY,
                  UriComponent.encode(
                      work.getId().toString(), UriComponent.Type.QUERY_PARAM_SPACE_ENCODED));
      Response response = webTarget.request(MediaType.APPLICATION_JSON).get();

      if (response.getStatus() != Response.Status.OK.getStatusCode()) {
        _logger.error("WM:CheckTask: Got non-OK response " + response.getStatus() + "\n");
      } else {
        String sobj = response.readEntity(String.class);
        JSONArray array = new JSONArray(sobj);
        _logger.info(String.format("response: %s [%s] [%s]\n", array, array.get(0), array.get(1)));

        if (!array.get(0).equals(BfConsts.SVC_SUCCESS_KEY)) {
          _logger.error(
              String.format(
                  "got error while refreshing status: %s %s\n", array.get(0), array.get(1)));
        } else {
          String taskStr = array.get(1).toString();
          BatfishObjectMapper mapper = new BatfishObjectMapper();
          task = mapper.readValue(taskStr, Task.class);
          if (task.getStatus() == null) {
            _logger.error("did not see status key in json response\n");
          }
        }
      }
    } catch (ProcessingException e) {
      String stackTrace = ExceptionUtils.getFullStackTrace(e);
      _logger.error(String.format("unable to connect to %s: %s\n", worker, stackTrace));
    } catch (Exception e) {
      String stackTrace = ExceptionUtils.getFullStackTrace(e);
      _logger.error(String.format("exception: %s\n", stackTrace));
    } finally {
      if (client != null) {
        client.close();
      }
    }

    _workQueueMgr.processTaskCheckResult(work, task);

    // if the task ended, send a hint to the pool manager to look up worker
    // status
    if (task.getStatus() == TaskStatus.TerminatedAbnormally
        || task.getStatus() == TaskStatus.TerminatedNormally) {
      Main.getPoolMgr().refreshWorkerStatus(worker);
    }
  }

  /**
   * Create, update, or truncate an analysis with provided questions or and/or question names
   *
   * @param containerName The container in which the analysis resides
   * @param newAnalysis Whether or not to create a new analysis. Incompatible with {@code
   *     delQuestionsStr}.
   * @param aName The name of the analysis
   * @param questionsToAdd The questions to be added to or initially populate the analysis.
   * @param questionsToDelete A list of question names to be deleted from the analysis. Incompatible
   *     with {@code newAnalysis}.
   */
  public void configureAnalysis(
      String containerName,
      boolean newAnalysis,
      String aName,
      Map<String, String> questionsToAdd,
      List<String> questionsToDelete) {
    Path containerDir = getdirContainer(containerName);
    Path aDir = containerDir.resolve(Paths.get(BfConsts.RELPATH_ANALYSES_DIR, aName));
    if (Files.exists(aDir) && newAnalysis) {
      throw new BatfishException(
          "Analysis '" + aName + "' already exists for container '" + containerName);
    }
    if (!Files.exists(aDir)) {
      if (!newAnalysis) {
        throw new BatfishException(
            "Analysis '" + aName + "' does not exist for container '" + containerName + "'");
      }
      if (!aDir.toFile().mkdirs()) {
        throw new BatfishException("Failed to create analysis directory '" + aDir + "'");
      }
    }
    Path questionsDir = aDir.resolve(BfConsts.RELPATH_QUESTIONS_DIR);
    for (Entry<String, String> entry : questionsToAdd.entrySet()) {
      Path qDir = questionsDir.resolve(entry.getKey());
      if (Files.exists(qDir)) {
        throw new BatfishException(
            String.format("Question '%s' already exists for analysis '%s'", entry.getKey(), aName));
      }
      if (!qDir.toFile().mkdirs()) {
        throw new BatfishException(String.format("Failed to create question directory '%s'", qDir));
      }
      Path qFile = qDir.resolve(BfConsts.RELPATH_QUESTION_FILE);
      CommonUtil.writeFile(qFile, entry.getValue());
    }

    /** Delete questions */
    for (String qName : questionsToDelete) {
      Path qDir = questionsDir.resolve(qName);
      if (!Files.exists(qDir)) {
        throw new BatfishException("Question " + qName + " does not exist for analysis " + aName);
      }
      CommonUtil.deleteDirectory(qDir);
    }
  }

  public void delAnalysis(String containerName, String aName) {
    Path aDir = getdirContainerAnalysis(containerName, aName);
    CommonUtil.deleteDirectory(aDir);
  }

  public boolean delContainer(String containerName) {
    Path containerDir = getdirContainer(containerName, false);
    if (Files.exists(containerDir)) {
      CommonUtil.deleteDirectory(containerDir);
      return true;
    }
    return false;
  }

  public void delEnvironment(String containerName, String testrigName, String envName) {
    Path envDir = getdirEnvironment(containerName, testrigName, envName);
    CommonUtil.deleteDirectory(envDir);
  }

  public void delTestrig(String containerName, String testrigName) {
    Path testrigDir = getdirTestrig(containerName, testrigName);
    CommonUtil.deleteDirectory(testrigDir);
  }

  public void delQuestion(String containerName, String qName) {
    Path qDir = getdirContainerQuestion(containerName, qName);
    CommonUtil.deleteDirectory(qDir);
  }

  public Map<String, String> getAnalysisAnswers(
      String containerName,
      String baseTestrig,
      String baseEnv,
      String deltaTestrig,
      String deltaEnv,
      String analysisName,
      boolean pretty)
      throws JsonProcessingException {
    Path analysisDir = getdirContainerAnalysis(containerName, analysisName);
    Path testrigDir = getdirTestrig(containerName, baseTestrig);
    SortedSet<String> questions = listAnalysisQuestions(containerName, analysisName);
    Map<String, String> retMap = new TreeMap<>();
    for (String questionName : questions) {
      String answer = "unknown";
      Path questionFile =
          analysisDir.resolve(
              Paths.get(
                  BfConsts.RELPATH_QUESTIONS_DIR, questionName, BfConsts.RELPATH_QUESTION_FILE));
      if (!Files.exists(questionFile)) {
        throw new BatfishException("Question file for question " + questionName + "not found");
      }
      String answerFilename =
          pretty ? BfConsts.RELPATH_ANSWER_PRETTY_JSON : BfConsts.RELPATH_ANSWER_JSON;
      Path answerDir =
          testrigDir.resolve(
              Paths.get(
                  BfConsts.RELPATH_ANALYSES_DIR,
                  analysisName,
                  BfConsts.RELPATH_QUESTIONS_DIR,
                  questionName,
                  BfConsts.RELPATH_ENVIRONMENTS_DIR,
                  baseEnv));
      if (deltaTestrig != null) {
        answerDir = answerDir.resolve(Paths.get(BfConsts.RELPATH_DELTA, deltaTestrig, deltaEnv));
      }
      Path answerFile = answerDir.resolve(answerFilename);
      if (!Files.exists(answerFile)) {
        Answer ans = Answer.failureAnswer("Not answered", null);
        ans.setStatus(AnswerStatus.NOTFOUND);
        if (pretty) {
          ans = ans.prettyPrintAnswer();
        }
        BatfishObjectMapper mapper = new BatfishObjectMapper();
        answer = mapper.writeValueAsString(ans);
      } else {
        boolean answerIsStale;
        answerIsStale =
            CommonUtil.getLastModifiedTime(questionFile)
                    .compareTo(CommonUtil.getLastModifiedTime(answerFile))
                > 0;
        if (answerIsStale) {
          Answer ans = Answer.failureAnswer("Not fresh", null);
          ans.setStatus(AnswerStatus.STALE);
          if (pretty) {
            ans = ans.prettyPrintAnswer();
          }
          BatfishObjectMapper mapper = new BatfishObjectMapper();
          answer = mapper.writeValueAsString(ans);
        } else {
          answer = CommonUtil.readFile(answerFile);
        }
      }

      retMap.put(questionName, answer);
    }
    return retMap;
  }

  public String getAnalysisQuestion(
      String containerName, String analysisName, String questionName) {
    Path questionDir = getdirAnalysisQuestion(containerName, analysisName, questionName);
    Path qFile = questionDir.resolve(BfConsts.RELPATH_QUESTION_FILE);
    if (!Files.exists(qFile)) {
      throw new BatfishException("Question file not found for " + questionName);
    }
    return CommonUtil.readFile(qFile);
  }

  public String getAnswer(
      String containerName,
      String baseTestrig,
      String baseEnv,
      String deltaTestrig,
      String deltaEnv,
      String questionName,
      boolean pretty)
      throws JsonProcessingException {
    Path questionDir = getdirContainerQuestion(containerName, questionName);
    Path questionFile = questionDir.resolve(BfConsts.RELPATH_QUESTION_FILE);
    if (!Files.exists(questionFile)) {
      throw new BatfishException("Question file not found for " + questionName);
    }
    Path testrigDir = getdirTestrig(containerName, baseTestrig);
    Path answerDir =
        testrigDir.resolve(Paths.get(BfConsts.RELPATH_ANSWERS_DIR, questionName, baseEnv));
    if (deltaTestrig != null) {
      answerDir = answerDir.resolve(Paths.get(BfConsts.RELPATH_DIFF_DIR, deltaTestrig, deltaEnv));
    } else {
      answerDir = answerDir.resolve(Paths.get(BfConsts.RELPATH_STANDARD_DIR));
    }
    String answerFilename =
        pretty ? BfConsts.RELPATH_ANSWER_PRETTY_JSON : BfConsts.RELPATH_ANSWER_JSON;
    Path answerFile = answerDir.resolve(answerFilename);
    String answer = "unknown";
    if (!Files.exists(answerFile)) {
      Answer ans = Answer.failureAnswer("Not answered", null);
      ans.setStatus(AnswerStatus.NOTFOUND);
      if (pretty) {
        ans = ans.prettyPrintAnswer();
      }
      BatfishObjectMapper mapper = new BatfishObjectMapper();
      answer = mapper.writeValueAsString(ans);
    } else {
      if (CommonUtil.getLastModifiedTime(questionFile)
              .compareTo(CommonUtil.getLastModifiedTime(answerFile))
          > 0) {
        Answer ans = Answer.failureAnswer("Not fresh", null);
        ans.setStatus(AnswerStatus.STALE);
        if (pretty) {
          ans = ans.prettyPrintAnswer();
        }
        BatfishObjectMapper mapper = new BatfishObjectMapper();
        answer = mapper.writeValueAsString(ans);
      } else {
        answer = CommonUtil.readFile(answerFile);
      }
    }
    return answer;
  }

  /**
   * Returns a string representation of the content of configuration file {@code configName}.
   *
   * @throws BatfishException if the configuration file {@code configName} does not exist, or there
   *     are more than one file with name {@code configName}, or failed to read content from the
   *     file.
   */
  public String getConfiguration(String containerName, String testrigName, String configName) {
    Path testrigPath = getdirTestrig(containerName, testrigName);
    try (Stream<Path> paths = Files.walk(testrigPath.resolve(BfConsts.RELPATH_TEST_RIG_DIR))) {
      List<Path> configPaths =
          paths
              .filter(x -> x.getFileName().toString().equals(configName))
              .collect(Collectors.toList());
      if (configPaths.isEmpty()) {
        throw new BatfishException(
            String.format(
                "Configuration file %s does not exist in testrig %s for container %s",
                configName, testrigName, containerName));
      } else if (configPaths.size() > 1) {
        throw new BatfishException(
            String.format(
                "More than one configuration file with name %s in testrig %s for container %s",
                configName, testrigName, containerName));
      }
      String configContent = "";
      try {
        configContent = new String(Files.readAllBytes(configPaths.get(0)));
      } catch (IOException e) {
        throw new BatfishException(
            String.format(
                "Failed to read configuration file %s in testrig %s for container %s",
                configName, testrigName, containerName),
            e);
      }
      return configContent;
    } catch (IOException e) {
      throw new BatfishException(
          String.format(
              "Failed to list directory %s", testrigPath.resolve(BfConsts.RELPATH_TEST_RIG_DIR)));
    }
  }

  /** Return a {@link Container container} contains all testrigs directories inside it. */
  public Container getContainer(String containerName) {
    return getContainer(getdirContainer(containerName));
  }

  /** Return a {@link Container container} contains all testrigs directories inside it */
  public Container getContainer(Path containerDir) {
    SortedSet<String> testrigs =
        new TreeSet<>(
            CommonUtil.getSubdirectories(containerDir.resolve(BfConsts.RELPATH_TESTRIGS_DIR))
                .stream()
                .map(dir -> dir.getFileName().toString())
                .collect(Collectors.toSet()));

    return Container.of(containerDir.toFile().getName(), testrigs);
  }

  private Path getdirAnalysisQuestion(String containerName, String analysisName, String qName) {
    Path analysisDir = getdirContainerAnalysis(containerName, analysisName);
    Path qDir = analysisDir.resolve(Paths.get(BfConsts.RELPATH_QUESTIONS_DIR, qName));
    if (!Files.exists(qDir)) {
      throw new BatfishException("Question '" + qName + "' does not exist");
    }
    return qDir;
  }

  @Override
  public Path getdirContainer(String containerName) {
    return getdirContainer(containerName, true);
  }

  @Override
  public BatfishLogger getLogger() {
    return _logger;
  }

  @Override
  public Set<String> getContainerNames() {
    Path containersDir = Main.getSettings().getContainersLocation();
    if (!Files.exists(containersDir)) {
      containersDir.toFile().mkdirs();
    }
    SortedSet<String> containers =
        new TreeSet<>(
            CommonUtil.getSubdirectories(containersDir)
                .stream()
                .map(dir -> dir.getFileName().toString())
                .collect(Collectors.toSet()));
    return containers;
  }

  private Path getdirContainer(String containerName, boolean errIfNotEixst) {
    Path containerDir =
        Main.getSettings().getContainersLocation().resolve(containerName).toAbsolutePath();
    if (errIfNotEixst && !Files.exists(containerDir)) {
      throw new BatfishException("Container '" + containerName + "' does not exist");
    }
    return containerDir;
  }

  private Path getdirContainerAnalysis(String containerName, String analysisName) {
    Path containerDir = getdirContainer(containerName);
    Path aDir = containerDir.resolve(Paths.get(BfConsts.RELPATH_ANALYSES_DIR, analysisName));
    if (!Files.exists(aDir)) {
      throw new BatfishException(
          "Analysis '" + analysisName + "' does not exists for container '" + containerName + "'");
    }
    return aDir;
  }

  private Path getdirContainerQuestion(String containerName, String qName) {
    Path containerDir = getdirContainer(containerName);
    Path qDir = containerDir.resolve(Paths.get(BfConsts.RELPATH_QUESTIONS_DIR, qName));
    if (!Files.exists(qDir)) {
      throw new BatfishException("Question '" + qName + "' does not exist");
    }
    return qDir;
  }

  private Path getdirEnvironment(String containerName, String testrigName, String envName) {
    Path testrigDir = getdirTestrig(containerName, testrigName);
    Path envDir = testrigDir.resolve(Paths.get(BfConsts.RELPATH_ENVIRONMENTS_DIR, envName));
    if (!Files.exists(envDir)) {
      throw new BatfishException("Environment '" + envName + "' does not exist");
    }
    return envDir;
  }

  private Path getdirTestrig(String containerName, String testrigName) {
    Path testrigDir = getdirTestrigs(containerName).resolve(Paths.get(testrigName));
    if (!Files.exists(testrigDir)) {
      throw new BatfishException("Testrig '" + testrigName + "' does not exist");
    }
    return testrigDir;
  }

  @Override
  public Path getdirTestrigs(String containerName) {
    return getdirContainer(containerName).resolve(Paths.get(BfConsts.RELPATH_TESTRIGS_DIR));
  }

  public JSONObject getStatusJson() throws JSONException {
    return _workQueueMgr.getStatusJson();
  }

  public String getTestrigInfo(String containerName, String testrigName) {
    Path testrigDir = getdirTestrig(containerName, testrigName);
    Path submittedTestrigDir = testrigDir.resolve(BfConsts.RELPATH_TEST_RIG_DIR);
    if (!Files.exists(submittedTestrigDir)) {
      return "Missing folder '"
          + BfConsts.RELPATH_TEST_RIG_DIR
          + "' for testrig '"
          + testrigName
          + "'\n";
    }
    StringBuilder retStringBuilder = new StringBuilder();
    SortedSet<Path> entries = CommonUtil.getEntries(submittedTestrigDir);
    for (Path entry : entries) {
      retStringBuilder.append(entry.getFileName());
      if (Files.isDirectory(entry)) {
        String[] subdirEntryNames =
            CommonUtil.getEntries(entry)
                .stream()
                .map(subdirEntry -> subdirEntry.getFileName().toString())
                .collect(Collectors.toList())
                .toArray(new String[] {});
        retStringBuilder.append("/\n");
        // now append a maximum of MAX_SHOWN_TESTRIG_INFO_SUBDIR_ENTRIES
        for (int index = 0;
            index < subdirEntryNames.length && index < MAX_SHOWN_TESTRIG_INFO_SUBDIR_ENTRIES;
            index++) {
          retStringBuilder.append("  " + subdirEntryNames[index] + "\n");
        }
        if (subdirEntryNames.length > 10) {
          retStringBuilder.append(
              "  ...... "
                  + (subdirEntryNames.length - MAX_SHOWN_TESTRIG_INFO_SUBDIR_ENTRIES)
                  + " more entries\n");
        }
      } else {
        retStringBuilder.append("\n");
      }
    }
    return retStringBuilder.toString();
  }

  @Nullable
  public Path getTestrigObject(String containerName, String testrigName, String objectName) {
    Path testrigDir = getdirTestrig(containerName, testrigName);
    Path file = testrigDir.resolve(objectName);
    /**
     * Check if we got an object name outside of the testrig folder, perhaps because of ".." in the
     * name; disallow it
     */
    if (!CommonUtil.getCanonicalPath(file).startsWith(CommonUtil.getCanonicalPath(testrigDir))) {
      throw new BatfishException("Illegal object name: '" + objectName + "'");
    }
    if (Files.isRegularFile(file)) {
      return file;
    } else if (Files.isDirectory(file)) {
      Path zipfile = Paths.get(file + ".zip");
      if (Files.exists(zipfile)) {
        CommonUtil.deleteIfExists(zipfile);
      }
      ZipUtility.zipFiles(file, zipfile);

      // TODO: delete the zipfile

      return zipfile;
    }

    return null;
  }

  public String getQuestion(String containerName, String questionName) {
    Path containerDir = getdirContainer(containerName, true);
    Path questionDir =
        containerDir.resolve(Paths.get(BfConsts.RELPATH_QUESTIONS_DIR, questionName));
    Path qFile = questionDir.resolve(BfConsts.RELPATH_QUESTION_FILE);
    if (!Files.exists(qFile)) {
      throw new BatfishException("Question file not found for " + questionName);
    }
    return CommonUtil.readFile(qFile);
  }

  public QueuedWork getWork(UUID workItemId) {
    return _workQueueMgr.getWork(workItemId);
  }

  public String initContainer(@Nullable String containerName, @Nullable String containerPrefix) {
    if (containerName == null || containerName.equals("")) {
      containerName = containerPrefix + "_" + UUID.randomUUID();
    }
    Path containerDir = Main.getSettings().getContainersLocation().resolve(containerName);
    if (Files.exists(containerDir)) {
      throw new BatfishException("Container '" + containerName + "' already exists!");
    }
    if (!containerDir.toFile().mkdirs()) {
      throw new BatfishException("failed to create directory '" + containerDir + "'");
    }
    Path testrigsDir = containerDir.resolve(BfConsts.RELPATH_TESTRIGS_DIR);
    if (!testrigsDir.toFile().mkdir()) {
      throw new BatfishException("failed to create directory '" + testrigsDir + "'");
    }
    Path analysesDir = containerDir.resolve(BfConsts.RELPATH_ANALYSES_DIR);
    if (!analysesDir.toFile().mkdir()) {
      throw new BatfishException("failed to create directory '" + analysesDir + "'");
    }
    Path questionsDir = containerDir.resolve(BfConsts.RELPATH_QUESTIONS_DIR);
    if (!questionsDir.toFile().mkdir()) {
      throw new BatfishException("failed to create directory '" + questionsDir + "'");
    }
    return containerName;
  }

  @Override
  public void initTestrig(
      String containerName, String testrigName, Path srcDir, boolean autoAnalyze) {
    Path containerDir = getdirContainer(containerName);
    Path testrigDir = containerDir.resolve(Paths.get(BfConsts.RELPATH_TESTRIGS_DIR, testrigName));
    /*-
     * Sanity check what we got:
     *    There should be just one top-level folder.
     */
    SortedSet<Path> srcDirEntries = CommonUtil.getEntries(srcDir);
    if (srcDirEntries.size() != 1 || !Files.isDirectory(srcDirEntries.iterator().next())) {
      CommonUtil.deleteDirectory(testrigDir);
      throw new BatfishException(
          "Unexpected packaging of testrig. There should be just one top-level folder");
    }

    // Create metadata file (RELPATH_METADATA_FILE is "metadata.json")
    BatfishObjectMapper mapper = new BatfishObjectMapper();
    TestrigMetadata metadata = new TestrigMetadata(Instant.now());
    Path metadataPath = testrigDir.resolve(BfConsts.RELPATH_METADATA_FILE);
<<<<<<< HEAD
    long time = (new java.util.Date()).getTime();
    CommonUtil.writeFile(metadataPath, "{\n\t\"timestamp\": " + Long.toString(time) + "\n}");
=======
    try {
      CommonUtil.writeFile(metadataPath, mapper.writeValueAsString(metadata));
    } catch (JsonProcessingException e) {
      _logger.error(e.getMessage());
    }
>>>>>>> 2bdca749

    Path srcSubdir = srcDirEntries.iterator().next();
    SortedSet<Path> subFileList = CommonUtil.getEntries(srcSubdir);

    Path srcTestrigDir = testrigDir.resolve(BfConsts.RELPATH_TEST_RIG_DIR);

    // create empty default environment
    Path defaultEnvironmentLeafDir =
        testrigDir.resolve(
            Paths.get(
                BfConsts.RELPATH_ENVIRONMENTS_DIR,
                BfConsts.RELPATH_DEFAULT_ENVIRONMENT_NAME,
                BfConsts.RELPATH_ENV_DIR));
    defaultEnvironmentLeafDir.toFile().mkdirs();

    // things look ok, now make the move
    for (Path subFile : subFileList) {
      Path target;
      if (isEnvFile(subFile)) {
        target = defaultEnvironmentLeafDir.resolve(subFile.getFileName());
      } else {
        target = srcTestrigDir.resolve(subFile.getFileName());
      }
      CommonUtil.copy(subFile, target);
    }

    if (autoAnalyze) {
      List<WorkItem> autoWorkQueue = new LinkedList<>();

      WorkItem parseWork = WorkItemBuilder.getWorkItemParse(containerName, testrigName, false);
      autoWorkQueue.add(parseWork);

      Set<String> analysisNames = listAnalyses(containerName);
      for (String analysis : analysisNames) {
        WorkItem analyzeWork =
            WorkItemBuilder.getWorkItemRunAnalysis(
                analysis,
                containerName,
                testrigName,
                BfConsts.RELPATH_DEFAULT_ENVIRONMENT_NAME,
                null,
                null,
                false,
                false);
        autoWorkQueue.add(analyzeWork);
      }

      // NB: This way of doing things only works when we have a single worker; otherwise workitems
      // lower down the order can get fired before those higher in the order
      // The right solution is to put workitem2 on the queue only after workitem1 has finished
      // successfully. The rightest solution is for workers to be aware of dependencies so they
      // don't try to execute tasks that depend on other tasks that are currently being executed.

      // this check is not foolproof because new workers may be added later but good enough for now
      if (Main.getPoolMgr().getNumWorkers() > 1) {
        throw new BatfishException("Cannot auto analyze when multiple workers are present");
      }

      for (WorkItem workItem : autoWorkQueue) {
        if (!queueWork(workItem)) {
          throw new BatfishException("Unable to queue work while auto processing: " + workItem);
        }
      }
    }
  }

  private boolean isEnvFile(Path path) {
    String name = path.getFileName().toString();
    return ENV_FILENAMES.contains(name);
  }

  public SortedSet<String> listAnalyses(String containerName) {
    Path containerDir = getdirContainer(containerName);
    Path analysesDir = containerDir.resolve(BfConsts.RELPATH_ANALYSES_DIR);
    if (!Files.exists(analysesDir)) {
      return new TreeSet<>();
    }
    SortedSet<String> analyses =
        new TreeSet<>(
            CommonUtil.getSubdirectories(analysesDir)
                .stream()
                .map(subdir -> subdir.getFileName().toString())
                .collect(Collectors.toSet()));
    return analyses;
  }

  public SortedSet<String> listAnalysisQuestions(String containerName, String analysisName) {
    Path analysisDir = getdirContainerAnalysis(containerName, analysisName);
    Path questionsDir = analysisDir.resolve(BfConsts.RELPATH_QUESTIONS_DIR);
    if (!Files.exists(questionsDir)) {
      /** TODO: Something better than returning empty set? */
      return new TreeSet<>();
    }
    SortedSet<Path> subdirectories = CommonUtil.getSubdirectories(questionsDir);
    SortedSet<String> subdirectoryNames =
        new TreeSet<>(
            subdirectories
                .stream()
                .map(path -> path.getFileName().toString())
                .collect(Collectors.toSet()));
    return subdirectoryNames;
  }

  public SortedSet<String> listContainers(String apiKey) {
    Path containersDir = Main.getSettings().getContainersLocation();
    if (!Files.exists(containersDir)) {
      containersDir.toFile().mkdirs();
    }
    SortedSet<String> authorizedContainers =
        new TreeSet<>(
            CommonUtil.getSubdirectories(containersDir)
                .stream()
                .map(dir -> dir.getFileName().toString())
                .filter(
                    container ->
                        Main.getAuthorizer().isAccessibleContainer(apiKey, container, false))
                .collect(Collectors.toSet()));
    return authorizedContainers;
  }

  public List<Container> getContainers(@Nullable String apiKey) {
    return listContainers(apiKey).stream().map(this::getContainer).collect(Collectors.toList());
  }

  public SortedSet<String> listEnvironments(String containerName, String testrigName) {
    Path testrigDir = getdirTestrig(containerName, testrigName);
    Path environmentsDir = testrigDir.resolve(BfConsts.RELPATH_ENVIRONMENTS_DIR);
    if (!Files.exists(environmentsDir)) {
      return new TreeSet<>();
    }
    SortedSet<String> environments =
        new TreeSet<>(
            CommonUtil.getSubdirectories(environmentsDir)
                .stream()
                .map(dir -> dir.getFileName().toString())
                .collect(Collectors.toSet()));
    return environments;
  }

  public SortedSet<String> listQuestions(String containerName) {
    Path containerDir = getdirContainer(containerName);
    Path questionsDir = containerDir.resolve(BfConsts.RELPATH_QUESTIONS_DIR);
    if (!Files.exists(questionsDir)) {
      return new TreeSet<>();
    }
    SortedSet<String> questions =
        new TreeSet<>(
            CommonUtil.getSubdirectories(questionsDir)
                .stream()
                .map(dir -> dir.getFileName().toString())
                .collect(Collectors.toSet()));
    return questions;
  }

  public SortedSet<String> listTestrigs(String containerName) {
    Path containerDir = getdirContainer(containerName);
    Path testrigsDir = containerDir.resolve(BfConsts.RELPATH_TESTRIGS_DIR);
    if (!Files.exists(testrigsDir)) {
      return new TreeSet<>();
    }
    SortedSet<String> testrigs =
        new TreeSet<>(
            CommonUtil.getSubdirectories(testrigsDir)
                .stream()
                .map(dir -> dir.getFileName().toString())
                .collect(Collectors.toSet()));
    return testrigs;
  }

  public void putObject(
      String containerName, String testrigName, String objectName, InputStream fileStream) {
    Path testrigDir = getdirTestrig(containerName, testrigName);
    Path file = testrigDir.resolve(objectName);
    // check if we got an object name outside of the testrig folder,
    // perhaps because of ".." in the name; disallow it
    if (!CommonUtil.getCanonicalPath(file).startsWith(CommonUtil.getCanonicalPath(testrigDir))) {
      throw new BatfishException("Illegal object name: '" + objectName + "'");
    }
    Path parentFolder = file.getParent();
    if (!Files.exists(parentFolder)) {
      if (!parentFolder.toFile().mkdirs()) {
        throw new BatfishException("Failed to create directory: '" + parentFolder + "'");
      }
    } else {
      if (!Files.isDirectory(parentFolder)) {
        throw new BatfishException(parentFolder + " already exists but is not a folder");
      }
    }
    CommonUtil.writeStreamToFile(fileStream, file);
  }

  public boolean queueWork(WorkItem workItem) {
    Path testrigDir =
        Main.getSettings()
            .getContainersLocation()
            .resolve(
                Paths.get(
                    workItem.getContainerName(),
                    BfConsts.RELPATH_TESTRIGS_DIR,
                    workItem.getTestrigName()));
    if (workItem.getTestrigName().isEmpty() || !Files.exists(testrigDir)) {
      throw new BatfishException("Non-existent testrig: '" + testrigDir.getFileName() + "'");
    }
    boolean success;
    try {
      workItem.setSourceSpan(GlobalTracer.get().activeSpan());
      success = _workQueueMgr.queueUnassignedWork(new QueuedWork(workItem));
    } catch (Exception e) {
      throw new BatfishException("Failed to queue work", e);
    }
    // as an optimization trigger AssignWork to see if we can schedule this
    // (or another) work
    if (success) {
      Thread thread =
          new Thread() {
            @Override
            public void run() {
              assignWork();
            }
          };
      thread.start();
    }
    return success;
  }

  public void startWorkManager() {
    // for some bizarre reason, this ordering of scheduling checktask before
    // assignwork, is important
    // in the other order, assignwork never fires
    // TODO: track this down
    // _checkWorkTask = new CheckTaskTask();
    // _checkService = Executors.newScheduledThreadPool(1);
    // _checkFuture = _checkService.scheduleAtFixedRate(_checkWorkTask, 0,
    // Main.getSettings().getPeriodCheckWorkMs(),
    // TimeUnit.MILLISECONDS);

    Executors.newScheduledThreadPool(1)
        .scheduleAtFixedRate(
            new AssignWorkTask(),
            0,
            Main.getSettings().getPeriodAssignWorkMs(),
            TimeUnit.MILLISECONDS);
  }

  public int syncTestrigsSyncNow(String containerName, String pluginId, boolean force) {
    if (!_testrigSyncers.containsKey(pluginId)) {
      throw new BatfishException(
          "PluginId " + pluginId + " not found." + " (Are SyncTestrigs plugins loaded?)");
    }
    return _testrigSyncers.get(pluginId).syncNow(containerName, force);
  }

  public boolean syncTestrigsUpdateSettings(
      String containerName, String pluginId, Map<String, String> settings) {
    if (!_testrigSyncers.containsKey(pluginId)) {
      throw new BatfishException(
          "PluginId " + pluginId + " not found." + " (Are SyncTestrigs plugins loaded?)");
    }
    return _testrigSyncers.get(pluginId).updateSettings(containerName, settings);
  }

  /**
   * Upload a new environment to an existing testrig.
   *
   * @param containerName The container in which the testrig resides
   * @param testrigName The testrig in which the (optional base environment and) new environment
   *     reside
   * @param baseEnvName The name of an optional base environment. The new environment is initialized
   *     with files from this base if it is provided.
   * @param newEnvName The name of the new environment to be created
   * @param fileStream A stream providing the zip file containing the file structure of the new
   *     environment.
   */
  public void uploadEnvironment(
      String containerName,
      String testrigName,
      String baseEnvName,
      String newEnvName,
      InputStream fileStream) {
    Path testrigDir = getdirTestrig(containerName, testrigName);
    Path environmentsDir = testrigDir.resolve(BfConsts.RELPATH_ENVIRONMENTS_DIR);
    Path newEnvDir = environmentsDir.resolve(newEnvName);
    Path dstDir = newEnvDir.resolve(BfConsts.RELPATH_ENV_DIR);
    if (Files.exists(newEnvDir)) {
      throw new BatfishException(
          "Environment: '" + newEnvName + "' already exists for testrig: '" + testrigName + "'");
    }
    if (!dstDir.toFile().mkdirs()) {
      throw new BatfishException("Failed to create directory: '" + dstDir + "'");
    }
    Path zipFile = CommonUtil.createTempFile("coord_up_env_", ".zip");
    CommonUtil.writeStreamToFile(fileStream, zipFile);

    /** First copy base environment if it is set */
    if (baseEnvName.length() > 0) {
      Path baseEnvPath = environmentsDir.resolve(Paths.get(baseEnvName, BfConsts.RELPATH_ENV_DIR));
      if (!Files.exists(baseEnvPath)) {
        CommonUtil.delete(zipFile);
        throw new BatfishException(
            "Base environment for copy does not exist: '" + baseEnvName + "'");
      }
      SortedSet<Path> baseFileList = CommonUtil.getEntries(baseEnvPath);
      dstDir.toFile().mkdirs();
      for (Path baseFile : baseFileList) {
        Path target;
        if (isEnvFile(baseFile)) {
          target = dstDir.resolve(baseFile.getFileName());
          CommonUtil.copy(baseFile, target);
        }
      }
    }

    // now unzip
    Path unzipDir = CommonUtil.createTempDirectory("coord_up_env_unzip_dir_");
    UnzipUtility.unzip(zipFile, unzipDir);

    /*-
     *  Sanity check what we got:
     *    There should be just one top-level folder
     */
    SortedSet<Path> unzipDirEntries = CommonUtil.getEntries(unzipDir);
    if (unzipDirEntries.size() != 1 || !Files.isDirectory(unzipDirEntries.iterator().next())) {
      CommonUtil.deleteDirectory(newEnvDir);
      CommonUtil.deleteDirectory(unzipDir);
      throw new BatfishException(
          "Unexpected packaging of environment. There should be just one top-level folder");
    }
    Path unzipSubdir = unzipDirEntries.iterator().next();
    SortedSet<Path> subFileList = CommonUtil.getEntries(unzipSubdir);

    // things look ok, now make the move
    for (Path subdirFile : subFileList) {
      Path target = dstDir.resolve(subdirFile.getFileName());
      CommonUtil.moveByCopy(subdirFile, target);
    }

    // delete the empty directory and the zip file
    CommonUtil.deleteDirectory(unzipDir);
    CommonUtil.deleteIfExists(zipFile);
  }

  public void uploadQuestion(
      String containerName, String qName, InputStream fileStream, InputStream paramFileStream) {
    Path containerDir = getdirContainer(containerName);
    Path qDir = containerDir.resolve(Paths.get(BfConsts.RELPATH_QUESTIONS_DIR, qName));
    if (Files.exists(qDir)) {
      throw new BatfishException(
          "Question: '" + qName + "' already exists in container '" + containerName + "'");
    }
    if (!qDir.toFile().mkdirs()) {
      throw new BatfishException("Failed to create directory: '" + qDir + "'");
    }
    Path file = qDir.resolve(BfConsts.RELPATH_QUESTION_FILE);
    CommonUtil.writeStreamToFile(fileStream, file);
  }

  public void uploadTestrig(
      String containerName, String testrigName, InputStream fileStream, boolean autoAnalyze) {
    Path containerDir = getdirContainer(containerName);
    Path testrigDir = containerDir.resolve(Paths.get(BfConsts.RELPATH_TESTRIGS_DIR, testrigName));
    if (Files.exists(testrigDir)) {
      throw new BatfishException("Testrig with name: '" + testrigName + "' already exists");
    }
    if (!testrigDir.toFile().mkdirs()) {
      throw new BatfishException("Failed to create directory: '" + testrigDir + "'");
    }
    Path zipFile = CommonUtil.createTempFile("testrig", ".zip");
    CommonUtil.writeStreamToFile(fileStream, zipFile);
    Path unzipDir = CommonUtil.createTempDirectory("tr");
    UnzipUtility.unzip(zipFile, unzipDir);

    try {
      initTestrig(containerName, testrigName, unzipDir, autoAnalyze);
    } catch (Exception e) {
      throw new BatfishException("Error initializing testrig", e);
    } finally {
      CommonUtil.deleteDirectory(unzipDir);
      CommonUtil.delete(zipFile);
    }
  }

  /** Returns true if the container {@code containerName} exists, false otherwise. */
  public boolean checkContainerExists(String containerName) {
    Path containerDir = getdirContainer(containerName, false);
    return Files.exists(containerDir);
  }
}<|MERGE_RESOLUTION|>--- conflicted
+++ resolved
@@ -823,16 +823,11 @@
     BatfishObjectMapper mapper = new BatfishObjectMapper();
     TestrigMetadata metadata = new TestrigMetadata(Instant.now());
     Path metadataPath = testrigDir.resolve(BfConsts.RELPATH_METADATA_FILE);
-<<<<<<< HEAD
-    long time = (new java.util.Date()).getTime();
-    CommonUtil.writeFile(metadataPath, "{\n\t\"timestamp\": " + Long.toString(time) + "\n}");
-=======
     try {
       CommonUtil.writeFile(metadataPath, mapper.writeValueAsString(metadata));
     } catch (JsonProcessingException e) {
       _logger.error(e.getMessage());
     }
->>>>>>> 2bdca749
 
     Path srcSubdir = srcDirEntries.iterator().next();
     SortedSet<Path> subFileList = CommonUtil.getEntries(srcSubdir);
