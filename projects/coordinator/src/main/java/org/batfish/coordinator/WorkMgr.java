--- conflicted
+++ resolved
@@ -148,21 +148,7 @@
           BfConsts.ARG_ANSWER_JSON_PATH,
           testrigBaseDir.resolve(work.getId() + BfConsts.SUFFIX_ANSWER_JSON_FILE).toString());
 
-<<<<<<< HEAD
-      String protocol = _settings.getSslWorkDisable() ? "http" : "https";
-=======
-      // Client client = ClientBuilder.newClient();
-      Client client =
-          CommonUtil.createHttpClientBuilder(
-                  _settings.getSslPoolDisable(),
-                  _settings.getSslPoolTrustAllCerts(),
-                  _settings.getSslPoolKeystoreFile(),
-                  _settings.getSslPoolKeystorePassword(),
-                  _settings.getSslPoolTruststoreFile(),
-                  _settings.getSslPoolTruststorePassword())
-              .build();
       String protocol = _settings.getSslPoolDisable() ? "http" : "https";
->>>>>>> f3864c24
       WebTarget webTarget =
           _assignWorkClient
               .target(
@@ -1041,12 +1027,12 @@
 
   private Client getClient() {
     return CommonUtil.createHttpClientBuilder(
-            _settings.getSslWorkDisable(),
-            _settings.getSslWorkTrustAllCerts(),
-            _settings.getSslWorkKeystoreFile(),
-            _settings.getSslWorkKeystorePassword(),
-            _settings.getSslWorkTruststoreFile(),
-            _settings.getSslWorkTruststorePassword())
+            _settings.getSslPoolDisable(),
+            _settings.getSslPoolTrustAllCerts(),
+            _settings.getSslPoolKeystoreFile(),
+            _settings.getSslPoolKeystorePassword(),
+            _settings.getSslPoolTruststoreFile(),
+            _settings.getSslPoolTruststorePassword())
         .build();
   }
 }