package org.batfish.coordinator;

import static com.google.common.base.Preconditions.checkArgument;
import static com.google.common.base.Strings.isNullOrEmpty;
import static com.google.common.collect.Comparators.lexicographical;
import static java.util.Comparator.comparing;
import static java.util.Comparator.naturalOrder;
import static java.util.Comparator.nullsFirst;
import static java.util.Objects.requireNonNull;
import static java.util.stream.Collectors.toCollection;

import com.fasterxml.jackson.core.JsonParseException;
import com.fasterxml.jackson.core.JsonProcessingException;
import com.fasterxml.jackson.core.type.TypeReference;
import com.fasterxml.jackson.databind.JsonMappingException;
import com.fasterxml.jackson.databind.JsonNode;
import com.fasterxml.jackson.databind.ObjectWriter;
import com.fasterxml.jackson.databind.node.JsonNodeFactory;
import com.fasterxml.jackson.databind.node.ObjectNode;
import com.google.common.annotations.VisibleForTesting;
import com.google.common.base.Throwables;
import com.google.common.collect.Comparators;
import com.google.common.collect.ImmutableList;
import com.google.common.collect.ImmutableSet;
import com.google.common.collect.ImmutableSortedMap;
import com.google.common.collect.ImmutableSortedSet;
import com.google.common.collect.Maps;
import com.google.common.collect.Sets;
import com.google.errorprone.annotations.MustBeClosed;
import io.opentracing.ActiveSpan;
import io.opentracing.References;
import io.opentracing.SpanContext;
import io.opentracing.util.GlobalTracer;
import java.io.FileNotFoundException;
import java.io.FileOutputStream;
import java.io.IOException;
import java.io.InputStream;
import java.nio.file.Files;
import java.nio.file.Path;
import java.nio.file.Paths;
import java.time.Instant;
import java.time.ZoneOffset;
import java.time.format.DateTimeFormatter;
import java.util.Collection;
import java.util.Comparator;
import java.util.HashMap;
import java.util.LinkedHashMap;
import java.util.LinkedList;
import java.util.List;
import java.util.Locale;
import java.util.Map;
import java.util.Map.Entry;
import java.util.Optional;
import java.util.Set;
import java.util.SortedMap;
import java.util.SortedSet;
import java.util.TreeSet;
import java.util.UUID;
import java.util.concurrent.Executors;
import java.util.concurrent.TimeUnit;
import java.util.function.Function;
import java.util.stream.Collectors;
import java.util.stream.Stream;
import javax.annotation.Nonnull;
import javax.annotation.Nullable;
import javax.ws.rs.InternalServerErrorException;
import javax.ws.rs.ProcessingException;
import javax.ws.rs.client.Client;
import javax.ws.rs.client.WebTarget;
import javax.ws.rs.core.MediaType;
import javax.ws.rs.core.Response;
import org.apache.commons.io.FileUtils;
import org.batfish.common.AnswerRowsOptions;
import org.batfish.common.BatfishException;
import org.batfish.common.BatfishLogger;
import org.batfish.common.BfConsts;
import org.batfish.common.BfConsts.TaskStatus;
import org.batfish.common.ColumnSortOption;
import org.batfish.common.CompletionMetadata;
import org.batfish.common.Container;
import org.batfish.common.CoordConsts.WorkStatusCode;
import org.batfish.common.Task;
import org.batfish.common.Warnings;
import org.batfish.common.WorkItem;
import org.batfish.common.plugin.AbstractCoordinator;
import org.batfish.common.util.BatfishObjectMapper;
import org.batfish.common.util.CommonUtil;
import org.batfish.common.util.UnzipUtility;
import org.batfish.common.util.WorkItemBuilder;
import org.batfish.common.util.ZipUtility;
import org.batfish.coordinator.AnalysisMetadataMgr.AnalysisType;
import org.batfish.coordinator.WorkDetails.WorkType;
import org.batfish.coordinator.WorkQueueMgr.QueueType;
import org.batfish.coordinator.config.Settings;
import org.batfish.coordinator.id.IdManager;
import org.batfish.coordinator.resources.ForkSnapshotBean;
import org.batfish.datamodel.AnalysisMetadata;
import org.batfish.datamodel.BgpSessionProperties.SessionType;
import org.batfish.datamodel.Edge;
import org.batfish.datamodel.FlowState;
import org.batfish.datamodel.InitializationMetadata.ProcessingStatus;
import org.batfish.datamodel.Protocol;
import org.batfish.datamodel.SnapshotMetadata;
import org.batfish.datamodel.SnapshotMetadataEntry;
import org.batfish.datamodel.acl.AclTrace;
import org.batfish.datamodel.acl.TraceEvent;
import org.batfish.datamodel.answers.Answer;
import org.batfish.datamodel.answers.AnswerElement;
import org.batfish.datamodel.answers.AnswerMetadata;
import org.batfish.datamodel.answers.AnswerMetadataUtil;
import org.batfish.datamodel.answers.AnswerStatus;
import org.batfish.datamodel.answers.AnswerSummary;
import org.batfish.datamodel.answers.AutocompleteSuggestion;
import org.batfish.datamodel.answers.Issue;
import org.batfish.datamodel.answers.MajorIssueConfig;
import org.batfish.datamodel.answers.Metrics;
import org.batfish.datamodel.answers.MinorIssueConfig;
import org.batfish.datamodel.answers.ParseVendorConfigurationAnswerElement;
import org.batfish.datamodel.answers.Schema;
import org.batfish.datamodel.answers.Schema.Type;
import org.batfish.datamodel.collections.NodeInterfacePair;
import org.batfish.datamodel.flow.Hop;
import org.batfish.datamodel.flow.Step;
import org.batfish.datamodel.flow.Trace;
import org.batfish.datamodel.pojo.Node;
import org.batfish.datamodel.pojo.Topology;
import org.batfish.datamodel.questions.BgpPeerPropertySpecifier;
import org.batfish.datamodel.questions.BgpProcessPropertySpecifier;
import org.batfish.datamodel.questions.ConfiguredSessionStatus;
import org.batfish.datamodel.questions.InterfacePropertySpecifier;
import org.batfish.datamodel.questions.IpsecSessionStatus;
import org.batfish.datamodel.questions.NamedStructureSpecifier;
import org.batfish.datamodel.questions.NodePropertySpecifier;
import org.batfish.datamodel.questions.NodesSpecifier;
import org.batfish.datamodel.questions.OspfPropertySpecifier;
import org.batfish.datamodel.questions.PropertySpecifier;
import org.batfish.datamodel.questions.Question;
import org.batfish.datamodel.questions.Variable;
import org.batfish.datamodel.table.ColumnMetadata;
import org.batfish.datamodel.table.ExcludedRows;
import org.batfish.datamodel.table.Row;
import org.batfish.datamodel.table.TableAnswerElement;
import org.batfish.datamodel.table.TableMetadata;
import org.batfish.datamodel.table.TableView;
import org.batfish.datamodel.table.TableViewRow;
import org.batfish.identifiers.AnalysisId;
import org.batfish.identifiers.AnswerId;
import org.batfish.identifiers.IssueSettingsId;
import org.batfish.identifiers.NetworkId;
import org.batfish.identifiers.NodeRolesId;
import org.batfish.identifiers.QuestionId;
import org.batfish.identifiers.QuestionSettingsId;
import org.batfish.identifiers.SnapshotId;
import org.batfish.referencelibrary.ReferenceLibrary;
import org.batfish.role.NodeRoleDimension;
import org.batfish.role.NodeRolesData;
import org.batfish.specifier.DispositionSpecifier;
import org.batfish.specifier.IpProtocolSpecifier;
import org.batfish.specifier.RoutingProtocolSpecifier;
import org.batfish.storage.FileBasedStorageDirectoryProvider;
import org.batfish.storage.StorageProvider;
import org.codehaus.jettison.json.JSONArray;
import org.codehaus.jettison.json.JSONException;
import org.codehaus.jettison.json.JSONObject;
import org.glassfish.jersey.uri.UriComponent;

public class WorkMgr extends AbstractCoordinator {

  private static final Set<String> IGNORED_PATHS =
      ImmutableSet.<String>builder()
          .add(".DS_STORE")
          .add("__MACOSX")
          .add(".git")
          .add(".svn")
          .build();

  private static final Comparator<AclTrace> COMPARATOR_ACL_TRACE =
      Comparator.comparing(
          AclTrace::getEvents,
          Comparators.lexicographical(Comparator.comparing(TraceEvent::getDescription)));

  private static final Comparator<Node> COMPARATOR_NODE = Comparator.comparing(Node::getName);

  private static final Comparator<Trace> COMPARATOR_TRACE =
      Comparator.comparing(Trace::getDisposition)
          .thenComparing(
              Trace::getHops,
              Comparators.lexicographical(
                  Comparator.comparing(Hop::getNode, Comparator.comparing(Node::getName))
                      .thenComparing(
                          Hop::getSteps,
                          Comparators.lexicographical(
                              Comparator.<Step<?>, String>comparing(
                                      step -> step.getDetail().toString())
                                  .thenComparing(Step::getAction)))));

  static final class AssignWorkTask implements Runnable {
    @Override
    public void run() {
      Main.getWorkMgr().checkTasks();
      Main.getWorkMgr().assignWork();
    }
  }

  private static final Set<String> CONTAINER_FILENAMES = initContainerFilenames();

  private static final Set<String> ENV_FILENAMES =
      ImmutableSet.of(
          BfConsts.RELPATH_NODE_BLACKLIST_FILE,
          BfConsts.RELPATH_INTERFACE_BLACKLIST_FILE,
          BfConsts.RELPATH_EDGE_BLACKLIST_FILE,
          BfConsts.RELPATH_ENVIRONMENT_BGP_TABLES,
          BfConsts.RELPATH_ENVIRONMENT_ROUTING_TABLES,
          BfConsts.RELPATH_EXTERNAL_BGP_ANNOUNCEMENTS);

  private static final int MAX_SHOWN_TESTRIG_INFO_SUBDIR_ENTRIES = 10;

  private static Set<String> initContainerFilenames() {
    return ImmutableSet.of(
        BfConsts.RELPATH_REFERENCE_LIBRARY_PATH, BfConsts.RELPATH_NODE_ROLES_PATH);
  }

  private final IdManager _idManager;

  private final BatfishLogger _logger;

  private final Settings _settings;

  private WorkQueueMgr _workQueueMgr;

  private final StorageProvider _storage;

  public WorkMgr(
      Settings settings,
      BatfishLogger logger,
      @Nonnull IdManager idManager,
      @Nonnull StorageProvider storage) {
    super(false);
    _settings = settings;
    _idManager = idManager;
    _storage = storage;
    _logger = logger;
    _workQueueMgr = new WorkQueueMgr(logger);
  }

  @VisibleForTesting
  public @Nonnull StorageProvider getStorage() {
    return _storage;
  }

  private void assignWork() {

    try {
      QueuedWork work = _workQueueMgr.getWorkForAssignment();

      // get out if no work was found
      if (work == null) {
        // _logger.info("WM:AssignWork: No unassigned work\n");
        return;
      }

      String idleWorker = Main.getPoolMgr().getWorkerForAssignment();

      // get out if no idle worker was found, but release the work first
      if (idleWorker == null) {
        _workQueueMgr.markAssignmentFailure(work);

        _logger.info("WM:AssignWork: No idle worker\n");
        return;
      }

      assignWork(work, idleWorker);
    } catch (Exception e) {
      _logger.errorf("Got exception in assignWork: %s\n", Throwables.getStackTraceAsString(e));
    }
  }

  private void assignWork(QueuedWork work, String worker) {

    _logger.infof("WM:AssignWork: Trying to assign %s to %s\n", work, worker);

    boolean assignmentError = false;
    boolean assigned = false;

    Client client = null;
    SpanContext queueWorkSpan = work.getWorkItem().getSourceSpan();
    try (ActiveSpan assignWorkSpan =
        GlobalTracer.get()
            .buildSpan("Assign Work")
            .addReference(References.FOLLOWS_FROM, queueWorkSpan)
            .startActive()) {
      assert assignWorkSpan != null; // avoid unused warning
      // get the task and add other standard stuff
      JSONObject task = new JSONObject(work.getWorkItem().getRequestParams());
      task.put(BfConsts.ARG_CONTAINER, work.getWorkItem().getContainerName());
      task.put(
          BfConsts.ARG_STORAGE_BASE,
          Main.getSettings().getContainersLocation().toAbsolutePath().toString());
      task.put(BfConsts.ARG_TESTRIG, work.getWorkItem().getTestrigName());

      client =
          CommonUtil.createHttpClientBuilder(
                  _settings.getSslPoolDisable(),
                  _settings.getSslPoolTrustAllCerts(),
                  _settings.getSslPoolKeystoreFile(),
                  _settings.getSslPoolKeystorePassword(),
                  _settings.getSslPoolTruststoreFile(),
                  _settings.getSslPoolTruststorePassword(),
                  true)
              .build();

      String protocol = _settings.getSslPoolDisable() ? "http" : "https";
      WebTarget webTarget =
          client
              .target(
                  String.format(
                      "%s://%s%s/%s",
                      protocol, worker, BfConsts.SVC_BASE_RSC, BfConsts.SVC_RUN_TASK_RSC))
              .queryParam(
                  BfConsts.SVC_TASKID_KEY,
                  UriComponent.encode(
                      work.getId().toString(), UriComponent.Type.QUERY_PARAM_SPACE_ENCODED))
              .queryParam(
                  BfConsts.SVC_TASK_KEY,
                  UriComponent.encode(
                      task.toString(), UriComponent.Type.QUERY_PARAM_SPACE_ENCODED));

      Response response = webTarget.request(MediaType.APPLICATION_JSON).get();

      if (response.getStatus() != Response.Status.OK.getStatusCode()) {
        _logger.errorf("WM:AssignWork: Got non-OK response %s\n", response.getStatus());
      } else {
        String sobj = response.readEntity(String.class);
        JSONArray array = new JSONArray(sobj);
        _logger.info(
            String.format(
                "WM:AssignWork: response: %s [%s] [%s]\n",
                array.toString(), array.get(0), array.get(1)));

        if (!array.get(0).equals(BfConsts.SVC_SUCCESS_KEY)) {
          _logger.error(
              String.format("ERROR in assigning task: %s %s\n", array.get(0), array.get(1)));

          assignmentError = true;
        } else {
          assigned = true;
        }
      }
    } catch (ProcessingException e) {
      String stackTrace = Throwables.getStackTraceAsString(e);
      _logger.error(String.format("Unable to connect to worker at %s: %s\n", worker, stackTrace));
    } catch (Exception e) {
      String stackTrace = Throwables.getStackTraceAsString(e);
      _logger.error(String.format("Exception assigning work: %s\n", stackTrace));
    } finally {
      if (client != null) {
        client.close();
      }
    }

    if (work.getStatus() == WorkStatusCode.TERMINATEDBYUSER) {
      if (assigned) {
        killWork(work, worker);
      }
      return;
    }

    // mark the assignment results for both work and worker
    if (assignmentError) {
      try {
        _workQueueMgr.markAssignmentError(work);
      } catch (Exception e) {
        String stackTrace = Throwables.getStackTraceAsString(e);
        _logger.errorf("Unable to markAssignmentError for work %s: %s\n", work, stackTrace);
      }
    } else if (assigned) {
      try {
        _workQueueMgr.markAssignmentSuccess(work, worker);
      } catch (Exception e) {
        String stackTrace = Throwables.getStackTraceAsString(e);
        _logger.errorf("Unable to markAssignmentSuccess for work %s: %s\n", work, stackTrace);
      }

    } else {
      _workQueueMgr.markAssignmentFailure(work);
    }

    Main.getPoolMgr().markAssignmentResult(worker, assigned);
  }

  private void checkTasks() {
    try {
      List<QueuedWork> workToCheck = _workQueueMgr.getWorkForChecking();
      for (QueuedWork work : workToCheck) {
        String assignedWorker = work.getAssignedWorker();
        if (assignedWorker == null) {
          _logger.errorf("WM:CheckWork no assigned worker for %s\n", work);
          _workQueueMgr.makeWorkUnassigned(work);
          continue;
        }
        checkTask(work, assignedWorker);
      }
    } catch (Exception e) {
      _logger.errorf("Got exception in checkTasks: %s\n", Throwables.getStackTraceAsString(e));
    }
  }

  private CompletionMetadata getCompletionMetadata(String network, String snapshot)
      throws IOException {
    checkArgument(!isNullOrEmpty(network), "Network name should be supplied");
    checkArgument(!isNullOrEmpty(snapshot), "Snapshot name should be supplied");

    if (!_idManager.hasNetworkId(network)) {
      return null;
    }
    NetworkId networkId = _idManager.getNetworkId(network);

    if (!_idManager.hasSnapshotId(snapshot, networkId)) {
      return null;
    }
    SnapshotId snapshotId = _idManager.getSnapshotId(snapshot, networkId);
    return _storage.loadCompletionMetadata(networkId, snapshotId);
  }

  public List<AutocompleteSuggestion> autoComplete(
      String network,
      String snapshot,
      Variable.Type completionType,
      String query,
      int maxSuggestions)
      throws IOException {

    List<AutocompleteSuggestion> suggestions;

    switch (completionType) {
      case ADDRESS_BOOK:
        {
          CompletionMetadata completionMetadata = getCompletionMetadata(network, snapshot);
          if (completionMetadata == null) {
            return null;
          }
          suggestions =
              PropertySpecifier.baseAutoComplete(query, completionMetadata.getAddressBooks());

          break;
        }
      case ADDRESS_GROUP:
        {
          CompletionMetadata completionMetadata = getCompletionMetadata(network, snapshot);
          if (completionMetadata == null) {
            return null;
          }
          suggestions =
              PropertySpecifier.baseAutoComplete(query, completionMetadata.getAddressGroups());
          break;
        }
      case BGP_PEER_PROPERTY_SPEC:
        {
          suggestions = BgpPeerPropertySpecifier.autoComplete(query);
          break;
        }
      case BGP_PROCESS_PROPERTY_SPEC:
        {
          suggestions = BgpProcessPropertySpecifier.autoComplete(query);
          break;
        }
      case BGP_SESSION_STATUS:
        {
          suggestions =
              PropertySpecifier.baseAutoComplete(
                  query,
                  Stream.of(ConfiguredSessionStatus.values())
                      .map(ConfiguredSessionStatus::name)
                      .collect(Collectors.toSet()));
          break;
        }
      case BGP_SESSION_TYPE:
        {
          suggestions =
              PropertySpecifier.baseAutoComplete(
                  query,
                  Stream.of(SessionType.values())
                      .map(SessionType::name)
                      .collect(Collectors.toSet()));

          break;
        }
      case DISPOSITION_SPEC:
        {
          suggestions = DispositionSpecifier.autoComplete(query);
          break;
        }
      case FILTER:
        {
          CompletionMetadata completionMetadata = getCompletionMetadata(network, snapshot);
          if (completionMetadata == null) {
            return null;
          }
          suggestions =
              PropertySpecifier.baseAutoComplete(query, completionMetadata.getFilterNames());
          break;
        }
      case FLOW_STATE:
        {
          suggestions =
              PropertySpecifier.baseAutoComplete(
                  query,
                  Stream.of(FlowState.values()).map(FlowState::name).collect(Collectors.toSet()));
          break;
        }
      case INTERFACE:
        {
          CompletionMetadata completionMetadata = getCompletionMetadata(network, snapshot);
          if (completionMetadata == null) {
            return null;
          }
          suggestions =
              PropertySpecifier.baseAutoComplete(
                  query,
                  completionMetadata.getInterfaces().stream()
                      .map(NodeInterfacePair::toString)
                      .collect(Collectors.toSet()));
          break;
        }
      case INTERFACE_PROPERTY_SPEC:
        {
          suggestions = InterfacePropertySpecifier.autoComplete(query);
          break;
        }
      case IP:
        {
          CompletionMetadata completionMetadata = getCompletionMetadata(network, snapshot);
          if (completionMetadata == null) {
            return null;
          }
          suggestions = PropertySpecifier.baseAutoComplete(query, completionMetadata.getIps());
          break;
        }
      case IP_PROTOCOL_SPEC:
        {
          suggestions = IpProtocolSpecifier.autoComplete(query);
          break;
        }
      case IPSEC_SESSION_STATUS:
        {
          suggestions =
              PropertySpecifier.baseAutoComplete(
                  query,
                  Stream.of(IpsecSessionStatus.values())
                      .map(IpsecSessionStatus::name)
                      .collect(Collectors.toSet()));
          break;
        }
      case NAMED_STRUCTURE_SPEC:
        {
          suggestions = NamedStructureSpecifier.autoComplete(query);
          break;
        }
      case NODE_PROPERTY_SPEC:
        {
          suggestions = NodePropertySpecifier.autoComplete(query);
          break;
        }
      case NODE_ROLE_DIMENSION:
        {
          checkArgument(
              !isNullOrEmpty(network),
              "Network name should be supplied for 'NODE_ROLE_DIMENSION' autoCompletion");
          suggestions =
              PropertySpecifier.baseAutoComplete(
                  query,
                  getNetworkNodeRoles(network).getNodeRoleDimensions().stream()
                      .map(NodeRoleDimension::getName)
                      .collect(Collectors.toSet()));
          break;
        }
      case NODE_SPEC:
        {
          checkArgument(
              !isNullOrEmpty(snapshot),
              "Snapshot name should be supplied for 'NODE' autoCompletion");
          suggestions =
              NodesSpecifier.autoComplete(
                  query, getNodes(network, snapshot), getNetworkNodeRoles(network));
          break;
        }
      case OSPF_PROPERTY_SPEC:
        {
          suggestions = OspfPropertySpecifier.autoComplete(query);
          break;
        }
      case PREFIX:
        {
          CompletionMetadata completionMetadata = getCompletionMetadata(network, snapshot);
          if (completionMetadata == null) {
            return null;
          }
          suggestions = PropertySpecifier.baseAutoComplete(query, completionMetadata.getPrefixes());
          break;
        }
      case PROTOCOL:
        {
          suggestions =
              PropertySpecifier.baseAutoComplete(
                  query,
                  Stream.of(Protocol.values()).map(Protocol::name).collect(Collectors.toSet()));
          break;
        }
      case ROUTING_PROTOCOL_SPEC:
        {
          suggestions = RoutingProtocolSpecifier.autoComplete(query);
          break;
        }
      case STRUCTURE_NAME:
        {
          CompletionMetadata completionMetadata = getCompletionMetadata(network, snapshot);
          if (completionMetadata == null) {
            return null;
          }
          suggestions =
              PropertySpecifier.baseAutoComplete(query, completionMetadata.getStructureNames());
          break;
        }
      case VRF:
        {
          CompletionMetadata completionMetadata = getCompletionMetadata(network, snapshot);
          if (completionMetadata == null) {
            return null;
          }
          suggestions = PropertySpecifier.baseAutoComplete(query, completionMetadata.getVrfs());
          break;
        }
      case ZONE:
        {
          CompletionMetadata completionMetadata = getCompletionMetadata(network, snapshot);
          if (completionMetadata == null) {
            return null;
          }
          suggestions = PropertySpecifier.baseAutoComplete(query, completionMetadata.getZones());
          break;
        }
      default:
        throw new IllegalArgumentException("Unsupported completion type: " + completionType);
    }
    return suggestions.subList(0, Integer.min(suggestions.size(), maxSuggestions));
  }

  private void checkTask(QueuedWork work, String worker) {
    _logger.infof("WM:CheckWork: Trying to check %s on %s\n", work, worker);

    Task task = new Task(TaskStatus.UnreachableOrBadResponse);

    Client client = null;
    SpanContext queueWorkSpan = work.getWorkItem().getSourceSpan();
    try (ActiveSpan checkTaskSpan =
        GlobalTracer.get()
            .buildSpan("Checking Task Status")
            .addReference(References.FOLLOWS_FROM, queueWorkSpan)
            .startActive()) {
      assert checkTaskSpan != null; // avoid unused warning
      client =
          CommonUtil.createHttpClientBuilder(
                  _settings.getSslPoolDisable(),
                  _settings.getSslPoolTrustAllCerts(),
                  _settings.getSslPoolKeystoreFile(),
                  _settings.getSslPoolKeystorePassword(),
                  _settings.getSslPoolTruststoreFile(),
                  _settings.getSslPoolTruststorePassword(),
                  true)
              .build();

      String protocol = _settings.getSslPoolDisable() ? "http" : "https";
      WebTarget webTarget =
          client
              .target(
                  String.format(
                      "%s://%s%s/%s",
                      protocol, worker, BfConsts.SVC_BASE_RSC, BfConsts.SVC_GET_TASKSTATUS_RSC))
              .queryParam(
                  BfConsts.SVC_TASKID_KEY,
                  UriComponent.encode(
                      work.getId().toString(), UriComponent.Type.QUERY_PARAM_SPACE_ENCODED));
      Response response = webTarget.request(MediaType.APPLICATION_JSON).get();

      if (response.getStatus() != Response.Status.OK.getStatusCode()) {
        _logger.errorf("WM:CheckTask: Got non-OK response %s\n", response.getStatus());
      } else {
        String sobj = response.readEntity(String.class);
        JSONArray array = new JSONArray(sobj);
        _logger.info(String.format("response: %s [%s] [%s]\n", array, array.get(0), array.get(1)));

        if (!array.get(0).equals(BfConsts.SVC_SUCCESS_KEY)) {
          _logger.error(
              String.format(
                  "got error while refreshing status: %s %s\n", array.get(0), array.get(1)));
        } else {
          String taskStr = array.get(1).toString();
          task = BatfishObjectMapper.mapper().readValue(taskStr, Task.class);
          if (task.getStatus() == null) {
            _logger.error("did not see status key in json response\n");
          }
        }
      }
    } catch (ProcessingException e) {
      String stackTrace = Throwables.getStackTraceAsString(e);
      _logger.error(String.format("unable to connect to %s: %s\n", worker, stackTrace));
    } catch (Exception e) {
      String stackTrace = Throwables.getStackTraceAsString(e);
      _logger.error(String.format("exception: %s\n", stackTrace));
    } finally {
      if (client != null) {
        client.close();
      }
    }

    if (work.getStatus() == WorkStatusCode.TERMINATEDBYUSER) {
      return;
    }

    try {
      _workQueueMgr.processTaskCheckResult(work, task);
    } catch (Exception e) {
      _logger.errorf("exception: %s\n", Throwables.getStackTraceAsString(e));
    }

    // if the task ended, send a hint to the pool manager to look up worker status
    if (task.getStatus().isTerminated()) {
      Main.getPoolMgr().refreshWorkerStatus(worker);
    }
  }

  WorkDetails computeWorkDetails(WorkItem workItem) {

    WorkType workType = WorkType.UNKNOWN;

    if (WorkItemBuilder.isParsingWorkItem(workItem)) {
      workType = WorkType.PARSING;
    }

    if (WorkItemBuilder.isDataplaningWorkItem(workItem)) {
      if (workType != WorkType.UNKNOWN) {
        throw new BatfishException("Cannot do composite work. Separate PARSING and DATAPLANING.");
      }
      workType = WorkType.DATAPLANING;
    }

    if (WorkItemBuilder.isAnsweringWorkItem(workItem)) {
      if (workType != WorkType.UNKNOWN) {
        throw new BatfishException("Cannot do composite work. Separate ANSWER from other work.");
      }
      Question question =
          Question.parseQuestion(
              getQuestion(
                  workItem.getContainerName(),
                  WorkItemBuilder.getQuestionName(workItem),
                  WorkItemBuilder.getAnalysisName(workItem)));
      workType =
          question.getIndependent()
              ? WorkType.INDEPENDENT_ANSWERING
              : question.getDataPlane()
                  ? WorkType.DATAPLANE_DEPENDENT_ANSWERING
                  : WorkType.PARSING_DEPENDENT_ANSWERING;
    }

    if (WorkItemBuilder.isAnalyzingWorkItem(workItem)) {
      if (workType != WorkType.UNKNOWN) {
        throw new BatfishException("Cannot do composite work. Separate ANALYZE from other work.");
      }
      String aName = WorkItemBuilder.getAnalysisName(workItem);
      if (aName == null) {
        throw new BatfishException("Analysis name not provided for ANALYZE work");
      }
      Set<String> qNames = listAnalysisQuestions(workItem.getContainerName(), aName);
      // compute the strongest dependency among the embedded questions
      workType = WorkType.INDEPENDENT_ANSWERING;
      for (String qName : qNames) {
        Question question =
            Question.parseQuestion(getQuestion(workItem.getContainerName(), qName, aName));
        if (question.getDataPlane()) {
          workType = WorkType.DATAPLANE_DEPENDENT_ANSWERING;
          break;
        }
        if (!question.getIndependent()) {
          workType = WorkType.PARSING_DEPENDENT_ANSWERING;
        }
      }
    }

    WorkDetails details =
        new WorkDetails(
            workItem.getTestrigName(),
            workItem.getRequestParams().get(BfConsts.ARG_DELTA_TESTRIG),
            WorkItemBuilder.isDifferential(workItem),
            workType);

    return details;
  }

  /**
   * Create, update, or truncate an analysis with provided questions or and/or question names.
   *
   * @param network The container in which the analysis resides
   * @param newAnalysis Whether or not to create a new analysis. Incompatible with {@code
   *     delQuestionsStr}.
   * @param analysis The name of the analysis
   * @param questionsToAdd The questions to be added to or initially populate the analysis.
   * @param questionsToDelete A list of question names to be deleted from the analysis. Incompatible
   *     with {@code newAnalysis}.
   * @param suggested An optional Boolean indicating whether analysis is suggested (default: false).
   * @throws IllegalArgumentException if network does not exist; or if {@code newAnalysis} is {@code
   *     false} and analysis does not exist; or if {@code newAnalysis} is {@code true} and analysis
   *     already exists; or if a question to delete does not exist; or if a question to add already
   *     exists.
   */
  public void configureAnalysis(
      String network,
      boolean newAnalysis,
      String analysis,
      Map<String, String> questionsToAdd,
      List<String> questionsToDelete,
      @Nullable Boolean suggested) {
    NetworkId networkId = _idManager.getNetworkId(network);
    this.configureAnalysisValidityCheck(
        network, newAnalysis, analysis, questionsToAdd, questionsToDelete);
    AnalysisId analysisId =
        newAnalysis
            ? _idManager.generateAnalysisId()
            : _idManager.getAnalysisId(analysis, networkId);

    // Create metadata if it's a new analysis, or update it if suggested is not null
    if (newAnalysis || suggested != null) {
      AnalysisMetadata metadata;
      if (newAnalysis) {
        metadata = new AnalysisMetadata(Instant.now(), (suggested != null) && suggested);
      } else if (!_storage.hasAnalysisMetadata(
          networkId, _idManager.getAnalysisId(analysis, networkId))) {
        // Configuring an old analysis with no metadata file; create one. Know suggested != null
        metadata = new AnalysisMetadata(Instant.MIN, suggested);
      } else {
        try {
          metadata = AnalysisMetadataMgr.readMetadata(networkId, analysisId);
          metadata.setSuggested(suggested);
        } catch (IOException e) {
          throw new BatfishException(
              "Unable to read metadata file for analysis '" + analysis + "'", e);
        }
      }
      // Write metadata to file
      try {
        AnalysisMetadataMgr.writeMetadata(metadata, networkId, analysisId);
      } catch (IOException e) {
        throw new BatfishException("Could not write analysisMetadata", e);
      }
    }

    /* Delete questionsToDelete and add questionsToAdd */
    for (String qName : questionsToDelete) {
      _idManager.deleteQuestion(qName, networkId, analysisId);
    }
    for (Entry<String, String> entry : questionsToAdd.entrySet()) {
      String qName = entry.getKey();
      String qText = entry.getValue();
      QuestionId questionId = _idManager.generateQuestionId();
      _storage.storeQuestion(qText, networkId, questionId, analysisId);
      _idManager.assignQuestion(qName, networkId, questionId, analysisId);
    }
    if (newAnalysis) {
      _idManager.assignAnalysis(analysis, networkId, analysisId);
    }
  }

  /**
   * Checks validity of configureAnalysis call.
   *
   * @throws IllegalArgumentException if network does not exist; or if {@code newAnalysis} is {@code
   *     false} and analysis does not exist; or if {@code newAnalysis} is {@code true} and analysis
   *     already exists; or if a question to delete does not exist; or if a question to add already
   *     exists.
   */
  private void configureAnalysisValidityCheck(
      String containerName,
      boolean newAnalysis,
      String analysisName,
      Map<String, String> questionsToAdd,
      List<String> questionsToDelete) {
    NetworkId networkId = _idManager.getNetworkId(containerName);
    // Reasons to throw error for a new analysis:
    // 1. Analysis with same name already exists
    // 2. questionsToDelete is not empty
    if (newAnalysis) {
      if (_idManager.hasAnalysisId(analysisName, networkId)) {
        throw new IllegalArgumentException(
            String.format(
                "Analysis '%s' already exists for container '%s'", analysisName, containerName));
      } else if (!questionsToDelete.isEmpty()) {
        throw new IllegalArgumentException("Cannot delete questions from a new analysis");
      }
    } else {
      // Reasons to throw error for an existing analysis:
      // 1. Analysis directory does not exist
      // 2. questionsToDelete includes a question that doesn't exist in the analysis
      // 3. questionsToAdd includes a question that already exists and won't be deleted
      if (!_idManager.hasAnalysisId(analysisName, networkId)) {
        throw new IllegalArgumentException(
            String.format(
                "Analysis '%s' does not exist for container '%s'", analysisName, containerName));
      }
      AnalysisId analysisId = _idManager.getAnalysisId(analysisName, networkId);
      for (String qName : questionsToDelete) {
        if (!_idManager.hasQuestionId(qName, networkId, analysisId)) {
          throw new IllegalArgumentException(
              String.format("Question '%s' does not exist for analysis '%s'", qName, analysisName));
        }
      }
      for (Entry<String, String> entry : questionsToAdd.entrySet()) {
        String qName = entry.getKey();
        if (!questionsToDelete.contains(qName)
            && _idManager.hasQuestionId(qName, networkId, analysisId)) {
          throw new IllegalArgumentException(
              String.format(
                  "Question '%s' already exists for analysis '%s'", entry.getKey(), analysisName));
        }
      }
    }
  }

  /**
   * Delete the specified analysis under the specified network. Returns {@code true} if deletion is
   * successful. Returns {@code false} if either network or analysis does not exist.
   */
  public boolean delAnalysis(@Nonnull String network, @Nonnull String analysis) {
    if (!_idManager.hasNetworkId(network)) {
      return false;
    }
    NetworkId networkId = _idManager.getNetworkId(network);
    if (!_idManager.hasAnalysisId(analysis, networkId)) {
      return false;
    }
    _idManager.deleteAnalysis(analysis, networkId);
    return true;
  }

  /**
   * Delete the specified network. Returns {@code true} if deletion is successful. Returns {@code
   * false} if network does not exist.
   */
  public boolean delNetwork(@Nonnull String network) {
    if (!_idManager.hasNetworkId(network)) {
      return false;
    }
    _idManager.deleteNetwork(network);
    return true;
  }

  /**
   * Delete the specified snapshot under the specified network. Returns {@code true} if deletion is
   * successful. Returns {@code false} if either network or snapshot does not exist.
   */
  public boolean delSnapshot(@Nonnull String network, @Nonnull String snapshot) {
    if (!_idManager.hasNetworkId(network)) {
      return false;
    }
    NetworkId networkId = _idManager.getNetworkId(network);
    if (!_idManager.hasSnapshotId(snapshot, networkId)) {
      return false;
    }
    _idManager.deleteSnapshot(snapshot, networkId);
    return true;
  }

  /**
   * Delete the specified question under the specified network and analysis. If {@code analysis} is
   * {@code null}, deletes an ad-hoc question. Returns {@code true} if deletion is successful.
   * Returns {@code false} if network, (non-null) analysis, or question does not exist.
   */
  public boolean delQuestion(
      @Nonnull String network, @Nonnull String question, @Nullable String analysis) {
    if (!_idManager.hasNetworkId(network)) {
      return false;
    }
    NetworkId networkId = _idManager.getNetworkId(network);
    AnalysisId analysisId;
    if (analysis != null) {
      if (!_idManager.hasAnalysisId(analysis, networkId)) {
        return false;
      }
      analysisId = _idManager.getAnalysisId(analysis, networkId);
    } else {
      analysisId = null;
    }
    if (!_idManager.hasQuestionId(question, networkId, analysisId)) {
      return false;
    }
    _idManager.deleteQuestion(question, networkId, analysisId);
    return true;
  }

  public String getAnswer(
      String network,
      String snapshot,
      String question,
      @Nullable String referenceSnapshot,
      @Nullable String analysis)
      throws JsonProcessingException, FileNotFoundException {
    String answer = "unknown";
    try {
      NetworkId networkId = _idManager.getNetworkId(network);
      AnalysisId analysisId =
          analysis != null ? _idManager.getAnalysisId(analysis, networkId) : null;
      QuestionId questionId = _idManager.getQuestionId(question, networkId, analysisId);
      SnapshotId snapshotId = _idManager.getSnapshotId(snapshot, networkId);
      SnapshotId referenceSnapshotId =
          referenceSnapshot != null ? _idManager.getSnapshotId(referenceSnapshot, networkId) : null;
      QuestionSettingsId questionSettingsId =
          getOrDefaultQuestionSettingsId(networkId, questionId, analysisId);
      NodeRolesId networkNodeRolesId = getOrDefaultNodeRolesId(networkId);
      AnswerId baseAnswerId =
          _idManager.getBaseAnswerId(
              networkId,
              snapshotId,
              questionId,
              questionSettingsId,
              networkNodeRolesId,
              referenceSnapshotId,
              analysisId);
      if (!_storage.hasAnswerMetadata(baseAnswerId)) {
        Answer ans = Answer.failureAnswer("Not answered", null);
        ans.setStatus(AnswerStatus.NOTFOUND);
        return BatfishObjectMapper.writePrettyString(ans);
      }
      AnswerMetadata baseAnswerMetadata = _storage.loadAnswerMetadata(baseAnswerId);
      AnswerId finalAnswerId =
          computeFinalAnswerAndId(
              baseAnswerMetadata,
              networkId,
              snapshotId,
              questionId,
              baseAnswerId,
              referenceSnapshotId,
              analysisId);
      return _storage.loadAnswer(finalAnswerId);
    } catch (IOException e) {
      String message =
          String.format(
              "Could not get answer: network=%s, snapshot=%s, question=%s, referenceSnapshot=%s, analysis=%s: %s",
              network,
              snapshot,
              question,
              referenceSnapshot,
              analysis,
              Throwables.getStackTraceAsString(e));
      Answer ans = Answer.failureAnswer(message, null);
      ans.setStatus(AnswerStatus.FAILURE);
      answer = BatfishObjectMapper.writePrettyString(ans);
      return answer;
    }
  }

  /**
   * Get all completed work for the specified network and snapshot.
   *
   * @param networkName name of the network to get completed work for.
   * @param snapshotName name of the snapshot to get completed work for.
   * @return {@link List} of completed {@link QueuedWork}.
   */
  public List<QueuedWork> getCompletedWork(String networkName, String snapshotName) {
    NetworkId networkId = _idManager.getNetworkId(networkName);
    return _workQueueMgr.getCompletedWork(
        networkId, _idManager.getSnapshotId(snapshotName, networkId));
  }

  private @Nonnull QuestionSettingsId getOrDefaultQuestionSettingsId(
      NetworkId networkId, QuestionId questionId, AnalysisId analysisId)
      throws FileNotFoundException, IOException {
    String questionClassId = _storage.loadQuestionClassId(networkId, questionId, analysisId);
    return getOrDefaultQuestionSettingsId(questionClassId, networkId);
  }

  private @Nonnull QuestionSettingsId getOrDefaultQuestionSettingsId(
      String questionClassId, NetworkId networkId) {
    return _idManager.hasQuestionSettingsId(questionClassId, networkId)
        ? _idManager.getQuestionSettingsId(questionClassId, networkId)
        : QuestionSettingsId.DEFAULT_QUESTION_SETTINGS_ID;
  }

  private @Nonnull AnswerId computeFinalAnswerAndId(
      @Nonnull AnswerMetadata baseAnswerMetadata,
      @Nonnull NetworkId networkId,
      @Nonnull SnapshotId snapshotId,
      @Nonnull QuestionId questionId,
      @Nonnull AnswerId baseAnswerId,
      @Nullable SnapshotId referenceSnapshotId,
      @Nullable AnalysisId analysisId)
      throws IOException {
    Set<IssueSettingsId> issueSettingsIds =
        getOrCreateIssueSettingsIds(networkId, baseAnswerMetadata);
    AnswerId finalAnswerId = _idManager.getFinalAnswerId(baseAnswerId, issueSettingsIds);
    if (!_storage.hasAnswerMetadata(finalAnswerId)) {
      Metrics metrics = baseAnswerMetadata.getMetrics();
      if (metrics == null) {
        _storage.storeAnswer(_storage.loadAnswer(baseAnswerId), finalAnswerId);
        _storage.storeAnswerMetadata(baseAnswerMetadata, finalAnswerId);
      } else {
        rebuildFinalAnswerAndMetadata(
            metrics.getMajorIssueConfigs(),
            networkId,
            snapshotId,
            questionId,
            baseAnswerId,
            finalAnswerId,
            issueSettingsIds,
            referenceSnapshotId,
            analysisId);
      }
    }
    return finalAnswerId;
  }

  private void rebuildFinalAnswerAndMetadata(
      @Nonnull Map<String, MajorIssueConfig> baseAnswerMajorIssueConfigs,
      @Nonnull NetworkId networkId,
      @Nonnull SnapshotId snapshotId,
      @Nonnull QuestionId questionId,
      @Nonnull AnswerId baseAnswerId,
      @Nonnull AnswerId finalAnswerId,
      @Nonnull Set<IssueSettingsId> issueSettingsIds,
      @Nullable SnapshotId referenceSnapshotId,
      @Nullable AnalysisId analysisId)
      throws IOException {
    Map<String, MajorIssueConfig> combinedMajorIssueConfigs =
        new HashMap<>(baseAnswerMajorIssueConfigs);
    for (IssueSettingsId issueSettingsId : issueSettingsIds) {
      MajorIssueConfig networkMajorIssueConfig =
          _storage.loadMajorIssueConfig(networkId, issueSettingsId);
      String majorIssueType = networkMajorIssueConfig.getMajorIssue();
      MajorIssueConfig combinedMajorIssueConfig =
          overlayMajorIssueConfig(
              baseAnswerMajorIssueConfigs.get(majorIssueType), networkMajorIssueConfig);
      combinedMajorIssueConfigs.put(majorIssueType, combinedMajorIssueConfig);
    }
    applyIssuesConfiguration(
        combinedMajorIssueConfigs,
        networkId,
        snapshotId,
        questionId,
        baseAnswerId,
        finalAnswerId,
        referenceSnapshotId,
        analysisId);
  }

  private MajorIssueConfig overlayMajorIssueConfig(
      MajorIssueConfig baseMajorIssueConfig, MajorIssueConfig networkMajorIssueConfig) {
    Map<String, MinorIssueConfig> networkMinorIssues =
        networkMajorIssueConfig.getMinorIssueConfigsMap();
    ImmutableList.Builder<MinorIssueConfig> combinedMinorIssues = ImmutableList.builder();
    // note there is no need to address minor issues not mentioned in base answer
    baseMajorIssueConfig
        .getMinorIssueConfigsMap()
        .forEach(
            (minorIssueType, baseMinorIssueConfig) -> {
              MinorIssueConfig networkMinorIssueConfig = networkMinorIssues.get(minorIssueType);
              if (networkMinorIssueConfig == null) {
                combinedMinorIssues.add(baseMinorIssueConfig);
                return;
              }
              Integer networkSeverity = networkMinorIssueConfig.getSeverity();
              Integer severity =
                  networkSeverity != null ? networkSeverity : baseMinorIssueConfig.getSeverity();
              String networkUrl = networkMinorIssueConfig.getUrl();
              String url =
                  networkUrl != null && !networkUrl.isEmpty()
                      ? networkUrl
                      : baseMinorIssueConfig.getUrl();
              combinedMinorIssues.add(new MinorIssueConfig(minorIssueType, severity, url));
            });
    return new MajorIssueConfig(baseMajorIssueConfig.getMajorIssue(), combinedMinorIssues.build());
  }

  private Set<IssueSettingsId> getOrCreateIssueSettingsIds(
      NetworkId networkId, AnswerMetadata baseAnswerMetadata) throws IOException {
    Metrics metrics = baseAnswerMetadata.getMetrics();
    if (metrics == null) {
      return ImmutableSet.of();
    }
    ImmutableSet.Builder<IssueSettingsId> ids = ImmutableSet.builder();
    for (String majorIssueType : metrics.getMajorIssueConfigs().keySet()) {
      ids.add(getOrCreateIssueSettingsId(networkId, majorIssueType));
    }
    return ids.build();
  }

  public @Nonnull Map<String, String> getAnalysisAnswers(
      String network,
      String snapshot,
      String referenceSnapshot,
      String analysis,
      Set<String> analysisQuestions)
      throws JsonProcessingException, FileNotFoundException {
    Set<String> questions =
        analysisQuestions.isEmpty() ? listAnalysisQuestions(network, analysis) : analysisQuestions;
    ImmutableSortedMap.Builder<String, String> result = ImmutableSortedMap.naturalOrder();
    for (String questionName : questions) {
      try {
        result.put(
            questionName, getAnswer(network, snapshot, questionName, referenceSnapshot, analysis));
      } catch (Exception e) {
        _logger.errorf(
            "Got exception in getAnalysisAnswers: %s\n", Throwables.getStackTraceAsString(e));
        result.put(
            questionName,
            BatfishObjectMapper.mapper()
                .writeValueAsString(Answer.failureAnswer(e.getMessage(), null)));
      }
    }
    return result.build();
  }

  public @Nonnull Map<String, AnswerMetadata> getAnalysisAnswersMetadata(
      String network,
      String snapshot,
      String referenceSnapshot,
      String analysis,
      Set<String> analysisQuestions)
      throws JsonProcessingException, FileNotFoundException {
    Set<String> questions =
        analysisQuestions.isEmpty() ? listAnalysisQuestions(network, analysis) : analysisQuestions;
    ImmutableSortedMap.Builder<String, AnswerMetadata> result = ImmutableSortedMap.naturalOrder();
    for (String question : questions) {
      try {
        result.put(
            question, getAnswerMetadata(network, snapshot, question, referenceSnapshot, analysis));
      } catch (Exception e) {
        _logger.errorf(
            "Got exception in getAnalysisAnswersMetadata: %s\n",
            Throwables.getStackTraceAsString(e));
        result.put(question, AnswerMetadata.forStatus(AnswerStatus.FAILURE));
      }
    }
    return result.build();
  }

  public @Nonnull AnswerMetadata getAnswerMetadata(
      @Nonnull String network,
      @Nonnull String snapshot,
      @Nonnull String question,
      @Nullable String referenceSnapshot,
      @Nullable String analysis)
      throws JsonProcessingException, FileNotFoundException {
    try {
      NetworkId networkId = _idManager.getNetworkId(network);
      AnalysisId analysisId =
          analysis != null ? _idManager.getAnalysisId(analysis, networkId) : null;
      QuestionId questionId = _idManager.getQuestionId(question, networkId, analysisId);
      SnapshotId snapshotId = _idManager.getSnapshotId(snapshot, networkId);
      SnapshotId referenceSnapshotId =
          referenceSnapshot != null ? _idManager.getSnapshotId(referenceSnapshot, networkId) : null;
      QuestionSettingsId questionSettingsId =
          getOrDefaultQuestionSettingsId(networkId, questionId, analysisId);
      NodeRolesId networkNodeRolesId = getOrDefaultNodeRolesId(networkId);
      AnswerId baseAnswerId =
          _idManager.getBaseAnswerId(
              networkId,
              snapshotId,
              questionId,
              questionSettingsId,
              networkNodeRolesId,
              referenceSnapshotId,
              analysisId);
      if (!_storage.hasAnswerMetadata(baseAnswerId)) {
        return AnswerMetadata.forStatus(AnswerStatus.NOTFOUND);
      }
      AnswerMetadata baseAnswerMetadata = _storage.loadAnswerMetadata(baseAnswerId);
      AnswerId finalAnswerId =
          computeFinalAnswerAndId(
              baseAnswerMetadata,
              networkId,
              snapshotId,
              questionId,
              baseAnswerId,
              referenceSnapshotId,
              analysisId);
      return _storage.loadAnswerMetadata(finalAnswerId);
    } catch (IOException e) {
      _logger.errorf(
          "Could not get answer metadata: network=%s, snapshot=%s, question=%s, referenceSnapshot=%s, analysis=%s: %s",
          network,
          snapshot,
          question,
          referenceSnapshot,
          analysis,
          Throwables.getStackTraceAsString(e));
      return AnswerMetadata.forStatus(AnswerStatus.FAILURE);
    }
  }

  private @Nonnull NodeRolesId getOrDefaultNodeRolesId(NetworkId networkId) {
    return _idManager.hasNetworkNodeRolesId(networkId)
        ? _idManager.getNetworkNodeRolesId(networkId)
        : NodeRolesId.DEFAULT_NETWORK_NODE_ROLES_ID;
  }

  @VisibleForTesting
  boolean answerIssueConfigMatchesConfiguredIssues(
      MajorIssueConfig answerIssueConfig, Map<String, MajorIssueConfig> configuredMajorIssues) {
    MajorIssueConfig configuredMajorIssue =
        configuredMajorIssues.get(answerIssueConfig.getMajorIssue());
    Map<String, MinorIssueConfig> answerMinorIssues = answerIssueConfig.getMinorIssueConfigsMap();
    Map<String, MinorIssueConfig> configuredMinorIssues =
        configuredMajorIssue.getMinorIssueConfigsMap();
    return Sets.intersection(answerMinorIssues.keySet(), configuredMinorIssues.keySet()).stream()
        .allMatch(minor -> answerMinorIssues.get(minor).equals(configuredMinorIssues.get(minor)));
  }

  @VisibleForTesting
  void applyIssuesConfiguration(
      @Nonnull Map<String, MajorIssueConfig> majorIssueConfigs,
      @Nonnull NetworkId networkId,
      @Nonnull SnapshotId snapshotId,
      @Nonnull QuestionId questionId,
      @Nonnull AnswerId baseAnswerId,
      @Nonnull AnswerId finalAnswerId,
      @Nullable SnapshotId referenceSnapshotId,
      @Nullable AnalysisId analysisId)
      throws JsonParseException, JsonMappingException, FileNotFoundException, IOException {
    Answer oldAnswer =
        BatfishObjectMapper.mapper()
            .readValue(_storage.loadAnswer(baseAnswerId), new TypeReference<Answer>() {});
    TableAnswerElement oldTable = (TableAnswerElement) oldAnswer.getAnswerElements().get(0);
    TableMetadata tableMetadata = oldTable.getMetadata();
    Set<String> issueColumns =
        tableMetadata.getColumnMetadata().stream()
            .filter(cm -> cm.getSchema().equals(Schema.ISSUE))
            .map(ColumnMetadata::getName)
            .collect(ImmutableSet.toImmutableSet());
    // apply issue configuration to all rows and excluded rows, then collect them
    ImmutableList.Builder<Row> allRows = ImmutableList.builder();
    applyIssuesConfigurationToRows(oldTable.getRowsList(), issueColumns, majorIssueConfigs)
        .forEach(allRows::add);
    applyIssuesConfigurationToAllExcludedRows(
            oldTable.getExcludedRows(), issueColumns, majorIssueConfigs)
        .map(ExcludedRows::getRowsList)
        .flatMap(Collection::stream)
        .forEach(allRows::add);

    // grab the question for its exclusions
    String questionStr = _storage.loadQuestion(networkId, questionId, analysisId);
    Question questionObj = Question.parseQuestion(questionStr);

    // postprocess using question exclusions, collected rows
    TableAnswerElement newTable = new TableAnswerElement(tableMetadata);
    newTable.postProcessAnswer(questionObj, allRows.build());
    Answer newAnswer = new Answer();

    // Apply new info to answer
    newAnswer.setStatus(AnswerStatus.SUCCESS);
    newAnswer.setQuestion(questionObj);
    newAnswer.setSummary(newTable.getSummary());
    newAnswer.setAnswerElements(ImmutableList.of(newTable));

    // Compute and store new answer and answer metdata
    AnswerMetadata newAnswerMetadata = AnswerMetadataUtil.computeAnswerMetadata(newAnswer, _logger);
    String answerStr = BatfishObjectMapper.writePrettyString(newAnswer);
    _storage.storeAnswer(answerStr, finalAnswerId);
    _storage.storeAnswerMetadata(newAnswerMetadata, finalAnswerId);
  }

  private Stream<ExcludedRows> applyIssuesConfigurationToAllExcludedRows(
      List<ExcludedRows> allExcludedRows,
      Set<String> issueColumns,
      Map<String, MajorIssueConfig> issueConfigs) {
    return allExcludedRows.stream()
        .map(
            excludedRows ->
                applyIssuesConfigurationToExcludedRows(excludedRows, issueColumns, issueConfigs));
  }

  private ExcludedRows applyIssuesConfigurationToExcludedRows(
      ExcludedRows oldExcludedRows,
      Set<String> issueColumns,
      Map<String, MajorIssueConfig> issueConfigs) {
    ExcludedRows newExcludedRows = new ExcludedRows(oldExcludedRows.getExclusionName());
    applyIssuesConfigurationToRows(oldExcludedRows.getRowsList(), issueColumns, issueConfigs)
        .forEach(newExcludedRows::addRow);
    return newExcludedRows;
  }

  private Stream<Row> applyIssuesConfigurationToRows(
      List<Row> rowsList, Set<String> issueColumns, Map<String, MajorIssueConfig> issueConfigs) {
    return rowsList.stream()
        .map(row -> applyRowIssuesConfiguration(row, issueColumns, issueConfigs));
  }

  @VisibleForTesting
  @Nonnull
  Row applyRowIssuesConfiguration(
      Row oldRow, Set<String> issueColumns, Map<String, MajorIssueConfig> issueConfigs) {
    Row.RowBuilder builder = Row.builder();
    oldRow
        .getColumnNames()
        .forEach(
            column -> {
              if (!issueColumns.contains(column)) {
                builder.put(column, oldRow.get(column));
                return;
              }
              Issue oldIssue = oldRow.getIssue(column);
              MajorIssueConfig config = issueConfigs.get(oldIssue.getType().getMajor());
              Issue newIssue;
              if (config == null) {
                newIssue = oldIssue;
              } else {
                String minorIssue = oldIssue.getType().getMinor();
                Optional<MinorIssueConfig> optionalMinorConfig =
                    config.getMinorIssueConfig(minorIssue);
                if (optionalMinorConfig.isPresent()) {
                  MinorIssueConfig minorConfig = optionalMinorConfig.get();
                  newIssue =
                      new Issue(
                          oldIssue.getExplanation(),
                          minorConfig.getSeverity(),
                          oldIssue.getType(),
                          minorConfig.getUrl());
                } else {
                  newIssue = oldIssue;
                }
              }
              builder.put(column, newIssue);
            });
    return builder.build();
  }

  /** Return a {@link Container container} contains all testrigs directories inside it. */
  public Container getContainer(String containerName) {
    if (!_idManager.hasNetworkId(containerName)) {
      throw new IllegalArgumentException(
          String.format("Network '%s' does not exist", containerName));
    }
    NetworkId networkId = _idManager.getNetworkId(containerName);
    SortedSet<String> testrigs = ImmutableSortedSet.copyOf(_idManager.listSnapshots(networkId));
    return Container.of(containerName, testrigs);
  }

  @Override
  public Path getdirNetwork(String networkName) {
    return getdirNetwork(networkName, true);
  }

  @Override
  public BatfishLogger getLogger() {
    return _logger;
  }

  @Override
  public Set<String> getNetworkNames() {
    return _idManager.listNetworks();
  }

  private static Path getdirNetwork(String containerName, boolean errIfNotExist) {
    FileBasedStorageDirectoryProvider dirProvider =
        new FileBasedStorageDirectoryProvider(Main.getSettings().getContainersLocation());
    if (errIfNotExist && !Main.getWorkMgr().getIdManager().hasNetworkId(containerName)) {
      throw new BatfishException("Network '" + containerName + "' does not exist");
    }
    NetworkId networkId = Main.getWorkMgr().getIdManager().getNetworkId(containerName);
    return dirProvider.getNetworkDir(networkId).toAbsolutePath();
  }

  public Path getdirSnapshot(String network, String snapshot) {
    FileBasedStorageDirectoryProvider dirProvider =
        new FileBasedStorageDirectoryProvider(Main.getSettings().getContainersLocation());
    NetworkId networkId = _idManager.getNetworkId(network);
    SnapshotId snapshotId = _idManager.getSnapshotId(snapshot, networkId);
    Path snapshotDir = dirProvider.getSnapshotDir(networkId, snapshotId).toAbsolutePath();
    if (!Files.exists(snapshotDir)) {
      throw new BatfishException("Snapshot '" + snapshot + "' does not exist");
    }
    return snapshotDir;
  }

  @Override
  public Path getdirSnapshots(String networkName) {
    return getdirNetwork(networkName).resolve(Paths.get(BfConsts.RELPATH_SNAPSHOTS_DIR));
  }

  private IssueSettingsId getOrCreateIssueSettingsId(NetworkId networkId, String majorIssueType)
      throws IOException {
    if (!_idManager.hasIssueSettingsId(majorIssueType, networkId)) {
      IssueSettingsId issueSettingsId = _idManager.generateIssueSettingsId();
      _storage.storeMajorIssueConfig(
          networkId, issueSettingsId, new MajorIssueConfig(majorIssueType, ImmutableList.of()));
      _idManager.assignIssueSettingsId(majorIssueType, networkId, issueSettingsId);
      return issueSettingsId;
    } else {
      return _idManager.getIssueSettingsId(majorIssueType, networkId);
    }
  }

  /**
   * Returns the latest testrig in the container.
   *
   * @return An {@link Optional} object with the latest testrig or empty if no testrigs exist
   */
  public Optional<String> getLatestTestrig(String container) {
    NetworkId networkId = _idManager.getNetworkId(container);
    Function<String, Instant> toTestrigTimestamp =
        t ->
            SnapshotMetadataMgr.getSnapshotCreationTimeOrMin(
                networkId, _idManager.getSnapshotId(t, networkId));
    return listSnapshots(container).stream()
        .max(
            Comparator.comparing(
                toTestrigTimestamp, Comparator.nullsFirst(Comparator.naturalOrder())));
  }

  /**
   * Gets the set of nodes in this container and testrig. Extracts the set based on the topology
   * file that is generated as part of the testrig initialization. Returns {@code null} if the
   * network or the snapshot does not exist.
   *
   * @throws IOException If the contents of the topology file cannot be mapped to the topology
   *     object
   */
  public @Nullable Set<String> getNodes(String network, String snapshot) throws IOException {
    Topology topology = getPojoTopology(network, snapshot);
    if (topology == null) {
      return null;
    }
    return topology.getNodes().stream().map(Node::getName).collect(Collectors.toSet());
  }

  /**
   * Returns the pojo topology for the given network and snapshot, or {@code null} if either does
   * not exist.
   */
  public @Nullable Topology getPojoTopology(@Nonnull String network, @Nonnull String snapshot)
      throws IOException {
    if (!_idManager.hasNetworkId(network)) {
      return null;
    }
    NetworkId networkId = _idManager.getNetworkId(network);
    if (!_idManager.hasSnapshotId(snapshot, networkId)) {
      return null;
    }
    SnapshotId snapshotId = _idManager.getSnapshotId(snapshot, networkId);
    return BatfishObjectMapper.mapper()
        .readValue(_storage.loadPojoTopology(networkId, snapshotId), Topology.class);
  }

  public JSONObject getParsingResults(String containerName, String testrigName)
      throws JsonProcessingException, JSONException {

    ParseVendorConfigurationAnswerElement pvcae =
        deserializeObject(
            getdirSnapshot(containerName, testrigName)
                .resolve(Paths.get(BfConsts.RELPATH_OUTPUT, BfConsts.RELPATH_PARSE_ANSWER_PATH)),
            ParseVendorConfigurationAnswerElement.class);
    JSONObject warnings = new JSONObject();
    SortedMap<String, Warnings> warningsMap = pvcae.getWarnings();
    ObjectWriter writer = BatfishObjectMapper.prettyWriter();
    for (String s : warningsMap.keySet()) {
      warnings.put(s, writer.writeValueAsString(warningsMap.get(s)));
    }
    return warnings;
  }

  /**
   * Gets the {@link ReferenceLibrary} for the {@code container}.
   *
   * @throws IOException The contents of reference library file cannot be converted to {@link
   *     ReferenceLibrary}
   */
  public ReferenceLibrary getReferenceLibrary(String container) throws IOException {
    return ReferenceLibrary.read(getReferenceLibraryPath(container));
  }

  /** Gets the path of the reference library file */
  public Path getReferenceLibraryPath(String container) {
    return getdirNetwork(container).resolve(BfConsts.RELPATH_REFERENCE_LIBRARY_PATH);
  }

  public JSONObject getStatusJson() throws JSONException {
    return _workQueueMgr.getStatusJson();
  }

  @Deprecated
  public String getTestrigInfo(String containerName, String testrigName) {
    Path testrigDir = getdirSnapshot(containerName, testrigName);
    Path submittedTestrigDir = testrigDir.resolve(Paths.get(BfConsts.RELPATH_INPUT));
    if (!Files.exists(submittedTestrigDir)) {
      return "Missing folder '" + BfConsts.RELPATH_INPUT + "' for snapshot '" + testrigName + "'\n";
    }
    StringBuilder retStringBuilder = new StringBuilder();
    SortedSet<Path> entries = CommonUtil.getEntries(submittedTestrigDir);
    for (Path entry : entries) {
      retStringBuilder.append(entry.getFileName());
      if (Files.isDirectory(entry)) {
        String[] subdirEntryNames =
            CommonUtil.getEntries(entry).stream()
                .map(subdirEntry -> subdirEntry.getFileName().toString())
                .collect(Collectors.toList())
                .toArray(new String[] {});
        retStringBuilder.append("/\n");
        // now append a maximum of MAX_SHOWN_TESTRIG_INFO_SUBDIR_ENTRIES
        for (int index = 0;
            index < subdirEntryNames.length && index < MAX_SHOWN_TESTRIG_INFO_SUBDIR_ENTRIES;
            index++) {
          retStringBuilder.append("  " + subdirEntryNames[index] + "\n");
        }
        if (subdirEntryNames.length > 10) {
          retStringBuilder.append(
              "  ...... "
                  + (subdirEntryNames.length - MAX_SHOWN_TESTRIG_INFO_SUBDIR_ENTRIES)
                  + " more entries\n");
        }
      } else {
        retStringBuilder.append("\n");
      }
    }
    return retStringBuilder.toString();
  }

  @Nullable
  @Deprecated
  public Path getTestrigObject(String containerName, String testrigName, String objectName) {
    Path testrigDir = getdirSnapshot(containerName, testrigName);
    Path file = testrigDir.resolve(Paths.get(BfConsts.RELPATH_OUTPUT, objectName));
    /*
     * Check if we got an object name outside of the testrig folder, perhaps because of ".." in the
     * name; disallow it
     */
    if (!CommonUtil.getCanonicalPath(file).startsWith(CommonUtil.getCanonicalPath(testrigDir))) {
      throw new BatfishException("Illegal object name: '" + objectName + "'");
    }

    // Check in output then input directories for backward compatibility
    // Since inputs and outputs used to be stored together, in the testrig dir
    if (!file.toFile().exists()) {
      file = testrigDir.resolve(Paths.get(BfConsts.RELPATH_INPUT, objectName));
    }

    if (Files.isRegularFile(file)) {
      return file;
    } else if (Files.isDirectory(file)) {
      Path zipfile = Paths.get(file + ".zip");
      if (Files.exists(zipfile)) {
        CommonUtil.deleteIfExists(zipfile);
      }
      ZipUtility.zipFiles(file, zipfile);

      // TODO: delete the zipfile

      return zipfile;
    }
    return null;
  }

  /**
   * Get content of given question under network and analysis. Gets ad-hoc question content if
   * analysis is {@code null}. Returns {@code null} if network, analysis (when non-null), or
   * question does not exist.
   */
  public @Nullable String getQuestion(String network, String question, @Nullable String analysis) {
    if (!_idManager.hasNetworkId(network)) {
      return null;
    }
    NetworkId networkId = _idManager.getNetworkId(network);
    AnalysisId analysisId;
    if (analysis != null) {
      if (!_idManager.hasAnalysisId(analysis, networkId)) {
        return null;
      }
      analysisId = _idManager.getAnalysisId(analysis, networkId);
    } else {
      analysisId = null;
    }
    if (!_idManager.hasQuestionId(question, networkId, analysisId)) {
      return null;
    }
    QuestionId questionId = _idManager.getQuestionId(question, networkId, analysisId);
    return _storage.loadQuestion(networkId, questionId, analysisId);
  }

  public QueuedWork getMatchingWork(WorkItem workItem, QueueType qType) {
    return _workQueueMgr.getMatchingWork(resolveIds(workItem), qType);
  }

  public QueuedWork getWork(UUID workItemId) {
    return _workQueueMgr.getWork(workItemId);
  }

  /**
   * Load and return the log file for a given work item ID in a given snapshot.
   *
   * @throws IOException if the log could not be read successfully.
   * @return Content of the log file as a string; {@code null} if the network, snapshot or log file
   *     is not available
   */
  @Nullable
  public String getWorkLog(String networkName, String snapshotName, String workId)
      throws IOException {
    if (!_idManager.hasNetworkId(networkName)) {
      return null;
    }
    NetworkId networkId = _idManager.getNetworkId(networkName);
    if (!_idManager.hasSnapshotId(snapshotName, networkId)) {
      return null;
    }
    SnapshotId snapshotId = _idManager.getSnapshotId(snapshotName, networkId);
    try {
      return _storage.loadWorkLog(networkId, snapshotId, workId);
    } catch (FileNotFoundException e) {
      return null;
    }
  }

  public String initNetwork(@Nullable String network, @Nullable String networkPrefix) {
    String newNetworkName =
        isNullOrEmpty(network) ? networkPrefix + "_" + UUID.randomUUID() : network;
    if (_idManager.hasNetworkId(newNetworkName)) {
      throw new BatfishException(String.format("Network '%s' already exists!", newNetworkName));
    }
    NetworkId networkId = _idManager.generateNetworkId();
    _storage.initNetwork(networkId);
    _idManager.assignNetwork(newNetworkName, networkId);
    return newNetworkName;
  }

  @Override
  public void initSnapshot(
      String networkName, String snapshotName, Path srcDir, boolean autoAnalyze) {
    initSnapshot(networkName, snapshotName, srcDir, autoAnalyze, null);
  }

  public void initSnapshot(
      String networkName,
      String snapshotName,
      Path srcDir,
      boolean autoAnalyze,
      @Nullable SnapshotId parentSnapshotId) {
    Path subDir = getSnapshotSubdir(srcDir);
    validateSnapshotDir(subDir);

    SortedSet<Path> subFileList = CommonUtil.getEntries(subDir);

    NetworkId networkId = _idManager.getNetworkId(networkName);
    SnapshotId snapshotId = _idManager.generateSnapshotId();

    Path containerDir = getdirNetwork(networkName);
    Path testrigDir =
        containerDir.resolve(Paths.get(BfConsts.RELPATH_SNAPSHOTS_DIR, snapshotId.getId()));

    if (!testrigDir.resolve(BfConsts.RELPATH_OUTPUT).toFile().mkdirs()) {
      throw new BatfishException("Failed to create directory: '" + testrigDir + "'");
    }

    // Now that the directory exists, we must also create the metadata.
    try {
      SnapshotMetadataMgr.writeMetadata(
          new SnapshotMetadata(Instant.now(), parentSnapshotId), networkId, snapshotId);
    } catch (Exception e) {
      BatfishException metadataError = new BatfishException("Could not write testrigMetadata", e);
      try {
        CommonUtil.deleteDirectory(testrigDir);
      } catch (Exception inner) {
        metadataError.addSuppressed(inner);
      }
      throw metadataError;
    }

    Path srcTestrigDir = testrigDir.resolve(Paths.get(BfConsts.RELPATH_INPUT));

    // things look ok, now make the move
    boolean routingTables = false;
    boolean bgpTables = false;
    boolean roleData = false;
    boolean referenceLibraryData = false;
    for (Path subFile : subFileList) {
      String name = subFile.getFileName().toString();
      if (isEnvFile(subFile)) {
        // copy environment level files to the environment directory
        if (name.equals(BfConsts.RELPATH_ENVIRONMENT_ROUTING_TABLES)) {
          routingTables = true;
        }
        if (name.equals(BfConsts.RELPATH_ENVIRONMENT_BGP_TABLES)) {
          bgpTables = true;
        }
      } else if (isContainerFile(subFile)) {
        if (name.equals(BfConsts.RELPATH_REFERENCE_LIBRARY_PATH)) {
          referenceLibraryData = true;
          try {
            ReferenceLibrary testrigData = ReferenceLibrary.read(subFile);
            Path path = containerDir.resolve(BfConsts.RELPATH_REFERENCE_LIBRARY_PATH);
            ReferenceLibrary.mergeReferenceBooks(path, testrigData.getReferenceBooks());
          } catch (IOException e) {
            // lets not stop the upload because that file is busted.
            // TODO: figure out a way to surface this error to the user
            _logger.errorf("Could not process reference library data: %s", e);
          }
        }
      }
      // Copy everything over
      CommonUtil.copy(subFile, srcTestrigDir.resolve(subFile.getFileName()));
    }
    _logger.infof(
        "Environment data for snapshot:%s; bgpTables:%s, routingTables:%s, nodeRoles:%s referenceBooks:%s\n",
        snapshotName, bgpTables, routingTables, roleData, referenceLibraryData);
    _idManager.assignSnapshot(snapshotName, networkId, snapshotId);
    if (autoAnalyze) {
      for (WorkItem workItem : getAutoWorkQueue(networkName, snapshotName)) {
        boolean queued = queueWork(workItem);
        if (!queued) {
          _logger.errorf("Unable to queue work while auto processing: %s", workItem);
        }
      }
    }
  }

  /**
   * Helper function to assert that the specified dir contains configs
   *
   * @throws BatfishException when specified dir does not contain network configs dir, AWS configs
   *     dir, or a hosts dir
   */
  private static void validateSnapshotDir(Path subDir) {
    // Confirm there is a configs, hosts, or AWS configs dir
    Path hostConfigsPath = subDir.resolve(BfConsts.RELPATH_HOST_CONFIGS_DIR);
    Path networkConfigsPath = subDir.resolve(BfConsts.RELPATH_CONFIGURATIONS_DIR);
    Path awsConfigsPath = subDir.resolve(BfConsts.RELPATH_AWS_CONFIGS_DIR);
    if (!Files.exists(hostConfigsPath)
        && !Files.exists(networkConfigsPath)
        && !Files.exists(awsConfigsPath)) {
      Path srcDir = subDir.getParent();
      throw new BatfishException(
          String.format(
              "Unexpected packaging of snapshot. No networks configs dir '%s', AWS configs dir '%s', or hosts dir '%s' found.",
              srcDir.relativize(networkConfigsPath),
              srcDir.relativize(awsConfigsPath),
              srcDir.relativize(hostConfigsPath)));
    }
  }

  /**
   * Helper function to assert there is only one subdir in the specified snapshot dir and return
   * that subdir
   */
  @VisibleForTesting
  static Path getSnapshotSubdir(Path srcDir) {
    SortedSet<Path> srcDirEntries =
        CommonUtil.getEntries(srcDir).stream()
            .filter(path -> !IGNORED_PATHS.contains(path.getFileName().toString()))
            .collect(ImmutableSortedSet.toImmutableSortedSet(Comparator.naturalOrder()));
    /*
     * Sanity check what we got:
     *    There should be just one top-level folder.
     */
    if (srcDirEntries.size() != 1 || !Files.isDirectory(srcDirEntries.iterator().next())) {
      throw new BatfishException(
          "Unexpected packaging of snapshot. There should be just one top-level folder");
    }
    return srcDirEntries.iterator().next();
  }

  /**
   * Copy a snapshot and make modifications to the copy.
   *
   * @param networkName Name of the network containing the original snapshot
   * @param forkSnapshotBean {@link ForkSnapshotBean} containing parameters used to create the fork
   * @throws IllegalArgumentException If the new snapshot name conflicts with an existing snapshot
   *     or if item to restore had not been deactivated.
   * @throws IOException If the base network or snapshot are missing or if there is an error reading
   *     or writing snapshot files.
   */
  public void forkSnapshot(String networkName, ForkSnapshotBean forkSnapshotBean)
      throws IllegalArgumentException, IOException {
    Path networkDir = getdirNetwork(networkName);
    NetworkId networkId = _idManager.getNetworkId(networkName);

    String baseSnapshotName = forkSnapshotBean.baseSnapshot;
    String snapshotName = forkSnapshotBean.newSnapshot;

    // Fail early if the new snapshot already exists or the base snapshot does not
    if (_idManager.hasSnapshotId(snapshotName, networkId)) {
      throw new IllegalArgumentException(
          "Snapshot with name: '" + snapshotName + "' already exists");
    }
    if (!_idManager.hasSnapshotId(baseSnapshotName, networkId)) {
      throw new FileNotFoundException(
          "Base snapshot with name: '" + baseSnapshotName + "' does not exist");
    }

    // Save user input for troubleshooting
    Path originalDir =
        networkDir
            .resolve(BfConsts.RELPATH_ORIGINAL_DIR)
            .resolve(generateFileDateString(snapshotName));
    if (!originalDir.toFile().mkdirs()) {
      throw new BatfishException("Failed to create directory: '" + originalDir + "'");
    }
    CommonUtil.writeFile(
        originalDir.resolve(BfConsts.RELPATH_FORK_REQUEST_FILE),
        BatfishObjectMapper.writePrettyString(forkSnapshotBean));

    SnapshotId baseSnapshotId = _idManager.getSnapshotId(baseSnapshotName, networkId);
    Path baseSnapshotDir =
        networkDir.resolve(Paths.get(BfConsts.RELPATH_SNAPSHOTS_DIR, baseSnapshotId.getId()));

    // Copy baseSnapshot so initSnapshot will see a properly formatted upload
    Path baseSnapshotInputsDir = baseSnapshotDir.resolve(Paths.get(BfConsts.RELPATH_INPUT));
    Path newSnapshotInputsDir =
        CommonUtil.createTempDirectory("files_to_add").resolve(Paths.get(BfConsts.RELPATH_INPUT));
    if (!newSnapshotInputsDir.toFile().mkdirs()) {
      throw new BatfishException("Failed to create directory: '" + newSnapshotInputsDir + "'");
    }
    if (baseSnapshotInputsDir.toFile().exists()) {
      CommonUtil.copyDirectory(baseSnapshotInputsDir, newSnapshotInputsDir);
      _logger.infof(
          "Copied snapshot from: %s to new snapshot: %s in network: %s\n",
          baseSnapshotInputsDir, newSnapshotInputsDir, networkName);
    } else {
      throw new IllegalArgumentException(
          String.format(
              "Base snapshot %s is not properly formatted, try re-uploading.", baseSnapshotName));
    }

    // Write user-specified files to the forked snapshot input dir, overwriting existing ones
    if (forkSnapshotBean.zipFile != null) {
      Path zipFile =
          CommonUtil.createTempDirectory("zip").resolve(BfConsts.RELPATH_SNAPSHOT_ZIP_FILE);
      try (FileOutputStream fileOutputStream = new FileOutputStream(zipFile.toString())) {
        fileOutputStream.write(forkSnapshotBean.zipFile);
      }

      Path unzipDir = CommonUtil.createTempDirectory("upload");
      UnzipUtility.unzip(zipFile, unzipDir);

      // Preserve proper snapshot dir formatting (single top-level dir), so copy new files directly
      // into existing top-level dir
      FileUtils.copyDirectory(getSnapshotSubdir(unzipDir).toFile(), newSnapshotInputsDir.toFile());
    }

    // Add user-specified failures to new blacklists
    addToSerializedList(
        newSnapshotInputsDir.resolve(BfConsts.RELPATH_INTERFACE_BLACKLIST_FILE),
        forkSnapshotBean.deactivateInterfaces,
        new TypeReference<List<NodeInterfacePair>>() {});
    addToSerializedList(
        newSnapshotInputsDir.resolve(BfConsts.RELPATH_EDGE_BLACKLIST_FILE),
        forkSnapshotBean.deactivateLinks,
        new TypeReference<List<Edge>>() {});
    addToSerializedList(
        newSnapshotInputsDir.resolve(BfConsts.RELPATH_NODE_BLACKLIST_FILE),
        forkSnapshotBean.deactivateNodes,
        new TypeReference<List<String>>() {});

    // Remove user-specified items from blacklists
    removeFromSerializedList(
        newSnapshotInputsDir.resolve(BfConsts.RELPATH_INTERFACE_BLACKLIST_FILE),
        forkSnapshotBean.restoreInterfaces,
        new TypeReference<List<NodeInterfacePair>>() {});
    removeFromSerializedList(
        newSnapshotInputsDir.resolve(BfConsts.RELPATH_EDGE_BLACKLIST_FILE),
        forkSnapshotBean.restoreLinks,
        new TypeReference<List<Edge>>() {});
    removeFromSerializedList(
        newSnapshotInputsDir.resolve(BfConsts.RELPATH_NODE_BLACKLIST_FILE),
        forkSnapshotBean.restoreNodes,
        new TypeReference<List<String>>() {});

    // Use initSnapshot to handle creating metadata, etc.
    initSnapshot(
        networkName, snapshotName, newSnapshotInputsDir.getParent(), false, baseSnapshotId);
  }

  @VisibleForTesting
  /* Helper method to add the specified collection to the serialized list at the specified path. */
  static <T> void addToSerializedList(
      Path serializedObjectPath, @Nullable Collection<T> addition, TypeReference<List<T>> type)
      throws IOException {
    if (addition == null || addition.isEmpty()) {
      return;
    }

    List<T> baseList;
    if (serializedObjectPath.toFile().exists()) {
      baseList =
          BatfishObjectMapper.mapper().readValue(CommonUtil.readFile(serializedObjectPath), type);
      baseList.addAll(addition);
    } else {
      baseList = ImmutableList.copyOf(addition);
    }
    CommonUtil.writeFile(serializedObjectPath, BatfishObjectMapper.writePrettyString(baseList));
  }

  @VisibleForTesting
  /*
   * Helper method to remove the specified collection from the serialized list at the specified
   * path.
   */
  static <T> void removeFromSerializedList(
      Path serializedObjectPath, @Nullable Collection<T> subtraction, TypeReference<List<T>> type)
      throws IOException {
    if (subtraction == null || subtraction.isEmpty()) {
      return;
    }

    List<T> baseList;
    if (serializedObjectPath.toFile().exists()) {
      baseList =
          BatfishObjectMapper.mapper().readValue(CommonUtil.readFile(serializedObjectPath), type);
    } else {
      throw new IllegalArgumentException("Cannot remove element(s) from non-existent blacklist.");
    }

    List<T> missing =
        subtraction.stream()
            .filter(s -> !baseList.contains(s))
            .collect(ImmutableList.toImmutableList());
    checkArgument(
        missing.isEmpty(),
        "Existing blacklist does not contain element(s) specified for removal: '%s'",
        missing);

    baseList.removeAll(subtraction);
    CommonUtil.writeFile(serializedObjectPath, BatfishObjectMapper.writePrettyString(baseList));
  }

  List<WorkItem> getAutoWorkQueue(String containerName, String testrigName) {
    List<WorkItem> autoWorkQueue = new LinkedList<>();

    WorkItem parseWork = WorkItemBuilder.getWorkItemParse(containerName, testrigName);
    autoWorkQueue.add(parseWork);

    Set<String> analysisNames = listAnalyses(containerName, AnalysisType.ALL);
    for (String analysis : analysisNames) {
      WorkItem analyzeWork =
          WorkItemBuilder.getWorkItemRunAnalysis(
              analysis, containerName, testrigName, null, false, false);
      autoWorkQueue.add(analyzeWork);
    }
    return autoWorkQueue;
  }

  private static boolean isContainerFile(Path path) {
    return CONTAINER_FILENAMES.contains(path.getFileName().toString());
  }

  private static boolean isEnvFile(Path path) {
    return ENV_FILENAMES.contains(path.getFileName().toString());
  }

  public boolean killWork(QueuedWork work) {
    String worker = work.getAssignedWorker();

    if (worker != null) {
      return killWork(work, worker);
    }

    // (worker = null) => this work was not assigned in the first place
    boolean killed = false;
    Task fakeTask = new Task(TaskStatus.TerminatedByUser, "Killed unassigned work");
    try {
      _workQueueMgr.processTaskCheckResult(work, fakeTask);
      killed = true;
    } catch (Exception e) {
      _logger.errorf("exception: %s\n", Throwables.getStackTraceAsString(e));
    }
    return killed;
  }

  private boolean killWork(QueuedWork work, String worker) {
    Client client = null;
    boolean killed = false;

    SpanContext queueWorkSpan = work.getWorkItem().getSourceSpan();
    try (ActiveSpan killTaskSpan =
        GlobalTracer.get()
            .buildSpan("Checking Task Status")
            .addReference(References.FOLLOWS_FROM, queueWorkSpan)
            .startActive()) {
      assert killTaskSpan != null; // avoid unused warning
      client =
          CommonUtil.createHttpClientBuilder(
                  _settings.getSslPoolDisable(),
                  _settings.getSslPoolTrustAllCerts(),
                  _settings.getSslPoolKeystoreFile(),
                  _settings.getSslPoolKeystorePassword(),
                  _settings.getSslPoolTruststoreFile(),
                  _settings.getSslPoolTruststorePassword(),
                  true)
              .build();

      String protocol = _settings.getSslPoolDisable() ? "http" : "https";
      WebTarget webTarget =
          client
              .target(
                  String.format(
                      "%s://%s%s/%s",
                      protocol, worker, BfConsts.SVC_BASE_RSC, BfConsts.SVC_KILL_TASK_RSC))
              .queryParam(
                  BfConsts.SVC_TASKID_KEY,
                  UriComponent.encode(
                      work.getId().toString(), UriComponent.Type.QUERY_PARAM_SPACE_ENCODED));
      Response response = webTarget.request(MediaType.APPLICATION_JSON).get();

      if (response.getStatus() != Response.Status.OK.getStatusCode()) {
        _logger.errorf("WM:KillTask: Got non-OK response %s\n", response.getStatus());
      } else {
        try {
          String sobj = response.readEntity(String.class);
          JSONArray array = new JSONArray(sobj);
          _logger.infof("response: %s [%s] [%s]\n", array, array.get(0), array.get(1));
          if (!array.get(0).equals(BfConsts.SVC_SUCCESS_KEY)) {
            _logger.errorf("Got error while killing task: %s %s\n", array.get(0), array.get(1));
          } else {
            Task task = BatfishObjectMapper.mapper().readValue(array.getString(1), Task.class);
            _workQueueMgr.processTaskCheckResult(work, task);
            killed = true;
          }
        } catch (IllegalStateException e) {
          // can happen if the worker dies before we could finish reading; let's assume success
          _logger.infof("worker appears dead before response completion\n");
          Task fakeTask =
              new Task(TaskStatus.TerminatedByUser, "worker appears dead before responding");
          _workQueueMgr.processTaskCheckResult(work, fakeTask);
          killed = true;
        }
      }
    } catch (ProcessingException e) {
      _logger.errorf("unable to connect to %s: %s\n", worker, Throwables.getStackTraceAsString(e));
    } catch (Exception e) {
      _logger.errorf("exception: %s\n", Throwables.getStackTraceAsString(e));
    } finally {
      if (client != null) {
        client.close();
      }
    }
    return killed;
  }

  /**
   * Returns the Analysis names which exist in the container and match the {@link AnalysisType}
   *
   * @param network Container name
   * @param analysisType {@link AnalysisType} requested
   * @return {@link Set} of container names, or {@code null} if network does not exist.
   */
  public @Nullable SortedSet<String> listAnalyses(String network, AnalysisType analysisType) {
    if (!_idManager.hasNetworkId(network)) {
      return null;
    }
    NetworkId networkId = _idManager.getNetworkId(network);
    SortedSet<String> analyses =
        _idManager.listAnalyses(networkId).stream()
            .filter(
                aName ->
                    selectAnalysis(
                        _idManager.getAnalysisId(aName, networkId), analysisType, networkId))
            .collect(ImmutableSortedSet.toImmutableSortedSet(Comparator.naturalOrder()));
    return analyses;
  }

  private boolean selectAnalysis(
      AnalysisId analysisId, AnalysisType analysisType, NetworkId networkId) {
    if (analysisType == AnalysisType.ALL) {
      return true;
    }
    boolean suggested = AnalysisMetadataMgr.getAnalysisSuggestedOrFalse(networkId, analysisId);
    return (analysisType == AnalysisType.SUGGESTED && suggested
        || analysisType == AnalysisType.USER && !suggested);
  }

  /**
   * List questions for the given network and analysis. Returns list of questions if successful, or
   * {@code null} if network or analysis does not exist.
   */
  public @Nullable SortedSet<String> listAnalysisQuestions(String network, String analysis) {
    if (!_idManager.hasNetworkId(network)) {
      return null;
    }
    NetworkId networkId = _idManager.getNetworkId(network);
    if (!_idManager.hasAnalysisId(analysis, networkId)) {
      return null;
    }
    AnalysisId analysisId = _idManager.getAnalysisId(analysis, networkId);
    return ImmutableSortedSet.copyOf(_idManager.listQuestions(networkId, analysisId));
  }

  public SortedSet<String> listContainers(String apiKey) {
    Path containersDir = Main.getSettings().getContainersLocation();
    if (!Files.exists(containersDir)) {
      containersDir.toFile().mkdirs();
    }
    SortedSet<String> authorizedContainers =
<<<<<<< HEAD
        _idManager
            .listNetworks()
            .stream()
            .filter(container -> Main.getAuthorizer().isAccessibleNetwork(apiKey, container, false))
=======
        _idManager.listNetworks().stream()
            .filter(
                container -> Main.getAuthorizer().isAccessibleContainer(apiKey, container, false))
>>>>>>> 3e2691d8
            .collect(toCollection(TreeSet::new));
    return authorizedContainers;
  }

  public List<Container> getContainers(@Nullable String apiKey) {
    return listContainers(apiKey).stream().map(this::getContainer).collect(Collectors.toList());
  }

  public List<QueuedWork> listIncompleteWork(
      String containerName, @Nullable String testrigName, @Nullable WorkType workType) {
    return _workQueueMgr.listIncompleteWork(containerName, testrigName, workType);
  }

  /**
   * List questions for the given network. If {@code verbose} is {@code true}, include hidden
   * questions. Returns list of questions if successful, or {@code null} if network does not exist.
   */
  public @Nullable SortedSet<String> listQuestions(String network, boolean verbose) {
    if (!_idManager.hasNetworkId(network)) {
      return null;
    }
    NetworkId networkId = _idManager.getNetworkId(network);
    Set<String> questions = _idManager.listQuestions(networkId, null);
    if (!verbose) {
      questions =
          questions.stream()
              .filter(name -> !name.startsWith("__"))
              .collect(ImmutableSet.toImmutableSet());
    }
    return ImmutableSortedSet.copyOf(questions);
  }

  /** Returns list of snapshots for given network, or {@code null} if network does not exist. */
  public @Nullable List<String> listSnapshots(@Nonnull String network) {
    if (!_idManager.hasNetworkId(network)) {
      return null;
    }
    NetworkId networkId = _idManager.getNetworkId(network);
    List<String> testrigs =
        _idManager.listSnapshots(networkId).stream()
            .sorted(
                (t1, t2) -> { // reverse sorting by creation-time, name
                  SnapshotId snapshotId1 = _idManager.getSnapshotId(t1, networkId);
                  SnapshotId snapshotId2 = _idManager.getSnapshotId(t2, networkId);
                  String key1 =
                      SnapshotMetadataMgr.getSnapshotCreationTimeOrMin(networkId, snapshotId1) + t1;
                  String key2 =
                      SnapshotMetadataMgr.getSnapshotCreationTimeOrMin(networkId, snapshotId2) + t2;
                  return key2.compareTo(key1);
                })
            .collect(Collectors.toList());
    return testrigs;
  }

  /**
   * Returns list of snapshots for given network along with their metadata, or {@code null} if
   * network does not exist.
   *
   * @throws IOException if there is an error reading metadata for any snapshot
   */
  public @Nullable List<SnapshotMetadataEntry> listSnapshotsWithMetadata(@Nonnull String network)
      throws IOException {
    if (!_idManager.hasNetworkId(network)) {
      return null;
    }
    ImmutableList.Builder<SnapshotMetadataEntry> snapshotMetadataList = ImmutableList.builder();
    for (String snapshot : listSnapshots(network)) {
      snapshotMetadataList.add(
          new SnapshotMetadataEntry(snapshot, getSnapshotMetadata(network, snapshot)));
    }
    return snapshotMetadataList.build();
  }

  /** Writes the {@code MajorIssueConfig} for the given network and major issue type. */
  public void putMajorIssueConfig(String network, String majorIssueType, MajorIssueConfig config)
      throws IOException {
    NetworkId networkId = _idManager.getNetworkId(network);
    IssueSettingsId issueSettingsId = _idManager.generateIssueSettingsId();
    _storage.storeMajorIssueConfig(networkId, issueSettingsId, config);
    _idManager.assignIssueSettingsId(majorIssueType, networkId, issueSettingsId);
  }

  @Deprecated
  public void putObject(
      String containerName, String testrigName, String objectName, InputStream fileStream) {
    Path testrigDir = getdirSnapshot(containerName, testrigName);
    Path file = testrigDir.resolve(objectName);
    // check if we got an object name outside of the testrig folder,
    // perhaps because of ".." in the name; disallow it
    if (!CommonUtil.getCanonicalPath(file).startsWith(CommonUtil.getCanonicalPath(testrigDir))) {
      throw new BatfishException("Illegal object name: '" + objectName + "'");
    }
    Path parentFolder = file.getParent();
    if (!Files.exists(parentFolder)) {
      if (!parentFolder.toFile().mkdirs()) {
        throw new BatfishException("Failed to create directory: '" + parentFolder + "'");
      }
    } else {
      if (!Files.isDirectory(parentFolder)) {
        throw new BatfishException(parentFolder + " already exists but is not a folder");
      }
    }
    CommonUtil.writeStreamToFile(fileStream, file);
  }

  public boolean queueWork(WorkItem workItem) {
    NetworkId networkId = _idManager.getNetworkId(requireNonNull(workItem.getContainerName()));
    boolean success;
    try {
      workItem.setSourceSpan(GlobalTracer.get().activeSpan());
      WorkDetails workDetails = computeWorkDetails(workItem);
      if (SnapshotMetadataMgr.getInitializationMetadata(
              networkId, _idManager.getSnapshotId(workDetails.baseTestrig, networkId))
          == null) {
        throw new BatfishException(
            String.format(
                "Initialization metadata not found for snapshot %s", workDetails.baseTestrig));
      }
      if (workDetails.isDifferential
          && SnapshotMetadataMgr.getInitializationMetadata(
                  networkId, _idManager.getSnapshotId(workDetails.deltaTestrig, networkId))
              == null) {
        throw new BatfishException(
            String.format(
                "Initialization metadata not found for snapshot %s", workDetails.deltaTestrig));
      }
      success = _workQueueMgr.queueUnassignedWork(resolvedQueuedWork(workItem, workDetails));
    } catch (Exception e) {
      throw new BatfishException(String.format("Failed to queue work: %s", e.getMessage()), e);
    }
    // as an optimization trigger AssignWork to see if we can schedule this (or another) work
    if (success) {
      Thread thread = new Thread(this::assignWork);
      thread.start();
    }
    return success;
  }

  private static @Nonnull QueuedWork resolvedQueuedWork(
      WorkItem workItem, WorkDetails workDetails) {
    WorkItem resolvedWorkItem = resolveIds(workItem);
    return new QueuedWork(resolvedWorkItem, resolveIds(resolvedWorkItem, workDetails));
  }

  private static @Nonnull WorkDetails resolveIds(
      WorkItem resolvedWorkItem, WorkDetails workDetails) {
    return new WorkDetails(
        resolvedWorkItem.getTestrigName(),
        resolvedWorkItem.getRequestParams().get(BfConsts.ARG_DELTA_TESTRIG),
        workDetails.isDifferential,
        workDetails.workType);
  }

  static @Nonnull WorkItem resolveIds(WorkItem workItem) {
    IdManager idManager = Main.getWorkMgr().getIdManager();
    Map<String, String> params = new HashMap<>(workItem.getRequestParams());

    // network
    String network = workItem.getContainerName();
    if (network == null) {
      return workItem;
    }
    NetworkId networkId = idManager.getNetworkId(network);
    params.put(BfConsts.ARG_CONTAINER, networkId.getId());

    // snapshot
    String snapshot = workItem.getTestrigName();
    if (snapshot == null) {
      return workItem;
    }
    SnapshotId snapshotId = idManager.getSnapshotId(snapshot, networkId);
    params.put(BfConsts.ARG_TESTRIG, snapshotId.getId());
    params.put(BfConsts.ARG_SNAPSHOT_NAME, snapshot);

    // referenceSnapshot
    String referenceSnapshot = params.get(BfConsts.ARG_DELTA_TESTRIG);
    if (referenceSnapshot != null) {
      SnapshotId referenceSnapshotId = idManager.getSnapshotId(referenceSnapshot, networkId);
      params.put(BfConsts.ARG_DELTA_TESTRIG, referenceSnapshotId.getId());
    }

    // analysis
    AnalysisId analysisId = null;
    String analysis = params.get(BfConsts.ARG_ANALYSIS_NAME);
    if (analysis != null) {
      analysisId = idManager.getAnalysisId(analysis, networkId);
      params.put(BfConsts.ARG_ANALYSIS_NAME, analysisId.getId());
    }

    // question
    String question = params.get(BfConsts.ARG_QUESTION_NAME);
    if (question != null) {
      QuestionId questionId = idManager.getQuestionId(question, networkId, analysisId);
      params.put(BfConsts.ARG_QUESTION_NAME, questionId.getId());
    }

    return new WorkItem(workItem.getId(), networkId.getId(), snapshotId.getId(), params);
  }

  public void startWorkManager() {
    // for some bizarre reason, this ordering of scheduling checktask before
    // assignwork, is important
    // in the other order, assignwork never fires
    // TODO: track this down
    // _checkWorkTask = new CheckTaskTask();
    // _checkService = Executors.newScheduledThreadPool(1);
    // _checkFuture = _checkService.scheduleAtFixedRate(_checkWorkTask, 0,
    // Main.getSettings().getPeriodCheckWorkMs(),
    // TimeUnit.MILLISECONDS);

    loadPlugins();

    Executors.newScheduledThreadPool(1)
        .scheduleAtFixedRate(
            new AssignWorkTask(),
            0,
            Main.getSettings().getPeriodAssignWorkMs(),
            TimeUnit.MILLISECONDS);
  }

  public int syncTestrigsSyncNow(String containerName, String pluginId, boolean force) {
    if (!_testrigSyncers.containsKey(pluginId)) {
      throw new BatfishException(
          "PluginId " + pluginId + " not found." + " (Are SyncTestrigs plugins loaded?)");
    }
    return _testrigSyncers.get(pluginId).syncNow(containerName, force);
  }

  public boolean syncTestrigsUpdateSettings(
      String containerName, String pluginId, Map<String, String> settings) {
    if (!_testrigSyncers.containsKey(pluginId)) {
      throw new BatfishException(
          "PluginId " + pluginId + " not found." + " (Are SyncTestrigs plugins loaded?)");
    }
    return _testrigSyncers.get(pluginId).updateSettings(containerName, settings);
  }

  /**
   * Uploads the given ad-hoc question to the given network. Returns {@code true} if successful.
   * Returns {@code false} if network does not exist.
   */
  public boolean uploadQuestion(String network, String question, String questionJson) {
    if (!_idManager.hasNetworkId(network)) {
      return false;
    }
    uploadQuestion(network, question, questionJson, true);
    return true;
  }

  @VisibleForTesting
  void uploadQuestion(String network, String question, String questionJson, boolean validate) {
    if (validate) {
      // Validate the question before saving it to disk.
      try {
        Question.parseQuestion(questionJson);
      } catch (Exception e) {
        throw new BatfishException(
            String.format("Invalid question %s/%s: %s", network, question, e.getMessage()), e);
      }
    }
    NetworkId networkId;
    try {
      networkId = _idManager.getNetworkId(network);
    } catch (IllegalArgumentException e) {
      throw new InternalServerErrorException(
          String.format("Error uploading question: network=%s, question=%s", network, question), e);
    }
    QuestionId questionId = _idManager.generateQuestionId();
    _storage.storeQuestion(questionJson, networkId, questionId, null);
    _idManager.assignQuestion(question, networkId, questionId, null);
  }

  private static final DateTimeFormatter FORMATTER =
      DateTimeFormatter.ofPattern("yyyy-MM-dd'T'HH-mm-ss.SSS")
          .withLocale(Locale.getDefault())
          .withZone(ZoneOffset.UTC);

  static String generateFileDateString(String base, Instant instant) {
    return base + "_" + FORMATTER.format(instant);
  }

  private static String generateFileDateString(String base) {
    return generateFileDateString(base, Instant.now());
  }

  /**
   * Upload a new snapshot to the specified network.
   *
   * @param networkName Name of the network to upload the snapshot to.
   * @param snapshotName Name of the new snapshot.
   * @param fileStream {@link InputStream} of the snapshot zip.
   * @param autoAnalyze Boolean determining if the snapshot analysis should be triggered on upload.
   */
  public void uploadSnapshot(
      String networkName, String snapshotName, InputStream fileStream, boolean autoAnalyze) {
    Path networkDir = getdirNetwork(networkName);
    NetworkId networkId = _idManager.getNetworkId(networkName);

    // Fail early if the snapshot already exists
    if (_idManager.hasSnapshotId(snapshotName, networkId)) {
      throw new BatfishException("Snapshot with name: '" + snapshotName + "' already exists");
    }

    // Save uploaded zip for troubleshooting
    Path originalDir =
        networkDir
            .resolve(BfConsts.RELPATH_ORIGINAL_DIR)
            .resolve(generateFileDateString(snapshotName));
    if (!originalDir.toFile().mkdirs()) {
      throw new BatfishException("Failed to create directory: '" + originalDir + "'");
    }
    Path snapshotZipFile = originalDir.resolve(BfConsts.RELPATH_SNAPSHOT_ZIP_FILE);
    CommonUtil.writeStreamToFile(fileStream, snapshotZipFile);
    Path unzipDir = CommonUtil.createTempDirectory("tr");
    UnzipUtility.unzip(snapshotZipFile, unzipDir);

    try {
      initSnapshot(networkName, snapshotName, unzipDir, autoAnalyze);
    } catch (Exception e) {
      throw new BatfishException(
          String.format("Error initializing snapshot: %s", e.getMessage()), e);
    } finally {
      CommonUtil.deleteDirectory(unzipDir);
    }
  }

  public boolean checkNetworkExists(String containerName) {
    if (!_idManager.hasNetworkId(containerName)) {
      return false;
    }
    NetworkId id = _idManager.getNetworkId(containerName);
    return _storage.checkNetworkExists(id);
  }

  /**
   * Filter and sort {@code rawAnswers} according to options specified in {@code
   * analysisAnswersOptions}
   */
  public Map<String, Answer> processAnalysisAnswers(
      Map<String, String> rawAnswers, Map<String, AnswerRowsOptions> answersRowsOptions) {
    return CommonUtil.toImmutableMap(
        rawAnswers,
        Entry::getKey,
        rawAnswersEntry ->
            processAnswerRows(
                rawAnswersEntry.getValue(), answersRowsOptions.get(rawAnswersEntry.getKey())));
  }

  @VisibleForTesting
  @Nonnull
  Answer processAnswerRows(String rawAnswerStr, AnswerRowsOptions options) {
    if (rawAnswerStr == null) {
      Answer answer = Answer.failureAnswer("Not found", null);
      answer.setStatus(AnswerStatus.NOTFOUND);
      return answer;
    }
    try {
      Answer rawAnswer =
          BatfishObjectMapper.mapper().readValue(rawAnswerStr, new TypeReference<Answer>() {});
      // If the AnswerStatus is not SUCCESS, the answer cannot have any AnswerElements related to
      // actual answers (but, e.g., it might have a BatfishStackTrace). Return that as-is.
      if (rawAnswer.getStatus() != AnswerStatus.SUCCESS) {
        return rawAnswer;
      }
      TableAnswerElement rawTable = (TableAnswerElement) rawAnswer.getAnswerElements().get(0);
      Answer answer = new Answer();
      answer.setStatus(rawAnswer.getStatus());
      answer.addAnswerElement(processAnswerTable(rawTable, options));
      return answer;
    } catch (Exception e) {
      _logger.errorf("Failed to convert answer string to Answer: %s", e.getMessage());
      return Answer.failureAnswer(e.getMessage(), null);
    }
  }

  @VisibleForTesting
  @Nonnull
  Answer processAnswerRows2(String rawAnswerStr, AnswerRowsOptions options) {
    if (rawAnswerStr == null) {
      Answer answer = Answer.failureAnswer("Not found", null);
      answer.setStatus(AnswerStatus.NOTFOUND);
      return answer;
    }
    try {
      Answer rawAnswer =
          BatfishObjectMapper.mapper().readValue(rawAnswerStr, new TypeReference<Answer>() {});
      // If the AnswerStatus is not SUCCESS, the answer cannot have any AnswerElements related to
      // actual answers (but, e.g., it might have a BatfishStackTrace). Return that as-is.
      if (rawAnswer.getStatus() != AnswerStatus.SUCCESS) {
        return rawAnswer;
      }
      AnswerElement answerElement = rawAnswer.getAnswerElements().get(0);
      if (!(answerElement instanceof TableAnswerElement)) {
        return rawAnswer;
      }
      TableAnswerElement rawTable = (TableAnswerElement) answerElement;
      Answer answer = new Answer();
      answer.setStatus(rawAnswer.getStatus());
      answer.addAnswerElement(processAnswerTable2(rawTable, options));
      return answer;
    } catch (Exception e) {
      _logger.errorf(
          "Failed to convert answer string to Answer: %s\n", Throwables.getStackTraceAsString(e));
      return Answer.failureAnswer(e.getMessage(), null);
    }
  }

  @VisibleForTesting
  @Nonnull
  TableAnswerElement processAnswerTable(TableAnswerElement rawTable, AnswerRowsOptions options) {
    Map<String, ColumnMetadata> rawColumnMap = rawTable.getMetadata().toColumnMap();
    List<Row> filteredRows =
        rawTable.getRowsList().stream()
            .filter(row -> options.getFilters().stream().allMatch(filter -> filter.matches(row)))
            .collect(ImmutableList.toImmutableList());

    Stream<Row> rowStream = filteredRows.stream();
    if (!options.getSortOrder().isEmpty()) {
      // sort using specified sort order
      rowStream = rowStream.sorted(buildComparator(rawColumnMap, options.getSortOrder()));
    }
    TableAnswerElement table;
    if (options.getColumns().isEmpty()) {
      table = new TableAnswerElement(rawTable.getMetadata());
    } else {
      // project to desired columns
      rowStream =
          rowStream.map(rawRow -> Row.builder().putAll(rawRow, options.getColumns()).build());
      Map<String, ColumnMetadata> columnMap = new LinkedHashMap<>(rawColumnMap);
      columnMap.keySet().retainAll(options.getColumns());
      List<ColumnMetadata> columnMetadata =
          columnMap.values().stream().collect(ImmutableList.toImmutableList());
      table =
          new TableAnswerElement(
              new TableMetadata(columnMetadata, rawTable.getMetadata().getTextDesc()));
    }
    if (options.getUniqueRows()) {
      // uniquify if desired
      rowStream = rowStream.distinct();
    }
    // offset, truncate, and add to table
    rowStream.skip(options.getRowOffset()).limit(options.getMaxRows()).forEach(table::addRow);
    table.setSummary(rawTable.getSummary() != null ? rawTable.getSummary() : new AnswerSummary());
    table.getSummary().setNumResults(filteredRows.size());
    return table;
  }

  @VisibleForTesting
  @Nonnull
  TableView processAnswerTable2(TableAnswerElement rawTable, AnswerRowsOptions options) {
    Map<Row, Integer> rowIds = Maps.newIdentityHashMap();
    CommonUtil.forEachWithIndex(rawTable.getRowsList(), (i, row) -> rowIds.put(row, i));
    Map<String, ColumnMetadata> rawColumnMap = rawTable.getMetadata().toColumnMap();
    List<Row> filteredRows =
        rawTable.getRowsList().stream()
            .filter(row -> options.getFilters().stream().allMatch(filter -> filter.matches(row)))
            .collect(ImmutableList.toImmutableList());

    Stream<Row> rowStream = filteredRows.stream();
    if (!options.getSortOrder().isEmpty()) {
      // sort using specified sort order
      rowStream = rowStream.sorted(buildComparator(rawColumnMap, options.getSortOrder()));
    }
    TableMetadata tableMetadata;
    if (options.getColumns().isEmpty()) {
      tableMetadata = rawTable.getMetadata();
    } else {
      // project to desired columns
      rowStream =
          rowStream.map(
              rawRow -> {
                Row row = Row.builder().putAll(rawRow, options.getColumns()).build();
                rowIds.put(row, rowIds.get(rawRow));
                return row;
              });
      Map<String, ColumnMetadata> columnMap = new LinkedHashMap<>(rawColumnMap);
      columnMap.keySet().retainAll(options.getColumns());
      List<ColumnMetadata> columnMetadata =
          columnMap.values().stream().collect(ImmutableList.toImmutableList());
      tableMetadata = new TableMetadata(columnMetadata, rawTable.getMetadata().getTextDesc());
    }
    if (options.getUniqueRows()) {
      // uniquify if desired
      rowStream = rowStream.distinct();
    }
    // offset, truncate, and add to table
    TableView tableView =
        new TableView(
            options,
            rowStream
                .skip(options.getRowOffset())
                .limit(options.getMaxRows())
                .map(row -> new TableViewRow(rowIds.get(row), row))
                .collect(ImmutableList.toImmutableList()),
            tableMetadata);
    tableView.setSummary(
        rawTable.getSummary() != null ? rawTable.getSummary() : new AnswerSummary());
    tableView.getSummary().setNumResults(filteredRows.size());
    return tableView;
  }

  @VisibleForTesting
  @Nonnull
  Comparator<Row> buildComparator(
      Map<String, ColumnMetadata> rawColumnMap, List<ColumnSortOption> sortOrder) {
    ColumnSortOption firstColumnSortOption = sortOrder.get(0);
    ColumnMetadata firstMetadata = rawColumnMap.get(firstColumnSortOption.getColumn());
    Comparator<Row> comparator = columnComparator(firstMetadata);
    if (firstColumnSortOption.getReversed()) {
      comparator = comparator.reversed();
    }
    for (int i = 1; i < sortOrder.size(); i++) {
      ColumnSortOption columnSortOption = sortOrder.get(i);
      Comparator<Row> nextComparator =
          columnComparator(rawColumnMap.get(columnSortOption.getColumn()));
      if (columnSortOption.getReversed()) {
        nextComparator = nextComparator.reversed();
      }
      comparator = comparator.thenComparing(nextComparator);
    }
    return comparator;
  }

  @SuppressWarnings({"rawtypes", "unchecked"})
  @VisibleForTesting
  @Nonnull
  Comparator<Row> columnComparator(ColumnMetadata columnMetadata) {
    Schema schema = columnMetadata.getSchema();
    Comparator schemaComparator = schemaComparator(schema);
    Comparator comparator =
        comparing((Row r) -> r.get(columnMetadata.getName(), schema), nullsFirst(schemaComparator));
    return comparator;
  }

  @SuppressWarnings({"rawtypes", "unchecked"})
  private @Nonnull Comparator<?> schemaComparator(Schema schema) {
    if (schema.equals(Schema.ACL_TRACE)) {
      return COMPARATOR_ACL_TRACE;
    } else if (schema.equals(Schema.BOOLEAN)) {
      return naturalOrder();
    } else if (schema.equals(Schema.DOUBLE)) {
      return naturalOrder();
    } else if (schema.equals(Schema.FLOW)) {
      return naturalOrder();
    } else if (schema.equals(Schema.FLOW_TRACE)) {
      return naturalOrder();
    } else if (schema.equals(Schema.INTEGER)) {
      return naturalOrder();
    } else if (schema.equals(Schema.INTERFACE)) {
      return naturalOrder();
    } else if (schema.equals(Schema.IP)) {
      return naturalOrder();
    } else if (schema.equals(Schema.ISSUE)) {
      return comparing(Issue::getSeverity);
    } else if (schema.getType() == Type.LIST) {
      Comparator schemaComparator = schemaComparator(schema.getInnerSchema());
      return lexicographical(nullsFirst(schemaComparator));
    } else if (schema.equals(Schema.LONG)) {
      return naturalOrder();
    } else if (schema.equals(Schema.NODE)) {
      return COMPARATOR_NODE;
    } else if (schema.equals(Schema.PREFIX)) {
      return naturalOrder();
    } else if (schema.getType() == Type.SET) {
      Comparator schemaComparator = schemaComparator(schema.getInnerSchema());
      return lexicographical(nullsFirst(schemaComparator));
    } else if (schema.equals(Schema.STRING)) {
      return naturalOrder();
    } else if (schema.equals(Schema.TRACE)) {
      return COMPARATOR_TRACE;
    } else {
      return comparing(Object::toString);
    }
  }

  /**
   * Return the JSON-serialized settings for the specified question class for the specified network;
   * or {@code null} if either no custom settings exist for the question or no value is present at
   * the path produced from the sepcified components.
   *
   * @param network The name of the network
   * @param questionClassId The ID of the class of questions whose settings are to be returned
   * @param components The components to traverse from the root of the question settings to reach
   *     the desired section or value
   * @throws IOException if there is an error reading the settings
   */
  public @Nullable String getQuestionSettings(
      String network, String questionClassId, List<String> components) throws IOException {
    NetworkId networkId = _idManager.getNetworkId(network);
    if (!_idManager.hasQuestionSettingsId(questionClassId, networkId)) {
      return null;
    }
    QuestionSettingsId questionSettingsId =
        _idManager.getQuestionSettingsId(questionClassId, networkId);
    String questionSettings;
    questionSettings = _storage.loadQuestionSettings(networkId, questionSettingsId);
    if (questionSettings == null) {
      return null;
    }
    if (components.isEmpty()) {
      return questionSettings;
    }
    JsonNode root = BatfishObjectMapper.mapper().readTree(questionSettings);
    JsonNode current = root;
    for (String component : components) {
      if (!current.has(component)) {
        return null;
      }
      current = current.get(component);
    }
    return BatfishObjectMapper.writeString(current);
  }

  /**
   * Write the JSON settings for the specified question class for the specified network at the end
   * of the path computed from the specified components. Any absent components will be created.
   *
   * @param network The name of the network
   * @param questionClassId The ID of the question class
   * @param components The components to traverse from the root of the question settings to reach
   *     the desired section or value
   * @param value The settings value to write at the end of the path
   * @throws IOException if there is an error writing the settings
   */
  public synchronized void writeQuestionSettings(
      String network, String questionClassId, List<String> components, JsonNode value)
      throws IOException {
    NetworkId networkId = _idManager.getNetworkId(network);
    String questionSettings;
    if (_idManager.hasQuestionSettingsId(questionClassId, networkId)) {
      questionSettings =
          _storage.loadQuestionSettings(
              networkId, _idManager.getQuestionSettingsId(questionClassId, networkId));
    } else {
      questionSettings = "{}";
    }
    JsonNodeFactory factory = BatfishObjectMapper.mapper().getNodeFactory();
    JsonNode root;
    if (!components.isEmpty()) {
      root =
          questionSettings != null
              ? (ObjectNode) BatfishObjectMapper.mapper().readTree(questionSettings)
              : new ObjectNode(factory);
      ObjectNode current = (ObjectNode) root;
      for (String component : components.subList(0, components.size() - 1)) {
        if (!current.has(component)) {
          current.set(component, new ObjectNode(factory));
        }
        current = (ObjectNode) current.get(component);
      }
      current.set(components.get(components.size() - 1), value);
    } else {
      root = value;
    }
    QuestionSettingsId questionSettingsId = _idManager.generateQuestionSettingsId();
    _storage.storeQuestionSettings(
        BatfishObjectMapper.writePrettyString(root), networkId, questionSettingsId);
    _idManager.assignQuestionSettingsId(questionClassId, networkId, questionSettingsId);
  }

  public MajorIssueConfig getMajorIssueConfig(String network, String majorIssueType)
      throws IOException {
    NetworkId networkId = _idManager.getNetworkId(network);
    return _storage.loadMajorIssueConfig(
        networkId, getOrCreateIssueSettingsId(networkId, majorIssueType));
  }

  @VisibleForTesting
  public IdManager getIdManager() {
    return _idManager;
  }

  /**
   * Fetch testrig metadata for network and snapshot. Returns {@code null} if network or snapshot
   * does not exist.
   */
  public @Nullable SnapshotMetadata getSnapshotMetadata(String network, String snapshot)
      throws IOException {
    if (!_idManager.hasNetworkId(network)) {
      return null;
    }
    NetworkId networkId = _idManager.getNetworkId(network);
    if (!_idManager.hasSnapshotId(snapshot, networkId)) {
      return null;
    }
    SnapshotId snapshotId = _idManager.getSnapshotId(snapshot, networkId);
    return SnapshotMetadataMgr.readMetadata(networkId, snapshotId);
  }

  /**
   * Reads the {@link NodeRolesData} object for the provided network. If none previously set for
   * this network, first initialize node roles to the inferred roles of the earliest completed
   * snapshot if one exists, and return them. If no suitable snapshot exists, return empty node
   * roles. Returns {@code null} if network does not exist.
   *
   * @throws IOException If there is an error
   */
  public @Nullable NodeRolesData getNetworkNodeRoles(@Nonnull String network) throws IOException {
    if (!_idManager.hasNetworkId(network)) {
      return null;
    }
    NetworkId networkId = _idManager.getNetworkId(network);
    if (!_idManager.hasNetworkNodeRolesId(networkId)) {
      initializeNetworkNodeRolesFromEarliestSnapshot(network);
    }
    if (!_idManager.hasNetworkNodeRolesId(networkId)) {
      return NodeRolesData.builder().build();
    }
    NodeRolesId networkNodeRolesId = _idManager.getNetworkNodeRolesId(networkId);
    try {
      return BatfishObjectMapper.mapper()
          .readValue(_storage.loadNodeRoles(networkNodeRolesId), NodeRolesData.class);
    } catch (IOException e) {
      throw new IOException("Failed to read network node roles", e);
    }
  }

  private void initializeNetworkNodeRolesFromEarliestSnapshot(@Nonnull String network)
      throws IOException {
    Optional<String> snapshot =
        listSnapshotsWithMetadata(network).stream()
            .filter(WorkMgr::isParsed)
            .sorted(Comparator.comparing(e -> e.getMetadata().getCreationTimestamp()))
            .map(SnapshotMetadataEntry::getName)
            .findFirst();
    if (snapshot.isPresent()) {
      putNetworkNodeRoles(getSnapshotNodeRoles(network, snapshot.get()), network);
    }
  }

  private static boolean isParsed(@Nonnull SnapshotMetadataEntry snapshotMetadataEntry) {
    ProcessingStatus processingStatus =
        snapshotMetadataEntry.getMetadata().getInitializationMetadata().getProcessingStatus();
    switch (processingStatus) {
      case DATAPLANED:
      case DATAPLANING:
      case DATAPLANING_FAIL:
      case PARSED:
        return true;

      case PARSING:
      case PARSING_FAIL:
      case UNINITIALIZED:
      default:
        return false;
    }
  }

  /**
   * Returns the {@link NodeRolesData} object containing only inferred roles for the provided
   * network and snapshot, or {@code null} if either the network or snapshot does not exist.
   *
   * @throws IOException If there is an error
   */
  public @Nullable NodeRolesData getSnapshotNodeRoles(
      @Nonnull String network, @Nonnull String snapshot) throws IOException {
    if (!_idManager.hasNetworkId(network)) {
      return null;
    }
    NetworkId networkId = _idManager.getNetworkId(network);
    if (!_idManager.hasSnapshotId(snapshot, networkId)) {
      return null;
    }
    SnapshotId snapshotId = _idManager.getSnapshotId(snapshot, networkId);
    NodeRolesId snapshotNodeRolesId = _idManager.getSnapshotNodeRolesId(networkId, snapshotId);
    return BatfishObjectMapper.mapper()
        .readValue(_storage.loadNodeRoles(snapshotNodeRolesId), NodeRolesData.class);
  }

  /**
   * Provides a stream from which the extended object with the given {@code key} for the given
   * {@code network} may be read. Returns {@code null} if the object cannot be found.
   *
   * @throws IOException if there is an error reading the object
   */
  @MustBeClosed
  @Nullable
  public InputStream getNetworkObject(@Nonnull String network, @Nonnull String key)
      throws IOException {
    NetworkId networkId = _idManager.getNetworkId(network);
    try {
      return _storage.loadNetworkObject(networkId, key);
    } catch (FileNotFoundException e) {
      return null;
    } catch (IOException e) {
      throw new IOException(
          String.format("Could not read extended object for network '%s', key '%s'", network, key),
          e);
    }
  }

  /**
   * Writes an extended object from the provided {@code inputStream} with the given {@code key} for
   * the given {@code network}. Returns {@code true} if the object was written, or {@code false} if
   * the network does not exist.
   *
   * @throws IOException if there is an error writing the object
   */
  public boolean putNetworkObject(
      @Nonnull InputStream inputStream, @Nonnull String network, @Nonnull String key)
      throws IOException {
    if (!_idManager.hasNetworkId(network)) {
      return false;
    }
    NetworkId networkId = _idManager.getNetworkId(network);
    try {
      _storage.storeNetworkObject(inputStream, networkId, key);
    } catch (IOException e) {
      throw new IOException(
          String.format("Could not write extended object for network '%s', key '%s'", network, key),
          e);
    }
    return true;
  }

  /**
   * Deletes the extended object with the given {@code key} for the given {@code network}. Returns
   * {@code true} if deletion is successful, or {@code false} if the object or network does not
   * exist.
   *
   * @throws IOException if there is an error deleting the object
   */
  public boolean deleteNetworkObject(@Nonnull String network, @Nonnull String key)
      throws IOException {
    if (!_idManager.hasNetworkId(network)) {
      return false;
    }
    NetworkId networkId = _idManager.getNetworkId(network);
    try {
      _storage.deleteNetworkObject(networkId, key);
    } catch (FileNotFoundException e) {
      return false;
    } catch (IOException e) {
      throw new IOException(
          String.format(
              "Could not delete extended object for network '%s' at key '%s'", network, key),
          e);
    }
    return true;
  }

  /**
   * Provides a stream from which the extended object with the given {@code key} for the given
   * {@code network} and {@code snapshot} may be read. Returns {@code null} if the object cannot be
   * found.
   *
   * @throws IOException if there is an error reading the object
   */
  @MustBeClosed
  @Nullable
  public InputStream getSnapshotObject(
      @Nonnull String network, @Nonnull String snapshot, @Nonnull String key) throws IOException {
    if (!_idManager.hasNetworkId(network)) {
      return null;
    }
    NetworkId networkId = _idManager.getNetworkId(network);
    if (!_idManager.hasSnapshotId(snapshot, networkId)) {
      return null;
    }
    SnapshotId snapshotId = _idManager.getSnapshotId(snapshot, networkId);
    try {
      return _storage.loadSnapshotObject(networkId, snapshotId, key);
    } catch (FileNotFoundException e) {
      return null;
    } catch (IOException e) {
      throw new IOException(
          String.format(
              "Could not read extended object for network '%s', snapshot '%s', key '%s'",
              network, snapshot, key),
          e);
    }
  }

  /**
   * Writes an extended object from the provided {@code inputStream} with the given {@code key} for
   * the given {@code network} and {@code snapshot}. Returns {@code true} if the object was written,
   * or {@code false} if the network or snapshot does not exist.
   *
   * @throws IOException if there is an error writing the object
   */
  public boolean putSnapshotExtendedObject(
      @Nonnull InputStream inputStream,
      @Nonnull String network,
      @Nonnull String snapshot,
      @Nonnull String key)
      throws IOException {
    if (!_idManager.hasNetworkId(network)) {
      return false;
    }
    NetworkId networkId = _idManager.getNetworkId(network);
    if (!_idManager.hasSnapshotId(snapshot, networkId)) {
      return false;
    }
    SnapshotId snapshotId = _idManager.getSnapshotId(snapshot, networkId);
    try {
      _storage.storeSnapshotObject(inputStream, networkId, snapshotId, key);
    } catch (IOException e) {
      throw new IOException(
          String.format(
              "Could not write extended object for network '%s', snapshot '%s', key '%s'",
              network, snapshot, key),
          e);
    }
    return true;
  }

  /**
   * Deletes the extended object with the given {@code key} for the given {@code network} and {@code
   * snapshot}. Returns {@code true} if deletion is successful, or {@code false} if the object,
   * network, or snapshot does not exist.
   *
   * @throws IOException if there is an error deleting the object
   */
  public boolean deleteSnapshotObject(
      @Nonnull String network, @Nonnull String snapshot, @Nonnull String key) throws IOException {
    if (!_idManager.hasNetworkId(network)) {
      return false;
    }
    NetworkId networkId = _idManager.getNetworkId(network);
    if (!_idManager.hasSnapshotId(snapshot, networkId)) {
      return false;
    }
    SnapshotId snapshotId = _idManager.getSnapshotId(snapshot, networkId);
    try {
      _storage.deleteSnapshotObject(networkId, snapshotId, key);
    } catch (FileNotFoundException e) {
      return false;
    } catch (IOException e) {
      throw new IOException(
          String.format(
              "Could not delete extended object for network '%s', snapshot '%s', key '%s'",
              network, snapshot, key),
          e);
    }
    return true;
  }

  /**
   * Provides a stream from which the input object with the given {@code key} for the given {@code
   * network} and {@code snapshot} may be read. Returns {@code null} if the object cannot be found.
   *
   * @throws IOException if there is an error reading the object
   */
  @MustBeClosed
  public InputStream getSnapshotInputObject(String network, String snapshot, String key)
      throws IOException {
    if (!_idManager.hasNetworkId(network)) {
      return null;
    }
    NetworkId networkId = _idManager.getNetworkId(network);
    if (!_idManager.hasSnapshotId(snapshot, networkId)) {
      return null;
    }
    SnapshotId snapshotId = _idManager.getSnapshotId(snapshot, networkId);
    try {
      return _storage.loadSnapshotInputObject(networkId, snapshotId, key);
    } catch (FileNotFoundException e) {
      return null;
    } catch (IOException e) {
      throw new IOException(
          String.format(
              "Could not read input object for network '%s', snapshot '%s', key '%s'",
              network, snapshot, key),
          e);
    }
  }

  /**
   * Returns the env topology for the given network and snapshot, or {@code null} if either does not
   * exist.
   */
  public @Nullable org.batfish.datamodel.Topology getTopology(String network, String snapshot)
      throws IOException {
    if (!_idManager.hasNetworkId(network)) {
      return null;
    }
    NetworkId networkId = _idManager.getNetworkId(network);
    if (!_idManager.hasSnapshotId(snapshot, networkId)) {
      return null;
    }
    SnapshotId snapshotId = _idManager.getSnapshotId(snapshot, networkId);
    String topologyStr = _storage.loadTopology(networkId, snapshotId);
    return BatfishObjectMapper.mapper()
        .readValue(topologyStr, org.batfish.datamodel.Topology.class);
  }

  /**
   * Writes the nodeRolesData for the given network. Returns {@code true} if successful. Returns
   * {@code false} if network does not exist.
   *
   * @throws IOException if there is an error
   */
  public boolean putNetworkNodeRoles(NodeRolesData nodeRolesData, String network)
      throws IOException {
    if (!_idManager.hasNetworkId(network)) {
      return false;
    }
    NetworkId networkId = _idManager.getNetworkId(network);
    NodeRolesId networkNodeRolesId = _idManager.generateNetworkNodeRolesId();
    _storage.storeNodeRoles(nodeRolesData, networkNodeRolesId);
    _idManager.assignNetworkNodeRolesId(networkId, networkNodeRolesId);
    return true;
  }
}<|MERGE_RESOLUTION|>--- conflicted
+++ resolved
@@ -2192,16 +2192,8 @@
       containersDir.toFile().mkdirs();
     }
     SortedSet<String> authorizedContainers =
-<<<<<<< HEAD
-        _idManager
-            .listNetworks()
-            .stream()
+        _idManager.listNetworks().stream()
             .filter(container -> Main.getAuthorizer().isAccessibleNetwork(apiKey, container, false))
-=======
-        _idManager.listNetworks().stream()
-            .filter(
-                container -> Main.getAuthorizer().isAccessibleContainer(apiKey, container, false))
->>>>>>> 3e2691d8
             .collect(toCollection(TreeSet::new));
     return authorizedContainers;
   }
