--- conflicted
+++ resolved
@@ -1999,98 +1999,6 @@
     return _testrigSyncers.get(pluginId).updateSettings(containerName, settings);
   }
 
-<<<<<<< HEAD
-=======
-  /**
-   * Upload a new environment to an existing testrig.
-   *
-   * @param containerName The container in which the testrig resides
-   * @param testrigName The testrig in which the (optional base environment and) new environment
-   *     reside
-   * @param baseEnvName The name of an optional base environment. The new environment is initialized
-   *     with files from this base if it is provided.
-   * @param newEnvName The name of the new environment to be created
-   * @param fileStream A stream providing the zip file containing the file structure of the new
-   *     environment.
-   */
-  public void uploadEnvironment(
-      String containerName,
-      String testrigName,
-      String baseEnvName,
-      String newEnvName,
-      InputStream fileStream) {
-    Path testrigDir = getdirSnapshot(containerName, testrigName);
-    Path environmentsDir =
-        testrigDir.resolve(Paths.get(BfConsts.RELPATH_OUTPUT, BfConsts.RELPATH_ENVIRONMENTS_DIR));
-    Path newEnvDir = environmentsDir.resolve(newEnvName);
-    Path dstDir = newEnvDir.resolve(BfConsts.RELPATH_ENV_DIR);
-    if (Files.exists(newEnvDir)) {
-      throw new BatfishException(
-          "Environment: '" + newEnvName + "' already exists for snapshot: '" + testrigName + "'");
-    }
-    if (!dstDir.toFile().mkdirs()) {
-      throw new BatfishException("Failed to create directory: '" + dstDir + "'");
-    }
-    Path zipFile = CommonUtil.createTempFile("coord_up_env_", ".zip");
-    CommonUtil.writeStreamToFile(fileStream, zipFile);
-
-    /* First copy base environment if it is set */
-    if (baseEnvName.length() > 0) {
-      Path baseEnvPath = environmentsDir.resolve(Paths.get(baseEnvName, BfConsts.RELPATH_ENV_DIR));
-      if (!Files.exists(baseEnvPath)) {
-        CommonUtil.delete(zipFile);
-        throw new BatfishException(
-            "Base environment for copy does not exist: '" + baseEnvName + "'");
-      }
-      SortedSet<Path> baseFileList = CommonUtil.getEntries(baseEnvPath);
-      dstDir.toFile().mkdirs();
-      for (Path baseFile : baseFileList) {
-        Path target;
-        if (isEnvFile(baseFile)) {
-          target = dstDir.resolve(baseFile.getFileName());
-          CommonUtil.copy(baseFile, target);
-        }
-      }
-    }
-
-    // now unzip
-    Path unzipDir = CommonUtil.createTempDirectory("coord_up_env_unzip_dir_");
-    UnzipUtility.unzip(zipFile, unzipDir);
-
-    /*-
-     *  Sanity check what we got:
-     *    There should be just one top-level folder
-     */
-    SortedSet<Path> unzipDirEntries = CommonUtil.getEntries(unzipDir);
-    if (unzipDirEntries.size() != 1 || !Files.isDirectory(unzipDirEntries.iterator().next())) {
-      CommonUtil.deleteDirectory(newEnvDir);
-      CommonUtil.deleteDirectory(unzipDir);
-      throw new BatfishException(
-          "Unexpected packaging of environment. There should be just one top-level folder");
-    }
-    Path unzipSubdir = unzipDirEntries.iterator().next();
-    SortedSet<Path> subFileList = CommonUtil.getEntries(unzipSubdir);
-
-    // things look ok, now make the move
-    for (Path subdirFile : subFileList) {
-      Path target = dstDir.resolve(subdirFile.getFileName());
-      CommonUtil.moveByCopy(subdirFile, target);
-    }
-
-    try {
-      NetworkId networkId = _idManager.getNetworkId(containerName);
-      SnapshotId snapshotId = _idManager.getSnapshotId(testrigName, networkId);
-      TestrigMetadataMgr.initializeEnvironment(networkId, snapshotId, newEnvName);
-    } catch (IOException e) {
-      throw new BatfishException("Could not initialize environmentMetadata", e);
-    }
-
-    // delete the empty directory and the zip file
-    CommonUtil.deleteDirectory(unzipDir);
-    CommonUtil.deleteIfExists(zipFile);
-  }
-
->>>>>>> 8472e035
   public void uploadQuestion(String network, String question, String questionJson) {
     uploadQuestion(network, question, questionJson, true);
   }
