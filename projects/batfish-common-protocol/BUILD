--- conflicted
+++ resolved
@@ -143,12 +143,9 @@
         ":common",
         ":common_testlib",
         ":recovery_grammar",
-<<<<<<< HEAD
         ":recovery_inline_alts_grammar",
         ":recovery_rule_alts_grammar",
-=======
         "//projects/batfish-common-protocol/src/test/java/org/batfish/common/bdd:matchers",
->>>>>>> 42b13c86
         "//projects/batfish-common-protocol/src/test/java/org/batfish/common/matchers",
         "//projects/batfish-common-protocol/src/test/java/org/batfish/datamodel/matchers",
         "//projects/bdd",
