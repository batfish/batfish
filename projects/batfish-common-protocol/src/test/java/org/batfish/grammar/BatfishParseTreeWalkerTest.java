package org.batfish.grammar;

import static org.hamcrest.Matchers.equalTo;
import static org.junit.Assert.assertThat;

import org.antlr.v4.runtime.Parser;
import org.antlr.v4.runtime.ParserRuleContext;
import org.antlr.v4.runtime.RuleContext;
import org.antlr.v4.runtime.misc.Interval;
import org.antlr.v4.runtime.tree.ErrorNode;
import org.antlr.v4.runtime.tree.ParseTree;
import org.antlr.v4.runtime.tree.ParseTreeListener;
import org.antlr.v4.runtime.tree.ParseTreeVisitor;
import org.antlr.v4.runtime.tree.RuleNode;
import org.antlr.v4.runtime.tree.TerminalNode;
import org.junit.Test;

public final class BatfishParseTreeWalkerTest {
  private static final class TestParseTreeListener implements ParseTreeListener {
    @Override
    public void visitTerminal(TerminalNode terminalNode) {}

    @Override
    public void visitErrorNode(ErrorNode errorNode) {}

    @Override
    public void enterEveryRule(ParserRuleContext parserRuleContext) {}

    @Override
    public void exitEveryRule(ParserRuleContext parserRuleContext) {}
  }

  private static final class TestRuleNode implements RuleNode {

    private final String _text;

    private final RuleContext _ruleContext;

    TestRuleNode(String text) {
      super();
      _text = text;
      _ruleContext = new TestParserRuleContext(_text);
    }

    @Override
    public RuleContext getRuleContext() {
      return _ruleContext;
    }

    @Override
    public ParseTree getParent() {
      return null;
    }

    @Override
    public ParseTree getChild(int i) {
      return null;
    }

    @Override
    public void setParent(RuleContext ruleContext) {}

    @Override
    public <T> T accept(ParseTreeVisitor<? extends T> parseTreeVisitor) {
      return null;
    }

    @Override
    public String getText() {
      return null;
    }

    @Override
    public String toStringTree(Parser parser) {
      return null;
    }

    @Override
    public Interval getSourceInterval() {
      return null;
    }

    @Override
    public Object getPayload() {
      return null;
    }

    @Override
    public int getChildCount() {
      return 0;
    }

    @Override
    public String toStringTree() {
      return null;
    }
  }

  private static final class TestParserRuleContext extends ParserRuleContext {
    private final String _text;

    TestParserRuleContext(String text) {
      super();
      _text = text;
    }

    @Override
    public String getText() {
      return _text;
    }
  }

  private static final String LINE_TEXT = "Line text";

  @Test
  public void enterRule() {
    BatfishParseTreeWalker swimmer = new BatfishParseTreeWalker();
    TestRuleNode testRuleNode = new TestRuleNode(LINE_TEXT);

<<<<<<< HEAD
    swimmer.enterRule(new TestParseTreeListener(), testRuleNode);
    // Make sure current context is updated correctly for enterRule
    assertThat(swimmer.getCurrentCtx(), equalTo(testRuleNode.getRuleContext()));
=======
    // Make sure an exception in enterRule contains the name of throwing function
    _thrown.expect(BatfishParseException.class);
    _thrown.expect(hasStackTrace(containsString("throwEnter")));
    swimmer.enterRule(new TestParseTreeListener(), new TestRuleNode(LINE_TEXT));
>>>>>>> 083a25af
  }

  @Test
  public void exitRule() {
    BatfishParseTreeWalker swimmer = new BatfishParseTreeWalker();
    TestRuleNode testRuleNode = new TestRuleNode(LINE_TEXT);

<<<<<<< HEAD
    swimmer.exitRule(new TestParseTreeListener(), testRuleNode);
    // Make sure current context is updated correctly for exitRule
    assertThat(swimmer.getCurrentCtx(), equalTo(testRuleNode.getRuleContext()));
=======
    // Make sure an exception in exitRule contains the name of throwing function
    _thrown.expect(BatfishParseException.class);
    _thrown.expect(hasStackTrace(containsString("throwExit")));
    swimmer.exitRule(new TestParseTreeListener(), new TestRuleNode(LINE_TEXT));
>>>>>>> 083a25af
  }
}<|MERGE_RESOLUTION|>--- conflicted
+++ resolved
@@ -1,7 +1,7 @@
 package org.batfish.grammar;
 
-import static org.hamcrest.Matchers.equalTo;
-import static org.junit.Assert.assertThat;
+import static org.batfish.common.util.ThrowableMatchers.hasStackTrace;
+import static org.hamcrest.Matchers.containsString;
 
 import org.antlr.v4.runtime.Parser;
 import org.antlr.v4.runtime.ParserRuleContext;
@@ -13,7 +13,10 @@
 import org.antlr.v4.runtime.tree.ParseTreeVisitor;
 import org.antlr.v4.runtime.tree.RuleNode;
 import org.antlr.v4.runtime.tree.TerminalNode;
+import org.batfish.common.BatfishException;
+import org.junit.Rule;
 import org.junit.Test;
+import org.junit.rules.ExpectedException;
 
 public final class BatfishParseTreeWalkerTest {
   private static final class TestParseTreeListener implements ParseTreeListener {
@@ -24,27 +27,36 @@
     public void visitErrorNode(ErrorNode errorNode) {}
 
     @Override
-    public void enterEveryRule(ParserRuleContext parserRuleContext) {}
+    public void enterEveryRule(ParserRuleContext parserRuleContext) {
+      throwEnter();
+    }
 
     @Override
-    public void exitEveryRule(ParserRuleContext parserRuleContext) {}
+    public void exitEveryRule(ParserRuleContext parserRuleContext) {
+      throwExit();
+    }
+
+    private static void throwEnter() {
+      throw new BatfishException("fail enterEveryRule");
+    }
+
+    private static void throwExit() {
+      throw new BatfishException("fail exitEveryRule");
+    }
   }
 
   private static final class TestRuleNode implements RuleNode {
 
     private final String _text;
 
-    private final RuleContext _ruleContext;
-
     TestRuleNode(String text) {
       super();
       _text = text;
-      _ruleContext = new TestParserRuleContext(_text);
     }
 
     @Override
     public RuleContext getRuleContext() {
-      return _ruleContext;
+      return new TestParserRuleContext(_text);
     }
 
     @Override
@@ -112,37 +124,25 @@
 
   private static final String LINE_TEXT = "Line text";
 
+  @Rule public ExpectedException _thrown = ExpectedException.none();
+
   @Test
   public void enterRule() {
     BatfishParseTreeWalker swimmer = new BatfishParseTreeWalker();
-    TestRuleNode testRuleNode = new TestRuleNode(LINE_TEXT);
 
-<<<<<<< HEAD
-    swimmer.enterRule(new TestParseTreeListener(), testRuleNode);
-    // Make sure current context is updated correctly for enterRule
-    assertThat(swimmer.getCurrentCtx(), equalTo(testRuleNode.getRuleContext()));
-=======
     // Make sure an exception in enterRule contains the name of throwing function
     _thrown.expect(BatfishParseException.class);
     _thrown.expect(hasStackTrace(containsString("throwEnter")));
     swimmer.enterRule(new TestParseTreeListener(), new TestRuleNode(LINE_TEXT));
->>>>>>> 083a25af
   }
 
   @Test
   public void exitRule() {
     BatfishParseTreeWalker swimmer = new BatfishParseTreeWalker();
-    TestRuleNode testRuleNode = new TestRuleNode(LINE_TEXT);
 
-<<<<<<< HEAD
-    swimmer.exitRule(new TestParseTreeListener(), testRuleNode);
-    // Make sure current context is updated correctly for exitRule
-    assertThat(swimmer.getCurrentCtx(), equalTo(testRuleNode.getRuleContext()));
-=======
     // Make sure an exception in exitRule contains the name of throwing function
     _thrown.expect(BatfishParseException.class);
     _thrown.expect(hasStackTrace(containsString("throwExit")));
     swimmer.exitRule(new TestParseTreeListener(), new TestRuleNode(LINE_TEXT));
->>>>>>> 083a25af
   }
 }