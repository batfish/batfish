--- conflicted
+++ resolved
@@ -28,19 +28,7 @@
         .setOwner(c)
         .setName("i2")
         .setAddress(ConcreteInterfaceAddress.parse("1.2.3.4/24"))
-<<<<<<< HEAD
         .setAdminUp(false)
-=======
-        .setActive(false)
-        .build();
-    // i3: active, but blacklisted
-    Interface.builder()
-        .setOwner(c)
-        .setName("i3")
-        .setAddress(ConcreteInterfaceAddress.parse("1.2.3.4/24"))
-        .setActive(true)
-        .setBlacklisted(true)
->>>>>>> 71dcd34c
         .build();
 
     StaticTrackMethodEvaluator evaluator = new StaticTrackMethodEvaluator(c);
@@ -59,29 +47,10 @@
 
   @Test
   public void testVisitNegatedTrackMethod() {
-<<<<<<< HEAD
-    Configuration c1 =
-        Configuration.builder()
-            .setHostname("c1")
-            .setConfigurationFormat(ConfigurationFormat.CISCO_IOS)
-            .build();
-    c1.setTrackingGroups(ImmutableMap.of("1", new TrackInterface("i1")));
-    // i1: active
-    Interface.builder()
-        .setOwner(c1)
-        .setName("i1")
-        .setAddress(ConcreteInterfaceAddress.parse("1.2.3.4/24"))
-        .setAdminUp(true)
-        .build();
-    StaticTrackMethodEvaluator evaluator = new StaticTrackMethodEvaluator(c1);
-    // Iface is active
-    TrackInterface trackInterface1 = new TrackInterface("i1");
-=======
     Configuration c =
         Configuration.builder().setHostname("c").setConfigurationFormat(CISCO_IOS).build();
     TrackMethod base = TrackTrue.instance();
     StaticTrackMethodEvaluator evaluator = new StaticTrackMethodEvaluator(c);
->>>>>>> 71dcd34c
 
     assertFalse(evaluator.visit(NegatedTrackMethod.of(base)));
   }
@@ -94,20 +63,6 @@
     c.setTrackingGroups(ImmutableMap.of("1", base));
     StaticTrackMethodEvaluator evaluator = new StaticTrackMethodEvaluator(c);
 
-<<<<<<< HEAD
-    c1.setTrackingGroups(ImmutableMap.of("1", trackInterface1));
-    // i1: active
-    Interface.builder()
-        .setOwner(c1)
-        .setName("i1")
-        .setAddress(ConcreteInterfaceAddress.parse("1.2.3.4/24"))
-        .setAdminUp(true)
-        .build();
-    StaticTrackMethodEvaluator evaluator = new StaticTrackMethodEvaluator(c1);
-
-    assertTrue(evaluator.visit(trackInterface1));
-=======
->>>>>>> 71dcd34c
     assertTrue(evaluator.visit(TrackMethodReference.of("1")));
   }
 
