--- conflicted
+++ resolved
@@ -102,12 +102,8 @@
         .addEqualityGroup(erb.setOriginatorIp(Ip.parse("2.2.2.2")).build())
         .addEqualityGroup(erb.setOriginMechanism(OriginMechanism.GENERATED).build())
         .addEqualityGroup(erb.setOriginType(OriginType.INCOMPLETE).build())
-<<<<<<< HEAD
+        .addEqualityGroup(erb.setPathId(5).build())
         .addEqualityGroup(erb.setReceivedFrom(ReceivedFromIp.of(Ip.parse("1.1.1.2"))).build())
-=======
-        .addEqualityGroup(erb.setPathId(5).build())
-        .addEqualityGroup(erb.setReceivedFromIp(Ip.parse("1.1.1.1")).build())
->>>>>>> ef81949d
         .addEqualityGroup(erb.setReceivedFromRouteReflectorClient(true).build())
         .addEqualityGroup(
             erb.setRouteDistinguisher(RouteDistinguisher.from(Ip.parse("2.2.2.2"), 2)).build())
