--- conflicted
+++ resolved
@@ -84,12 +84,8 @@
         .addEqualityGroup(brb.setNextHopIp(Ip.parse("2.2.2.2")).build())
         .addEqualityGroup(brb.setOriginatorIp(Ip.parse("2.2.2.2")).build())
         .addEqualityGroup(brb.setOriginType(OriginType.INCOMPLETE).build())
-<<<<<<< HEAD
+        .addEqualityGroup(brb.setPathId(5).build())
         .addEqualityGroup(brb.setReceivedFrom(ReceivedFromIp.of(Ip.parse("1.1.1.1"))).build())
-=======
-        .addEqualityGroup(brb.setPathId(5).build())
-        .addEqualityGroup(brb.setReceivedFromIp(Ip.parse("1.1.1.1")).build())
->>>>>>> ef81949d
         .addEqualityGroup(brb.setReceivedFromRouteReflectorClient(true).build())
         .addEqualityGroup(brb.setProtocol(RoutingProtocol.IBGP).build())
         .addEqualityGroup(brb.setSrcProtocol(RoutingProtocol.STATIC).build())
