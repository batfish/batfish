--- conflicted
+++ resolved
@@ -11,19 +11,27 @@
 import org.hamcrest.Matcher;
 
 public class FlowTraceMatchers {
+  public static FlowTraceDispositionMatcher hasDisposition(
+      Matcher<FlowDisposition> flowDispositionMatcher) {
+    return new FlowTraceDispositionMatcher(flowDispositionMatcher);
+  }
 
-<<<<<<< HEAD
   public static FlowTraceDispositionMatcher hasDisposition(FlowDisposition flowDisposition) {
     return new FlowTraceDispositionMatcher(equalTo(flowDisposition));
   }
 
   public static FlowTraceHopsMatcher hasHops(Matcher<Iterable<? extends FlowTraceHop>> hopsMatcher) {
     return new FlowTraceHopsMatcher(hopsMatcher);
-=======
+  }
+
+  private static class FlowTraceDispositionMatcher extends FeatureMatcher<FlowTrace, FlowDisposition> {
+    public FlowTraceDispositionMatcher(Matcher<FlowDisposition> flowDispositionMatcher) {
+      super(flowDispositionMatcher, "a FlowTrace with disposition:", "disposition");
+    }
+
   public static HasDisposition hasDisposition(
       @Nonnull Matcher<? super FlowDisposition> subMatcher) {
     return new HasDisposition(subMatcher);
->>>>>>> 8e204cae
   }
 
   public static HasHops hasHops(@Nonnull Matcher<? super List<? extends FlowTraceHop>> subMatcher) {
