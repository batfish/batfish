--- conflicted
+++ resolved
@@ -1348,7 +1348,6 @@
   }
 
   @Test
-<<<<<<< HEAD
   public void testLimitSuggestionsByType() {
     List<AutocompleteSuggestion> orderedSuggestions =
         ImmutableList.of(
@@ -1386,7 +1385,9 @@
             .map(AutocompleteSuggestion::getText)
             .collect(ImmutableList.toImmutableList()),
         equalTo(ImmutableList.of("t1s1", "t2s1", "t3s1", "t1s2")));
-=======
+  }
+
+  @Test
   public void testParseErrorsHandled() {
     String query = "1.1.1.345";
 
@@ -1405,6 +1406,5 @@
             .map(AutocompleteSuggestion::getText)
             .collect(Collectors.toSet()),
         equalTo(ImmutableSet.of(":", "-", "&", ",", "\\")));
->>>>>>> bef8e2f4
   }
 }