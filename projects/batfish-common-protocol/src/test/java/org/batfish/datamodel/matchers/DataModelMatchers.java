package org.batfish.datamodel.matchers;

import static org.hamcrest.Matchers.equalTo;

import java.util.SortedSet;
import javax.annotation.Nonnull;
import org.batfish.datamodel.BgpNeighbor;
import org.batfish.datamodel.Configuration;
import org.batfish.datamodel.HeaderSpace;
import org.batfish.datamodel.IpProtocol;
import org.batfish.datamodel.IpSpace;
import org.batfish.datamodel.IpSpaceReference;
import org.batfish.datamodel.SubRange;
import org.batfish.datamodel.Zone;
import org.batfish.datamodel.acl.AclLineMatchExpr;
import org.batfish.datamodel.acl.PermittedByAcl;
import org.batfish.datamodel.answers.ConvertConfigurationAnswerElement;
import org.batfish.datamodel.matchers.BgpNeighborMatchersImpl.IsDynamic;
import org.batfish.datamodel.matchers.ConfigurationMatchersImpl.HasZone;
import org.batfish.datamodel.matchers.HeaderSpaceMatchersImpl.HasSrcOrDstPorts;
import org.batfish.vendor.StructureType;
import org.batfish.vendor.StructureUsage;
import org.hamcrest.Matcher;

public final class DataModelMatchers {

  /**
   * Provides a matcher that matches if the provided {@code subMatcher} matches the {@link
   * IpSpaceReference}'s {@code name}.
   */
  public static @Nonnull Matcher<PermittedByAcl> hasAclName(
      @Nonnull Matcher<? super String> subMatcher) {
    return new PermittedByAclMatchers.HasAclName(subMatcher);
  }

  /**
   * Provides a matcher that matches if the provided {@code subMatcher} matches the configuration's
   * {@link Zone} with specified name.
   */
  public static Matcher<Configuration> hasZone(
      @Nonnull String name, @Nonnull Matcher<? super Zone> subMatcher) {
    return new HasZone(name, subMatcher);
  }

  /**
   * Provides a matcher that matches if the provided {@code subMatcher} matches the HeaderSpace's
   * srcOrDstPorts.
   */
  public static @Nonnull Matcher<HeaderSpace> hasSrcOrDstPorts(
      @Nonnull Matcher<? super SortedSet<SubRange>> subMatcher) {
    return new HasSrcOrDstPorts(subMatcher);
  }

  /**
   * Provides a matcher that matches if the provided {@code name} is that of the {@link
   * IpSpaceReference}.
   */
  public static @Nonnull Matcher<PermittedByAcl> hasAclName(@Nonnull String name) {
    return hasAclName(equalTo(name));
  }

  /**
   * Provides a matcher that matches if the provided {@code subMatcher} matches the {@link
   * HeaderSpace}'s ipProtcols.
   */
  public static @Nonnull Matcher<HeaderSpace> hasIpProtocols(
      @Nonnull Matcher<? super SortedSet<IpProtocol>> subMatcher) {
    return new HeaderSpaceMatchersImpl.HasIpProtocols(subMatcher);
  }

  /**
<<<<<<< HEAD
   * Provides a matcher that matches if the provided {@code subMatcher} matches the {@link Zone}'s
   * interfaces.
   */
  public static @Nonnull Matcher<Zone> hasMemberInterfaces(
      @Nonnull Matcher<? super SortedSet<String>> subMatcher) {
    return new ZoneMatchers.HasInterfaces(subMatcher);
=======
   * Provides a matcher that matches if the provided {@code subMatcher} matches the {@link
   * IpSpaceReference}'s {@code name}.
   */
  public static @Nonnull Matcher<IpSpaceReference> hasName(
      @Nonnull Matcher<? super String> subMatcher) {
    return new IpSpaceReferenceMatchers.HasName(subMatcher);
  }

  /**
   * Provides a matcher that matches if the provided {@code name} is that of the {@link
   * IpSpaceReference}.
   */
  public static @Nonnull Matcher<IpSpaceReference> hasName(@Nonnull String name) {
    return hasName(equalTo(name));
>>>>>>> 3e32ec92
  }

  /**
   * Provides a matcher that matches if the provided {@link ConvertConfigurationAnswerElement} has
   * an undefined refrence in {@code hostname} to a structure of type {@code type} named {@code
   * structureName}.
   */
  public static @Nonnull Matcher<ConvertConfigurationAnswerElement> hasUndefinedReference(
      @Nonnull String hostname, @Nonnull StructureType type, @Nonnull String structureName) {
    return new ConvertConfigurationAnswerElementMatchers.HasUndefinedReference(
        hostname, type, structureName);
  }

  /**
   * Provides a matcher that matches if the provided {@link ConvertConfigurationAnswerElement} has
   * an undefined refrence in {@code hostname} to a structure of type {@code type} named {@code
   * structureName} of usage type {@code usage}.
   */
  public static @Nonnull Matcher<ConvertConfigurationAnswerElement> hasUndefinedReference(
      @Nonnull String hostname,
      @Nonnull StructureType type,
      @Nonnull String structureName,
      @Nonnull StructureUsage usage) {
    return new ConvertConfigurationAnswerElementMatchers.HasUndefinedReferenceWithUsage(
        hostname, type, structureName, usage);
  }

  /**
   * Provides a matcher that matches if the provided {@link ConvertConfigurationAnswerElement} has
   * an unused structure for {@code hostname} of type {@code type} named {@code structureName}.
   */
  public static @Nonnull Matcher<ConvertConfigurationAnswerElement> hasUnusedStructure(
      @Nonnull String hostname, @Nonnull StructureType type, @Nonnull String structureName) {
    return new ConvertConfigurationAnswerElementMatchers.HasUnusedStructure(
        hostname, type, structureName);
  }

  /**
   * Provides a matcher that matches if the {@link BgpNeighbor} is configured as a listening end of
   * a dynamic BGP peering.
   */
  public static @Nonnull Matcher<BgpNeighbor> isDynamic() {
    return new IsDynamic(equalTo(true));
  }

  /**
   * Provides a matcher that matches if the object is an {@link IpSpaceReference} matched by the
   * provided {@code subMatcher}.
   */
  public static @Nonnull Matcher<IpSpace> isIpSpaceReferenceThat(
      @Nonnull Matcher<? super IpSpaceReference> subMatcher) {
    return new IpSpaceReferenceMatchers.IsIpSpaceReferenceThat(subMatcher);
  }

  /**
   * Provides a matcher that matches if the object is a {@link PermittedByAcl} matched by the
   * provided {@code subMatcher}.
   */
  public static @Nonnull Matcher<AclLineMatchExpr> isPermittedByAclThat(
      @Nonnull Matcher<? super PermittedByAcl> subMatcher) {
    return new PermittedByAclMatchers.IsPermittedByAclThat(subMatcher);
  }

  private DataModelMatchers() {}
}<|MERGE_RESOLUTION|>--- conflicted
+++ resolved
@@ -69,14 +69,15 @@
   }
 
   /**
-<<<<<<< HEAD
    * Provides a matcher that matches if the provided {@code subMatcher} matches the {@link Zone}'s
    * interfaces.
    */
   public static @Nonnull Matcher<Zone> hasMemberInterfaces(
       @Nonnull Matcher<? super SortedSet<String>> subMatcher) {
     return new ZoneMatchers.HasInterfaces(subMatcher);
-=======
+  }
+
+  /**
    * Provides a matcher that matches if the provided {@code subMatcher} matches the {@link
    * IpSpaceReference}'s {@code name}.
    */
@@ -91,7 +92,6 @@
    */
   public static @Nonnull Matcher<IpSpaceReference> hasName(@Nonnull String name) {
     return hasName(equalTo(name));
->>>>>>> 3e32ec92
   }
 
   /**
