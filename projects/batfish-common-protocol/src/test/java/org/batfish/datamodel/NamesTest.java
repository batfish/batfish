--- conflicted
+++ resolved
@@ -6,14 +6,9 @@
 import static org.batfish.datamodel.Names.VALID_PATTERNS;
 import static org.batfish.datamodel.Names.zoneToZoneFilter;
 import static org.hamcrest.Matchers.equalTo;
-<<<<<<< HEAD
-import static org.junit.Assert.assertFalse;
-=======
 import static org.hamcrest.Matchers.matchesPattern;
 import static org.hamcrest.Matchers.not;
->>>>>>> 20202268
 import static org.junit.Assert.assertThat;
-import static org.junit.Assert.assertTrue;
 
 import com.google.common.collect.ImmutableList;
 import java.util.List;
@@ -34,23 +29,6 @@
   public static List<String> REFERENCE_OBJECT_INVALID_NAMES =
       ImmutableList.of("1", "has/", "has.", "has:", "");
 
-<<<<<<< HEAD
-  public static List<String> TABLE_COLUMN_VALID_NAMES =
-      ImmutableList.of(
-          "simple", "~startTilde", "_startsUnderScore", "has-", "has.", "has:", "has/");
-
-  public static List<String> TABLE_COLUMN_INVALID_NAMES =
-      ImmutableList.of("-startDash", "has space", ".startDot", "@startAt", "");
-
-  @Test
-  public void testNodeRoleNames() {
-    for (String name : NODE_ROLE_VALID_NAMES) {
-      assertTrue(name, VALID_PATTERNS.get(NODE_ROLE).matcher(name).matches());
-    }
-
-    for (String name : NODE_ROLE_INVALID_NAMES) {
-      assertFalse(name, VALID_PATTERNS.get(NODE_ROLE).matcher(name).matches());
-=======
   @Test
   public void testNodeRoleNames() {
     for (String name : NODE_ROLE_VALID_NAMES) {
@@ -59,40 +37,22 @@
 
     for (String name : NODE_ROLE_INVALID_NAMES) {
       assertThat(name, not(matchesPattern(VALID_PATTERNS.get(NODE_ROLE))));
->>>>>>> 20202268
     }
   }
 
   @Test
   public void testReferenceObjectNames() {
     for (String name : REFERENCE_OBJECT_VALID_NAMES) {
-<<<<<<< HEAD
-      assertTrue(name, VALID_PATTERNS.get(REFERENCE_OBJECT).matcher(name).matches());
-    }
-
-    for (String name : REFERENCE_OBJECT_INVALID_NAMES) {
-      assertFalse(name, VALID_PATTERNS.get(REFERENCE_OBJECT).matcher(name).matches());
-=======
       assertThat(name, matchesPattern(VALID_PATTERNS.get(REFERENCE_OBJECT)));
     }
 
     for (String name : REFERENCE_OBJECT_INVALID_NAMES) {
       assertThat(name, not(matchesPattern(VALID_PATTERNS.get(REFERENCE_OBJECT))));
->>>>>>> 20202268
     }
   }
 
   @Test
   public void testTableColumnNames() {
-
-<<<<<<< HEAD
-    for (String name : TABLE_COLUMN_VALID_NAMES) {
-      assertTrue(name, VALID_PATTERNS.get(TABLE_COLUMN).matcher(name).matches());
-    }
-
-    for (String name : TABLE_COLUMN_INVALID_NAMES) {
-      assertFalse(name, VALID_PATTERNS.get(TABLE_COLUMN).matcher(name).matches());
-=======
     for (String name :
         new String[] {
           "simple", "~startTilde", "_startsUnderScore", "has-", "has.", "has:", "has/"
@@ -102,7 +62,6 @@
 
     for (String name : new String[] {"-startDash", "has space", ".startDot", "@startAt", ""}) {
       assertThat(name, not(matchesPattern(VALID_PATTERNS.get(TABLE_COLUMN))));
->>>>>>> 20202268
     }
   }
 
