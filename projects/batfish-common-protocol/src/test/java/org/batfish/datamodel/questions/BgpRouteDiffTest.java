--- conflicted
+++ resolved
@@ -137,13 +137,8 @@
             new BgpRouteDiff(PROP_METRIC, "1", "2"),
             new BgpRouteDiff(
                 PROP_NEXT_HOP,
-<<<<<<< HEAD
-                NextHopIp.of(Ip.parse("1.1.1.1")).toString(),
-                NextHopIp.of(Ip.parse("2.2.2.2")).toString()),
-=======
                 new NextHopConcrete(NextHopIp.of(Ip.parse("1.1.1.1"))).toString(),
                 new NextHopConcrete(NextHopIp.of(Ip.parse("2.2.2.2"))).toString()),
->>>>>>> 2832783c
             new BgpRouteDiff(PROP_ORIGINATOR_IP, "1.1.1.1", "2.2.2.2"),
             new BgpRouteDiff(PROP_ORIGIN_TYPE, "IGP", "EGP"),
             new BgpRouteDiff(PROP_TAG, "1", "2"),
