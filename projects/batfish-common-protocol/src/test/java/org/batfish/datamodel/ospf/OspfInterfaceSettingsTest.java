--- conflicted
+++ resolved
@@ -49,25 +49,18 @@
 
   @Test
   public void testEquals() {
-<<<<<<< HEAD
     OspfInterfaceSettings.Builder s =
-        OspfInterfaceSettings.builder().setHelloInterval(0).setDeadInterval(0);
-=======
-    OspfInterfaceSettings.Builder s = OspfInterfaceSettings.builder().setPassive(true);
->>>>>>> 24deffd4
+        OspfInterfaceSettings.builder().setHelloInterval(0).setDeadInterval(0).setPassive(true);
     new EqualsTester()
         .addEqualityGroup(s.build())
         .addEqualityGroup(
             s.setAreaName(2L).build(),
-<<<<<<< HEAD
             OspfInterfaceSettings.builder()
                 .setAreaName(2L)
                 .setHelloInterval(0)
                 .setDeadInterval(0)
+                .setPassive(true)
                 .build())
-=======
-            OspfInterfaceSettings.builder().setPassive(true).setAreaName(2L).build())
->>>>>>> 24deffd4
         .addEqualityGroup(s.setCost(3).build())
         .addEqualityGroup(s.setDeadInterval(4).build())
         .addEqualityGroup(s.setEnabled(false).build())
