--- conflicted
+++ resolved
@@ -2,11 +2,8 @@
 
 import static org.batfish.common.bdd.BDDOps.andNull;
 import static org.batfish.common.bdd.BDDUtils.isAssignment;
-<<<<<<< HEAD
 import static org.batfish.common.bdd.BDDUtils.swap;
 import static org.hamcrest.MatcherAssert.assertThat;
-=======
->>>>>>> 17a7a409
 import static org.hamcrest.Matchers.equalTo;
 import static org.junit.Assert.assertFalse;
 import static org.junit.Assert.assertThat;
@@ -55,7 +52,7 @@
 
     BDD orig = mkBdd.apply(dstIp, srcIp);
     BDD swapped = mkBdd.apply(srcIp, dstIp);
-    assertThat(swapped, equalTo(BDDUtils.swap(orig, dstIp, srcIp)));
+    assertThat(swap(orig, dstIp, srcIp), equalTo(swapped));
   }
 
   @Test
