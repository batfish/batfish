package org.batfish.common.plugin;

import java.util.List;
import java.util.Map;
import java.util.Optional;
import java.util.Set;
import java.util.SortedMap;
import java.util.SortedSet;
import java.util.concurrent.atomic.AtomicInteger;
import java.util.function.BiFunction;
import java.util.regex.Pattern;
import javax.annotation.Nonnull;
import javax.annotation.Nullable;
import org.apache.commons.configuration2.ImmutableConfiguration;
import org.batfish.common.Answerer;
import org.batfish.common.BatfishLogger;
import org.batfish.common.topology.Layer1Topology;
import org.batfish.common.topology.Layer2Topology;
import org.batfish.datamodel.AbstractRoute;
import org.batfish.datamodel.BgpAdvertisement;
import org.batfish.datamodel.Configuration;
import org.batfish.datamodel.DataPlane;
import org.batfish.datamodel.Flow;
import org.batfish.datamodel.FlowHistory;
import org.batfish.datamodel.Ip;
import org.batfish.datamodel.IpAccessList;
import org.batfish.datamodel.Topology;
import org.batfish.datamodel.answers.AnswerElement;
import org.batfish.datamodel.answers.ConvertConfigurationAnswerElement;
import org.batfish.datamodel.answers.DataPlaneAnswerElement;
import org.batfish.datamodel.answers.InitInfoAnswerElement;
import org.batfish.datamodel.answers.MajorIssueConfig;
import org.batfish.datamodel.answers.ParseEnvironmentBgpTablesAnswerElement;
import org.batfish.datamodel.answers.ParseEnvironmentRoutingTablesAnswerElement;
import org.batfish.datamodel.answers.ParseVendorConfigurationAnswerElement;
import org.batfish.datamodel.collections.BgpAdvertisementsByVrf;
import org.batfish.datamodel.collections.RoutesByVrf;
import org.batfish.datamodel.flow.Trace;
import org.batfish.datamodel.pojo.Environment;
import org.batfish.datamodel.questions.Question;
import org.batfish.datamodel.questions.smt.HeaderLocationQuestion;
import org.batfish.datamodel.questions.smt.HeaderQuestion;
import org.batfish.datamodel.questions.smt.RoleQuestion;
import org.batfish.grammar.BgpTableFormat;
import org.batfish.identifiers.NetworkId;
import org.batfish.identifiers.SnapshotId;
import org.batfish.question.ReachabilityParameters;
import org.batfish.question.SearchFiltersParameters;
import org.batfish.question.multipath.MultipathConsistencyParameters;
import org.batfish.question.reducedreachability.DifferentialReachabilityParameters;
import org.batfish.question.reducedreachability.DifferentialReachabilityResult;
import org.batfish.question.searchfilters.DifferentialSearchFiltersResult;
import org.batfish.question.searchfilters.SearchFiltersResult;
import org.batfish.referencelibrary.ReferenceLibrary;
import org.batfish.role.NodeRoleDimension;
import org.batfish.role.NodeRolesData;
import org.batfish.specifier.SpecifierContext;
import org.batfish.specifier.SpecifierContextImpl;

/**
 * A helper for tests that need an {@link IBatfish} implementation. Extend this and implement the
 * minimal methods needed.
 */
public class IBatfishTestAdapter implements IBatfish {

  @Override
  public DifferentialReachabilityResult bddReducedReachability(
      DifferentialReachabilityParameters parameters) {
    throw new UnsupportedOperationException();
  }

  @Override
  public SortedMap<Flow, List<Trace>> buildFlows(Set<Flow> flows, boolean ignoreAcls) {
    throw new UnsupportedOperationException();
  }

  @Override
  public void checkDataPlane() {
    throw new UnsupportedOperationException();
  }

  @Override
  public void checkSnapshotOutputReady() {
    throw new UnsupportedOperationException();
  }

  @Override
  public DataPlaneAnswerElement computeDataPlane(boolean differentialContext) {
    throw new UnsupportedOperationException();
  }

  @Override
  public boolean debugFlagEnabled(String flag) {
    throw new UnsupportedOperationException();
  }

  @Override
  public DifferentialSearchFiltersResult differentialReachFilter(
      Configuration baseConfig,
      IpAccessList baseAcl,
      Configuration deltaConfig,
      IpAccessList deltaAcl,
      SearchFiltersParameters searchFiltersParameters) {
    throw new UnsupportedOperationException();
  }

  @Override
  public ReferenceLibrary getReferenceLibraryData() {
    throw new UnsupportedOperationException();
  }

  @Deprecated
  @Override
  public Map<String, BiFunction<Question, IBatfish, Answerer>> getAnswererCreators() {
    throw new UnsupportedOperationException();
  }

  @Override
  public NetworkId getContainerName() {
    throw new UnsupportedOperationException();
  }

  @Override
  public DataPlanePlugin getDataPlanePlugin() {
    throw new UnsupportedOperationException();
  }

  @Override
  public String getDifferentialFlowTag() {
    throw new UnsupportedOperationException();
  }

  @Override
  public Environment getEnvironment() {
    throw new UnsupportedOperationException();
  }

  @Override
  public Topology getEnvironmentTopology() {
    throw new UnsupportedOperationException();
  }

  @Override
  public String getFlowTag() {
    throw new UnsupportedOperationException();
  }

  @Override
  public FlowHistory getHistory() {
    throw new UnsupportedOperationException();
  }

  @Override
  public MajorIssueConfig getMajorIssueConfig(String majorIssue) {
    throw new UnsupportedOperationException();
  }

  @Override
  public Layer1Topology getLayer1Topology() {
    throw new UnsupportedOperationException(
        "no implementation for generated method"); // TODO Auto-generated method stub
  }

  @Override
  public Layer2Topology getLayer2Topology() {
    throw new UnsupportedOperationException(
        "no implementation for generated method"); // TODO Auto-generated method stub
  }

  @Override
  public BatfishLogger getLogger() {
    return null;
  }

  @Override
  public Optional<NodeRoleDimension> getNodeRoleDimension(String roleDimension) {
    throw new UnsupportedOperationException();
  }

  @Override
  public NodeRolesData getNodeRolesData() {
    throw new UnsupportedOperationException();
  }

  @Override
  public Map<String, String> getQuestionTemplates(boolean verbose) {
    throw new UnsupportedOperationException();
  }

  @Override
  public SortedMap<String, SortedMap<String, SortedSet<AbstractRoute>>> getRoutes(
      boolean useCompression) {
    throw new UnsupportedOperationException();
  }

  @Override
  public ImmutableConfiguration getSettingsConfiguration() {
    throw new UnsupportedOperationException();
  }

  @Override
  public String getTaskId() {
    throw new UnsupportedOperationException();
  }

  @Override
  public SnapshotId getTestrigName() {
    throw new UnsupportedOperationException();
  }

  @Override
  public void initBgpOriginationSpaceExplicit(Map<String, Configuration> configurations) {
    throw new UnsupportedOperationException();
  }

  @Override
  public InitInfoAnswerElement initInfo(boolean summary, boolean verboseError) {
    throw new UnsupportedOperationException();
  }

  @Override
  public InitInfoAnswerElement initInfoBgpAdvertisements(boolean summary, boolean verboseError) {
    throw new UnsupportedOperationException();
  }

  @Override
  public InitInfoAnswerElement initInfoRoutes(boolean summary, boolean verboseError) {
    throw new UnsupportedOperationException();
  }

  @Override
  public void initRemoteRipNeighbors(
      Map<String, Configuration> configurations, Map<Ip, Set<String>> ipOwners, Topology topology) {
    throw new UnsupportedOperationException();
  }

  @Override
  public SortedMap<String, Configuration> loadConfigurations() {
    throw new UnsupportedOperationException();
  }

  @Override
  public ConvertConfigurationAnswerElement loadConvertConfigurationAnswerElementOrReparse() {
    throw new UnsupportedOperationException();
  }

  @Override
  public DataPlane loadDataPlane() {
    throw new UnsupportedOperationException();
  }

  @Override
  public SortedMap<String, BgpAdvertisementsByVrf> loadEnvironmentBgpTables() {
    throw new UnsupportedOperationException();
  }

  @Override
  public SortedMap<String, RoutesByVrf> loadEnvironmentRoutingTables() {
    throw new UnsupportedOperationException();
  }

  @Override
  public Set<BgpAdvertisement> loadExternalBgpAnnouncements(
      Map<String, Configuration> configurations) {
    throw new UnsupportedOperationException();
  }

  @Override
  public ParseEnvironmentBgpTablesAnswerElement loadParseEnvironmentBgpTablesAnswerElement() {
    throw new UnsupportedOperationException();
  }

  @Override
  public ParseEnvironmentRoutingTablesAnswerElement
      loadParseEnvironmentRoutingTablesAnswerElement() {
    throw new UnsupportedOperationException();
  }

  @Override
  public ParseVendorConfigurationAnswerElement loadParseVendorConfigurationAnswerElement() {
    throw new UnsupportedOperationException();
  }

  @Override
  public AnswerElement multipath(ReachabilityParameters reachabilityParameters) {
    throw new UnsupportedOperationException();
  }

  @Override
  public AtomicInteger newBatch(String description, int jobs) {
    throw new UnsupportedOperationException();
  }

  @Override
  public AnswerElement pathDiff(ReachabilityParameters reachabilityParameters) {
    throw new UnsupportedOperationException();
  }

  @Override
  public void popSnapshot() {
    throw new UnsupportedOperationException();
  }

  @Override
  public void processFlows(Set<Flow> flows, boolean ignoreAcls) {
    throw new UnsupportedOperationException();
  }

  @Override
  public void pushBaseSnapshot() {
    throw new UnsupportedOperationException();
  }

  @Override
  public void pushDeltaSnapshot() {
    throw new UnsupportedOperationException();
  }

  @Override
  public Optional<SearchFiltersResult> reachFilter(
      Configuration node, IpAccessList acl, SearchFiltersParameters params) {
    throw new UnsupportedOperationException();
  }

  @Nullable
  @Override
  public String readExternalBgpAnnouncementsFile() {
    throw new UnsupportedOperationException();
  }

  @Override
  public AnswerElement reducedReachability(ReachabilityParameters reachabilityParameters) {
    throw new UnsupportedOperationException();
  }

  @Override
  public void registerAnswerer(
      String questionName,
      String questionClassName,
      BiFunction<Question, IBatfish, Answerer> answererCreator) {
    throw new UnsupportedOperationException();
  }

  @Override
  public void registerBgpTablePlugin(BgpTableFormat format, BgpTablePlugin bgpTablePlugin) {
    throw new UnsupportedOperationException();
  }

  @Override
  public void registerDataPlanePlugin(DataPlanePlugin plugin, String name) {
    throw new UnsupportedOperationException();
  }

  @Override
  public void registerExternalBgpAdvertisementPlugin(
      ExternalBgpAdvertisementPlugin externalBgpAdvertisementPlugin) {
    throw new UnsupportedOperationException();
  }

  @Override
  public AnswerElement smtBlackhole(HeaderQuestion q) {
    throw new UnsupportedOperationException();
  }

  @Override
  public AnswerElement smtBoundedLength(HeaderLocationQuestion q, Integer bound) {
    throw new UnsupportedOperationException();
  }

  @Override
  public AnswerElement smtDeterminism(HeaderQuestion q) {
    throw new UnsupportedOperationException();
  }

  @Override
  public AnswerElement smtEqualLength(HeaderLocationQuestion q) {
    throw new UnsupportedOperationException();
  }

  @Override
  public AnswerElement smtForwarding(HeaderQuestion q) {
    throw new UnsupportedOperationException();
  }

  @Override
  public AnswerElement smtLoadBalance(HeaderLocationQuestion q, int threshold) {
    throw new UnsupportedOperationException();
  }

  @Override
  public AnswerElement smtLocalConsistency(Pattern routerRegex, boolean strict, boolean fullModel) {
    throw new UnsupportedOperationException();
  }

  @Override
  public AnswerElement smtMultipathConsistency(HeaderLocationQuestion q) {
    throw new UnsupportedOperationException();
  }

  @Override
  public AnswerElement smtReachability(HeaderLocationQuestion q) {
    throw new UnsupportedOperationException();
  }

  @Override
  public AnswerElement smtRoles(RoleQuestion q) {
    throw new UnsupportedOperationException();
  }

  @Override
  public AnswerElement smtRoutingLoop(HeaderQuestion q) {
    throw new UnsupportedOperationException();
  }

  @Override
  public SpecifierContext specifierContext() {
    return new SpecifierContextImpl(this, this.loadConfigurations());
  }

  @Override
  public AnswerElement standard(ReachabilityParameters reachabilityParameters) {
    throw new UnsupportedOperationException();
  }

  @Override
<<<<<<< HEAD
  public void writeDataPlane(DataPlane dp, DataPlaneAnswerElement ae) {
    throw new UnsupportedOperationException();
  }

  @Override
  public Set<Flow> bddLoopDetection() {
    throw new UnsupportedOperationException();
  }

  @Override
  public Set<Flow> bddMultipathConsistency() {
=======
  public Set<Flow> bddMultipathConsistency(MultipathConsistencyParameters parameters) {
>>>>>>> 89f5d50b
    throw new UnsupportedOperationException();
  }

  @Override
  public @Nullable String loadQuestionSettings(@Nonnull Question question) {
    throw new UnsupportedOperationException();
  }

  @Override
  public @Nullable Answerer createAnswerer(@Nonnull Question question) {
    throw new UnsupportedOperationException();
  }
}<|MERGE_RESOLUTION|>--- conflicted
+++ resolved
@@ -423,21 +423,12 @@
   }
 
   @Override
-<<<<<<< HEAD
-  public void writeDataPlane(DataPlane dp, DataPlaneAnswerElement ae) {
-    throw new UnsupportedOperationException();
-  }
-
-  @Override
   public Set<Flow> bddLoopDetection() {
     throw new UnsupportedOperationException();
   }
 
   @Override
-  public Set<Flow> bddMultipathConsistency() {
-=======
   public Set<Flow> bddMultipathConsistency(MultipathConsistencyParameters parameters) {
->>>>>>> 89f5d50b
     throw new UnsupportedOperationException();
   }
 
