--- conflicted
+++ resolved
@@ -5,35 +5,7 @@
 import static org.batfish.common.matchers.WarningsMatchers.hasRedFlag;
 import static org.batfish.common.util.isp.BlockReservedAddressesAtInternet.FROM_INTERNET_ACL_NAME;
 import static org.batfish.common.util.isp.BlockReservedAddressesAtInternet.TO_INTERNET_ACL_NAME;
-import static org.batfish.common.util.isp.IspModelingUtils.EXPORT_POLICY_ON_ISP_TO_CUSTOMERS;
-import static org.batfish.common.util.isp.IspModelingUtils.EXPORT_POLICY_ON_ISP_TO_INTERNET;
-import static org.batfish.common.util.isp.IspModelingUtils.HIGH_ADMINISTRATIVE_COST;
-import static org.batfish.common.util.isp.IspModelingUtils.INTERNET_HOST_NAME;
-import static org.batfish.common.util.isp.IspModelingUtils.INTERNET_NULL_ROUTED_PREFIXES;
-import static org.batfish.common.util.isp.IspModelingUtils.INTERNET_OUT_INTERFACE;
-import static org.batfish.common.util.isp.IspModelingUtils.INTERNET_OUT_INTERFACE_LINK_LOCATION_INFO;
-import static org.batfish.common.util.isp.IspModelingUtils.ISP_TO_INTERNET_INTERFACE_NAME;
-import static org.batfish.common.util.isp.IspModelingUtils.LINK_LOCAL_ADDRESS;
-import static org.batfish.common.util.isp.IspModelingUtils.LINK_LOCAL_IP;
-import static org.batfish.common.util.isp.IspModelingUtils.addBgpPeerToIsp;
-import static org.batfish.common.util.isp.IspModelingUtils.connectIspToInternet;
-<<<<<<< HEAD
-import static org.batfish.common.util.isp.IspModelingUtils.connectIspToSnapshot;
-=======
->>>>>>> 0325786b
-import static org.batfish.common.util.isp.IspModelingUtils.createInternetNode;
-import static org.batfish.common.util.isp.IspModelingUtils.createIspNode;
-import static org.batfish.common.util.isp.IspModelingUtils.getAdvertiseBgpStatement;
-import static org.batfish.common.util.isp.IspModelingUtils.getAdvertiseStaticStatement;
-import static org.batfish.common.util.isp.IspModelingUtils.getAsnOfIspNode;
-import static org.batfish.common.util.isp.IspModelingUtils.getDefaultIspNodeName;
-import static org.batfish.common.util.isp.IspModelingUtils.getInternetAndIspNodes;
-import static org.batfish.common.util.isp.IspModelingUtils.installRoutingPolicyForIspToCustomers;
-import static org.batfish.common.util.isp.IspModelingUtils.installRoutingPolicyForIspToInternet;
-import static org.batfish.common.util.isp.IspModelingUtils.internetToIspInterfaceName;
-import static org.batfish.common.util.isp.IspModelingUtils.ispNameConflicts;
-import static org.batfish.common.util.isp.IspModelingUtils.ispToRemoteInterfaceName;
-import static org.batfish.common.util.isp.IspModelingUtils.makeBgpProcess;
+import static org.batfish.common.util.isp.IspModelingUtils.*;
 import static org.batfish.datamodel.BgpPeerConfig.ALL_AS_NUMBERS;
 import static org.batfish.datamodel.BgpProcess.testBgpProcess;
 import static org.batfish.datamodel.Configuration.DEFAULT_VRF_NAME;
@@ -360,12 +332,7 @@
   @Test
   public void testCreateIspNode() {
     ModeledNodes modeledNodes = new ModeledNodes();
-<<<<<<< HEAD
     createIspNode(modeledNodes, _ispModel, new NetworkFactory(), _logger);
-=======
-    createIspNode(
-        modeledNodes, _ispModel, new NetworkFactory(), new BatfishLogger("output", false));
->>>>>>> 0325786b
     Configuration ispConfiguration = modeledNodes.getConfigurations().get(_ispName);
 
     assertThat(
@@ -390,12 +357,7 @@
             hasInterface(
                 ispToRemoteInterfaceName(_snapshotHostname, _snapshotInterfaceName),
                 hasAllAddresses(
-<<<<<<< HEAD
                     equalTo(ImmutableSet.of(ConcreteInterfaceAddress.create(_ispIp, 24)))))));
-=======
-                    equalTo(ImmutableSet.of(ConcreteInterfaceAddress.create(_ispIp, 24))))),
-            hasVrf(DEFAULT_VRF_NAME, hasBgpProcess(allOf(hasMultipathEbgp(true))))));
->>>>>>> 0325786b
 
     // compute the reverse config
     BgpProcess bgpProcess = testBgpProcess(Ip.ZERO);
@@ -518,7 +480,6 @@
   }
 
   /** Basic ISP to Internet connectivity, without additional prefixes */
-<<<<<<< HEAD
   @Test
   public void testConnectIspToInternet() {
     ModeledNodes modeledNodes = new ModeledNodes();
@@ -638,120 +599,6 @@
    * Internet.
    */
   @Test
-=======
-  @Test
-  public void testConnectIspToInternet() {
-    ModeledNodes modeledNodes = new ModeledNodes();
-    createIspNode(modeledNodes, _ispModel, _nf, new BatfishLogger("output", false));
-    createInternetNode(modeledNodes);
-
-    Configuration internet = modeledNodes.getConfigurations().get(INTERNET_HOST_NAME);
-    Configuration ispConfiguration = modeledNodes.getConfigurations().get(_ispName);
-
-    connectIspToInternet(_ispAsn, _ispModel, ispConfiguration, internet, modeledNodes, _nf);
-    assertThat(
-        ispConfiguration,
-        allOf(
-            hasIpAccessList(FROM_INTERNET_ACL_NAME, any(IpAccessList.class)),
-            hasIpAccessList(TO_INTERNET_ACL_NAME, any(IpAccessList.class)),
-            hasInterface(ISP_TO_INTERNET_INTERFACE_NAME, any(Interface.class))));
-    Interface toInternet = ispConfiguration.getAllInterfaces().get(ISP_TO_INTERNET_INTERFACE_NAME);
-    assertThat(toInternet.getIncomingFilter(), notNullValue());
-    assertThat(toInternet.getIncomingFilter().getName(), equalTo(FROM_INTERNET_ACL_NAME));
-    assertThat(toInternet.getOutgoingFilter(), notNullValue());
-    assertThat(toInternet.getOutgoingFilter().getName(), equalTo(TO_INTERNET_ACL_NAME));
-
-    assertThat(
-        internet,
-        allOf(
-            hasHostname(IspModelingUtils.INTERNET_HOST_NAME),
-            hasInterface(
-                internetToIspInterfaceName(_ispName),
-                hasAllAddresses(equalTo(ImmutableSet.of(LINK_LOCAL_ADDRESS)))),
-            hasVrf(
-                DEFAULT_VRF_NAME,
-                hasBgpProcess(
-                    hasInterfaceNeighbors(
-                        equalTo(
-                            ImmutableMap.of(
-                                internetToIspInterfaceName(_ispName),
-                                BgpUnnumberedPeerConfig.builder()
-                                    .setPeerInterface(internetToIspInterfaceName(_ispName))
-                                    .setRemoteAs(_ispAsn)
-                                    .setLocalIp(LINK_LOCAL_IP)
-                                    .setLocalAs(IspModelingUtils.INTERNET_AS)
-                                    .setIpv4UnicastAddressFamily(
-                                        Ipv4UnicastAddressFamily.builder()
-                                            .setExportPolicy(
-                                                IspModelingUtils.EXPORT_POLICY_ON_INTERNET)
-                                            .build())
-                                    .build())))))));
-
-    ImmutableSet<InterfaceAddress> interfaceAddresses =
-        ispConfiguration.getAllInterfaces().values().stream()
-            .flatMap(iface -> iface.getAllAddresses().stream())
-            .collect(ImmutableSet.toImmutableSet());
-    assertThat(
-        interfaceAddresses,
-        equalTo(ImmutableSet.of(LINK_LOCAL_ADDRESS, ConcreteInterfaceAddress.create(_ispIp, 24))));
-
-    assertThat(
-        ispConfiguration,
-        hasVrf(
-            DEFAULT_VRF_NAME,
-            hasBgpProcess(
-                allOf(
-                    hasNeighbors(
-                        equalTo(
-                            ImmutableMap.of(
-                                _snapshotIp,
-                                BgpActivePeerConfig.builder()
-                                    .setPeerAddress(_snapshotIp)
-                                    .setRemoteAs(_snapshotAsn)
-                                    .setLocalIp(_ispIp)
-                                    .setLocalAs(_ispAsn)
-                                    .setIpv4UnicastAddressFamily(
-                                        Ipv4UnicastAddressFamily.builder()
-                                            .setExportPolicy(EXPORT_POLICY_ON_ISP_TO_CUSTOMERS)
-                                            .build())
-                                    .build()))),
-                    hasInterfaceNeighbors(
-                        equalTo(
-                            ImmutableMap.of(
-                                ISP_TO_INTERNET_INTERFACE_NAME,
-                                BgpUnnumberedPeerConfig.builder()
-                                    .setPeerInterface(ISP_TO_INTERNET_INTERFACE_NAME)
-                                    .setRemoteAs(IspModelingUtils.INTERNET_AS)
-                                    .setLocalIp(LINK_LOCAL_IP)
-                                    .setLocalAs(_ispAsn)
-                                    .setIpv4UnicastAddressFamily(
-                                        Ipv4UnicastAddressFamily.builder()
-                                            .setExportPolicy(EXPORT_POLICY_ON_ISP_TO_INTERNET)
-                                            .build())
-                                    .build())))))));
-
-    assertThat(
-        ispConfiguration.getRoutingPolicies(),
-        hasEntry(
-            EXPORT_POLICY_ON_ISP_TO_INTERNET,
-            installRoutingPolicyForIspToInternet(ispConfiguration, new PrefixSpace())));
-
-    Layer1Node internetLayer1 =
-        new Layer1Node(INTERNET_HOST_NAME, internetToIspInterfaceName(_ispName));
-    Layer1Node ispLayer1 = new Layer1Node(_ispName, ISP_TO_INTERNET_INTERFACE_NAME);
-
-    assertThat(
-        modeledNodes.getLayer1Edges(),
-        hasItems(
-            new Layer1Edge(internetLayer1, ispLayer1), new Layer1Edge(ispLayer1, internetLayer1)));
-  }
-
-  /**
-   * Test that infrastructure for additional announcements is created when connecting ISPs to the
-   * Internet.
-   */
-  @Test
->>>>>>> 0325786b
   public void testConnectIspToInternet_additionalAnnouncements() {
     Set<Prefix> additionalPrefixes =
         ImmutableSet.of(Prefix.parse("10.1.1.1/32"), Prefix.parse("20.2.2.2/32"));
