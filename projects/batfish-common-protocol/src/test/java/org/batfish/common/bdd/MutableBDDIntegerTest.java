--- conflicted
+++ resolved
@@ -83,10 +83,6 @@
     assertThat(x.getValuesSatisfying(xPlus1.value(3L), 100), contains(2L));
 
     // Check that partial satisfying assignments also work properly
-<<<<<<< HEAD
-    assertThat(x.satAssignmentToLong(factory.one()), equalTo(0L));
-    assertThat(xPlus1.satAssignmentToLong(factory.one()), equalTo(1L));
-=======
     MutableBDDInteger constant16 = MutableBDDInteger.makeFromValue(factory, 5, 16);
     BDDInteger xPlus16 = x.add(constant16);
     MutableBDDInteger constant31 = MutableBDDInteger.makeFromValue(factory, 5, 31);
@@ -98,7 +94,6 @@
     assertThat(xPlus16.satAssignmentToLong(factory.one()), equalTo(16L));
     assertThat(xPlus32.satAssignmentToLong(factory.one()), equalTo(0L));
     assertThat(xPlusx.satAssignmentToLong(x._bitvec[4]), equalTo(2L));
->>>>>>> 80f621cc
   }
 
   @Test
