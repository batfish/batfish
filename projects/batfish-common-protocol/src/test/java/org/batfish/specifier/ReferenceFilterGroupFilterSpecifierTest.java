package org.batfish.specifier;

import static org.hamcrest.Matchers.equalTo;
import static org.junit.Assert.assertThat;

import com.google.common.collect.ImmutableList;
import com.google.common.collect.ImmutableMap;
import com.google.common.collect.ImmutableSet;
import com.google.common.collect.ImmutableSortedSet;
import org.batfish.datamodel.Configuration;
import org.batfish.datamodel.ConfigurationFormat;
import org.batfish.datamodel.Interface;
import org.batfish.datamodel.IpAccessList;
import org.batfish.datamodel.NetworkFactory;
import org.batfish.referencelibrary.FilterGroup;
import org.batfish.referencelibrary.ReferenceBook;
import org.junit.Rule;
import org.junit.Test;
import org.junit.rules.ExpectedException;

public class ReferenceFilterGroupFilterSpecifierTest {
  @Rule public final ExpectedException exception = ExpectedException.none();

  private static final String _refBookName = "book1";
  private static final String _filterGroupName = "filterGroup1";
  private static final String _interfaceName = "eth0";
  private static final String _nodeName = "node0";
  private static final MockSpecifierContext _ctxt;

  private static final IpAccessList _filter1 = IpAccessList.builder().setName("filter1").build();
  private static final IpAccessList _filter2 = IpAccessList.builder().setName("filter2").build();
  private static final IpAccessList _filter3 = IpAccessList.builder().setName("filter3").build();

  static {
    NetworkFactory nf = new NetworkFactory();
    Configuration.Builder cb = nf.configurationBuilder().setHostname(_nodeName);
    cb.setConfigurationFormat(ConfigurationFormat.CISCO_IOS);
    // Vrf.Builder vb = nf.vrfBuilder();
    Interface.Builder ib = nf.interfaceBuilder();

    Configuration n1 = cb.build();

    ib.setOwner(n1)
        .setName(_interfaceName)
        .setIncomingFilter(_filter1)
        .setIncomingFilter(_filter2)
        .setOutgoingFilter(_filter3)
        .build();

    n1.getIpAccessLists()
        .putAll(
            ImmutableMap.of(
                _filter1.getName(),
                _filter1,
                _filter2.getName(),
                _filter2,
                _filter3.getName(),
                _filter3));

    ReferenceBook book =
        ReferenceBook.builder(_refBookName)
            .setFilterGroups(
                ImmutableList.of(
                    new FilterGroup(
                        ImmutableList.of(
                            _filter1.getName(),
<<<<<<< HEAD
                            "outFilterOf(" + _interfaceName + ")"), // should match _filter3
=======
                            "outFilterOf(" + _interfaceName + ")", // should match _filter3
                            ""), // should match nothing; shouldn't accidentally match everything
>>>>>>> ef6d5ef2
                        _filterGroupName)))
            .build();

    _ctxt =
        MockSpecifierContext.builder()
            .setConfigs(ImmutableMap.of(_nodeName, n1))
            .setReferenceBooks(ImmutableSortedSet.of(book))
            .build();
  }

  @Test
  public void resolve() {
    assertThat(
        new ReferenceFilterGroupFilterSpecifier(_filterGroupName, _refBookName)
            .resolve(_nodeName, _ctxt),
        equalTo(ImmutableSet.of(_filter1, _filter3)));
  }
}<|MERGE_RESOLUTION|>--- conflicted
+++ resolved
@@ -64,12 +64,8 @@
                     new FilterGroup(
                         ImmutableList.of(
                             _filter1.getName(),
-<<<<<<< HEAD
-                            "outFilterOf(" + _interfaceName + ")"), // should match _filter3
-=======
                             "outFilterOf(" + _interfaceName + ")", // should match _filter3
                             ""), // should match nothing; shouldn't accidentally match everything
->>>>>>> ef6d5ef2
                         _filterGroupName)))
             .build();
 
