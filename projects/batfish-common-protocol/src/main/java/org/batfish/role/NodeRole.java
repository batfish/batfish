--- conflicted
+++ resolved
@@ -26,8 +26,10 @@
   private final boolean _caseSensitive;
 
   @JsonCreator
-<<<<<<< HEAD
-  public NodeRole(@JsonProperty(PROP_NAME) String name, @JsonProperty(PROP_REGEX) String regex) {
+  public NodeRole(
+      @JsonProperty(PROP_NAME) String name,
+      @JsonProperty(PROP_REGEX) String regex,
+      @JsonProperty(PROP_CASE_SENSITIVE) boolean caseSensitive) {
     if (name == null) {
       throw new IllegalArgumentException("Node role name cannot be null");
     }
@@ -36,25 +38,16 @@
     }
     _name = name;
     _regex = regex;
+    _caseSensitive = caseSensitive;
     try {
-      _compiledPattern = Pattern.compile(regex);
+      _compiledPattern = Pattern.compile(regex, caseSensitive ? 0 : Pattern.CASE_INSENSITIVE);
     } catch (PatternSyntaxException e) {
       throw new IllegalArgumentException("Bad regex: " + e.getMessage());
     }
-=======
-  public NodeRole(
-      @JsonProperty(PROP_NAME) String name,
-      @JsonProperty(PROP_REGEX) String regex,
-      @JsonProperty(PROP_CASE_SENSITIVE) boolean caseSensitive) {
-    _name = name;
-    _regex = regex;
-    _caseSensitive = caseSensitive;
-    _compiledPattern = Pattern.compile(regex, caseSensitive ? 0 : Pattern.CASE_INSENSITIVE);
   }
 
   public NodeRole(@JsonProperty(PROP_NAME) String name, @JsonProperty(PROP_REGEX) String regex) {
     this(name, regex, false);
->>>>>>> 9a1c81e8
   }
 
   @Override
