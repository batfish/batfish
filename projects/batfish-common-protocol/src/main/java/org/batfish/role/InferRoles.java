package org.batfish.role;

import com.google.common.collect.ImmutableSortedSet;
import com.google.common.collect.Iterables;
import java.util.ArrayList;
import java.util.Collection;
import java.util.Collections;
import java.util.Comparator;
import java.util.List;
import java.util.Map;
import java.util.Optional;
import java.util.Random;
import java.util.Set;
import java.util.SortedMap;
import java.util.SortedSet;
import java.util.TreeMap;
import java.util.TreeSet;
import java.util.regex.Matcher;
import java.util.regex.Pattern;
import java.util.regex.PatternSyntaxException;
import java.util.stream.Collectors;
import java.util.stream.IntStream;
import org.batfish.common.BatfishException;
import org.batfish.common.Pair;
import org.batfish.datamodel.Edge;
import org.batfish.datamodel.RoleEdge;
import org.batfish.datamodel.Topology;
import org.batfish.role.NodeRoleDimension.Type;

public final class InferRoles {

  private final Collection<String> _nodes;
  private final Topology _topology;

  // a tokenized version of _chosenNode
  private List<Pair<String, Token>> _tokens;
  // the regex produced by generalizing from _tokens
  private List<String> _regex;
  // the list of nodes that match _regex
  private List<String> _matchingNodes;

  // should role names be case sensitive or not?
  private boolean _caseSensitive;
  // indicates whether to compile a pattern as case sensitive or not
  private int _patternFlags;

  // the percentage of nodes that must match a regex for it to be used as
  // the base for determining roles
  private static final double REGEX_THRESHOLD = 0.5;
  // the percentage of nodes that must have an alphabetic string at some position,
  // in order for that position to be considered as a possible role
  private static final double GROUP_THRESHOLD = 0.5;
  // the minimum role score for a candidate role regex to be chosen
  private static final double ROLE_THRESHOLD = 0.9;

  private static final String ALPHABETIC_REGEX = "\\p{Alpha}";
  private static final String ALPHANUMERIC_REGEX = "\\p{Alnum}";
  private static final String DIGIT_REGEX = "\\p{Digit}";

<<<<<<< HEAD
  public InferRoles(
      Collection<String> nodes,
      Map<String, Configuration> configurations,
      IBatfish batfish,
      boolean caseSensitive) {
    _nodes = ImmutableSortedSet.copyOf(nodes);
    _batfish = batfish;
    _caseSensitive = caseSensitive;
    _patternFlags = caseSensitive ? 0 : Pattern.CASE_INSENSITIVE;
  }

  public InferRoles(
      Collection<String> nodes, Map<String, Configuration> configurations, IBatfish batfish) {
    this(nodes, configurations, batfish, false);
=======
  public InferRoles(Collection<String> nodes, Topology topology) {
    _nodes = ImmutableSortedSet.copyOf(nodes);
    _topology = topology;
>>>>>>> 0ffccb97
  }

  // A node's name is first parsed into a sequence of simple "pretokens",
  // and then these pretokens are combined to form tokens.
  public enum PreToken {
    ALPHA_PLUS, // sequence of alphabetic characters
    DELIMITER, // sequence of non-alphanumeric characters
    DIGIT_PLUS; // sequence of digits

    public static PreToken charToPreToken(char c) {
      if (Character.isAlphabetic(c)) {
        return ALPHA_PLUS;
      } else if (Character.isDigit(c)) {
        return DIGIT_PLUS;
      } else {
        return DELIMITER;
      }
    }
  }

  public enum Token {
    ALPHA_PLUS,
    ALPHA_PLUS_DIGIT_PLUS,
    ALNUM_PLUS,
    DELIMITER,
    DIGIT_PLUS;

    public String tokenToRegex(String s) {
      switch (this) {
        case ALPHA_PLUS:
          return plus(ALPHABETIC_REGEX);
        case ALPHA_PLUS_DIGIT_PLUS:
          return plus(ALPHABETIC_REGEX) + plus(DIGIT_REGEX);
        case ALNUM_PLUS:
          return plus(ALPHANUMERIC_REGEX);
        case DELIMITER:
          return Pattern.quote(s);
        case DIGIT_PLUS:
          return plus(DIGIT_REGEX);
        default:
          throw new BatfishException("this case should be unreachable");
      }
    }
  }

  // some useful operations on regexes
  private static String plus(String s) {
    return s + "+";
  }

  private static String star(String s) {
    return s + "*";
  }

  private static String group(String s) {
    return "(" + s + ")";
  }

  public SortedSet<NodeRoleDimension> inferRoles() {

    if (_nodes.isEmpty()) {
      return ImmutableSortedSet.of();
    }

    boolean commonRegexFound = inferCommonRegex(_nodes);

    if (!commonRegexFound) {
      return ImmutableSortedSet.of();
    }

    // find the possible candidates that have a single role group
    List<List<String>> candidateRegexes = possibleRoleGroups();

    if (candidateRegexes.isEmpty()) {
      return ImmutableSortedSet.of();
    }

    // if there is at least one role group, let's fine the best role dimension according
    // to our metric, and also keep all the others.

    SortedSet<NodeRoleDimension> allDims;

    Pair<Integer, Double> bestRegexAndScore = findBestRegex(candidateRegexes);

    // select the regex of maximum score, if that score is above threshold
    Optional<NodeRoleDimension> optResult =
        toPrimaryNodeRoleDimensionIfAboveThreshold(bestRegexAndScore, candidateRegexes);
    boolean bestIsAboveThreshold = optResult.isPresent();
    if (bestIsAboveThreshold) {
      // remove the dimension that has been selected as the primary inferred role dimension,
      // so we do not duplicate it when creating the other role dimensions
      candidateRegexes.remove(bestRegexAndScore.getFirst().intValue());
    }

    // record the set of role "dimensions" for each node, which is a part of its name
    // that may indicate a useful grouping of nodes
    // (e.g., the node's function, location, device type, etc.)
    allDims = createRoleDimensions(candidateRegexes);

    if (bestIsAboveThreshold) {
      allDims.add(optResult.get());
    } else {

      // if no single role group is above threshold, we attempt to make the best role found so far
      // more specific.
      // NOTE: we could try to refine all possible roles we've considered, rather than
      // greedily only refining the best one, if the greedy approach fails often.

      // try adding a second group around any alphanumeric sequence in the regex;
      // now the role is a concatenation of the strings of both groups
      // NOTE: We could also consider just using the leading alphabetic portion of an alphanumeric
      // sequence as the second group, which would result in less specific groups and could
      // be appropriate for some naming schemes.

      candidateRegexes =
          possibleSecondRoleGroups(candidateRegexes.get(bestRegexAndScore.getFirst()));

      if (candidateRegexes.size() != 0) {
        // determine the best one according to our metric, even if it's below threshold
        allDims.add(
            toNodeRoleDimension(
                findBestRegex(candidateRegexes),
                candidateRegexes,
                NodeRoleDimension.AUTO_DIMENSION_PRIMARY));
      }
    }

    return allDims;
  }

  // try to identify a regex that most node names match
  private boolean inferCommonRegex(Collection<String> nodes) {
    for (int attempts = 0; attempts < 10; attempts++) {
      // pick a random node name, in order to find one with a common pattern
      // the node name that is used to infer a regex
      String chosenNode = Iterables.get(nodes, new Random().nextInt(nodes.size()));
      _tokens = tokenizeName(chosenNode);
      _regex =
          _tokens
              .stream()
              .map((p) -> p.getSecond().tokenToRegex(p.getFirst()))
              .collect(Collectors.toList());
      Pattern p = Pattern.compile(String.join("", _regex), _patternFlags);
      _matchingNodes =
          nodes.stream().filter((node) -> p.matcher(node).matches()).collect(Collectors.toList());
      // keep this regex if it matches a sufficient fraction of node names; otherwise try again
      if ((double) _matchingNodes.size() / nodes.size() >= REGEX_THRESHOLD) {
        return true;
      }
    }
    return false;
  }

  // If delimiters (non-alphanumeric characters) are being used in the node names, we use them
  // to separate the different tokens.
  private static List<Pair<String, Token>> preTokensToDelimitedTokens(
      List<Pair<String, PreToken>> pretokens) {
    List<Pair<String, Token>> tokens = new ArrayList<>();
    int size = pretokens.size();
    for (int i = 0; i < size; i++) {
      StringBuilder chars = new StringBuilder(pretokens.get(i).getFirst());
      PreToken pt = pretokens.get(i).getSecond();
      switch (pt) {
        case ALPHA_PLUS:
          // combine everything up to the next delimiter into a single alphanumeric token
          int next = i + 1;
          while (next < size && pretokens.get(next).getSecond() != PreToken.DELIMITER) {
            chars.append(pretokens.get(next).getFirst());
            next++;
          }
          i = next - 1;
          tokens.add(new Pair<>(chars.toString(), Token.ALNUM_PLUS));
          break;
        case DELIMITER:
          tokens.add(new Pair<>(chars.toString(), Token.DELIMITER));
          break;
        case DIGIT_PLUS:
          tokens.add(new Pair<>(chars.toString(), Token.DIGIT_PLUS));
          break;
        default:
          throw new BatfishException("Unknown pretoken " + pt);
      }
    }
    return tokens;
  }

  // If delimiters (non-alphanumeric characters) are not being used in the node names, we treat
  // each consecutive string matching alpha+digit+ as a distinct token.
  private static List<Pair<String, Token>> preTokensToUndelimitedTokens(
      List<Pair<String, PreToken>> pretokens) {
    List<Pair<String, Token>> tokens = new ArrayList<>();
    int size = pretokens.size();
    for (int i = 0; i < size; i++) {
      String chars = pretokens.get(i).getFirst();
      PreToken pt = pretokens.get(i).getSecond();
      switch (pt) {
        case ALPHA_PLUS:
          int next = i + 1;
          if (next >= size) {
            tokens.add(new Pair<>(chars, Token.ALPHA_PLUS));
          } else {
            // the next token must be DIGIT_PLUS since we know there are no delimiters
            String bothChars = chars + pretokens.get(next).getFirst();
            tokens.add(new Pair<>(bothChars, Token.ALPHA_PLUS_DIGIT_PLUS));
            i++;
          }
          break;
        case DIGIT_PLUS:
          tokens.add(new Pair<>(chars, Token.DIGIT_PLUS));
          break;
        default:
          throw new BatfishException("Unexpected pretoken " + pt);
      }
    }
    return tokens;
  }

  private static List<Pair<String, Token>> tokenizeName(String name) {
    List<Pair<String, PreToken>> pretokens = pretokenizeName(name);
    if (pretokens.stream().anyMatch((p) -> p.getSecond() == PreToken.DELIMITER)) {
      return preTokensToDelimitedTokens(pretokens);
    } else {
      return preTokensToUndelimitedTokens(pretokens);
    }
  }

  // tokenizes a name into a sequence of pretokens defined by the PreToken enum above
  private static List<Pair<String, PreToken>> pretokenizeName(String name) {
    List<Pair<String, PreToken>> pattern = new ArrayList<>();
    char c = name.charAt(0);
    PreToken currPT = PreToken.charToPreToken(c);
    StringBuffer curr = new StringBuffer();
    curr.append(c);
    for (int i = 1; i < name.length(); i++) {
      c = name.charAt(i);
      PreToken newPT = PreToken.charToPreToken(c);
      if (newPT != currPT) {
        pattern.add(new Pair<>(new String(curr), currPT));
        curr = new StringBuffer();
        currPT = newPT;
      }
      curr.append(c);
    }
    pattern.add(new Pair<>(new String(curr), currPT));
    return pattern;
  }

  private static String regexTokensToRegex(List<String> tokens) {
    return String.join("", tokens);
  }

  // If for enough node names matching the identified regex,
  // a particular alphanumeric token starts with one or more alphabetic characters,
  // the string of initial alphabetic characters is considered a candidate for the role name.
  // This method returns all such candidates, each represented as a regex
  // with a single group indicating the role name; the regex is returned as a sequence
  // of tokens.
  private List<List<String>> possibleRoleGroups() {
    int numAll = _matchingNodes.size();
    List<List<String>> candidateRegexes = new ArrayList<>();
    for (int i = 0; i < _tokens.size(); i++) {
      switch (_tokens.get(i).getSecond()) {
        case ALNUM_PLUS:
          List<String> regexCopy = new ArrayList<>(_regex);
          regexCopy.set(i, group(plus(ALPHABETIC_REGEX)) + star(ALPHANUMERIC_REGEX));
          Pattern newp = Pattern.compile(regexTokensToRegex(regexCopy), _patternFlags);
          int numMatches = 0;
          for (String node : _matchingNodes) {
            Matcher newm = newp.matcher(node);
            if (newm.matches()) {
              numMatches++;
            }
          }
          if ((double) numMatches / numAll >= GROUP_THRESHOLD) {
            candidateRegexes.add(regexCopy);
          }
          break;
        case ALPHA_PLUS_DIGIT_PLUS:
          List<String> regexCopy2 = new ArrayList<>(_regex);
          regexCopy2.set(i, group(plus(ALPHABETIC_REGEX)) + plus(DIGIT_REGEX));
          candidateRegexes.add(regexCopy2);
          break;
        default:
          break;
      }
    }
    return candidateRegexes;
  }

  private SortedSet<NodeRoleDimension> createRoleDimensions(List<List<String>> regexes) {

    SortedSet<NodeRoleDimension> result = new TreeSet<>();
    for (int i = 0; i < regexes.size(); i++) {
      String dimName = NodeRoleDimension.AUTO_DIMENSION_PREFIX + (i + 1);
      String regex = regexTokensToRegex(regexes.get(i));
      result.add(regexToNodeRoleDimension(regex, dimName));
    }
    return result;
  }

  private static List<List<String>> possibleSecondRoleGroups(List<String> tokens) {
    List<List<String>> candidateRegexes = new ArrayList<>();
    for (int i = 0; i < tokens.size(); i++) {
      String token = tokens.get(i);
      // skip the token if it's a delimiter or the primary group
      if (token.startsWith("\\Q") || token.startsWith("(")) {
        continue;
      }
      List<String> regexCopy = new ArrayList<>(tokens);
      regexCopy.set(i, group(token));
      candidateRegexes.add(regexCopy);
    }
    return candidateRegexes;
  }

  private double computeRoleScore(String regex) {

    SortedMap<String, SortedSet<String>> nodeRolesMap = regexToNodeRolesMap(regex, _nodes);

    // produce a role-level topology and the list of nodes in each edge's source role
    // that have an edge to some node in the edge's target role
    SortedMap<RoleEdge, SortedSet<String>> roleEdges = new TreeMap<>();
    for (Edge e : _topology.getEdges()) {
      String n1 = e.getNode1();
      String n2 = e.getNode2();
      SortedSet<String> roles1 = nodeRolesMap.get(n1);
      SortedSet<String> roles2 = nodeRolesMap.get(n2);
      if (roles1 != null && roles2 != null && roles1.size() == 1 && roles2.size() == 1) {
        String role1 = roles1.first();
        String role2 = roles2.first();
        // ignore self-edges
        if (role1.equals(role2)) {
          continue;
        }
        RoleEdge redge = new RoleEdge(role1, role2);
        SortedSet<String> roleEdgeNodes = roleEdges.getOrDefault(redge, new TreeSet<>());
        roleEdgeNodes.add(n1);
        roleEdges.put(redge, roleEdgeNodes);
      }
    }

    int numEdges = roleEdges.size();
    if (numEdges == 0) {
      return 0.0;
    }

    // compute the "support" of each edge in the role-level topology:
    // the percentage of nodes playing the source role that have an edge
    // to a node in the target role.
    // the score of this regex is then the average support across all role edges
    SortedMap<String, SortedSet<String>> roleNodesMap = regexToRoleNodesMap(regex, _nodes);

    double supportSum = 0.0;
    for (Map.Entry<RoleEdge, SortedSet<String>> roleEdgeCount : roleEdges.entrySet()) {
      RoleEdge redge = roleEdgeCount.getKey();
      int count = roleEdgeCount.getValue().size();
      supportSum += (double) count / roleNodesMap.get(redge.getRole1()).size();
    }
    return supportSum / numEdges;
  }

  private static SortedMap<String, SortedSet<String>> regexToRoleNodesMap(
      String regex, Collection<String> nodes) {
    SortedMap<String, SortedSet<String>> roleNodesMap = new TreeMap<>();
    Pattern pattern;
    try {
      pattern = Pattern.compile(regex, _patternFlags);
    } catch (PatternSyntaxException e) {
      throw new BatfishException("Supplied regex is not a valid Java regex: \"" + regex + "\"", e);
    }
    for (String node : nodes) {
      Matcher matcher = pattern.matcher(node);
      int numGroups = matcher.groupCount();
      if (matcher.matches()) {
        try {
          List<String> roleParts =
              IntStream.range(1, numGroups + 1)
                  .mapToObj(matcher::group)
                  .collect(Collectors.toList());
          String role = String.join("-", roleParts);
          if (!_caseSensitive) {
            role = role.toLowerCase();
          }
          SortedSet<String> currNodes = roleNodesMap.computeIfAbsent(role, k -> new TreeSet<>());
          currNodes.add(node);
        } catch (IndexOutOfBoundsException e) {
          throw new BatfishException(
              "Supplied regex does not contain "
                  + numGroups
                  + "groups: \""
                  + pattern.pattern()
                  + "\"",
              e);
        }
      }
    }
    return roleNodesMap;
  }

  // return a map from each node name to the set of roles that it plays
  private static SortedMap<String, SortedSet<String>> regexToNodeRolesMap(
      String regex, Collection<String> allNodes) {

    SortedMap<String, SortedSet<String>> roleNodesMap = regexToRoleNodesMap(regex, allNodes);

    // invert the map from roles to nodes, to create a map from nodes to roles
    SortedMap<String, SortedSet<String>> nodeRolesMap = new TreeMap<>();

    roleNodesMap.forEach(
        (role, nodes) -> {
          for (String node : nodes) {
            SortedSet<String> nodeRoles = nodeRolesMap.computeIfAbsent(node, k -> new TreeSet<>());
            nodeRoles.add(role);
          }
        });

    return nodeRolesMap;
  }

  // the list of candidates must have at least one element
  private Pair<Integer, Double> findBestRegex(final List<List<String>> candidates) {
    // choose the candidate role regex with the maximal "role score"
    return IntStream.range(0, candidates.size())
        .mapToObj(i -> new Pair<>(i, computeRoleScore(regexTokensToRegex(candidates.get(i)))))
        .max(Comparator.comparingDouble(Pair::getSecond))
        .orElseThrow(() -> new BatfishException("this exception should not be reachable"));
  }

  // the list of candidates must have at least one element
  private Optional<NodeRoleDimension> toPrimaryNodeRoleDimensionIfAboveThreshold(
      Pair<Integer, Double> bestRegexAndScore, List<List<String>> candidates) {
    if (bestRegexAndScore.getSecond() >= ROLE_THRESHOLD) {
      NodeRoleDimension bestNRD =
          toNodeRoleDimension(
              bestRegexAndScore, candidates, NodeRoleDimension.AUTO_DIMENSION_PRIMARY);
      return Optional.of(bestNRD);
    } else {
      return Optional.empty();
    }
  }

  // the list of candidates must have at least one element
  private NodeRoleDimension toNodeRoleDimension(
      Pair<Integer, Double> bestRegexAndScore, List<List<String>> candidates, String dimName) {
    List<String> bestRegexTokens = candidates.get(bestRegexAndScore.getFirst());
    String bestRegex = regexTokensToRegex(bestRegexTokens);
    return regexToNodeRoleDimension(bestRegex, dimName);
  }

  // converts a regex containing one or more groups indicating roles into a NodeRoleDimension
  private NodeRoleDimension regexToNodeRoleDimension(String regex, String dimName) {
    SortedSet<NodeRole> inferredRoles = new TreeSet<>();

    Set<String> roles = regexToRoleNodesMap(regex, _nodes).keySet();
    for (String role : roles) {
      inferredRoles.add(new NodeRole(role, specializeRegexForRole(role, regex), _caseSensitive));
    }

    return new NodeRoleDimension(
        dimName, inferredRoles, Type.AUTO, Collections.singletonList(regex));
  }

  // regex is a regular expression that uses one or more groups to indicate the role
  // role is a particular choice of values for those groups, delimited by -
  // the result is a version of regex specialized to these particular values
  private static String specializeRegexForRole(String role, String regex) {
    String[] roleParts = role.split("-");
    String result = regex;
    for (String rolePart : roleParts) {
      result = result.replaceFirst("\\([^\\)]*\\)", rolePart);
    }
    return result;
  }
}<|MERGE_RESOLUTION|>--- conflicted
+++ resolved
@@ -57,26 +57,9 @@
   private static final String ALPHANUMERIC_REGEX = "\\p{Alnum}";
   private static final String DIGIT_REGEX = "\\p{Digit}";
 
-<<<<<<< HEAD
-  public InferRoles(
-      Collection<String> nodes,
-      Map<String, Configuration> configurations,
-      IBatfish batfish,
-      boolean caseSensitive) {
-    _nodes = ImmutableSortedSet.copyOf(nodes);
-    _batfish = batfish;
-    _caseSensitive = caseSensitive;
-    _patternFlags = caseSensitive ? 0 : Pattern.CASE_INSENSITIVE;
-  }
-
-  public InferRoles(
-      Collection<String> nodes, Map<String, Configuration> configurations, IBatfish batfish) {
-    this(nodes, configurations, batfish, false);
-=======
   public InferRoles(Collection<String> nodes, Topology topology) {
     _nodes = ImmutableSortedSet.copyOf(nodes);
     _topology = topology;
->>>>>>> 0ffccb97
   }
 
   // A node's name is first parsed into a sequence of simple "pretokens",
@@ -532,7 +515,7 @@
 
     Set<String> roles = regexToRoleNodesMap(regex, _nodes).keySet();
     for (String role : roles) {
-      inferredRoles.add(new NodeRole(role, specializeRegexForRole(role, regex), _caseSensitive));
+      inferredRoles.add(new NodeRole(role, specializeRegexForRole(role, regex)));
     }
 
     return new NodeRoleDimension(
