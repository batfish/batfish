--- conflicted
+++ resolved
@@ -16,11 +16,6 @@
 
   @Override
   protected void enterRule(ParseTreeListener listener, RuleNode r) {
-<<<<<<< HEAD
-    _currentCtx = (ParserRuleContext) r.getRuleContext();
-    listener.enterEveryRule(_currentCtx);
-    _currentCtx.enterRule(listener);
-=======
     ParserRuleContext ctx = (ParserRuleContext) r.getRuleContext();
     try {
       listener.enterEveryRule(ctx);
@@ -29,28 +24,17 @@
       throw new BatfishParseException(
           String.format("Exception while walking parse tree: %s", e.getMessage()), e, ctx);
     }
->>>>>>> 083a25af
   }
 
   @Override
   protected void exitRule(ParseTreeListener listener, RuleNode r) {
-<<<<<<< HEAD
-    _currentCtx = (ParserRuleContext) r.getRuleContext();
-    _currentCtx.exitRule(listener);
-    listener.exitEveryRule(_currentCtx);
-  }
-
-  public ParserRuleContext getCurrentCtx() {
-    return _currentCtx;
-=======
     ParserRuleContext ctx = (ParserRuleContext) r.getRuleContext();
     try {
       ctx.exitRule(listener);
       listener.exitEveryRule(ctx);
     } catch (Exception e) {
       throw new BatfishParseException(
-          String.format("Exception walking parse tree: %s", e.getMessage()), e, ctx);
+          String.format("Exception while walking parse tree: %s", e.getMessage()), e, ctx);
     }
->>>>>>> 083a25af
   }
 }