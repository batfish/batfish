package org.batfish.referencelibrary;

import static com.google.common.base.MoreObjects.firstNonNull;
import static com.google.common.base.Preconditions.checkArgument;

import com.fasterxml.jackson.annotation.JsonProperty;
import com.google.common.collect.ImmutableList;
import java.util.List;
import java.util.Objects;
import javax.annotation.Nonnull;
import javax.annotation.Nullable;
import org.batfish.datamodel.Names;
import org.batfish.datamodel.Names.Type;

public class FilterGroup implements Comparable<FilterGroup> {

  private static final String PROP_FILTERS = "filters";
  private static final String PROP_NAME = "name";

<<<<<<< HEAD
  @Nonnull private List<String> _filters;
  @Nonnull private String _name;
=======
  @Nonnull private final List<String> _filters;
  @Nonnull private final String _name;
>>>>>>> ef6d5ef2

  public FilterGroup(
      @Nullable @JsonProperty(PROP_FILTERS) List<String> filters,
      @Nullable @JsonProperty(PROP_NAME) String name) {
    checkArgument(name != null, "Filter group name cannot not be null");
    Names.checkName(name, "filter group", Type.REFERENCE_OBJECT);

    _name = name;
    _filters =
        firstNonNull(filters, ImmutableList.<String>of()).stream()
            .filter(Objects::nonNull) // remove null values
            .collect(ImmutableList.toImmutableList());
  }

  @Override
  public int compareTo(FilterGroup o) {
    return _name.compareTo(o._name);
  }

  @JsonProperty(PROP_FILTERS)
  @Nonnull
  public List<String> getFilters() {
    return _filters;
  }

  @JsonProperty(PROP_NAME)
  @Nonnull
  public String getName() {
    return _name;
  }
}<|MERGE_RESOLUTION|>--- conflicted
+++ resolved
@@ -17,13 +17,8 @@
   private static final String PROP_FILTERS = "filters";
   private static final String PROP_NAME = "name";
 
-<<<<<<< HEAD
-  @Nonnull private List<String> _filters;
-  @Nonnull private String _name;
-=======
   @Nonnull private final List<String> _filters;
   @Nonnull private final String _name;
->>>>>>> ef6d5ef2
 
   public FilterGroup(
       @Nullable @JsonProperty(PROP_FILTERS) List<String> filters,
