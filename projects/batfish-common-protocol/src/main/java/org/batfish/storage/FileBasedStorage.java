--- conflicted
+++ resolved
@@ -890,11 +890,7 @@
       throws IOException {
     Path completionMetadataPath = getSnapshotCompletionMetadataPath(networkId, snapshotId);
     if (!Files.exists(completionMetadataPath)) {
-<<<<<<< HEAD
-      return new CompletionMetadata();
-=======
       return CompletionMetadata.EMPTY;
->>>>>>> 679d297d
     }
     String completionMetadataStr =
         FileUtils.readFileToString(completionMetadataPath.toFile(), UTF_8);
@@ -910,22 +906,13 @@
     mkdirs(completionMetadataPath.getParent());
     FileUtils.write(
         completionMetadataPath.toFile(),
-<<<<<<< HEAD
-        BatfishObjectMapper.writePrettyString(completionMetadata),
-=======
         BatfishObjectMapper.writeString(completionMetadata),
->>>>>>> 679d297d
         UTF_8);
   }
 
   private @Nonnull Path getSnapshotCompletionMetadataPath(
       NetworkId networkId, SnapshotId snapshotId) {
-<<<<<<< HEAD
-    return _d.getSnapshotDir(networkId, snapshotId)
-        .resolve(Paths.get(BfConsts.RELPATH_OUTPUT, BfConsts.RELPATH_COMPLETION_METADATA_FILE));
-=======
     return _d.getSnapshotOutputDir(networkId, snapshotId).resolve(RELPATH_COMPLETION_METADATA_FILE);
->>>>>>> 679d297d
   }
 
   /**
