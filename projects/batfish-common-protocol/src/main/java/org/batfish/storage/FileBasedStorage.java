--- conflicted
+++ resolved
@@ -45,18 +45,13 @@
 import org.batfish.common.util.CommonUtil;
 import org.batfish.datamodel.AnalysisMetadata;
 import org.batfish.datamodel.Configuration;
-<<<<<<< HEAD
 import org.batfish.datamodel.Edge;
-=======
 import org.batfish.datamodel.TestrigMetadata;
->>>>>>> 0efab946
 import org.batfish.datamodel.Topology;
 import org.batfish.datamodel.answers.AnswerMetadata;
 import org.batfish.datamodel.answers.ConvertConfigurationAnswerElement;
 import org.batfish.datamodel.answers.MajorIssueConfig;
-<<<<<<< HEAD
 import org.batfish.datamodel.collections.NodeInterfacePair;
-=======
 import org.batfish.datamodel.questions.Question;
 import org.batfish.identifiers.AnalysisId;
 import org.batfish.identifiers.AnswerId;
@@ -65,7 +60,6 @@
 import org.batfish.identifiers.QuestionId;
 import org.batfish.identifiers.SnapshotId;
 import org.batfish.role.NodeRolesData;
->>>>>>> 0efab946
 
 /** A utility class that abstracts the underlying file system storage used by Batfish. */
 @ParametersAreNonnullByDefault
@@ -106,15 +100,12 @@
   @Override
   @Nullable
   public SortedMap<String, Configuration> loadCompressedConfigurations(
-<<<<<<< HEAD
-      String network, String snapshot) {
-    return loadConfigurations(network, snapshot, getCompressedConfigDir(network, snapshot));
-=======
       NetworkId network, SnapshotId snapshot) {
     Path testrigDir = _d.getSnapshotDir(network, snapshot);
-    Path indepDir = testrigDir.resolve(BfConsts.RELPATH_COMPRESSED_CONFIG_DIR);
+    Path indepDir =
+        testrigDir.resolve(
+            Paths.get(BfConsts.RELPATH_OUTPUT, BfConsts.RELPATH_COMPRESSED_CONFIG_DIR));
     return loadConfigurations(network, snapshot, indepDir);
->>>>>>> 0efab946
   }
 
   /**
@@ -123,18 +114,12 @@
    */
   @Override
   @Nullable
-<<<<<<< HEAD
-  public SortedMap<String, Configuration> loadConfigurations(String network, String snapshot) {
-    Path testrigDir = getSnapshotDir(network, snapshot);
+  public SortedMap<String, Configuration> loadConfigurations(
+      NetworkId network, SnapshotId snapshot) {
+    Path testrigDir = _d.getSnapshotDir(network, snapshot);
     Path indepDir =
         testrigDir.resolve(
             Paths.get(BfConsts.RELPATH_OUTPUT, BfConsts.RELPATH_VENDOR_INDEPENDENT_CONFIG_DIR));
-=======
-  public SortedMap<String, Configuration> loadConfigurations(
-      NetworkId network, SnapshotId snapshot) {
-    Path testrigDir = _d.getSnapshotDir(network, snapshot);
-    Path indepDir = testrigDir.resolve(BfConsts.RELPATH_VENDOR_INDEPENDENT_CONFIG_DIR);
->>>>>>> 0efab946
     return loadConfigurations(network, snapshot, indepDir);
   }
 
@@ -174,16 +159,10 @@
 
   @Override
   public @Nullable ConvertConfigurationAnswerElement loadConvertConfigurationAnswerElement(
-<<<<<<< HEAD
-      String network, String snapshot) {
-    Path ccaePath =
-        getSnapshotDir(network, snapshot)
-            .resolve(Paths.get(BfConsts.RELPATH_OUTPUT, BfConsts.RELPATH_CONVERT_ANSWER_PATH));
-=======
       NetworkId network, SnapshotId snapshot) {
     Path ccaePath =
-        _d.getSnapshotDir(network, snapshot).resolve(BfConsts.RELPATH_CONVERT_ANSWER_PATH);
->>>>>>> 0efab946
+        _d.getSnapshotDir(network, snapshot)
+            .resolve(Paths.get(BfConsts.RELPATH_OUTPUT, BfConsts.RELPATH_CONVERT_ANSWER_PATH));
     if (!Files.exists(ccaePath)) {
       return null;
     }
@@ -198,10 +177,9 @@
   }
 
   @Override
-<<<<<<< HEAD
-  public @Nullable SortedSet<Edge> loadEdgeBlacklist(String network, String snapshot) {
+  public @Nullable SortedSet<Edge> loadEdgeBlacklist(NetworkId network, SnapshotId snapshot) {
     Path path =
-        getSnapshotDir(network, snapshot)
+        _d.getSnapshotDir(network, snapshot)
             .resolve(
                 Paths.get(
                     BfConsts.RELPATH_INPUT,
@@ -224,9 +202,9 @@
 
   @Override
   public @Nullable SortedSet<NodeInterfacePair> loadInterfaceBlacklist(
-      String network, String snapshot) {
+      NetworkId network, SnapshotId snapshot) {
     Path path =
-        getSnapshotDir(network, snapshot)
+        _d.getSnapshotDir(network, snapshot)
             .resolve(
                 Paths.get(
                     BfConsts.RELPATH_INPUT,
@@ -248,10 +226,7 @@
   }
 
   @Override
-  public @Nullable Topology loadLegacyTopology(String network, String snapshot) {
-=======
   public @Nullable Topology loadLegacyTopology(NetworkId network, SnapshotId snapshot) {
->>>>>>> 0efab946
     Path path =
         _d.getSnapshotDir(network, snapshot)
             .resolve(
@@ -324,9 +299,9 @@
   }
 
   @Override
-  public @Nullable SortedSet<String> loadNodeBlacklist(String network, String snapshot) {
+  public @Nullable SortedSet<String> loadNodeBlacklist(NetworkId network, SnapshotId snapshot) {
     Path path =
-        getSnapshotDir(network, snapshot)
+        _d.getSnapshotDir(network, snapshot)
             .resolve(
                 Paths.get(
                     BfConsts.RELPATH_INPUT,
@@ -389,14 +364,6 @@
     storeConfigurations(outputDir, batchName, configurations);
   }
 
-<<<<<<< HEAD
-  private Path getCompressedConfigDir(String network, String snapshot) {
-    return getSnapshotDir(network, snapshot)
-        .resolve(Paths.get(BfConsts.RELPATH_OUTPUT, BfConsts.RELPATH_COMPRESSED_CONFIG_DIR));
-  }
-
-=======
->>>>>>> 0efab946
   /**
    * Stores the configuration information into the given testrig. Will replace any previously-stored
    * configurations.
@@ -432,20 +399,9 @@
     storeConfigurations(outputDir, batchName, configurations);
   }
 
-<<<<<<< HEAD
-  private @Nonnull Path getVendorIndependentConfigDir(String network, String snapshot) {
-    return getSnapshotDir(network, snapshot)
-        .resolve(
-            Paths.get(BfConsts.RELPATH_OUTPUT, BfConsts.RELPATH_VENDOR_INDEPENDENT_CONFIG_DIR));
-  }
-
-  private @Nonnull Path getConvertAnswerPath(String network, String snapshot) {
-    return getSnapshotDir(network, snapshot)
+  private @Nonnull Path getConvertAnswerPath(NetworkId network, SnapshotId snapshot) {
+    return _d.getSnapshotDir(network, snapshot)
         .resolve(Paths.get(BfConsts.RELPATH_OUTPUT, BfConsts.RELPATH_CONVERT_ANSWER_PATH));
-=======
-  private @Nonnull Path getConvertAnswerPath(NetworkId network, SnapshotId snapshot) {
-    return _d.getSnapshotDir(network, snapshot).resolve(BfConsts.RELPATH_CONVERT_ANSWER_PATH);
->>>>>>> 0efab946
   }
 
   private void storeConfigurations(
@@ -635,14 +591,8 @@
     return _d.getAnswerDir(answerId).resolve(BfConsts.RELPATH_ANSWER_JSON);
   }
 
-<<<<<<< HEAD
-  private @Nonnull Path getVendorSpecificConfigDir(String network, String snapshot) {
-    return getSnapshotDir(network, snapshot)
-        .resolve(Paths.get(BfConsts.RELPATH_OUTPUT, BfConsts.RELPATH_VENDOR_SPECIFIC_CONFIG_DIR));
-=======
   private @Nonnull Path getAnswerMetadataPath(AnswerId answerId) {
     return _d.getAnswerDir(answerId).resolve(BfConsts.RELPATH_ANSWER_METADATA);
->>>>>>> 0efab946
   }
 
   @Override
