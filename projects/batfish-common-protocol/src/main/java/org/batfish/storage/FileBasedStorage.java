--- conflicted
+++ resolved
@@ -323,30 +323,11 @@
 
   private @Nonnull Path getDeltaAnswerDir(
       String network,
-<<<<<<< HEAD
       String snapshot,
       String referenceSnapshot,
       String question,
       @Nullable String analysis) {
     Path snapshotDir = getSnapshotDir(network, snapshot);
-    Path dirWithQuestions =
-        analysis != null
-            ? snapshotDir.resolve(BfConsts.RELPATH_ANALYSES_DIR).resolve(analysis)
-            : snapshotDir;
-    return dirWithQuestions
-        .resolve(BfConsts.RELPATH_QUESTIONS_DIR)
-        .resolve(question)
-        .resolve(BfConsts.RELPATH_ENVIRONMENTS_DIR)
-        .resolve(BfConsts.RELPATH_DEFAULT_ENVIRONMENT_NAME)
-        .resolve(BfConsts.RELPATH_DELTA)
-        .resolve(referenceSnapshot)
-        .resolve(BfConsts.RELPATH_DEFAULT_ENVIRONMENT_NAME);
-=======
-      String baseSnapshot,
-      String deltaSnapshot,
-      @Nullable String analysis,
-      String question) {
-    Path snapshotDir = getSnapshotDir(network, baseSnapshot);
     return analysis != null
         ? snapshotDir
             .resolve(BfConsts.RELPATH_ANALYSES_DIR)
@@ -356,16 +337,15 @@
             .resolve(BfConsts.RELPATH_ENVIRONMENTS_DIR)
             .resolve(BfConsts.RELPATH_DEFAULT_ENVIRONMENT_NAME)
             .resolve(BfConsts.RELPATH_DELTA)
-            .resolve(deltaSnapshot)
+            .resolve(referenceSnapshot)
             .resolve(BfConsts.RELPATH_DEFAULT_ENVIRONMENT_NAME)
         : snapshotDir
             .resolve(BfConsts.RELPATH_ANSWERS_DIR)
             .resolve(question)
             .resolve(BfConsts.RELPATH_DEFAULT_ENVIRONMENT_NAME)
             .resolve(BfConsts.RELPATH_DIFF_DIR)
-            .resolve(deltaSnapshot)
+            .resolve(referenceSnapshot)
             .resolve(BfConsts.RELPATH_DEFAULT_ENVIRONMENT_NAME);
->>>>>>> c644db61
   }
 
   @Override
