--- conflicted
+++ resolved
@@ -452,15 +452,6 @@
       throws IOException;
 
   /**
-<<<<<<< HEAD
-   * Loads the JSON-serialized CompletionMetadata for the provided network and snapshot
-   *
-   * @param networkId The ID of the network
-   * @param snapshotId The ID of the snapshot
-   * @return The CompletionMetadata found for the provided network and snapshot. If none is found a
-   *     CompletionMetadata will be returned with all fields empty
-   * @throws IOException if there is an error reading the CompletionMetadata
-=======
    * Loads the JSON-serialized {@link CompletionMetadata} for the provided network and snapshot
    *
    * @param networkId The ID of the network
@@ -468,27 +459,17 @@
    * @return The {@link CompletionMetadata} found for the provided network and snapshot. If none is
    *     found a {@link CompletionMetadata} will be returned with all fields empty
    * @throws IOException if there is an error reading the {@link CompletionMetadata}
->>>>>>> 679d297d
    */
   CompletionMetadata loadCompletionMetadata(NetworkId networkId, SnapshotId snapshotId)
       throws IOException;
 
   /**
-<<<<<<< HEAD
-   * Writes the CompletionMetadata produced for the given network and snapshot
-   *
-   * @param completionMetadata The CompletionMetadata to write
-   * @param networkId The ID of the network
-   * @param snapshotId The ID of the snapshot
-   * @throws IOException if there is an error writing the CompletionMetadata
-=======
    * Writes the {@link CompletionMetadata} produced for the given network and snapshot
    *
    * @param completionMetadata The {@link CompletionMetadata} to write
    * @param networkId The ID of the network
    * @param snapshotId The ID of the snapshot
    * @throws IOException if there is an error writing the {@link CompletionMetadata}
->>>>>>> 679d297d
    */
   void storeCompletionMetadata(
       CompletionMetadata completionMetadata, NetworkId networkId, SnapshotId snapshotId)
