package org.batfish.storage;

import com.google.errorprone.annotations.MustBeClosed;
import java.io.FileNotFoundException;
import java.io.IOException;
import java.io.InputStream;
import java.util.List;
import java.util.Map;
import java.util.Optional;
import java.util.Set;
import java.util.SortedMap;
import java.util.SortedSet;
import java.util.stream.Stream;
import javax.annotation.Nonnull;
import javax.annotation.Nullable;
import javax.annotation.ParametersAreNonnullByDefault;
import org.batfish.common.CompletionMetadata;
import org.batfish.common.NetworkSnapshot;
import org.batfish.common.runtime.SnapshotRuntimeData;
import org.batfish.common.topology.Layer1Topology;
import org.batfish.common.topology.Layer2Topology;
import org.batfish.datamodel.AnalysisMetadata;
import org.batfish.datamodel.Configuration;
import org.batfish.datamodel.DataPlane;
import org.batfish.datamodel.SnapshotMetadata;
import org.batfish.datamodel.Topology;
import org.batfish.datamodel.answers.AnswerMetadata;
import org.batfish.datamodel.answers.ConvertConfigurationAnswerElement;
import org.batfish.datamodel.answers.MajorIssueConfig;
import org.batfish.datamodel.answers.ParseEnvironmentBgpTablesAnswerElement;
import org.batfish.datamodel.answers.ParseVendorConfigurationAnswerElement;
import org.batfish.datamodel.bgp.BgpTopology;
import org.batfish.datamodel.collections.BgpAdvertisementsByVrf;
import org.batfish.datamodel.collections.NodeInterfacePair;
import org.batfish.datamodel.eigrp.EigrpTopology;
import org.batfish.datamodel.isp_configuration.IspConfiguration;
import org.batfish.datamodel.ospf.OspfTopology;
import org.batfish.datamodel.vxlan.VxlanTopology;
import org.batfish.identifiers.AnalysisId;
import org.batfish.identifiers.AnswerId;
import org.batfish.identifiers.Id;
import org.batfish.identifiers.IssueSettingsId;
import org.batfish.identifiers.NetworkId;
import org.batfish.identifiers.NodeRolesId;
import org.batfish.identifiers.QuestionId;
import org.batfish.identifiers.QuestionSettingsId;
import org.batfish.identifiers.SnapshotId;
import org.batfish.referencelibrary.ReferenceLibrary;
import org.batfish.role.NodeRolesData;

/** Storage backend for loading and storing persistent data used by Batfish */
@ParametersAreNonnullByDefault
public interface StorageProvider {

  /**
   * Returns the configuration files for the given snapshot. If a serialized copy of these
   * configurations is not already present, then this function returns {@code null}.
   */
  @Nullable
  SortedMap<String, Configuration> loadConfigurations(NetworkId network, SnapshotId snapshot);

  /**
   * Returns the {@link ConvertConfigurationAnswerElement} that is the result of the phase that
   * converts vendor-specific configurations to vendor-independent configurations.
   *
   * @param network The name of the network
   * @param snapshot Then name of the snapshot
   */
  @Nullable
  ConvertConfigurationAnswerElement loadConvertConfigurationAnswerElement(
      NetworkId network, SnapshotId snapshot);

  /**
   * Returns the interface blacklist for the specified snapshot.
   *
   * @param network The name of the network
   * @param snapshot The name of the snapshot
   */
  @Nullable
  SortedSet<NodeInterfacePair> loadInterfaceBlacklist(NetworkId network, SnapshotId snapshot);

  /**
   * Returns the configuration required to initialize ISPs for the specified snapshot.
   *
   * @param network The name of the network
   * @param snapshot The name of the snapshot
   */
  @Nullable
  IspConfiguration loadIspConfiguration(NetworkId network, SnapshotId snapshot);

  /**
   * Returns the node blacklist for the specified snapshot.
   *
   * @param network The name of the network
   * @param snapshot The name of the snapshot
   */
  @Nullable
  SortedSet<String> loadNodeBlacklist(NetworkId network, SnapshotId snapshot);

  /**
   * Returns the layer-1 topology of the network provided in the given snapshot
   *
   * @param network The name of the network
   * @param snapshot The name of the snapshot
   */
  @Nullable
  Layer1Topology loadLayer1Topology(NetworkId network, SnapshotId snapshot);

  /**
   * Returns the {@link MajorIssueConfig} for the given network and majorIssueType. Returns {@code
   * null} if none exists.
   */
  @Nullable
  MajorIssueConfig loadMajorIssueConfig(NetworkId network, IssueSettingsId majorIssueType);

  /**
   * Returns the {@link SnapshotRuntimeData} of the network provided in the given snapshot
   *
   * @param network The name of the network
   * @param snapshot The name of the snapshot
   */
  @Nullable
  SnapshotRuntimeData loadRuntimeData(NetworkId network, SnapshotId snapshot);

  /**
   * Load the log file for a given work item ID.
   *
   * @throws FileNotFoundException if the log file is not found.
   * @throws IOException if there is an error reading the log file.
   */
  @Nonnull
  String loadWorkLog(NetworkId network, SnapshotId snapshot, String workId) throws IOException;

  /**
   * Load the answer JSON file for a given work item ID.
   *
   * @throws FileNotFoundException if the log file is not found.
   * @throws IOException if there is an error reading the log file.
   */
  @Nonnull
  String loadWorkJson(NetworkId network, SnapshotId snapshot, String workId) throws IOException;

  /**
   * Stores the {@link MajorIssueConfig} into the given network. Will replace any previously-stored
   * {@link MajorIssueConfig}s
   *
   * @param network The name of the network
   * @param majorIssueType The type of the {@link MajorIssueConfig}
   * @param majorIssueConfig The {@link MajorIssueConfig} to be stored
   * @throws IOException if there is an error writing writing the config
   */
  void storeMajorIssueConfig(
      NetworkId network, IssueSettingsId majorIssueType, MajorIssueConfig majorIssueConfig)
      throws IOException;

  /**
   * Stores the configuration information into the given snapshot. Will replace any
   * previously-stored configurations.
   */
  void storeConfigurations(
      Map<String, Configuration> configurations,
      ConvertConfigurationAnswerElement convertAnswerElement,
      @Nullable Layer1Topology layer1Topology,
      NetworkId network,
      SnapshotId snapshot)
      throws IOException;

  /**
   * Store the answer to an ad-hoc or analysis question.
   *
   * @param answerStr The text of the answer
   * @param answerId The ID of the answer
   * @throws IOException if there is an error
   */
  void storeAnswer(String answerStr, AnswerId answerId) throws IOException;

  /**
   * Store the metadata for the answer to an ad-hoc or analysis question.
   *
   * @param answerMetadata The metadata to store
   * @param answerId The ID of the answer
   * @throws IOException if there is an error
   */
  void storeAnswerMetadata(AnswerMetadata answerMetadata, AnswerId answerId) throws IOException;

  /**
   * Load the text of a JSON-serialized ad-hoc or analysis question
   *
   * @param network The name of the network
   * @param question The name of the question
   * @param analysis (optional) The name of the analysis for an analysis question, or {@code null}
   *     for an ad-hoc question
   * @throws IOException if there is some other error
   */
  @Nonnull
  String loadQuestion(NetworkId network, QuestionId question, @Nullable AnalysisId analysis)
      throws IOException;

  /**
   * Returns {@code true} iff the specified question exists.
   *
   * @param network The name of the network
   * @param question The name of the question
   * @param analysis (optional) The name of the analysis for an analysis question, or {@code null}
   *     for an ad-hoc question
   */
  boolean checkQuestionExists(
      NetworkId network, QuestionId question, @Nullable AnalysisId analysis);

  /**
   * Load the JSON-serialized answer to an ad-hoc or analysis question.
   *
   * @param answerId The ID of the answer
   * @throws FileNotFoundException if answer does not exist; {@link IOException} if there is an
   *     error reading the answer.
   */
  @Nonnull
  String loadAnswer(AnswerId answerId) throws FileNotFoundException, IOException;

  /**
   * Load the metadata for the answer to an ad-hoc or analysis question.
   *
   * @param answerId The ID of the answer
   * @throws FileNotFoundException if answer metadata does not exist; {@link IOException} if there
   *     is an error reading the answer metadata.
   */
  @Nonnull
  AnswerMetadata loadAnswerMetadata(AnswerId answerId) throws FileNotFoundException, IOException;

  /**
   * Returns {@code true} iff the answer metadata for the specified ID exists.
   *
   * @param answerId The ID of the answer
   */
  @Nonnull
  boolean hasAnswerMetadata(AnswerId answerId);

  /**
   * Stores a question with the specified name and text.
   *
   * @param questionStr The JSON-serialized text of the question
   * @param network The name of the network
   * @param question The name of the question
   * @param analysis (optional) The name of the analysis for an analysis question, or {@code null}
   *     for an ad-hoc question
   * @throws IOException if there is an error
   */
  void storeQuestion(
      String questionStr, NetworkId network, QuestionId question, @Nullable AnalysisId analysis)
      throws IOException;

  /**
   * Return the JSON-serialized settings for the {@code questionClassId} under the specified {@code
   * networkId}, or {@code null} if no custom settings exist.
   *
   * @param networkId The ID of the network
   * @param questionSettingsId The ID of the question class
   * @throws IOException if there is an error trying to read the settings
   */
  @Nullable
  String loadQuestionSettings(NetworkId networkId, QuestionSettingsId questionSettingsId)
      throws IOException;

  /** Returns {@code true} iff the specified network question exists. */
  boolean checkNetworkExists(NetworkId network);

  /**
   * Write the JSON-serialized settings for the specified question class for the specified network.
   *
   * @param networkId The name of the network
   * @param questionSettingsId The ID of the question class
   * @param settings The settings to write
   * @throws IOException if there is an error writing the settings
   */
  void storeQuestionSettings(
      String settings, NetworkId networkId, QuestionSettingsId questionSettingsId)
      throws IOException;

  /**
   * Retrieve the question class ID associated with the given question.
   *
   * @throws FileNotFoundException if question does not exist
   * @throws IOException if there is an error reading the question class ID
   */
  @Nonnull
  String loadQuestionClassId(NetworkId networkId, QuestionId questionId, AnalysisId analysisId)
      throws FileNotFoundException, IOException;

  /**
   * Returns {@code true} iff metadata for the analysis with specified ID exists.
   *
   * @param networkId The ID of the network
   * @param analysisId The ID of the analysis
   */
  boolean hasAnalysisMetadata(NetworkId networkId, AnalysisId analysisId);

  /**
   * Stores metadata for the analysis in the given network.
   *
   * @param analysisMetadata The metadata to write
   * @param networkId The ID of the network
   * @param analysisId The ID of the analysis
   */
  void storeAnalysisMetadata(
      AnalysisMetadata analysisMetadata, NetworkId networkId, AnalysisId analysisId)
      throws IOException;

  /**
   * Loads metadata for the analysis in the given network.
   *
   * @param networkId The ID of the network
   * @param analysisId The ID of the analysis
   * @throws FileNotFoundException if metadata does not exist
   * @throws IOException if there is an error reading the metadata.
   */
  @Nonnull
  String loadAnalysisMetadata(NetworkId networkId, AnalysisId analysisId)
      throws FileNotFoundException, IOException;

  /**
   * Stores metadata for the snapshot in the given network.
   *
   * @param snapshotMetadata The metadata to write
   * @param networkId The ID of the network
   * @param snapshotId The ID of the snapshot
   * @throws IOException if there is an error
   */
  void storeSnapshotMetadata(
      SnapshotMetadata snapshotMetadata, NetworkId networkId, SnapshotId snapshotId)
      throws IOException;

  /**
   * Loads metadata for the snapshot in the given network.
   *
   * @param networkId The ID of the network
   * @param snapshotId The ID of the snapshot
   * @throws FileNotFoundException if metadata does not exist.
   * @throws IOException if there is an error reading the metadata.
   */
  @Nonnull
  String loadSnapshotMetadata(NetworkId networkId, SnapshotId snapshotId)
      throws FileNotFoundException, IOException;

  /**
   * Write the node roles data for the given ID.
   *
   * @throws IOException if there is an error
   */
  void storeNodeRoles(NodeRolesData nodeRolesData, NodeRolesId nodeRolesId) throws IOException;

  /**
   * Read the node roles data with the given ID.
   *
   * @throws FileNotFoundException if the roles do not exist
   * @throws IOException if there is an error reading the roles.
   */
  @Nonnull
  String loadNodeRoles(NodeRolesId nodeRolesId) throws FileNotFoundException, IOException;

  /** Returns true iff the network with the specified ID has node roles */
  boolean hasNodeRoles(NodeRolesId nodeRolesId);

  /** Initialize an empty network */
  void initNetwork(NetworkId networkId);

  /** Delete answer metadata for given ID */
  void deleteAnswerMetadata(AnswerId answerId) throws FileNotFoundException, IOException;

  /**
   * Provide a stream from which a network-wide extended object for the given key may be read
   *
   * @throws FileNotFoundException if the object for the given key does not exist
   * @throws IOException if there is an error reading the object
   */
  @Nonnull
  @MustBeClosed
  InputStream loadNetworkObject(NetworkId networkId, String key)
      throws FileNotFoundException, IOException;

  /**
   * Writes the network-wide extended object at for the given key using the provided input stream.
   *
   * @throws IOException if there is an error writing the object
   */
  void storeNetworkObject(InputStream inputStream, NetworkId networkId, String key)
      throws IOException;

  /**
   * Deletes the network-wide extended object for the given key.
   *
   * @throws FileNotFoundException if the object does not exist
   * @throws IOException if there is an error deleting the object
   */
  void deleteNetworkObject(NetworkId networkId, String key)
      throws FileNotFoundException, IOException;

  /**
   * Provide a stream from which a network-scoped blob object for the given key may be read.
   *
   * @throws FileNotFoundException if the object for the given key does not exist
   * @throws IOException if there is an error reading the object
   */
  @Nonnull
  @MustBeClosed
  InputStream loadNetworkBlob(NetworkId networkId, String key)
      throws FileNotFoundException, IOException;

  /**
   * Writes the network-scoped blob object at for the given key using the provided input stream.
   *
   * @throws IOException if there is an error writing the object
   */
  void storeNetworkBlob(InputStream inputStream, NetworkId networkId, String key)
      throws IOException;

  /**
   * Provide a stream from which a snapshot-wide extended object for the given key may be read
   *
   * @throws FileNotFoundException if the object for the given key does not exist
   * @throws IOException if there is an error reading the object
   */
  @Nonnull
  @MustBeClosed
  InputStream loadSnapshotObject(NetworkId networkId, SnapshotId snapshotId, String key)
      throws FileNotFoundException, IOException;

  /**
   * Writes the snapshot-wide extended object for the given key using the provided input stream.
   *
   * @throws IOException if there is an error writing the object
   */
  void storeSnapshotObject(
      InputStream inputStream, NetworkId networkId, SnapshotId snapshotId, String key)
      throws IOException;

  /**
   * Deletes the snapshot-wide extended object for the given key.
   *
   * @throws FileNotFoundException if the object does not exist
   * @throws IOException if there is an error deleting the object
   */
  void deleteSnapshotObject(NetworkId networkId, SnapshotId snapshotId, String key)
      throws FileNotFoundException, IOException;

  /**
   * Provide a stream from which a snapshot input object for the given key may be read
   *
   * @throws FileNotFoundException if the object for the given key does not exist
   * @throws IOException if there is an error reading the object
   */
  @Nonnull
  @MustBeClosed
  InputStream loadSnapshotInputObject(NetworkId networkId, SnapshotId snapshotId, String key)
      throws FileNotFoundException, IOException;

  /**
   * Fetch the list of keys in the given snapshot's input directory
   *
   * @throws IOException if there is an error retrieving the metadata
   */
  @Nonnull
  List<StoredObjectMetadata> getSnapshotInputObjectsMetadata(
      NetworkId networkId, SnapshotId snapshotId) throws IOException;

  /**
   * Fetch the list of keys in the given snapshot's extended objects store
   *
   * @throws IOException if there is an error retrieving the metadata
   */
  @Nonnull
  List<StoredObjectMetadata> getSnapshotExtendedObjectsMetadata(
      NetworkId networkId, SnapshotId snapshotId) throws IOException;

  /**
   * Loads the JSON-serialized POJO topology produced for a snapshot
   *
   * @throws IOException if there is an error reading the topology
   */
  @Nonnull
  String loadPojoTopology(NetworkId networkId, SnapshotId snapshotId) throws IOException;

  /**
   * Loads the JSON-serialized topology produced for a snapshot
   *
   * @throws IOException if there is an error reading the topology
   */
  @Nonnull
  String loadInitialTopology(NetworkId networkId, SnapshotId snapshotId) throws IOException;

  /**
   * Writes the topology for the provided network and snapshot
   *
   * @throws IOException if there is an error writing the topology
   */
  void storeInitialTopology(Topology topology, NetworkId networkId, SnapshotId snapshotId)
      throws IOException;

  /**
   * Writes the pojo topology for the provided network and snapshot
   *
   * @throws IOException if there is an error writing the topology
   */
  void storePojoTopology(
      org.batfish.datamodel.pojo.Topology topology, NetworkId networkId, SnapshotId snapshotId)
      throws IOException;

  /** Store a given string as a log file for a given work item ID. */
  void storeWorkLog(String logOutput, NetworkId network, SnapshotId snapshot, String workId)
      throws IOException;

  /** Store a given string as an answer JSON file for a given work item ID. */
  void storeWorkJson(String jsonOutput, NetworkId network, SnapshotId snapshot, String workId)
      throws IOException;

  /**
   * Loads the JSON-serialized {@link CompletionMetadata} for the provided network and snapshot
   *
   * @param networkId The ID of the network
   * @param snapshotId The ID of the snapshot
   * @return The {@link CompletionMetadata} found for the provided network and snapshot. If none is
   *     found a {@link CompletionMetadata} will be returned with all fields empty
   * @throws IOException if there is an error reading the {@link CompletionMetadata}
   */
  CompletionMetadata loadCompletionMetadata(NetworkId networkId, SnapshotId snapshotId)
      throws IOException;

  /**
   * Writes the {@link CompletionMetadata} produced for the given network and snapshot
   *
   * @param completionMetadata The {@link CompletionMetadata} to write
   * @param networkId The ID of the network
   * @param snapshotId The ID of the snapshot
   * @throws IOException if there is an error writing the {@link CompletionMetadata}
   */
  void storeCompletionMetadata(
      CompletionMetadata completionMetadata, NetworkId networkId, SnapshotId snapshotId)
      throws IOException;

  /**
   * Loads the {@link BgpTopology} corresponding to the converged {@link
   * org.batfish.datamodel.DataPlane} for the provided {@link NetworkSnapshot}.
   *
   * @throws IOException if there is an error reading the {@link BgpTopology}
   */
  @Nonnull
  BgpTopology loadBgpTopology(NetworkSnapshot networkSnapshot) throws IOException;

  /**
   * Loads the {@link EigrpTopology} corresponding to the converged {@link
   * org.batfish.datamodel.DataPlane} for the provided {@link NetworkSnapshot}.
   *
   * @throws IOException if there is an error reading the {@link EigrpTopology}
   */
  @Nonnull
  EigrpTopology loadEigrpTopology(NetworkSnapshot networkSnapshot) throws IOException;

  /**
   * Loads the {@link Layer1Topology} synthesized internally (e.g., for AWS).
   *
   * @throws IOException if there is an error reading the {@link Layer1Topology}
   */
  @Nonnull
  Optional<Layer1Topology> loadSynthesizedLayer1Topology(NetworkSnapshot snapshot)
      throws IOException;

  /**
   * Loads the optional {@link Layer2Topology} corresponding to the converged {@link
   * org.batfish.datamodel.DataPlane} for the provided {@link NetworkSnapshot}.
   *
   * @throws IOException if there is an error reading the {@link Layer2Topology}
   */
  @Nonnull
  Optional<Layer2Topology> loadLayer2Topology(NetworkSnapshot networkSnapshot) throws IOException;

  /**
   * Loads the layer-3 {@link Topology} corresponding to the converged {@link
   * org.batfish.datamodel.DataPlane} for the provided {@link NetworkSnapshot}.
   *
   * @throws IOException if there is an error reading the layer-3 {@link Topology}
   */
  @Nonnull
  Topology loadLayer3Topology(NetworkSnapshot networkSnapshot) throws IOException;

  /**
   * Loads the {@link OspfTopology} corresponding to the converged {@link
   * org.batfish.datamodel.DataPlane} for the provided {@link NetworkSnapshot}.
   *
   * @throws IOException if there is an error reading the {@link OspfTopology}
   */
  @Nonnull
  OspfTopology loadOspfTopology(NetworkSnapshot networkSnapshot) throws IOException;

  /**
   * Loads the {@link VxlanTopology} corresponding to the converged {@link
   * org.batfish.datamodel.DataPlane} for the provided {@link NetworkSnapshot}.
   *
   * @throws IOException if there is an error reading the {@link VxlanTopology}
   */
  @Nonnull
  VxlanTopology loadVxlanTopology(NetworkSnapshot networkSnapshot) throws IOException;

  /**
   * Stores the provided {@code bgpTopology} corresponding to the converged {@link
   * org.batfish.datamodel.DataPlane} for the provided {@link NetworkSnapshot}.
   *
   * @throws IOException if there is an error writing the {@code bgpTopology}
   */
  void storeBgpTopology(BgpTopology bgpTopology, NetworkSnapshot networkSnapshot)
      throws IOException;

  /**
   * Stores the provided {@code eigrpTopology} corresponding to the converged {@link
   * org.batfish.datamodel.DataPlane} for the provided {@link NetworkSnapshot}.
   *
   * @throws IOException if there is an error writing the {@code eigrpTopology}
   */
  void storeEigrpTopology(EigrpTopology eigrpTopology, NetworkSnapshot networkSnapshot)
      throws IOException;

  /**
   * Stores the provided optional {@code layer2Topology} corresponding to the converged {@link
   * org.batfish.datamodel.DataPlane} for the provided {@link NetworkSnapshot}.
   *
   * @throws IOException if there is an error writing the {@code layer2Topology}
   */
  void storeLayer2Topology(Optional<Layer2Topology> layer2Topology, NetworkSnapshot networkSnapshot)
      throws IOException;

  /**
   * Stores the provided {@code layer3Topology} corresponding to the converged {@link
   * org.batfish.datamodel.DataPlane} for the provided {@link NetworkSnapshot}.
   *
   * @throws IOException if there is an error writing the {@code layer3Topology}
   */
  void storeLayer3Topology(Topology layer3Topology, NetworkSnapshot networkSnapshot)
      throws IOException;

  /**
   * Stores the provided {@code ospfTopology} corresponding to the converged {@link
   * org.batfish.datamodel.DataPlane} for the provided {@link NetworkSnapshot}.
   *
   * @throws IOException if there is an error writing the {@code ospfTopology}
   */
  void storeOspfTopology(OspfTopology ospfTopology, NetworkSnapshot networkSnapshot)
      throws IOException;

  /**
   * Stores the provided {@code vxlanTopology} corresponding to the converged {@link
   * org.batfish.datamodel.DataPlane} for the provided {@link NetworkSnapshot}.
   *
   * @throws IOException if there is an error writing the {@code vxlanTopology}
   */
  void storeVxlanTopology(VxlanTopology vxlanTopology, NetworkSnapshot networkSnapshot)
      throws IOException;

  /**
   * Read the value of an ID corresponding to given ancestor IDs, ID type, and user-provided name.
   *
   * @throws IOException if there is an error
   */
  @Nonnull
  String readId(Class<? extends Id> idType, String name, Id... ancestors) throws IOException;

  /**
   * Write an name-ID mapping corresponding to given ancestor IDs and user-provided name.
   *
   * @throws IOException if there is an error
   */
  void writeId(Id id, String name, Id... ancestors) throws IOException;

  /**
   * Delete the name-ID mapping corresponding to the given ancestor IDs, ID type, and user-provided
   * name.
   *
   * @throws IOException if there is an error
   */
  void deleteNameIdMapping(Class<? extends Id> idType, String name, Id... ancestors)
      throws IOException;

  /**
   * Returns true iff there is a name-ID mapping corresponding to given ancestor IDs and
   * user-provided name.
   */
  boolean hasId(Class<? extends Id> idType, String name, Id... ancestors);

  /**
   * Lists the resolvable names corresponding to the given ancestor IDs and ID type.
   *
   * @throws IOException if there is an error
   */
  @Nonnull
  Set<String> listResolvableNames(Class<? extends Id> idType, Id... ancestors) throws IOException;

  /**
   * Loads the network-wide reference library for the given network if it exists, or else returns
   * {@link Optional#empty}.
   *
   * @throws IOException if there is an error
   */
  @Nonnull
  Optional<ReferenceLibrary> loadReferenceLibrary(NetworkId network) throws IOException;

  /**
   * Stores the network-wide reference library for the given network
   *
   * @throws IOException if there is an error
   */
  void storeReferenceLibrary(ReferenceLibrary referenceLibrary, NetworkId network)
      throws IOException;

  /**
   * Stores the original zip for a snapshot upload request for the given network, associating it
   * with the given key.
   *
   * @throws IOException if there is an error
   */
  void storeUploadSnapshotZip(InputStream inputStream, String key, NetworkId network)
      throws IOException;

  /**
   * Stores the a fork-snapshot request for the given network, associating it with the given key.
   *
   * @throws IOException if there is an error
   */
  void storeForkSnapshotRequest(String forkSnapshotRequest, String key, NetworkId network)
      throws IOException;

  /**
   * Loads the original zip for a snapshot upload request associated with the given key.
   *
   * @throws IOException if there is an error
   */
  @MustBeClosed
  @Nonnull
  InputStream loadUploadSnapshotZip(String key, NetworkId network) throws IOException;

  /**
   * Stores an input object with the given key whose contents are accessible via the given
   * inputStream for the given snapshot.
   *
   * @throws IOException if there is an error
   */
  void storeSnapshotInputObject(InputStream inputStream, String key, NetworkSnapshot snapshot)
      throws IOException;

  /**
   * Returns a stream of the keys of all input objects for the given snapshot.
   *
   * @throws IOException if there is an error
   */
  @MustBeClosed
  @Nonnull
  Stream<String> listSnapshotInputObjectKeys(NetworkSnapshot snapshot) throws IOException;

  /**
   * Loads the stored data plane for the given snapshot.
   *
   * @throws IOException if there is an error
   */
  @Nonnull
  DataPlane loadDataPlane(NetworkSnapshot snapshot) throws IOException;

  /**
   * Stores the data plane for the given snapshot.
   *
   * @throws IOException if there is an error
   */
  void storeDataPlane(DataPlane dataPlane, NetworkSnapshot snapshot) throws IOException;

  /**
   * Returns {@code true} iff a data plane has been stored for the given snapshot
   *
   * @throws IOException if there is an error
   */
  boolean hasDataPlane(NetworkSnapshot snapshot) throws IOException;

  /**
   * Returns a list of snapshot input object keys corresponding to environment BGP tables.
   *
   * @throws IOException if there is an error
   */
  @MustBeClosed
  @Nonnull
  Stream<String> listInputEnvironmentBgpTableKeys(NetworkSnapshot snapshot) throws IOException;

  /**
   * Loads the answer element that is the result of parsing environment BGP tables for the given
   * snapshot.
   *
   * @throws IOException if there is an error
   */
  @Nonnull
  ParseEnvironmentBgpTablesAnswerElement loadParseEnvironmentBgpTablesAnswerElement(
      NetworkSnapshot snapshot) throws IOException;

  /**
   * Stores the answer element that is the result of parsing environment BGP tables for the given
   * snapshot.
   *
   * @throws IOException if there is an error
   */
  void storeParseEnvironmentBgpTablesAnswerElement(
      ParseEnvironmentBgpTablesAnswerElement parseEnvironmentBgpTablesAnswerElement,
      NetworkSnapshot snapshot)
      throws IOException;

  /**
   * Returns true iff environment BGP tables have been parsed for the given snapshot.
   *
   * @throws IOException if there is an error
   */
  boolean hasParseEnvironmentBgpTablesAnswerElement(NetworkSnapshot snapshot) throws IOException;

  /**
   * Deletes the answer element that is the result of parsing environment BGP tables for the given
   * snapshot if it exists.
   *
   * @throws IOException if there is an error
   */
  void deleteParseEnvironmentBgpTablesAnswerElement(NetworkSnapshot snapshot) throws IOException;

  /**
   * Loads the compiled environment BGP tables for the given snapshot if they exist. Returns an
   * empty map if none were compiled.
   *
   * @throws IOException if there is an error
   */
  @Nonnull
  Map<String, BgpAdvertisementsByVrf> loadEnvironmentBgpTables(NetworkSnapshot snapshot)
      throws IOException;

  /**
   * Stores the compiled environment BGP tables for the given snapshot if they exist.
   *
   * @throws IOException if there is an error
   */
  void storeEnvironmentBgpTables(
      Map<String, BgpAdvertisementsByVrf> environmentBgpTables, NetworkSnapshot snapshot)
      throws IOException;

  /**
   * Deletes the compiled environment BGP tables for the given snapshot if they exist.
   *
   * @throws IOException if there is an error
   */
  void deleteEnvironmentBgpTables(NetworkSnapshot snapshot) throws IOException;

  /**
<<<<<<< HEAD
   * Loads the answer element that is the result of parsing vendor configurations for the given
   * snapshot.
=======
   * Loads the content of the external BGP announcements input file for the given snapshot, or
   * returns {@link Optional#empty} if the snapshot does not contain one.
>>>>>>> 46e6c807
   *
   * @throws IOException if there is an error
   */
  @Nonnull
<<<<<<< HEAD
  ParseVendorConfigurationAnswerElement loadParseVendorConfigurationAnswerElement(
      NetworkSnapshot snapshot) throws IOException;

  /**
   * Stores the answer element that is the result of parsing vendor configurations for the given
   * snapshot.
   *
   * @throws IOException if there is an error
   */
  void storeParseVendorConfigurationAnswerElement(
      ParseVendorConfigurationAnswerElement parseVendorConfigurationAnswerElement,
      NetworkSnapshot snapshot)
      throws IOException;

  /**
   * Returns true iff vendor configurations have been parsed for the given snapshot.
   *
   * @throws IOException if there is an error
   */
  boolean hasParseVendorConfigurationAnswerElement(NetworkSnapshot snapshot) throws IOException;

  /**
   * Deletes the answer element that is the result of parsing vendor configurations for the given
   * snapshot if it exists.
   *
   * @throws IOException if there is an error
   */
  void deleteParseVendorConfigurationAnswerElement(NetworkSnapshot snapshot) throws IOException;
=======
  Optional<String> loadExternalBgpAnnouncementsFile(NetworkSnapshot snapshot) throws IOException;
>>>>>>> 46e6c807
}<|MERGE_RESOLUTION|>--- conflicted
+++ resolved
@@ -846,18 +846,21 @@
   void deleteEnvironmentBgpTables(NetworkSnapshot snapshot) throws IOException;
 
   /**
-<<<<<<< HEAD
+   * Loads the content of the external BGP announcements input file for the given snapshot, or
+   * returns {@link Optional#empty} if the snapshot does not contain one.
+   *
+   * @throws IOException if there is an error
+   */
+  @Nonnull
+  Optional<String> loadExternalBgpAnnouncementsFile(NetworkSnapshot snapshot) throws IOException;
+
+  /**
    * Loads the answer element that is the result of parsing vendor configurations for the given
    * snapshot.
-=======
-   * Loads the content of the external BGP announcements input file for the given snapshot, or
-   * returns {@link Optional#empty} if the snapshot does not contain one.
->>>>>>> 46e6c807
-   *
-   * @throws IOException if there is an error
-   */
-  @Nonnull
-<<<<<<< HEAD
+   *
+   * @throws IOException if there is an error
+   */
+  @Nonnull
   ParseVendorConfigurationAnswerElement loadParseVendorConfigurationAnswerElement(
       NetworkSnapshot snapshot) throws IOException;
 
@@ -886,7 +889,4 @@
    * @throws IOException if there is an error
    */
   void deleteParseVendorConfigurationAnswerElement(NetworkSnapshot snapshot) throws IOException;
-=======
-  Optional<String> loadExternalBgpAnnouncementsFile(NetworkSnapshot snapshot) throws IOException;
->>>>>>> 46e6c807
 }