--- conflicted
+++ resolved
@@ -11,18 +11,13 @@
 import org.batfish.common.topology.Layer1Topology;
 import org.batfish.datamodel.AnalysisMetadata;
 import org.batfish.datamodel.Configuration;
-<<<<<<< HEAD
 import org.batfish.datamodel.Edge;
-=======
 import org.batfish.datamodel.TestrigMetadata;
->>>>>>> 0efab946
 import org.batfish.datamodel.Topology;
 import org.batfish.datamodel.answers.AnswerMetadata;
 import org.batfish.datamodel.answers.ConvertConfigurationAnswerElement;
 import org.batfish.datamodel.answers.MajorIssueConfig;
-<<<<<<< HEAD
 import org.batfish.datamodel.collections.NodeInterfacePair;
-=======
 import org.batfish.identifiers.AnalysisId;
 import org.batfish.identifiers.AnswerId;
 import org.batfish.identifiers.IssueSettingsId;
@@ -30,7 +25,6 @@
 import org.batfish.identifiers.QuestionId;
 import org.batfish.identifiers.SnapshotId;
 import org.batfish.role.NodeRolesData;
->>>>>>> 0efab946
 
 /** Storage backend for loading and storing persistent data used by Batfish */
 @ParametersAreNonnullByDefault
@@ -69,7 +63,7 @@
    * @param snapshot The name of the snapshot
    */
   @Nullable
-  SortedSet<Edge> loadEdgeBlacklist(String network, String snapshot);
+  SortedSet<Edge> loadEdgeBlacklist(NetworkId network, SnapshotId snapshot);
 
   /**
    * Returns the interface blacklist for the specified snapshot.
@@ -78,7 +72,7 @@
    * @param snapshot The name of the snapshot
    */
   @Nullable
-  SortedSet<NodeInterfacePair> loadInterfaceBlacklist(String network, String snapshot);
+  SortedSet<NodeInterfacePair> loadInterfaceBlacklist(NetworkId network, SnapshotId snapshot);
 
   /**
    * Returns the old-style combined layer-1 through layer-3 topology provided in the given snapshot
@@ -112,7 +106,7 @@
    * @param snapshot The name of the snapshot
    */
   @Nullable
-  SortedSet<String> loadNodeBlacklist(String network, String snapshot);
+  SortedSet<String> loadNodeBlacklist(NetworkId network, SnapshotId snapshot);
 
   /**
    * Stores the {@link MajorIssueConfig} into the given network. Will replace any previously-stored
