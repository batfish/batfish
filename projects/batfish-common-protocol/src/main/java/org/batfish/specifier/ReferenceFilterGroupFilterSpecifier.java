package org.batfish.specifier;

import com.google.common.collect.ImmutableSet;
import java.util.NoSuchElementException;
import java.util.Objects;
import java.util.Set;
import org.batfish.datamodel.IpAccessList;
import org.batfish.referencelibrary.FilterGroup;

/**
 * A {@link FilterSpecifier} that looks up an {@link org.batfish.referencelibrary.FilterGroup} in a
 * {@link org.batfish.referencelibrary.ReferenceBook}.
 */
public final class ReferenceFilterGroupFilterSpecifier implements FilterSpecifier {
  private final String _bookName;
  private final String _filterGroupName;

  public ReferenceFilterGroupFilterSpecifier(String filterGroupName, String bookName) {
    _filterGroupName = filterGroupName;
    _bookName = bookName;
  }

  @Override
  public boolean equals(Object o) {
    if (this == o) {
      return true;
    }
    if (!(o instanceof ReferenceFilterGroupFilterSpecifier)) {
      return false;
    }
    ReferenceFilterGroupFilterSpecifier other = (ReferenceFilterGroupFilterSpecifier) o;
    return Objects.equals(_filterGroupName, other._filterGroupName)
        && Objects.equals(_bookName, other._bookName);
  }

  @Override
  public int hashCode() {
    return Objects.hash(_filterGroupName, _bookName);
  }

  @Override
  public Set<IpAccessList> resolve(String node, SpecifierContext ctxt) {
    FilterGroup filterGroup =
        ctxt.getReferenceBook(_bookName)
            .orElseThrow(
                () -> new NoSuchElementException("ReferenceBook '" + _bookName + "' not found"))
            .getFilterGroup(_filterGroupName)
            .orElseThrow(
                () ->
                    new NoSuchElementException(
                        "FilterGroup '"
                            + _filterGroupName
                            + "' not found in ReferenceBook '"
                            + _bookName
                            + "'"));

<<<<<<< HEAD
    return config.getIpAccessLists().values().stream()
        .filter(
            filter ->
                filterGroup.getFilters().stream()
                    .anyMatch(
                        specifierInput ->
                            specifierInput != null
                                && SpecifierFactories.getFilterSpecifierOrDefault(
                                        specifierInput, AllFiltersFilterSpecifier.INSTANCE)
                                    .resolve(node, ctxt)
                                    .contains(filter)))
=======
    return filterGroup.getFilters().stream()
        .flatMap(
            f ->
                SpecifierFactories.getFilterSpecifierOrDefault(f, NoFiltersFilterSpecifier.INSTANCE)
                    .resolve(node, ctxt).stream())
>>>>>>> ef6d5ef2
        .collect(ImmutableSet.toImmutableSet());
  }
}<|MERGE_RESOLUTION|>--- conflicted
+++ resolved
@@ -54,25 +54,11 @@
                             + _bookName
                             + "'"));
 
-<<<<<<< HEAD
-    return config.getIpAccessLists().values().stream()
-        .filter(
-            filter ->
-                filterGroup.getFilters().stream()
-                    .anyMatch(
-                        specifierInput ->
-                            specifierInput != null
-                                && SpecifierFactories.getFilterSpecifierOrDefault(
-                                        specifierInput, AllFiltersFilterSpecifier.INSTANCE)
-                                    .resolve(node, ctxt)
-                                    .contains(filter)))
-=======
     return filterGroup.getFilters().stream()
         .flatMap(
             f ->
                 SpecifierFactories.getFilterSpecifierOrDefault(f, NoFiltersFilterSpecifier.INSTANCE)
                     .resolve(node, ctxt).stream())
->>>>>>> ef6d5ef2
         .collect(ImmutableSet.toImmutableSet());
   }
 }