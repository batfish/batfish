--- conflicted
+++ resolved
@@ -21,17 +21,6 @@
 })
 public abstract class CommonParser extends BaseParser<Object> {
 
-<<<<<<< HEAD
-  // TODO: Can we populate this list automatically?
-  public static final Set<String> COMMON_LABELS =
-      ImmutableSet.of(
-          "AlphabetChar",
-          "Digit",
-          "IpAddressUnchecked",
-          "IpPrefixUnchecked",
-          "Number",
-          "ReferenceObjectNameLiteral");
-=======
   static Map<String, Type> initCompletionTypes(Class<?> parserClass) {
     ImmutableMap.Builder<String, Completion.Type> completionTypes = ImmutableMap.builder();
     // fromStringLiteral is not enumerated because its protected; so we add explicitly
@@ -44,7 +33,6 @@
     }
     return completionTypes.build();
   }
->>>>>>> 30faceb2
 
   /** [a-z] + [A-Z] */
   public Rule AlphabetChar() {
