--- conflicted
+++ resolved
@@ -88,10 +88,7 @@
     _shadowStack = shadowStack;
   }
 
-<<<<<<< HEAD
-=======
   /** Get the main entry point for {@code grammar} */
->>>>>>> e3a3121c
   abstract Rule getInputRule(Grammar grammar);
 
   static CommonParser instance() {
