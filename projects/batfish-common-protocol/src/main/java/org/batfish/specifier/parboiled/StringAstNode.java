--- conflicted
+++ resolved
@@ -20,11 +20,7 @@
     if (this == o) {
       return true;
     }
-<<<<<<< HEAD
-    if (o == null || getClass() != o.getClass()) {
-=======
     if (!(o instanceof StringAstNode)) {
->>>>>>> f45f67fb
       return false;
     }
     StringAstNode that = (StringAstNode) o;
