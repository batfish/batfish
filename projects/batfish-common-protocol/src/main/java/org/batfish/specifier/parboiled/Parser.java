package org.batfish.specifier.parboiled;

import static org.batfish.specifier.parboiled.Anchor.Type.ADDRESS_GROUP_AND_BOOK;
import static org.batfish.specifier.parboiled.Anchor.Type.FILTER_NAME;
import static org.batfish.specifier.parboiled.Anchor.Type.FILTER_NAME_REGEX;
import static org.batfish.specifier.parboiled.Anchor.Type.IGNORE;
import static org.batfish.specifier.parboiled.Anchor.Type.INTERFACE_GROUP_AND_BOOK;
import static org.batfish.specifier.parboiled.Anchor.Type.INTERFACE_NAME;
import static org.batfish.specifier.parboiled.Anchor.Type.INTERFACE_NAME_REGEX;
import static org.batfish.specifier.parboiled.Anchor.Type.INTERFACE_TYPE;
import static org.batfish.specifier.parboiled.Anchor.Type.IP_ADDRESS;
import static org.batfish.specifier.parboiled.Anchor.Type.IP_ADDRESS_MASK;
import static org.batfish.specifier.parboiled.Anchor.Type.IP_PREFIX;
import static org.batfish.specifier.parboiled.Anchor.Type.IP_RANGE;
import static org.batfish.specifier.parboiled.Anchor.Type.IP_WILDCARD;
import static org.batfish.specifier.parboiled.Anchor.Type.NODE_NAME;
import static org.batfish.specifier.parboiled.Anchor.Type.NODE_NAME_REGEX;
import static org.batfish.specifier.parboiled.Anchor.Type.NODE_ROLE_NAME_AND_DIMENSION;
import static org.batfish.specifier.parboiled.Anchor.Type.NODE_TYPE;
import static org.batfish.specifier.parboiled.Anchor.Type.VRF_NAME;
import static org.batfish.specifier.parboiled.Anchor.Type.ZONE_NAME;

import java.util.Map;
import org.batfish.datamodel.DeviceType;
import org.batfish.datamodel.InterfaceType;
import org.parboiled.Parboiled;
import org.parboiled.Rule;
import org.parboiled.support.Var;

/**
 * A parboiled-based parser for flexible specifiers. The rules for all types of expressions are in
 * this file (not sure how to put them in different files when they point to each other).
 *
 * <p>{@link Anchor} annotation: For each path from the top-level rule of an expression to leaf
 * values, there should be at least one rule with a Anchor annotation. This annotation is used for
 * error messages and generating auto completion suggestions. Character and string literals are
 * treated as implicit anchors. See findPathAnchor() in {@link ParserUtils}.
 */
@SuppressWarnings({
  "checkstyle:methodname", // this class uses idiomatic names
  "WeakerAccess", // access of Rule methods is needed for parser auto-generation.
})
public class Parser extends CommonParser {

  static final boolean SUPPORT_DEPRECATED_UNENCLOSED_REGEXES = true;

  static final Parser INSTANCE = Parboiled.createParser(Parser.class);

  static final Map<String, Anchor.Type> ANCHORS = initAnchors(Parser.class);

  /**
   * An array of Rules for matching enum values. They should have been private and static but
   * parboiled does not like those things in this context.
   */
  final Rule[] _interfaceTypeRules = initEnumRules(InterfaceType.values());

  final Rule[] _deviceTypeRules = initEnumRules(DeviceType.values());

  /**
   * Filter grammar
   *
   * <pre>
   *   filterExpr := filterTerm [{@literal &} | , | \ filterTerm]*
   *
   *   filterTerm := @in(interfaceExpr)  // inFilterOf is also supported for back compat
   *               | @out(interfaceExpr) // outFilterOf is also supported
   *               | filterName
   *               | filterNameRegex
   *               | ( filterTerm )
   * </pre>
   */

  /* A Filter expression is one or more intersection terms separated by , or \ */
  public Rule FilterExpression() {
    Var<Character> op = new Var<>();
    return Sequence(
        FilterIntersection(),
        WhiteSpace(),
        ZeroOrMore(
            FirstOf(", ", "\\ "),
            op.set(matchedChar()),
            FilterIntersection(),
            push(SetOpFilterAstNode.create(op.get(), pop(1), pop())),
            WhiteSpace()));
  }

  public Rule FilterIntersection() {
    return Sequence(
        FilterTerm(),
        WhiteSpace(),
        ZeroOrMore(
            "& ", FilterTerm(), push(new IntersectionFilterAstNode(pop(1), pop())), WhiteSpace()));
  }

  public Rule FilterTerm() {
    return FirstOf(
        FilterDirection(),
<<<<<<< HEAD
        FilterDirectionDeprecated(),
=======
>>>>>>> 680acc1d
        FilterNameRegexDeprecated(),
        FilterNameRegex(),
        FilterName(),
        FilterParens());
  }

  public Rule FilterDirection() {
    Var<String> direction = new Var<>();
    return Sequence(
        FirstOf(IgnoreCase("@in"), IgnoreCase("@out")),
        direction.set(match()),
        WhiteSpace(),
        "( ",
        InterfaceExpression(),
        WhiteSpace(),
        ") ",
        push(DirectionFilterAstNode.create(direction.get(), pop())));
  }

  @Anchor(IGNORE)
  public Rule FilterDirectionDeprecated() {
    Var<String> direction = new Var<>();
    return Sequence(
        FirstOf(IgnoreCase("inFilterOf"), IgnoreCase("outFilterOf")),
        direction.set(match()),
        WhiteSpace(),
        "( ",
        InterfaceExpression(),
        WhiteSpace(),
        ") ",
        push(DirectionFilterAstNode.create(direction.get(), pop())));
  }

  @Anchor(FILTER_NAME)
  public Rule FilterName() {
    return Sequence(NameLiteral(), push(new NameFilterAstNode(pop())));
  }

  @Anchor(FILTER_NAME_REGEX)
  public Rule FilterNameRegex() {
    return Sequence(Regex(), push(new NameRegexFilterAstNode(pop())));
  }

  @Anchor(IGNORE)
  public Rule FilterNameRegexDeprecated() {
    return Sequence(RegexDeprecated(), push(new NameRegexFilterAstNode(pop())));
  }

  public Rule FilterParens() {
    // Leave the stack as is -- no need to remember that this was a parenthetical term
    return Sequence("( ", FilterExpression(), WhiteSpace(), ") ");
  }

  /**
   * Interface grammar
   *
   * <pre>
   *   interfaceExpr := interfaceTerm [{@literal &} | , | \ interfaceTerm]*
   *
   *   interfaceTerm := @connectedTo(ipSpaceExpr)  // non-@ versions also supported for back compat
   *                        | @interfacegroup(a, b)
   *                        | @interfaceType(interfaceType)
   *                        | @vrf(vrfName)
   *                        | @zone(zoneName)
   *                        | interfaceName
   *                        | interfaceNameRegex
   *                        | ( interfaceTerm )
   * </pre>
   */

  /* An Interface expression is union and difference of one or more intersections */
  public Rule InterfaceExpression() {
    Var<Character> op = new Var<>();
    return Sequence(
        InterfaceIntersection(),
        WhiteSpace(),
        ZeroOrMore(
            FirstOf(", ", "\\ "),
            op.set(matchedChar()),
            InterfaceIntersection(),
            push(SetOpInterfaceAstNode.create(op.get(), pop(1), pop())),
            WhiteSpace()));
  }

  public Rule InterfaceIntersection() {
    return Sequence(
        InterfaceTerm(),
        WhiteSpace(),
        ZeroOrMore(
            "& ",
            InterfaceTerm(),
            push(new IntersectionInterfaceAstNode(pop(1), pop())),
            WhiteSpace()));
  }

  public Rule InterfaceTerm() {
    return FirstOf(
        InterfaceSpecifier(),
        InterfaceNameRegexDeprecated(),
        InterfaceNameRegex(),
        InterfaceName(),
        InterfaceParens());
  }

  /**
   * To avoid ambiguity in location specification, interface and node specifiers should be distinct
   */
  public Rule InterfaceSpecifier() {
    return FirstOf(
        InterfaceConnectedTo(),
        InterfaceConnectedToDeprecated(),
        InterfaceInterfaceGroup(),
        InterfaceInterfaceGroupDeprecated(),
        InterfaceType(),
        InterfaceTypeDeprecated(),
        InterfaceVrf(),
        InterfaceVrfDeprecated(),
        InterfaceZone(),
        InterfaceZoneDeprecated());
  }

  public Rule InterfaceConnectedTo() {
    return Sequence(
        IgnoreCase("@connectedTo"),
        WhiteSpace(),
        "( ",
        IpSpaceExpression(),
        WhiteSpace(),
        ") ",
        push(new ConnectedToInterfaceAstNode(pop())));
  }

  @Anchor(IGNORE)
  public Rule InterfaceConnectedToDeprecated() {
    return Sequence(
        IgnoreCase("connectedTo"),
        WhiteSpace(),
        "( ",
        IpSpaceExpression(),
        WhiteSpace(),
        ") ",
        push(new ConnectedToInterfaceAstNode(pop())));
  }

  public Rule InterfaceInterfaceGroup() {
    return Sequence(
        IgnoreCase("@interfaceGroup"),
        WhiteSpace(),
        "( ",
        InterfaceGroupAndBook(),
        ") ",
        push(new InterfaceGroupInterfaceAstNode(pop(1), pop())));
  }

  @Anchor(IGNORE)
  public Rule InterfaceInterfaceGroupDeprecated() {
    return Sequence(
        IgnoreCase("ref.interfaceGroup"),
        WhiteSpace(),
        "( ",
        InterfaceGroupAndBook(),
        ") ",
        push(new InterfaceGroupInterfaceAstNode(pop(1), pop())));
  }

  /** Matches AddressGroup, ReferenceBook pair. Puts two values on stack */
  @Anchor(INTERFACE_GROUP_AND_BOOK)
  public Rule InterfaceGroupAndBook() {
    return Sequence(
        ReferenceObjectNameLiteral(),
        push(new StringAstNode(match())),
        WhiteSpace(),
        ", ",
        ReferenceObjectNameLiteral(),
        push(new StringAstNode(match())),
        WhiteSpace());
  }

  public Rule InterfaceType() {
    return Sequence(
<<<<<<< HEAD
        IgnoreCase("@interfaceType"),
        WhiteSpace(),
        "( ",
        InterfaceTypeExpr(),
        WhiteSpace(),
        ") ",
        push(new TypeInterfaceAstNode(pop())));
  }

  @Anchor(IGNORE)
  public Rule InterfaceTypeDeprecated() {
    return Sequence(
        IgnoreCase("type"),
=======
        FirstOf(IgnoreCase("@interfaceType"), IgnoreCase("type")),
>>>>>>> 680acc1d
        WhiteSpace(),
        "( ",
        InterfaceTypeExpr(),
        WhiteSpace(),
        ") ",
        push(new TypeInterfaceAstNode(pop())));
  }

  @Anchor(INTERFACE_TYPE)
  public Rule InterfaceTypeExpr() {
    return Sequence(FirstOf(_interfaceTypeRules), push(new StringAstNode(match())));
  }

  public Rule InterfaceVrf() {
    return Sequence(
        IgnoreCase("@vrf"),
        WhiteSpace(),
        "( ",
        VrfName(),
        WhiteSpace(),
        ") ",
        push(new VrfInterfaceAstNode(pop())));
  }

  @Anchor(IGNORE)
  public Rule InterfaceVrfDeprecated() {
    return Sequence(
        IgnoreCase("vrf"),
        WhiteSpace(),
        "( ",
        VrfName(),
        WhiteSpace(),
        ") ",
        push(new VrfInterfaceAstNode(pop())));
  }

  @Anchor(VRF_NAME)
  public Rule VrfName() {
    return NameLiteral();
  }

  public Rule InterfaceZone() {
    return Sequence(
        IgnoreCase("@zone"),
        WhiteSpace(),
        "( ",
        ZoneName(),
        WhiteSpace(),
        ") ",
        push(new ZoneInterfaceAstNode(pop())));
  }

  @Anchor(IGNORE)
  public Rule InterfaceZoneDeprecated() {
    return Sequence(
        IgnoreCase("zone"),
        WhiteSpace(),
        "( ",
        ZoneName(),
        WhiteSpace(),
        ") ",
        push(new ZoneInterfaceAstNode(pop())));
  }

  @Anchor(ZONE_NAME)
  public Rule ZoneName() {
    return NameLiteral();
  }

  @Anchor(INTERFACE_NAME)
  public Rule InterfaceName() {
    return Sequence(NameLiteral(), push(new NameInterfaceAstNode(pop())));
  }

  @Anchor(INTERFACE_NAME_REGEX)
  public Rule InterfaceNameRegex() {
    return Sequence(Regex(), push(new NameRegexInterfaceAstNode(pop())));
  }

  @Anchor(IGNORE)
  public Rule InterfaceNameRegexDeprecated() {
    return Sequence(RegexDeprecated(), push(new NameRegexInterfaceAstNode(pop())));
  }

  public Rule InterfaceParens() {
    // Leave the stack as is -- no need to remember that this was a parenthetical term
    return Sequence("( ", InterfaceExpression(), WhiteSpace(), ") ");
  }

  /**
   * IpSpace grammar
   *
   * <pre>
   * ipSpaceSpec := ipSpecTerm [, ipSpecTerm]*
   *
   * ipSpecTerm := @addgressgroup(groupname, bookname)  //ref.addressgroup for back compat
   *               | locationExpr
   *               | ofLocation(locationExpr)           // back compat
   *               | ipPrefix (e.g., 1.1.1.0/24)
   *               | ipWildcard (e.g., 1.1.1.1:255.255.255.0)
   *               | ipRange (e.g., 1.1.1.1-1.1.1.2)
   *               | ipAddress (e.g., 1.1.1.1)
   * </pre>
   */

  /* An IpSpace expression is a comma-separated list of IpSpaceTerms */
  public Rule IpSpaceExpression() {
    return Sequence(
        IpSpaceTerm(),
        WhiteSpace(),
        ZeroOrMore(
            ", ", IpSpaceTerm(), push(new UnionIpSpaceAstNode(pop(1), pop())), WhiteSpace()));
  }

  /* An IpSpace term is one of these things */
  public Rule IpSpaceTerm() {
    return FirstOf(
        IpPrefix(),
        IpWildcard(),
        IpRange(),
        IpAddress(),
        IpSpaceAddressGroup(),
        IpSpaceAddressGroupDeprecated(),
        IpSpaceLocationDeprecated(),
        IpSpaceLocation());
  }

  public Rule IpSpaceAddressGroup() {
    return Sequence(
        IgnoreCase("@addressgroup"),
        WhiteSpace(),
        "( ",
        AddressGroupAndBook(),
        ") ",
        push(new AddressGroupIpSpaceAstNode(pop(1), pop())));
  }

  @Anchor(IGNORE)
  public Rule IpSpaceAddressGroupDeprecated() {
    return Sequence(
        IgnoreCase("ref.addressgroup"),
        WhiteSpace(),
        "( ",
        AddressGroupAndBook(),
        ") ",
        push(new AddressGroupIpSpaceAstNode(pop(1), pop())));
  }

  /** Matches AddressGroup, ReferenceBook pair. Puts two values on stack */
  @Anchor(ADDRESS_GROUP_AND_BOOK)
  public Rule AddressGroupAndBook() {
    return Sequence(
        ReferenceObjectNameLiteral(),
        push(new StringAstNode(match())),
        WhiteSpace(),
        ", ",
        ReferenceObjectNameLiteral(),
        push(new StringAstNode(match())),
        WhiteSpace());
  }

  public Rule IpSpaceLocation() {
    return Sequence(LocationExpression(), push(new LocationIpSpaceAstNode(pop())));
  }

  @Anchor(IGNORE)
  public Rule IpSpaceLocationDeprecated() {
    return Sequence(
        IgnoreCase("ofLocation"),
        WhiteSpace(),
        "( ",
        LocationExpression(),
        WhiteSpace(),
        ") ",
        push(new LocationIpSpaceAstNode(pop())));
  }

  /**
   * Matches IP addresses. Throws an exception if something matches syntactically but is invalid
   * semantically (e.g., 1.1.1.256)
   */
  @Anchor(IP_ADDRESS)
  public Rule IpAddress() {
    return Sequence(IpAddressUnchecked(), push(new IpAstNode(match())));
  }

  /**
   * Matches IP address mask (e.g., 255.255.255.0). It is syntactically similar to IP addresses but
   * we have a separate rule that helps with error messages and auto completion.
   */
  @Anchor(IP_ADDRESS_MASK)
  public Rule IpAddressMask() {
    return Sequence(IpAddressUnchecked(), push(new IpAstNode(match())));
  }

  /**
   * Matches IP prefixes. Throws an exception if something matches syntactically but is invalid
   * semantically (e.g., 1.1.1.2/33)
   */
  @Anchor(IP_PREFIX)
  public Rule IpPrefix() {
    return Sequence(IpPrefixUnchecked(), push(new PrefixAstNode(match())));
  }

  /** Matches Ip ranges (e.g., 1.1.1.1 - 1.1.1.2) */
  @Anchor(IP_RANGE)
  public Rule IpRange() {
    return Sequence(
        IpAddress(),
        WhiteSpace(),
        "- ",
        IpAddress(),
        push(new IpRangeAstNode(pop(1), pop())),
        WhiteSpace());
  }

  /** Matches Ip wildcards (e.g., 1.1.1.1:255.255.255.255) */
  @Anchor(IP_WILDCARD)
  public Rule IpWildcard() {
    return Sequence(IpAddress(), ':', IpAddressMask(), push(new IpWildcardAstNode(pop(1), pop())));
  }

  /**
   * Location grammar
   *
   * <pre>
   *   locationExpr := locationTerm [{@literal &} | , | \ locationTerm]*
   *
   *   locationTerm := locationInterface
   *               | @enter(locationInterface)   // non-@ versions also supported
   *               | @exit(locationInteface)
   *               | ( locationTerm )
   *
   *   locationInterface := nodeTerm[interfaceTerm]
   *                        | nodeTerm
   *                        | interfaceSpecifier
   * </pre>
   */

  /* A Node expression is one or more intersection terms separated by + or - */
  public Rule LocationExpression() {
    Var<Character> op = new Var<>();
    return Sequence(
        LocationIntersection(),
        WhiteSpace(),
        ZeroOrMore(
            FirstOf(", ", "\\ "),
            op.set(matchedChar()),
            LocationIntersection(),
            push(SetOpLocationAstNode.create(op.get(), pop(1), pop())),
            WhiteSpace()));
  }

  public Rule LocationIntersection() {
    return Sequence(
        LocationTerm(),
        WhiteSpace(),
        ZeroOrMore(
            "& ",
            LocationTerm(),
            push(new IntersectionLocationAstNode(pop(1), pop())),
            WhiteSpace()));
  }

  public Rule LocationTerm() {
    return FirstOf(
        LocationEnter(), LocationInterfaceDeprecated(), LocationInterface(), LocationParens());
  }

  public Rule LocationEnter() {
    return Sequence(
        FirstOf(IgnoreCase("@enter"), IgnoreCase("enter")),
        WhiteSpace(),
        "( ",
        LocationInterface(),
        ") ",
        push(new EnterLocationAstNode(pop())));
  }

  public Rule LocationInterface() {
    return FirstOf(
        Sequence(
            NodeTerm(),
            WhiteSpace(),
            "[ ",
            InterfaceExpression(),
            WhiteSpace(),
            "] ",
            push(InterfaceLocationAstNode.createFromNodeInterface(pop(1), pop()))),
        Sequence(NodeTerm(), WhiteSpace(), push(InterfaceLocationAstNode.createFromNode(pop()))),
        Sequence(
            InterfaceSpecifier(),
            WhiteSpace(),
            push(InterfaceLocationAstNode.createFromInterface(pop()))));
  }

  @Anchor(IGNORE)
  public Rule LocationInterfaceDeprecated() {
    return Sequence(
        // brackets without node expression
        "[ ",
        InterfaceExpression(),
        WhiteSpace(),
        "] ",
        push(InterfaceLocationAstNode.createFromInterface(pop())));
  }

  public Rule LocationParens() {
    // Leave the stack as is -- no need to remember that this was a parenthetical term
    return Sequence("( ", LocationExpression(), WhiteSpace(), ") ");
  }

  /**
   * Node grammar
   *
   * <pre>
   *   nodeExpr := nodeTerm [{@literal &} | , | \ nodeTerm]*
   *
   *   nodeTerm := @role(a, b) // ref.noderole is also supported for back compat
   *               | @deviceType(a)
   *               | nodeName
   *               | nodeNameRegex
   *               | ( nodeTerm )
   * </pre>
   */

  /* A Node expression is one or more intersection terms separated by + or - */
  public Rule NodeExpression() {
    Var<Character> op = new Var<>();
    return Sequence(
        NodeIntersection(),
        WhiteSpace(),
        ZeroOrMore(
            FirstOf(", ", "\\ "),
            op.set(matchedChar()),
            NodeIntersection(),
            push(SetOpNodeAstNode.create(op.get(), pop(1), pop())),
            WhiteSpace()));
  }

  public Rule NodeIntersection() {
    return Sequence(
        NodeTerm(),
        WhiteSpace(),
        ZeroOrMore(
            "& ", NodeTerm(), push(new IntersectionNodeAstNode(pop(1), pop())), WhiteSpace()));
  }

  public Rule NodeTerm() {
    return FirstOf(
        NodeRole(),
<<<<<<< HEAD
        NodeRoleDeprecated(),
=======
>>>>>>> 680acc1d
        NodeType(),
        NodeNameRegexDeprecated(),
        NodeNameRegex(),
        NodeName(),
        NodeParens());
  }

  public Rule NodeRole() {
    return Sequence(
        IgnoreCase("@role"),
        WhiteSpace(),
        "( ",
        NodeRoleNameAndDimension(),
        ") ",
        push(new RoleNodeAstNode(pop(1), pop())));
  }

  @Anchor(IGNORE)
  public Rule NodeRoleDeprecated() {
    return Sequence(
        IgnoreCase("ref.noderole"),
        WhiteSpace(),
        "( ",
        NodeRoleNameAndDimension(),
        ") ",
        push(new RoleNodeAstNode(pop(1), pop())));
  }

  /** Matches RoleName, DimensionName pair. Puts two values on stack */
  @Anchor(NODE_ROLE_NAME_AND_DIMENSION)
  public Rule NodeRoleNameAndDimension() {
    return Sequence(
        NodeRoleNameLiteral(),
        push(new StringAstNode(match())),
        WhiteSpace(),
        ", ",
        ReferenceObjectNameLiteral(),
        push(new StringAstNode(match())),
        WhiteSpace());
  }

  public Rule NodeType() {
    return Sequence(
        IgnoreCase("@deviceType"),
        WhiteSpace(),
        "( ",
        NodeTypeExpr(),
        WhiteSpace(),
        ") ",
        push(new TypeNodeAstNode(pop())));
  }

  @Anchor(NODE_TYPE)
  public Rule NodeTypeExpr() {
    return Sequence(FirstOf(_deviceTypeRules), push(new StringAstNode(match())));
  }

  @Anchor(NODE_NAME)
  public Rule NodeName() {
    return Sequence(NameLiteral(), push(new NameNodeAstNode(pop())));
  }

  @Anchor(NODE_NAME_REGEX)
  public Rule NodeNameRegex() {
    return Sequence(Regex(), push(new NameRegexNodeAstNode(pop())));
  }

  @Anchor(IGNORE)
  public Rule NodeNameRegexDeprecated() {
    return Sequence(RegexDeprecated(), push(new NameRegexNodeAstNode(pop())), WhiteSpace());
  }

  public Rule NodeParens() {
    // Leave the stack as is -- no need to remember that this was a parenthetical term
    return Sequence("( ", NodeExpression(), WhiteSpace(), ") ");
  }
}<|MERGE_RESOLUTION|>--- conflicted
+++ resolved
@@ -95,10 +95,7 @@
   public Rule FilterTerm() {
     return FirstOf(
         FilterDirection(),
-<<<<<<< HEAD
         FilterDirectionDeprecated(),
-=======
->>>>>>> 680acc1d
         FilterNameRegexDeprecated(),
         FilterNameRegex(),
         FilterName(),
@@ -279,7 +276,6 @@
 
   public Rule InterfaceType() {
     return Sequence(
-<<<<<<< HEAD
         IgnoreCase("@interfaceType"),
         WhiteSpace(),
         "( ",
@@ -293,9 +289,6 @@
   public Rule InterfaceTypeDeprecated() {
     return Sequence(
         IgnoreCase("type"),
-=======
-        FirstOf(IgnoreCase("@interfaceType"), IgnoreCase("type")),
->>>>>>> 680acc1d
         WhiteSpace(),
         "( ",
         InterfaceTypeExpr(),
@@ -647,10 +640,7 @@
   public Rule NodeTerm() {
     return FirstOf(
         NodeRole(),
-<<<<<<< HEAD
         NodeRoleDeprecated(),
-=======
->>>>>>> 680acc1d
         NodeType(),
         NodeNameRegexDeprecated(),
         NodeNameRegex(),
