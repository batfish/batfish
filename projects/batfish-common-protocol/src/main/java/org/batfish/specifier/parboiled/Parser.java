--- conflicted
+++ resolved
@@ -1,11 +1,8 @@
 package org.batfish.specifier.parboiled;
 
 import static org.batfish.specifier.parboiled.Anchor.Type.ADDRESS_GROUP_AND_BOOK;
-<<<<<<< HEAD
 import static org.batfish.specifier.parboiled.Anchor.Type.FILTER_NAME;
 import static org.batfish.specifier.parboiled.Anchor.Type.FILTER_NAME_REGEX;
-=======
->>>>>>> f45f67fb
 import static org.batfish.specifier.parboiled.Anchor.Type.INTERFACE_GROUP_AND_BOOK;
 import static org.batfish.specifier.parboiled.Anchor.Type.INTERFACE_NAME;
 import static org.batfish.specifier.parboiled.Anchor.Type.INTERFACE_NAME_REGEX;
@@ -57,8 +54,7 @@
   final Rule[] _deviceTypeRules = initEnumRules(DeviceType.values());
 
   /**
-<<<<<<< HEAD
-   * Filter grammar
+   * <<<<<<< HEAD Filter grammar
    *
    * <pre>
    *   filterExpr := filterTerm [{@literal &} | + | \ filterTerm]*
@@ -130,9 +126,7 @@
   }
 
   /**
-=======
->>>>>>> f45f67fb
-   * Interface grammar
+   * ======= >>>>>>> origin/master Interface grammar
    *
    * <pre>
    *   interfaceExpr := interfaceTerm [{@literal &} | + | \ interfaceTerm]*
