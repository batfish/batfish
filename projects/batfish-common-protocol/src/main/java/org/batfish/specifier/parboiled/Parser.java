package org.batfish.specifier.parboiled;

import static org.batfish.specifier.parboiled.Anchor.Type.ADDRESS_GROUP_AND_BOOK;
import static org.batfish.specifier.parboiled.Anchor.Type.INTERFACE_GROUP_AND_BOOK;
import static org.batfish.specifier.parboiled.Anchor.Type.INTERFACE_NAME;
import static org.batfish.specifier.parboiled.Anchor.Type.INTERFACE_NAME_REGEX;
import static org.batfish.specifier.parboiled.Anchor.Type.INTERFACE_TYPE;
import static org.batfish.specifier.parboiled.Anchor.Type.IP_ADDRESS;
import static org.batfish.specifier.parboiled.Anchor.Type.IP_ADDRESS_MASK;
import static org.batfish.specifier.parboiled.Anchor.Type.IP_PREFIX;
import static org.batfish.specifier.parboiled.Anchor.Type.IP_RANGE;
import static org.batfish.specifier.parboiled.Anchor.Type.IP_WILDCARD;
import static org.batfish.specifier.parboiled.Anchor.Type.VRF;
import static org.batfish.specifier.parboiled.Anchor.Type.ZONE;

import java.util.Map;
import org.batfish.datamodel.InterfaceType;
import org.parboiled.Parboiled;
import org.parboiled.Rule;
<<<<<<< HEAD
import org.parboiled.support.Var;
=======
>>>>>>> 74919042

/**
 * A parboiled-based parser for flexible specifiers. The rules for all types of expressions are in
 * this file (not sure how to put them in different files when they point to each other).
 *
 * <p>{@link Anchor} annotation: For each path from the top-level rule of an expression to leaf
 * values, there should be at least one rule with a Anchor annotation. This annotation is used for
 * error messages and generating auto completion suggestions. Character and string literals are
<<<<<<< HEAD
 * treated as implicit anchors see findPathAnchor() in {@link ParserUtils}.
=======
 * treated as implicit anchors (see findPathAnchor() in {@link ParserUtils}.
>>>>>>> 74919042
 */
@SuppressWarnings({
  "checkstyle:methodname", // this class uses idiomatic names
  "WeakerAccess", // access of Rule methods is needed for parser auto-generation.
})
public class Parser extends CommonParser {

  static final Parser INSTANCE = Parboiled.createParser(Parser.class);

  static final Map<String, Anchor.Type> ANCHORS = initAnchors(Parser.class);

  /**
   * An array of Rules for matching interface type values. It is supposed to be private with
   * parboiled does not like private rules
   */
  final Rule[] INTERFACE_TYPE_RULES = initEnumRules(InterfaceType.values());

  /**
   * Interface grammar
   *
   * <pre>
   *   interfaceExpr := interfaceTerm [&/+/- interfaceTerm]*
   *
   *   interfaceTerm := @connectedTo(ipSpaceExpr)  // also, non-@ versions supported for back compat
   *                        | @interfacegroup(a, b)
   *                        | @type(interfaceType)
   *                        | @vrf(vrfName)
   *                        | @zone(zoneName)
   *                        | interfaceName | interfaceRegex
   *                        | ( interfaceTerm )
   * </pre>
   */

  /* An Interface expression a list of of Interface separated by + or - */
  public Rule InterfaceExpression() {
    Var<Character> op = new Var<>();
    return Sequence(
        InterfaceIntersection(),
        WhiteSpace(),
        ZeroOrMore(
            FirstOf("+ ", "- "),
            op.set(matchedChar()),
            InterfaceIntersection(),
            push(SetOpInterfaceAstNode.create(op.get(), pop(1), pop())),
            WhiteSpace()));
  }

  public Rule InterfaceIntersection() {
    return Sequence(
        InterfaceTerm(),
        WhiteSpace(),
        ZeroOrMore(
            "& ",
            InterfaceTerm(),
            push(new IntersectionInterfaceAstNode(pop(1), pop())),
            WhiteSpace()));
  }

  public Rule InterfaceTerm() {
    return FirstOf(
        InterfaceConnectedTo(),
        InterfaceInterfaceGroup(),
        InterfaceType(),
        InterfaceVrf(),
        InterfaceZone(),
        InterfaceNameRegex(),
        InterfaceName(),
        InterfaceParens());
  }

  public Rule InterfaceConnectedTo() {
    return Sequence(
        FirstOf(IgnoreCase("@connectedTo"), IgnoreCase("connectedTo")),
        WhiteSpace(),
        "( ",
        IpSpaceExpression(),
        WhiteSpace(),
        ") ",
        push(new ConnectedToInterfaceAstNode(pop())));
  }

  public Rule InterfaceInterfaceGroup() {
    return Sequence(
        FirstOf(IgnoreCase("@interfacegroup"), IgnoreCase("ref.interfacegroup")),
        WhiteSpace(),
        "( ",
        InterfaceGroupAndBook(),
        ") ",
        push(new InterfaceGroupInterfaceAstNode(pop(1), pop())));
  }

  /** Matches AddressGroup, ReferenceBook pair. Puts two values on stack */
  @Anchor(INTERFACE_GROUP_AND_BOOK)
  public Rule InterfaceGroupAndBook() {
    return Sequence(
        ReferenceObjectNameLiteral(),
        push(new StringAstNode(match())),
        WhiteSpace(),
        ", ",
        ReferenceObjectNameLiteral(),
        push(new StringAstNode(match())),
        WhiteSpace());
  }

  public Rule InterfaceType() {
    return Sequence(
        FirstOf(IgnoreCase("@type"), IgnoreCase("type")),
        WhiteSpace(),
        "( ",
        InterfaceTypeExpr(),
        WhiteSpace(),
        ") ",
        push(new TypeInterfaceAstNode(pop())));
  }

  @Anchor(INTERFACE_TYPE)
  public Rule InterfaceTypeExpr() {
    return Sequence(FirstOf(INTERFACE_TYPE_RULES), push(new StringAstNode(match())));
  }

  public Rule InterfaceVrf() {
    return Sequence(
        FirstOf(IgnoreCase("@vrf"), IgnoreCase("vrf")),
        WhiteSpace(),
        "( ",
        VrfName(),
        WhiteSpace(),
        ") ",
        push(new VrfInterfaceAstNode(pop())));
  }

  @Anchor(VRF)
  public Rule VrfName() {
    return Sequence(OneOrMore(NameCharsAndDash()), push(new StringAstNode(match())));
  }

  public Rule InterfaceZone() {
    return Sequence(
        FirstOf(IgnoreCase("@zone"), IgnoreCase("zone")),
        WhiteSpace(),
        "( ",
        ZoneName(),
        WhiteSpace(),
        ") ",
        push(new ZoneInterfaceAstNode(pop())));
  }

  @Anchor(ZONE)
  public Rule ZoneName() {
    return Sequence(OneOrMore(NameCharsAndDash()), push(new StringAstNode(match())));
  }

  @Anchor(INTERFACE_NAME)
  public Rule InterfaceName() {
    return Sequence(
        OneOrMore(FirstOf(NameChars(), Colon(), Slash())), push(new NameInterfaceAstNode(match())));
  }

  @Anchor(INTERFACE_NAME_REGEX)
  public Rule InterfaceNameRegex() {
    return Sequence('/', Regex(), push(new NameRegexInterfaceAstNode(match())), '/');
  }

  public Rule InterfaceParens() {
    // Leave the stack as is -- no need to remember that this was a parenthetical term
    return Sequence("( ", InterfaceTerm(), WhiteSpace(), ") ");
  }

  /**
   * IpSpace grammar
   *
   * <pre>
   * ipSpaceSpec := ipSpecTerm [, ipSpecTerm]*
   *
   * ipSpecTerm := @addgressgroup(groupname, bookname)  //ref.addressgroup for back compat
   *               | ipPrefix (e.g., 1.1.1.0/24)
   *               | ipWildcard (e.g., 1.1.1.1:255.255.255.0)
   *               | ipRange (e.g., 1.1.1.1-1.1.1.2)
   *               | ipAddress (e.g., 1.1.1.1)
   * </pre>
   */

  /* An IpSpace expression is a comma-separated list of IpSpaceTerms */
  public Rule IpSpaceExpression() {
    return Sequence(
        IpSpaceTerm(),
        WhiteSpace(),
        ZeroOrMore(
            ", ", IpSpaceTerm(), push(new CommaIpSpaceAstNode(pop(1), pop())), WhiteSpace()));
  }

  /* An IpSpace term is one of these things */
  public Rule IpSpaceTerm() {
    return FirstOf(IpSpaceAddressGroup(), IpPrefix(), IpWildcard(), IpRange(), IpAddress());
  }

  /** Includes ref.addgressgroup for backward compatibility. Should be removed later */
  public Rule IpSpaceAddressGroup() {
    return Sequence(
        FirstOf(IgnoreCase("@addressgroup"), IgnoreCase("ref.addressgroup")),
        WhiteSpace(),
        "( ",
        AddressGroupAndBook(),
        ") ",
        push(new AddressGroupIpSpaceAstNode(pop(1), pop())));
  }

  /** Matches AddressGroup, ReferenceBook pair. Puts two values on stack */
  @Anchor(ADDRESS_GROUP_AND_BOOK)
  public Rule AddressGroupAndBook() {
    return Sequence(
        ReferenceObjectNameLiteral(),
        push(new StringAstNode(match())),
        WhiteSpace(),
        ", ",
        ReferenceObjectNameLiteral(),
        push(new StringAstNode(match())),
        WhiteSpace());
  }

  /**
   * Matched IP addresses. Throws an exception if something matches syntactically but is invalid
   * (e.g., 1.1.1.256)
   */
  @Anchor(IP_ADDRESS)
  public Rule IpAddress() {
    return Sequence(IpAddressUnchecked(), push(new IpAstNode(match())));
  }

  /**
   * Matched IP address mask (e.g., 255.255.255.0). It is syntactically similar to IP addresses but
   * we have a separate rule that helps with error messages and auto completion.
   */
  @Anchor(IP_ADDRESS_MASK)
  public Rule IpAddressMask() {
    return Sequence(IpAddressUnchecked(), push(new IpAstNode(match())));
  }

  /**
   * Matched IP prefixes. Throws an exception if something matches syntactically but is invalid
   * (e.g., 1.1.1.2/33)
   */
  @Anchor(IP_PREFIX)
  public Rule IpPrefix() {
    return Sequence(IpPrefixUnchecked(), push(new PrefixAstNode(match())));
  }

  /** Matches Ip ranges (e.g., 1.1.1.1 - 1.1.1.2) */
  @Anchor(IP_RANGE)
  public Rule IpRange() {
    return Sequence(
        IpAddress(),
        WhiteSpace(),
        "- ",
        IpAddress(),
        push(new IpRangeAstNode(pop(1), pop())),
        WhiteSpace());
  }

  /** Matches Ip wildcards (e.g., 1.1.1.1:255.255.255.255) */
  @Anchor(IP_WILDCARD)
  public Rule IpWildcard() {
    return Sequence(IpAddress(), ':', IpAddressMask(), push(new IpWildcardAstNode(pop(1), pop())));
  }
}<|MERGE_RESOLUTION|>--- conflicted
+++ resolved
@@ -17,10 +17,7 @@
 import org.batfish.datamodel.InterfaceType;
 import org.parboiled.Parboiled;
 import org.parboiled.Rule;
-<<<<<<< HEAD
 import org.parboiled.support.Var;
-=======
->>>>>>> 74919042
 
 /**
  * A parboiled-based parser for flexible specifiers. The rules for all types of expressions are in
@@ -29,11 +26,7 @@
  * <p>{@link Anchor} annotation: For each path from the top-level rule of an expression to leaf
  * values, there should be at least one rule with a Anchor annotation. This annotation is used for
  * error messages and generating auto completion suggestions. Character and string literals are
-<<<<<<< HEAD
- * treated as implicit anchors see findPathAnchor() in {@link ParserUtils}.
-=======
- * treated as implicit anchors (see findPathAnchor() in {@link ParserUtils}.
->>>>>>> 74919042
+ * treated as implicit anchors. See findPathAnchor() in {@link ParserUtils}.
  */
 @SuppressWarnings({
   "checkstyle:methodname", // this class uses idiomatic names
@@ -46,16 +39,16 @@
   static final Map<String, Anchor.Type> ANCHORS = initAnchors(Parser.class);
 
   /**
-   * An array of Rules for matching interface type values. It is supposed to be private with
-   * parboiled does not like private rules
-   */
-  final Rule[] INTERFACE_TYPE_RULES = initEnumRules(InterfaceType.values());
+   * An array of Rules for matching interface type values. It should have been private and static
+   * but parboiled does not like those things in this context.
+   */
+  final Rule[] _interfaceTypeRules = initEnumRules(InterfaceType.values());
 
   /**
    * Interface grammar
    *
    * <pre>
-   *   interfaceExpr := interfaceTerm [&/+/- interfaceTerm]*
+   *   interfaceExpr := interfaceTerm [{@literal &}/+/- interfaceTerm]*
    *
    *   interfaceTerm := @connectedTo(ipSpaceExpr)  // also, non-@ versions supported for back compat
    *                        | @interfacegroup(a, b)
@@ -151,7 +144,7 @@
 
   @Anchor(INTERFACE_TYPE)
   public Rule InterfaceTypeExpr() {
-    return Sequence(FirstOf(INTERFACE_TYPE_RULES), push(new StringAstNode(match())));
+    return Sequence(FirstOf(_interfaceTypeRules), push(new StringAstNode(match())));
   }
 
   public Rule InterfaceVrf() {
