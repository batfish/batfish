--- conflicted
+++ resolved
@@ -2,26 +2,15 @@
 
 import javax.annotation.Nullable;
 import javax.annotation.ParametersAreNonnullByDefault;
-<<<<<<< HEAD
 import org.batfish.specifier.parboiled.ParboiledApplicationSpecifier;
 import org.batfish.specifier.parboiled.ParboiledFilterSpecifier;
 import org.batfish.specifier.parboiled.ParboiledInterfaceSpecifier;
 import org.batfish.specifier.parboiled.ParboiledIpProtocolSpecifier;
 import org.batfish.specifier.parboiled.ParboiledIpSpaceSpecifier;
 import org.batfish.specifier.parboiled.ParboiledLocationSpecifier;
+import org.batfish.specifier.parboiled.ParboiledNamedStructureSpecifier;
 import org.batfish.specifier.parboiled.ParboiledNodeSpecifier;
 import org.batfish.specifier.parboiled.ParboiledRoutingPolicySpecifier;
-=======
-import org.batfish.specifier.parboiled.ParboiledApplicationSpecifierFactory;
-import org.batfish.specifier.parboiled.ParboiledFilterSpecifierFactory;
-import org.batfish.specifier.parboiled.ParboiledInterfaceSpecifierFactory;
-import org.batfish.specifier.parboiled.ParboiledIpProtocolSpecifierFactory;
-import org.batfish.specifier.parboiled.ParboiledIpSpaceSpecifierFactory;
-import org.batfish.specifier.parboiled.ParboiledLocationSpecifierFactory;
-import org.batfish.specifier.parboiled.ParboiledNamedStructureSpecifierFactory;
-import org.batfish.specifier.parboiled.ParboiledNodeSpecifierFactory;
-import org.batfish.specifier.parboiled.ParboiledRoutingPolicySpecifierFactory;
->>>>>>> 63805fe6
 
 /**
  * This class enables a global choice of the grammar that is used by different question parameters.
@@ -105,21 +94,17 @@
     }
   }
 
-<<<<<<< HEAD
+  public static NamedStructureSpecifier getNamedStructureSpecifier(String input, Version version) {
+    switch (version) {
+      case V1:
+      case V2:
+        return new ParboiledNamedStructureSpecifier(input);
+      default:
+        throw new IllegalStateException("Unhandled grammar version " + version);
+    }
+  }
+
   public static NodeSpecifier getNodeSpecifier(String input, Version version) {
-=======
-  public static NamedStructureSpecifierFactory getNamedStructureTypeFactory(Version version) {
-    switch (version) {
-      case V1:
-      case V2:
-        return new ParboiledNamedStructureSpecifierFactory();
-      default:
-        throw new IllegalStateException("Unhandled grammar version " + version);
-    }
-  }
-
-  public static NodeSpecifierFactory getNodeFactory(Version version) {
->>>>>>> 63805fe6
     switch (version) {
       case V1:
         throw new IllegalArgumentException("V1 grammar has been completely removed");
@@ -140,36 +125,6 @@
     }
   }
 
-<<<<<<< HEAD
-=======
-  /** Define these constants, so we don't have to keep computing them */
-  private static final ApplicationSpecifierFactory ActiveApplicationFactory =
-      getApplicationFactory(ACTIVE_VERSION);
-
-  private static final FilterSpecifierFactory ActiveFilterFactory =
-      getFilterFactory(ACTIVE_VERSION);
-
-  private static final InterfaceSpecifierFactory ActiveInterfaceFactory =
-      getInterfaceFactory(ACTIVE_VERSION);
-
-  private static final IpProtocolSpecifierFactory ActiveIpProtocolFactory =
-      getIpProtocolFactory(ACTIVE_VERSION);
-
-  private static final IpSpaceSpecifierFactory ActiveIpSpaceFactory =
-      getIpSpaceFactory(ACTIVE_VERSION);
-
-  private static final LocationSpecifierFactory ActiveLocationFactory =
-      getLocationFactory(ACTIVE_VERSION);
-
-  private static final NamedStructureSpecifierFactory ActiveNamedStructureTypeFactory =
-      getNamedStructureTypeFactory(ACTIVE_VERSION);
-
-  private static final NodeSpecifierFactory ActiveNodeFactory = getNodeFactory(ACTIVE_VERSION);
-
-  private static final RoutingPolicySpecifierFactory ActiveRoutingPolicySpecifier =
-      getRoutingPolicyFactory(ACTIVE_VERSION);
-
->>>>>>> 63805fe6
   public static ApplicationSpecifier getApplicationSpecifierOrDefault(
       @Nullable String input, ApplicationSpecifier defaultSpecifier) {
     return getApplicationSpecifierOrDefault(input, defaultSpecifier, ACTIVE_VERSION);
@@ -202,8 +157,7 @@
 
   public static NamedStructureSpecifier getNamedStructureSpecifierOrDefault(
       @Nullable String input, NamedStructureSpecifier defaultSpecifier) {
-    return getNamedStructureSpecifierOrDefault(
-        input, defaultSpecifier, ActiveNamedStructureTypeFactory);
+    return getNamedStructureSpecifierOrDefault(input, defaultSpecifier, ACTIVE_VERSION);
   }
 
   public static NodeSpecifier getNodeSpecifierOrDefault(
@@ -247,12 +201,10 @@
   }
 
   public static NamedStructureSpecifier getNamedStructureSpecifierOrDefault(
-      @Nullable String input,
-      NamedStructureSpecifier defaultSpecifier,
-      NamedStructureSpecifierFactory factory) {
+      @Nullable String input, NamedStructureSpecifier defaultSpecifier, Version v) {
     return input == null || input.isEmpty()
         ? defaultSpecifier
-        : factory.buildNamedStructureSpecifier(input);
+        : getNamedStructureSpecifier(input, v);
   }
 
   public static NodeSpecifier getNodeSpecifierOrDefault(
