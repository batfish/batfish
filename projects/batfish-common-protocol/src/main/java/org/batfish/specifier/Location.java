package org.batfish.specifier;

import com.fasterxml.jackson.annotation.JsonTypeInfo;
<<<<<<< HEAD
import org.batfish.datamodel.Interface;
=======
import javax.annotation.Nonnull;
>>>>>>> d83a2a92

/**
 * Identifies a single location in the network -- an VRF, an interface, the link of an interface,
 * etc. Locations are pure data -- they should have no behavior other than the accept method that
 * allows them to be inspected.
 */
@JsonTypeInfo(use = JsonTypeInfo.Id.CLASS, property = "class")
public interface Location {
  <T> T accept(LocationVisitor<T> visitor);

<<<<<<< HEAD
  static InterfaceLocation interfaceLocation(Interface iface) {
    return new InterfaceLocation(iface.getOwner().getHostname(), iface.getName());
  }

  static InterfaceLinkLocation interfaceLinkLocation(Interface iface) {
    return new InterfaceLinkLocation(iface.getOwner().getHostname(), iface.getName());
  }
=======
  @Nonnull
  String getNodeName();
>>>>>>> d83a2a92
}<|MERGE_RESOLUTION|>--- conflicted
+++ resolved
@@ -1,11 +1,8 @@
 package org.batfish.specifier;
 
 import com.fasterxml.jackson.annotation.JsonTypeInfo;
-<<<<<<< HEAD
 import org.batfish.datamodel.Interface;
-=======
 import javax.annotation.Nonnull;
->>>>>>> d83a2a92
 
 /**
  * Identifies a single location in the network -- an VRF, an interface, the link of an interface,
@@ -16,7 +13,9 @@
 public interface Location {
   <T> T accept(LocationVisitor<T> visitor);
 
-<<<<<<< HEAD
+  @Nonnull
+  String getNodeName();
+
   static InterfaceLocation interfaceLocation(Interface iface) {
     return new InterfaceLocation(iface.getOwner().getHostname(), iface.getName());
   }
@@ -24,8 +23,4 @@
   static InterfaceLinkLocation interfaceLinkLocation(Interface iface) {
     return new InterfaceLinkLocation(iface.getOwner().getHostname(), iface.getName());
   }
-=======
-  @Nonnull
-  String getNodeName();
->>>>>>> d83a2a92
 }