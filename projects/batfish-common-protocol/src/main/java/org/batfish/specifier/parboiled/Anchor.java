--- conflicted
+++ resolved
@@ -20,8 +20,7 @@
   @ParametersAreNonnullByDefault
   enum Type {
     ADDRESS_GROUP_NAME(
-<<<<<<< HEAD
-        "ADDRESS_GROUP_NAME", "Address group name", "addressGroup", SuggestionType.NAME_LITERAL),
+        "ADDRESS_GROUP_NAME", "Address group name", null, SuggestionType.NAME_LITERAL),
     APPLICATION_NAME("APPLICATION_NAME", null, null, SuggestionType.CONSTANT),
     /**
      * The full description is filled in {@link
@@ -30,11 +29,7 @@
      */
     APPLICATION_SET_OP(
         "APPLICATION_SET_OP", " of applications", "applicationSpec", SuggestionType.SET_OPERATOR),
-    CHAR_LITERAL("CHAR_LITERAL", "Character literal", "character", SuggestionType.UNKNOWN),
-=======
-        "ADDRESS_GROUP_NAME", "Address group name", null, SuggestionType.NAME_LITERAL),
     CHAR_LITERAL("CHAR_LITERAL", null, null, SuggestionType.UNKNOWN),
->>>>>>> 5f0af762
     // grammar rules that are deprecated
     DEPRECATED("DEPRECATED", null, null, SuggestionType.UNKNOWN),
     EOI("EOI", null, null, SuggestionType.UNKNOWN),
@@ -83,38 +78,28 @@
         "INTERFACE_TYPE", "Interfaces of type", "interfaceType)", SuggestionType.FUNCTION),
     INTERFACE_VRF("INTERFACE_VRF", "Interfaces in VRF", "vrfName)", SuggestionType.FUNCTION),
     INTERFACE_ZONE("INTERFACE_ZONE", "Interfaces in zone", "zoneName)", SuggestionType.FUNCTION),
-<<<<<<< HEAD
-    IP_ADDRESS("IP_ADDRESS", "IP address", "ip-address", SuggestionType.ADDRESS_LITERAL),
-    IP_ADDRESS_MASK(
-        "IP_ADDRESS_MASK", "IP address mask", "ipAddressMask", SuggestionType.ADDRESS_LITERAL),
-    IP_PREFIX("IP_PREFIX", "IP prefix", "prefix-length", SuggestionType.ADDRESS_LITERAL),
     IP_PROTOCOL_NAME("IP_PROTOCOL_NAME", null, null, SuggestionType.CONSTANT),
     IP_PROTOCOL_NOT(
         "IP_PROTOCOL_NOT", "Exclude IP protocol", "ipProtocol", SuggestionType.OPERATOR_WITH_RHS),
-    IP_PROTOCOL_NUMBER("IP_PROTOCOL_NUMBER", "IP protocol", "ipProtocol", SuggestionType.CONSTANT),
-    /**
-     * The full description is filled in {@link
-     * ParboiledAutoCompleteSuggestion#toAutoCompleteSuggestion(ParboiledAutoCompleteSuggestion)}
-     * based on the operator.
-     */
-    IP_PROTOCOL_SET_OP(
-        "IP_PROTOCOL_SET_OP", " of IP protocols", "ipProtocolSpec", SuggestionType.SET_OPERATOR),
-    /**
-     * The full description is filled in {@link
-     * ParboiledAutoCompleteSuggestion#toAutoCompleteSuggestion(ParboiledAutoCompleteSuggestion)}
-     * based on the operator.
-     */
-    IP_SPACE_SET_OP("IP_PROTOCOL_SET_OP", " of IP spaces", "ipSpec", SuggestionType.SET_OPERATOR),
-    IP_RANGE("IP_RANGE", "IP range", "ipAddressEnd", SuggestionType.ADDRESS_LITERAL),
-    IP_WILDCARD("IP_WILDCARD", "IP wildcard", "wildcard", SuggestionType.ADDRESS_LITERAL),
-=======
     IP_ADDRESS("IP_ADDRESS", "IP address", null, SuggestionType.ADDRESS_LITERAL),
     IP_ADDRESS_MASK("IP_ADDRESS_MASK", "IP address mask", null, SuggestionType.ADDRESS_LITERAL),
     IP_PREFIX("IP_PREFIX", "IP prefix", null, SuggestionType.ADDRESS_LITERAL),
     IP_PROTOCOL_NUMBER("IP_PROTOCOL_NUMBER", "IP protocol", null, SuggestionType.CONSTANT),
+    /**
+     * The full description is filled in {@link
+     * ParboiledAutoCompleteSuggestion#toAutoCompleteSuggestion(ParboiledAutoCompleteSuggestion)}
+     * based on the operator.
+     */
+    IP_PROTOCOL_SET_OP(
+        "IP_PROTOCOL_SET_OP", " of IP protocols", "ipProtocolSpec", SuggestionType.SET_OPERATOR),
     IP_RANGE("IP_RANGE", "IP range", null, SuggestionType.ADDRESS_LITERAL),
+    /**
+     * The full description is filled in {@link
+     * ParboiledAutoCompleteSuggestion#toAutoCompleteSuggestion(ParboiledAutoCompleteSuggestion)}
+     * based on the operator.
+     */
+    IP_SPACE_SET_OP("IP_PROTOCOL_SET_OP", " of IP spaces", "ipSpec", SuggestionType.SET_OPERATOR),
     IP_WILDCARD("IP_WILDCARD", "IP wildcard", null, SuggestionType.ADDRESS_LITERAL),
->>>>>>> 5f0af762
     LOCATION_ENTER(
         "LOCATION_ENTER",
         "Packets entering interface",
@@ -143,22 +128,14 @@
         "roleName, dimensionName)",
         SuggestionType.FUNCTION),
     NODE_ROLE_DIMENSION_NAME(
-<<<<<<< HEAD
-        "NODE_ROLE_DIMENSION_NAME",
-        "Node role dimension name",
-        "dimensionName",
-        SuggestionType.NAME_LITERAL),
-    NODE_ROLE_NAME("NODE_ROLE_NAME", "Node role name", "roleName", SuggestionType.NAME_LITERAL),
-    /**
-     * The full description is filled in {@link
-     * ParboiledAutoCompleteSuggestion#toAutoCompleteSuggestion(ParboiledAutoCompleteSuggestion)}
-     * based on the operator.
-     */
-    NODE_SET_OP("NODE_SET_OP", " of nodes", "nodeSpec", SuggestionType.SET_OPERATOR),
-=======
         "NODE_ROLE_DIMENSION_NAME", "Node role dimension name", null, SuggestionType.NAME_LITERAL),
     NODE_ROLE_NAME("NODE_ROLE_NAME", "Node role name", null, SuggestionType.NAME_LITERAL),
->>>>>>> 5f0af762
+    /**
+     * The full description is filled in {@link
+     * ParboiledAutoCompleteSuggestion#toAutoCompleteSuggestion(ParboiledAutoCompleteSuggestion)}
+     * based on the operator.
+     */
+    NODE_SET_OP("NODE_SET_OP", " of nodes", "nodeSpec", SuggestionType.SET_OPERATOR),
     NODE_TYPE("DEVICE_TYPE", "Device type", "deviceType)", SuggestionType.FUNCTION),
     REFERENCE_BOOK_AND_ADDRESS_GROUP(
         "REFERENCE_BOOK_AND_ADDRESS_GROUP",
@@ -184,7 +161,6 @@
         "Routing policy specifier",
         "routingPolicySpec)",
         SuggestionType.PARENTHESIS),
-<<<<<<< HEAD
     /**
      * The full description is filled in {@link
      * ParboiledAutoCompleteSuggestion#toAutoCompleteSuggestion(ParboiledAutoCompleteSuggestion)}
@@ -195,18 +171,11 @@
         " of routing policies",
         "routingPolicySpec",
         SuggestionType.SET_OPERATOR),
-    STRING_LITERAL("STRING_LITERAL", "String literal", "string", SuggestionType.CONSTANT),
-    UNKNOWN("UNKNOWN", "Unknown", "unknown", SuggestionType.UNKNOWN),
-    VRF_NAME("VRF_NAME", "VRF name", "vrfName", SuggestionType.NAME_LITERAL),
-    WHITESPACE("WHITESPACE", "Whitespace", "whitespace", SuggestionType.UNKNOWN),
-    ZONE_NAME("ZONE_NAME", "Zone name", "zoneName", SuggestionType.NAME_LITERAL);
-=======
     STRING_LITERAL("STRING_LITERAL", "String literal", null, SuggestionType.CONSTANT),
     UNKNOWN("UNKNOWN", null, null, SuggestionType.UNKNOWN),
     VRF_NAME("VRF_NAME", "VRF name", null, SuggestionType.NAME_LITERAL),
     WHITESPACE("WHITESPACE", null, null, SuggestionType.UNKNOWN),
     ZONE_NAME("ZONE_NAME", "Zone name", null, SuggestionType.NAME_LITERAL);
->>>>>>> 5f0af762
 
     @Nullable private final String _description;
 
