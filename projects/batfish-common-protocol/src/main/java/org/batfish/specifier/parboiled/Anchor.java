package org.batfish.specifier.parboiled;

import java.lang.annotation.ElementType;
import java.lang.annotation.Retention;
import java.lang.annotation.RetentionPolicy;
import java.lang.annotation.Target;

/**
 * This annotation is applied to rules that we expect to be the basis of error reporting and auto
 * completion. The value of the annotation is the auto completion type.
 */
@Retention(RetentionPolicy.RUNTIME)
@Target(ElementType.METHOD)
@interface Anchor {

  enum Type {
    ADDRESS_GROUP_AND_REFERENCE_BOOK,
    ADDRESS_GROUP_NAME,
    CHAR_LITERAL,
    DEPRECATED, // grammar rules that are deprecated
    EOI,
    FILTER_NAME,
    FILTER_NAME_REGEX,
<<<<<<< HEAD
    IGNORE,
    INTERFACE_AND_NODE,
    INTERFACE_GROUP_AND_REFERENCE_BOOK,
=======
    IGNORE, // grammar rules that shouldn't be the basis for autocompletion
>>>>>>> 5e52071c
    INTERFACE_GROUP_NAME,
    INTERFACE_NAME,
    INTERFACE_NAME_REGEX,
    INTERFACE_TYPE,
    IP_ADDRESS,
    IP_ADDRESS_MASK,
    IP_PREFIX,
    IP_PROTOCOL_NUMBER,
    IP_RANGE,
    IP_WILDCARD,
    NODE_NAME,
    NODE_NAME_REGEX,
    NODE_ROLE_DIMENSION_NAME,
    NODE_ROLE_NAME,
    NODE_TYPE,
    REFERENCE_BOOK_NAME,
    ROUTING_POLICY_NAME,
    ROUTING_POLICY_NAME_REGEX,
    STRING_LITERAL,
    VRF_NAME,
    WHITESPACE,
    ZONE_NAME
  }

  Type value();
}<|MERGE_RESOLUTION|>--- conflicted
+++ resolved
@@ -21,13 +21,8 @@
     EOI,
     FILTER_NAME,
     FILTER_NAME_REGEX,
-<<<<<<< HEAD
-    IGNORE,
-    INTERFACE_AND_NODE,
+    IGNORE, // grammar rules that shouldn't be the basis for autocompletion
     INTERFACE_GROUP_AND_REFERENCE_BOOK,
-=======
-    IGNORE, // grammar rules that shouldn't be the basis for autocompletion
->>>>>>> 5e52071c
     INTERFACE_GROUP_NAME,
     INTERFACE_NAME,
     INTERFACE_NAME_REGEX,
@@ -38,6 +33,7 @@
     IP_PROTOCOL_NUMBER,
     IP_RANGE,
     IP_WILDCARD,
+    NODE_AND_INTERFACE,
     NODE_NAME,
     NODE_NAME_REGEX,
     NODE_ROLE_DIMENSION_NAME,
