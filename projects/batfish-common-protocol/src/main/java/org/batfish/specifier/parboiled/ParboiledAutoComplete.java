package org.batfish.specifier.parboiled;

import static com.google.common.base.Preconditions.checkArgument;
import static org.batfish.datamodel.Names.ESCAPE_CHAR;
import static org.batfish.datamodel.Names.nameNeedsEscaping;
import static org.batfish.specifier.parboiled.Anchor.Type.CHAR_LITERAL;
import static org.batfish.specifier.parboiled.Anchor.Type.FILTER_NAME_REGEX;
import static org.batfish.specifier.parboiled.Anchor.Type.INTERFACE_NAME_REGEX;
import static org.batfish.specifier.parboiled.Anchor.Type.NODE_AND_INTERFACE;
import static org.batfish.specifier.parboiled.Anchor.Type.NODE_NAME_REGEX;
import static org.batfish.specifier.parboiled.Anchor.Type.REFERENCE_BOOK_AND_ADDRESS_GROUP;
import static org.batfish.specifier.parboiled.Anchor.Type.REFERENCE_BOOK_AND_INTERFACE_GROUP;
import static org.batfish.specifier.parboiled.Anchor.Type.ROUTING_POLICY_NAME_REGEX;
import static org.batfish.specifier.parboiled.Anchor.Type.STRING_LITERAL;
import static org.batfish.specifier.parboiled.CommonParser.isEscapableNameAnchor;
import static org.batfish.specifier.parboiled.ParboiledAutoCompleteSuggestion.toAutoCompleteSuggestions;

import com.google.common.annotations.VisibleForTesting;
import com.google.common.collect.ImmutableSet;
import com.google.common.collect.Iterables;
import java.util.Collection;
import java.util.List;
import java.util.Map;
import java.util.Objects;
import java.util.Optional;
import java.util.Set;
import java.util.function.Function;
import java.util.stream.IntStream;
import javax.annotation.Nonnull;
import javax.annotation.ParametersAreNonnullByDefault;
import org.batfish.common.CompletionMetadata;
import org.batfish.datamodel.answers.AutoCompleteUtils;
import org.batfish.datamodel.answers.AutocompleteSuggestion;
import org.batfish.datamodel.collections.NodeInterfacePair;
import org.batfish.datamodel.questions.Variable;
import org.batfish.datamodel.questions.Variable.Type;
import org.batfish.referencelibrary.AddressGroup;
import org.batfish.referencelibrary.InterfaceGroup;
import org.batfish.referencelibrary.ReferenceBook;
import org.batfish.referencelibrary.ReferenceLibrary;
import org.batfish.role.NodeRolesData;
import org.parboiled.errors.InvalidInputError;
import org.parboiled.parserunners.ReportingParseRunner;
import org.parboiled.support.ParsingResult;

/** A helper class that provides auto complete suggestions */
@ParametersAreNonnullByDefault
public final class ParboiledAutoComplete {

  static final char ILLEGAL_CHAR = (char) 0x26bd;

  public static final int RANK_STRING_LITERAL = 1;

  private final CommonParser _parser;
  private final Grammar _grammar;
  private final Map<String, Anchor.Type> _completionTypes;

  private final String _network;
  private final String _snapshot;
  private final String _query;
  private final int _maxSuggestions;
  private final CompletionMetadata _completionMetadata;
  private final NodeRolesData _nodeRolesData;
  private final ReferenceLibrary _referenceLibrary;

  ParboiledAutoComplete(
      CommonParser parser,
      Grammar grammar,
      Map<String, Anchor.Type> completionTypes,
      String network,
      String snapshot,
      String query,
      int maxSuggestions,
      CompletionMetadata completionMetadata,
      NodeRolesData nodeRolesData,
      ReferenceLibrary referenceLibrary) {
    _parser = parser;
    _grammar = grammar;
    _completionTypes = completionTypes;
    _network = network;
    _snapshot = snapshot;
    _query = query;
    _maxSuggestions = maxSuggestions;
    _completionMetadata = completionMetadata;
    _nodeRolesData = nodeRolesData;
    _referenceLibrary = referenceLibrary;
  }

  public static List<AutocompleteSuggestion> autoComplete(
      Grammar grammar,
      String network,
      String snapshot,
      String query,
      int maxSuggestions,
      CompletionMetadata completionMetadata,
      NodeRolesData nodeRolesData,
      ReferenceLibrary referenceLibrary) {
    Parser parser = Parser.instance();
    return toAutoCompleteSuggestions(
        new ParboiledAutoComplete(
                parser,
                grammar,
                Parser.ANCHORS,
                network,
                snapshot,
                query,
                maxSuggestions,
                completionMetadata,
                nodeRolesData,
                referenceLibrary)
            .run());
  }

  /** This is the entry point for all auto completions */
  Set<ParboiledAutoCompleteSuggestion> run() {
    Set<PotentialMatch> potentialMatches = getPotentialMatches(_query);

    return potentialMatches.stream()
        .map(this::autoCompletePotentialMatch)
        .flatMap(Collection::stream)
        .collect(ImmutableSet.toImmutableSet());
  }

  private Set<PotentialMatch> getPotentialMatches(String query) {
    /**
     * Before passing the query to the parser, we make it illegal by adding a funny, non-ascii
     * character (soccer ball :)). We will not get any errors backs if the string is legal.
     */
    String testQuery = query + new String(Character.toChars(ILLEGAL_CHAR));

    ParsingResult<AstNode> result =
        new ReportingParseRunner<AstNode>(_parser.getInputRule(_grammar)).run(testQuery);
    if (result.parseErrors.isEmpty()) {
      throw new IllegalStateException("Failed to force erroneous input");
    }

    InvalidInputError error = (InvalidInputError) result.parseErrors.get(0);

    return ParserUtils.getPotentialMatches(error, _completionTypes, false);
  }

  @VisibleForTesting
  Set<ParboiledAutoCompleteSuggestion> autoCompletePotentialMatch(PotentialMatch pm) {
    switch (pm.getAnchorType()) {
      case ADDRESS_GROUP_NAME:
        return autoCompleteReferenceBookEntity(pm);
      case CHAR_LITERAL:
        return autoCompleteLiteral(pm);
      case EOI:
        return ImmutableSet.of();
      case FILTER_INTERFACE_IN:
      case FILTER_INTERFACE_OUT:
        // Should delegate to interface spec
        throw new IllegalStateException(String.format("Unexpected auto completion for %s", pm));
      case FILTER_NAME:
        return autoCompleteGeneric(pm);
      case FILTER_NAME_REGEX:
        return ImmutableSet.of(
            new ParboiledAutoCompleteSuggestion(
                "", pm.getMatchPrefix().length() + pm.getMatchStartIndex(), FILTER_NAME_REGEX));
      case FILTER_PARENS:
        // Other filter rules appear later in the path
        throw new IllegalStateException(String.format("Unexpected auto completion for %s", pm));
      case INTERFACE_GROUP_NAME:
        return autoCompleteReferenceBookEntity(pm);
      case INTERFACE_NAME:
        return autoCompleteInterfaceName(pm);
      case INTERFACE_NAME_REGEX:
        return ImmutableSet.of(
            new ParboiledAutoCompleteSuggestion(
                "", pm.getMatchPrefix().length() + pm.getMatchStartIndex(), INTERFACE_NAME_REGEX));
      case INTERFACE_PARENS:
        // Other interface rules appear later in the path
        throw new IllegalStateException(String.format("Unexpected auto completion for %s", pm));
      case INTERFACE_TYPE:
      case INTERFACE_VRF:
      case INTERFACE_ZONE:
        // These rely on type, vrf, or zone completion that appear later in the path
        throw new IllegalStateException(String.format("Unexpected auto completion for %s", pm));
      case IP_ADDRESS:
        return autoCompleteGeneric(pm);
      case IP_ADDRESS_MASK:
        // can't help with masks
        return ImmutableSet.of();
      case IP_PROTOCOL_NUMBER:
        // don't help with numbers
        return ImmutableSet.of();
      case IP_PREFIX:
        return autoCompleteGeneric(pm);
      case IP_RANGE:
        // Relies on IP_ADDRESS completion as it appears later in the path
        throw new IllegalStateException(String.format("Unexpected auto completion for %s", pm));
      case IP_WILDCARD:
        // Relies on IP_ADDRESS and IP_ADDRESS_MASK completions as they appear later in the path
        throw new IllegalStateException(String.format("Unexpected auto completion for %s", pm));
      case LOCATION_PARENS:
        // Other location rules appear later in the path
        throw new IllegalStateException(String.format("Unexpected auto completion for %s", pm));
      case NODE_AND_INTERFACE:
        // Node or Interface based anchors should appear later in the path
        throw new IllegalStateException(String.format("Unexpected auto completion for %s", pm));
      case NODE_NAME:
        return autoCompleteGeneric(pm);
      case NODE_NAME_REGEX:
        return ImmutableSet.of(
            new ParboiledAutoCompleteSuggestion(
                "", pm.getMatchPrefix().length() + pm.getMatchStartIndex(), NODE_NAME_REGEX));
      case NODE_PARENS:
        // Other node rules appear later in the path
        throw new IllegalStateException(String.format("Unexpected auto completion for %s", pm));
      case NODE_ROLE_AND_DIMENSION:
        // Role and dimension name rules appear later in the path
        throw new IllegalStateException(String.format("Unexpected auto completion for %s", pm));
      case NODE_ROLE_DIMENSION_NAME:
        return autoCompleteGeneric(pm);
      case NODE_ROLE_NAME:
        return autoCompleteGeneric(pm);
      case NODE_TYPE:
        // Relies on STRING_LITERAL completion as it appears later in the path
        throw new IllegalStateException(String.format("Unexpected auto completion for %s", pm));
      case REFERENCE_BOOK_AND_ADDRESS_GROUP:
      case REFERENCE_BOOK_AND_INTERFACE_GROUP:
        // Reference book name and address/interface group name should appear later in the path
        throw new IllegalStateException(String.format("Unexpected auto completion for %s", pm));
      case REFERENCE_BOOK_NAME:
        return autoCompleteGeneric(pm);
      case ROUTING_POLICY_NAME:
        return autoCompleteGeneric(pm);
      case ROUTING_POLICY_NAME_REGEX:
        return ImmutableSet.of(
            new ParboiledAutoCompleteSuggestion(
                "",
                pm.getMatchPrefix().length() + pm.getMatchStartIndex(),
                ROUTING_POLICY_NAME_REGEX));
      case ROUTING_POLICY_PARENS:
        // Other routing policy rules appear later in the path
        throw new IllegalStateException(String.format("Unexpected auto completion for %s", pm));
      case STRING_LITERAL:
        return autoCompleteLiteral(pm);
      case VRF_NAME:
        return autoCompleteGeneric(pm);
      case WHITESPACE:
        // nothing useful to suggest for these completion types
        return ImmutableSet.of();
      case ZONE_NAME:
        return autoCompleteGeneric(pm);
      default:
        throw new IllegalArgumentException("Unhandled completion type " + pm.getAnchorType());
    }
  }

  private Set<ParboiledAutoCompleteSuggestion> autoCompleteLiteral(PotentialMatch pm) {
    Optional<PotentialMatch> extendedMatch = extendLiteralMatch(_query, pm);

    PotentialMatch pmToConsider = extendedMatch.orElse(pm);

    int anchorIndex = pmToConsider.getPath().indexOf(pmToConsider.getAnchor());
    checkArgument(anchorIndex != -1, "Anchor is not present in the path.");

    Optional<Anchor.Type> ancestorAnchor =
        IntStream.range(0, anchorIndex)
            .mapToObj(i -> pmToConsider.getPath().get(anchorIndex - i - 1).getAnchorType())
            .filter(Objects::nonNull)
            .findFirst();

    return ImmutableSet.of(
        new ParboiledAutoCompleteSuggestion(
            pm.getMatch() + extendedMatch.map(PotentialMatch::getMatch).orElse(""),
            pm.getMatchStartIndex(),
            ancestorAnchor.orElse(Anchor.Type.UNKNOWN)));
  }

  /**
   * For literal matches, we check if there is a unique extension that is also a literal. This is
   * most helpful for specifiers, so we can suggest '@connectedTo(' (with open parenthesis) instead
   * of first suggesting '@connectedTo' and then suggesting '('.
   */
  private Optional<PotentialMatch> extendLiteralMatch(String query, PotentialMatch pm) {
    String extendedQuery = query.substring(0, pm.getMatchStartIndex()) + pm.getMatch();

    // this call reuses the parser object, which is OK since the previous iteration is over
    Set<PotentialMatch> extendedMatches = getPotentialMatches(extendedQuery);

    // if we get a unique extension, extend based on one of those matches
    if (extendedMatches.stream().map(PotentialMatch::getMatch).distinct().count() == 1) {
      PotentialMatch someMatch = Iterables.getFirst(extendedMatches, null);
      if (someMatch.getAnchorType() == CHAR_LITERAL
          || someMatch.getAnchorType() == STRING_LITERAL) {
        return Optional.of(someMatch);
      }
    }
    return Optional.empty();
  }

  private Set<ParboiledAutoCompleteSuggestion> autoCompleteGeneric(PotentialMatch pm) {
    String matchPrefix = unescapeIfNeeded(pm.getMatchPrefix(), pm.getAnchorType());
    List<AutocompleteSuggestion> suggestions =
        AutoCompleteUtils.autoComplete(
            _network,
            _snapshot,
            anchorTypeToVariableType(pm.getAnchorType()),
            matchPrefix,
            _maxSuggestions,
            _completionMetadata,
            _nodeRolesData,
            _referenceLibrary,
            false);
    return updateSuggestions(
        suggestions,
        !matchPrefix.equals(pm.getMatchPrefix()),
        pm.getAnchorType(),
        pm.getMatchStartIndex());
  }

  /**
   * Converts completion type to variable type for cases. Throws an exception when the mapping does
   * not exist
   */
  private static Variable.Type anchorTypeToVariableType(Anchor.Type anchorType) {
    switch (anchorType) {
      case ADDRESS_GROUP_NAME:
        return Variable.Type.ADDRESS_GROUP_NAME;
      case FILTER_NAME:
        return Variable.Type.FILTER_NAME;
      case INTERFACE_GROUP_NAME:
        return Variable.Type.INTERFACE_GROUP_NAME;
      case INTERFACE_NAME:
        return Type.INTERFACE_NAME;
      case IP_ADDRESS:
        return Variable.Type.IP;
      case IP_PREFIX:
        return Variable.Type.PREFIX;
      case NODE_NAME:
        return Variable.Type.NODE_NAME;
      case NODE_ROLE_NAME:
        return Variable.Type.NODE_ROLE_NAME;
      case NODE_ROLE_DIMENSION_NAME:
        return Variable.Type.NODE_ROLE_DIMENSION_NAME;
      case REFERENCE_BOOK_NAME:
        return Variable.Type.REFERENCE_BOOK_NAME;
      case ROUTING_POLICY_NAME:
        return Variable.Type.ROUTING_POLICY_NAME;
      case VRF_NAME:
        return Variable.Type.VRF;
      case ZONE_NAME:
        return Variable.Type.ZONE;
      default:
        throw new IllegalArgumentException("No valid Variable type for Anchor type" + anchorType);
    }
  }

  /**
   * Auto completes names for interfaces. The completion is context sensitive if an ancestor {@link
   * PathElement} indicates that nodes appeared earlier in the path. Otherwise, context-independent
   * completion is used
   */
  @VisibleForTesting
  Set<ParboiledAutoCompleteSuggestion> autoCompleteInterfaceName(PotentialMatch pm) {
    int anchorIndex = pm.getPath().indexOf(pm.getAnchor());
    checkArgument(anchorIndex != -1, "Anchor is not present in the path.");

    // have we descended from node_with_interface?
    boolean nodeAncestor =
        IntStream.range(0, anchorIndex)
            .mapToObj(i -> pm.getPath().get(anchorIndex - i - 1))
            .anyMatch(a -> a.getAnchorType() == NODE_AND_INTERFACE);

    if (!nodeAncestor) {
      return autoCompleteGeneric(pm);
    }

<<<<<<< HEAD
=======
    String interfaceNamePrefix = pm.getMatchPrefix();
>>>>>>> 11e0d383
    // node information is at the head if nothing about the interface name was entered;
    // otherwise, it is second from top
    NodeAstNode nodeAst =
        (NodeAstNode)
<<<<<<< HEAD
            _parser.getShadowStack().getValueStack().peek(pm.getMatchPrefix().isEmpty() ? 0 : 1);
=======
            _parser.getShadowStack().getValueStack().peek(interfaceNamePrefix.isEmpty() ? 0 : 1);
>>>>>>> 11e0d383

    // do context sensitive auto completion input is a node name or regex
    if (!(nodeAst instanceof NameNodeAstNode) && !(nodeAst instanceof NameRegexNodeAstNode)) {
      return autoCompleteGeneric(pm);
    }

<<<<<<< HEAD
    String interfaceNamePrefix = unescapeIfNeeded(pm.getMatchPrefix(), pm.getAnchorType());

=======
>>>>>>> 11e0d383
    Set<String> candidateInterfaces =
        _completionMetadata.getInterfaces().stream()
            .filter(i -> nodeNameMatches(i.getHostname(), nodeAst))
            .map(NodeInterfacePair::getInterface)
            .collect(ImmutableSet.toImmutableSet());
    return updateSuggestions(
        AutoCompleteUtils.stringAutoComplete(interfaceNamePrefix, candidateInterfaces),
<<<<<<< HEAD
        !interfaceNamePrefix.equals(pm.getMatchPrefix()),
=======
        false,
>>>>>>> 11e0d383
        Anchor.Type.INTERFACE_NAME,
        pm.getMatchStartIndex());
  }

  @VisibleForTesting
  static boolean nodeNameMatches(String nodeName, NodeAstNode nodeAst) {
    if (nodeAst instanceof NameNodeAstNode) {
      return nodeName.equalsIgnoreCase(((NameNodeAstNode) nodeAst).getName());
    } else if (nodeAst instanceof NameRegexNodeAstNode) {
      return ((NameRegexNodeAstNode) nodeAst).getPattern().matcher(nodeName).find();
    } else {
      throw new IllegalArgumentException("Can only match node names or regexes");
    }
  }

  /**
   * Auto completes names for reference book entities like address groups. The completion is context
   * sensitive if an ancestor {@link PathElement} indicates that reference book appeared earlier in
   * the path. Otherwise, context-independent completion is used
   */
  @VisibleForTesting
  Set<ParboiledAutoCompleteSuggestion> autoCompleteReferenceBookEntity(PotentialMatch pm) {
    int anchorIndex = pm.getPath().indexOf(pm.getAnchor());
    checkArgument(anchorIndex != -1, "Anchor is not present in the path.");

    // have we descended from a reference book based rule
    boolean refBookAncestor =
        IntStream.range(0, anchorIndex)
            .mapToObj(i -> pm.getPath().get(anchorIndex - i - 1))
            .anyMatch(
                a ->
                    a.getAnchorType() == REFERENCE_BOOK_AND_ADDRESS_GROUP
                        || a.getAnchorType() == REFERENCE_BOOK_AND_INTERFACE_GROUP);

    if (!refBookAncestor) {
      return autoCompleteGeneric(pm);
    }

    switch (pm.getAnchorType()) {
      case ADDRESS_GROUP_NAME:
        Function<ReferenceBook, Set<String>> addressGroupGetter =
            book ->
                book.getAddressGroups().stream()
                    .map(AddressGroup::getName)
                    .collect(ImmutableSet.toImmutableSet());
        return autoCompleteReferenceBookEntity(pm, addressGroupGetter);
      case INTERFACE_GROUP_NAME:
        Function<ReferenceBook, Set<String>> interfaceGroupGetter =
            book ->
                book.getInterfaceGroups().stream()
                    .map(InterfaceGroup::getName)
                    .collect(ImmutableSet.toImmutableSet());
        return autoCompleteReferenceBookEntity(pm, interfaceGroupGetter);
      default:
        throw new IllegalArgumentException("Unexpected anchor type " + pm.getAnchorType());
    }
  }

  private Set<ParboiledAutoCompleteSuggestion> autoCompleteReferenceBookEntity(
      PotentialMatch pm, Function<ReferenceBook, Set<String>> entityNameGetter) {
    // book name is at the head if nothing about the reference book was entered;
    // otherwise, it is second from top
    String bookName =
        ((StringAstNode)
                _parser
                    .getShadowStack()
                    .getValueStack()
                    .peek(pm.getMatchPrefix().isEmpty() ? 0 : 1))
            .getStr();
    Set<String> candidateEntityNames =
        entityNameGetter.apply(
            _referenceLibrary
                .getReferenceBook(bookName)
                .orElse(ReferenceBook.builder("empty").build()));
    String matchPrefix = unescapeIfNeeded(pm.getMatchPrefix(), pm.getAnchorType());
    return updateSuggestions(
        AutoCompleteUtils.stringAutoComplete(matchPrefix, candidateEntityNames),
        !matchPrefix.equals(pm.getMatchPrefix()),
        pm.getAnchorType(),
        pm.getMatchStartIndex());
  }

  /**
   * Update suggestions obtained through {@link AutoCompleteUtils} to escape names if needed and
   * assign start index
   */
  @Nonnull
  private static Set<ParboiledAutoCompleteSuggestion> updateSuggestions(
      List<AutocompleteSuggestion> suggestions,
      boolean escape,
      Anchor.Type anchorType,
      int startIndex) {
    return suggestions.stream()
        .map(
            s ->
                new ParboiledAutoCompleteSuggestion(
                    escape || (isEscapableNameAnchor(anchorType) && nameNeedsEscaping(s.getText()))
                        ? ESCAPE_CHAR + s.getText() + ESCAPE_CHAR
                        : s.getText(),
                    startIndex,
                    anchorType))
        .collect(ImmutableSet.toImmutableSet());
  }

  /** Unescapes {@code originalMatch} if it is of escapable type and is already escaped */
  @Nonnull
  private static String unescapeIfNeeded(String originalMatch, Anchor.Type anchorType) {
    if (isEscapableNameAnchor(anchorType) && originalMatch.startsWith(ESCAPE_CHAR)) {
      return originalMatch.substring(1);
    }
    return originalMatch;
  }
}<|MERGE_RESOLUTION|>--- conflicted
+++ resolved
@@ -369,30 +369,19 @@
       return autoCompleteGeneric(pm);
     }
 
-<<<<<<< HEAD
-=======
-    String interfaceNamePrefix = pm.getMatchPrefix();
->>>>>>> 11e0d383
     // node information is at the head if nothing about the interface name was entered;
     // otherwise, it is second from top
     NodeAstNode nodeAst =
         (NodeAstNode)
-<<<<<<< HEAD
             _parser.getShadowStack().getValueStack().peek(pm.getMatchPrefix().isEmpty() ? 0 : 1);
-=======
-            _parser.getShadowStack().getValueStack().peek(interfaceNamePrefix.isEmpty() ? 0 : 1);
->>>>>>> 11e0d383
 
     // do context sensitive auto completion input is a node name or regex
     if (!(nodeAst instanceof NameNodeAstNode) && !(nodeAst instanceof NameRegexNodeAstNode)) {
       return autoCompleteGeneric(pm);
     }
 
-<<<<<<< HEAD
     String interfaceNamePrefix = unescapeIfNeeded(pm.getMatchPrefix(), pm.getAnchorType());
 
-=======
->>>>>>> 11e0d383
     Set<String> candidateInterfaces =
         _completionMetadata.getInterfaces().stream()
             .filter(i -> nodeNameMatches(i.getHostname(), nodeAst))
@@ -400,11 +389,7 @@
             .collect(ImmutableSet.toImmutableSet());
     return updateSuggestions(
         AutoCompleteUtils.stringAutoComplete(interfaceNamePrefix, candidateInterfaces),
-<<<<<<< HEAD
         !interfaceNamePrefix.equals(pm.getMatchPrefix()),
-=======
-        false,
->>>>>>> 11e0d383
         Anchor.Type.INTERFACE_NAME,
         pm.getMatchStartIndex());
   }
