package org.batfish.specifier.parboiled;

import static org.batfish.datamodel.answers.AutocompleteSuggestion.DEFAULT_RANK;

import com.google.common.annotations.VisibleForTesting;
import com.google.common.collect.ImmutableList;
import com.google.common.collect.ImmutableSet;
import java.util.Collection;
import java.util.Comparator;
import java.util.List;
import java.util.Map;
import java.util.Set;
import javax.annotation.ParametersAreNonnullByDefault;
import org.batfish.common.CompletionMetadata;
import org.batfish.datamodel.answers.AutoCompleteUtils;
import org.batfish.datamodel.answers.AutocompleteSuggestion;
import org.batfish.datamodel.questions.Variable;
import org.batfish.datamodel.questions.Variable.Type;
import org.batfish.referencelibrary.ReferenceLibrary;
import org.batfish.role.NodeRolesData;
import org.parboiled.Rule;
import org.parboiled.errors.InvalidInputError;
import org.parboiled.parserunners.ReportingParseRunner;
import org.parboiled.support.ParsingResult;

/** A helper class that provides auto complete suggestions */
@ParametersAreNonnullByDefault
public final class ParboiledAutoComplete {

  public static final int RANK_STRING_LITERAL = 1;

  private final CommonParser _parser;
  private final Rule _expression;
  private final Map<String, Anchor.Type> _completionTypes;

  private final String _network;
  private final String _snapshot;
  private final String _query;
  private final int _maxSuggestions;
  private final CompletionMetadata _completionMetadata;
  private final NodeRolesData _nodeRolesData;
  private final ReferenceLibrary _referenceLibrary;

  ParboiledAutoComplete(
      CommonParser parser,
      Rule expression,
      Map<String, Anchor.Type> completionTypes,
      String network,
      String snapshot,
      String query,
      int maxSuggestions,
      CompletionMetadata completionMetadata,
      NodeRolesData nodeRolesData,
      ReferenceLibrary referenceLibrary) {
    _parser = parser;
    _expression = expression;
    _completionTypes = completionTypes;
    _network = network;
    _snapshot = snapshot;
    _query = query;
    _maxSuggestions = maxSuggestions;
    _completionMetadata = completionMetadata;
    _nodeRolesData = nodeRolesData;
    _referenceLibrary = referenceLibrary;
  }

  /** Auto completes IpSpace queries */
  public static List<AutocompleteSuggestion> autoCompleteIpSpace(
      String network,
      String snapshot,
      String query,
      int maxSuggestions,
      CompletionMetadata completionMetadata,
      NodeRolesData nodeRolesData,
      ReferenceLibrary referenceLibrary) {
    return new ParboiledAutoComplete(
            Parser.INSTANCE,
            Parser.INSTANCE.IpSpaceExpression(),
            Parser.ANCHORS,
<<<<<<< HEAD
            network,
            snapshot,
            query,
            maxSuggestions,
            completionMetadata,
            nodeRolesData,
            referenceLibrary)
        .run();
  }

  /** Auto completes Interface spec queries */
  public static List<AutocompleteSuggestion> autoCompleteInterface(
      String network,
      String snapshot,
      String query,
      int maxSuggestions,
      CompletionMetadata completionMetadata,
      NodeRolesData nodeRolesData,
      ReferenceLibrary referenceLibrary) {
    return new ParboiledAutoComplete(
            Parser.INSTANCE,
            Parser.INSTANCE.InterfaceExpression(),
            Parser.ANCHORS,
=======
>>>>>>> 78f16480
            network,
            snapshot,
            query,
            maxSuggestions,
            completionMetadata,
            nodeRolesData,
            referenceLibrary)
        .run();
  }

  /** This is the entry point for all auto completions */
  List<AutocompleteSuggestion> run() {

    /**
     * Before passing the query to the parser, we make it illegal by adding a funny, non-ascii
     * character (soccer ball :)). We will not get any errors backs if the string is legal.
     */
    String testQuery = _query + new String(Character.toChars(0x26bd));
    ParsingResult<AstNode> result =
        new ReportingParseRunner<AstNode>(_parser.input(_expression)).run(testQuery);
    if (result.parseErrors.isEmpty()) {
      throw new IllegalStateException("Failed to force erroneous input");
    }

    InvalidInputError error = (InvalidInputError) result.parseErrors.get(0);

    Set<PotentialMatch> potentialMatches =
        ParserUtils.getPotentialMatches(error, _completionTypes, false);

    Set<AutocompleteSuggestion> allSuggestions =
        potentialMatches.stream()
            .map(pm -> autoCompletePotentialMatch(pm, error.getStartIndex()))
            .flatMap(Collection::stream)
            .collect(ImmutableSet.toImmutableSet());

    return allSuggestions.stream()
        .sorted(Comparator.comparing(s -> s.getRank()))
        .collect(ImmutableList.toImmutableList());
  }

  @VisibleForTesting
  List<AutocompleteSuggestion> autoCompletePotentialMatch(PotentialMatch pm, int startIndex) {
<<<<<<< HEAD
    switch (pm.getAnchorType()) {
      case ADDRESS_GROUP_AND_BOOK:
        return autoCompletePotentialMatch(pm, startIndex, DEFAULT_RANK);
      case EOI:
        return ImmutableList.of();
      case INTERFACE_GROUP_AND_BOOK:
        return autoCompletePotentialMatch(pm, startIndex, DEFAULT_RANK);
      case INTERFACE_NAME:
        return autoCompletePotentialMatch(pm, startIndex, DEFAULT_RANK);
      case INTERFACE_NAME_REGEX:
        // can't help with regexes
        return ImmutableList.of();
      case INTERFACE_TYPE:
        // Relies on string literal completion
        throw new IllegalStateException(String.format("Unexpected auto completion for %s", pm));
      case IP_ADDRESS:
        return autoCompletePotentialMatch(pm, startIndex, DEFAULT_RANK);
      case IP_ADDRESS_MASK:
        // can't help with masks
        return ImmutableList.of();
      case IP_PREFIX:
        return autoCompletePotentialMatch(pm, startIndex, DEFAULT_RANK);
      case IP_RANGE:
        // Relies on IP completion
        throw new IllegalStateException(String.format("Unexpected auto completion for %s", pm));
      case IP_WILDCARD:
        // Relies on IP and mask completion
        throw new IllegalStateException(String.format("Unexpected auto completion for %s", pm));
      case NODE_NAME:
        return autoCompletePotentialMatch(pm, startIndex, DEFAULT_RANK);
      case NODE_NAME_REGEX:
        // can't help with regexes
        return ImmutableList.of();
      case NODE_ROLE_NAME_AND_DIMENSION:
        return autoCompletePotentialMatch(pm, startIndex, DEFAULT_RANK);
      case NODE_TYPE:
        // Relies on string literal completion
        throw new IllegalStateException(String.format("Unexpected auto completion for %s", pm));
=======

    List<AutocompleteSuggestion> suggestions = null;
    switch (pm.getAnchorType()) {
>>>>>>> 78f16480
      case STRING_LITERAL:
        /*
         String literals get a lower rank because there can be many suggestions for dynamic values
         (e.g., all nodes in the snapshot) and we do not want them to drown everything else
        */
        return ImmutableList.of(
            new AutocompleteSuggestion(
                pm.getMatchCompletion(), true, null, RANK_STRING_LITERAL, startIndex));
<<<<<<< HEAD
      case VRF_NAME:
        return autoCompletePotentialMatch(pm, startIndex, DEFAULT_RANK);
=======
      case ADDRESS_GROUP_AND_BOOK:
      case IP_ADDRESS:
      case IP_PREFIX:
        suggestions =
            AutoCompleteUtils.autoComplete(
                _network,
                _snapshot,
                anchorTypeToVariableType(pm.getAnchorType()),
                pm.getMatchPrefix(),
                _maxSuggestions,
                _completionMetadata,
                _nodeRolesData,
                _referenceLibrary);
        break;
      case IP_RANGE:
      case IP_WILDCARD:
        // These depend on other completion types that should be kicking in
        throw new IllegalStateException(String.format("Unexpected auto completion for %s", pm));
      case EOI:
      case IP_ADDRESS_MASK:
>>>>>>> 78f16480
      case WHITESPACE:
        // nothing useful to suggest for these completion types
        return ImmutableList.of();
<<<<<<< HEAD
      case ZONE_NAME:
        return autoCompletePotentialMatch(pm, startIndex, DEFAULT_RANK);
=======
>>>>>>> 78f16480
      default:
        throw new IllegalArgumentException("Unhandled completion type " + pm.getAnchorType());
    }
  }

  private List<AutocompleteSuggestion> autoCompletePotentialMatch(
      PotentialMatch pm, int startIndex, int rank) {
    return AutoCompleteUtils.autoComplete(
            _network,
            _snapshot,
            anchorTypeToVariableType(pm.getAnchorType()),
            pm.getMatchPrefix(),
            _maxSuggestions,
            _completionMetadata,
            _nodeRolesData,
            _referenceLibrary)
        .stream()
        .map(
            s ->
                new AutocompleteSuggestion(s.getText(), true, s.getDescription(), rank, startIndex))
        .collect(ImmutableList.toImmutableList());
  }

  /**
   * Converts completion type to variable type for cases. Throws an exception when the mapping does
   * not exist
   */
  private static Variable.Type anchorTypeToVariableType(Anchor.Type anchorType) {
    switch (anchorType) {
      case ADDRESS_GROUP_AND_BOOK:
        return Variable.Type.ADDRESS_GROUP_AND_BOOK;
      case INTERFACE_GROUP_AND_BOOK:
        return Variable.Type.INTERFACE_GROUP_AND_BOOK;
      case INTERFACE_NAME:
        return Type.INTERFACE_NAME;
      case INTERFACE_TYPE:
        return Variable.Type.INTERFACE_TYPE;
      case IP_ADDRESS:
        return Variable.Type.IP;
      case IP_PREFIX:
        return Variable.Type.PREFIX;
      case NODE_NAME:
        return Variable.Type.NODE_NAME;
      case NODE_ROLE_NAME_AND_DIMENSION:
        return Variable.Type.NODE_ROLE_AND_DIMENSION;
      case VRF_NAME:
        return Variable.Type.VRF;
      case ZONE_NAME:
        return Variable.Type.ZONE;
      default:
        throw new IllegalArgumentException("No valid Variable type for Anchor type" + anchorType);
    }
  }
}<|MERGE_RESOLUTION|>--- conflicted
+++ resolved
@@ -77,7 +77,6 @@
             Parser.INSTANCE,
             Parser.INSTANCE.IpSpaceExpression(),
             Parser.ANCHORS,
-<<<<<<< HEAD
             network,
             snapshot,
             query,
@@ -101,8 +100,6 @@
             Parser.INSTANCE,
             Parser.INSTANCE.InterfaceExpression(),
             Parser.ANCHORS,
-=======
->>>>>>> 78f16480
             network,
             snapshot,
             query,
@@ -145,7 +142,6 @@
 
   @VisibleForTesting
   List<AutocompleteSuggestion> autoCompletePotentialMatch(PotentialMatch pm, int startIndex) {
-<<<<<<< HEAD
     switch (pm.getAnchorType()) {
       case ADDRESS_GROUP_AND_BOOK:
         return autoCompletePotentialMatch(pm, startIndex, DEFAULT_RANK);
@@ -184,11 +180,6 @@
       case NODE_TYPE:
         // Relies on string literal completion
         throw new IllegalStateException(String.format("Unexpected auto completion for %s", pm));
-=======
-
-    List<AutocompleteSuggestion> suggestions = null;
-    switch (pm.getAnchorType()) {
->>>>>>> 78f16480
       case STRING_LITERAL:
         /*
          String literals get a lower rank because there can be many suggestions for dynamic values
@@ -197,39 +188,13 @@
         return ImmutableList.of(
             new AutocompleteSuggestion(
                 pm.getMatchCompletion(), true, null, RANK_STRING_LITERAL, startIndex));
-<<<<<<< HEAD
       case VRF_NAME:
         return autoCompletePotentialMatch(pm, startIndex, DEFAULT_RANK);
-=======
-      case ADDRESS_GROUP_AND_BOOK:
-      case IP_ADDRESS:
-      case IP_PREFIX:
-        suggestions =
-            AutoCompleteUtils.autoComplete(
-                _network,
-                _snapshot,
-                anchorTypeToVariableType(pm.getAnchorType()),
-                pm.getMatchPrefix(),
-                _maxSuggestions,
-                _completionMetadata,
-                _nodeRolesData,
-                _referenceLibrary);
-        break;
-      case IP_RANGE:
-      case IP_WILDCARD:
-        // These depend on other completion types that should be kicking in
-        throw new IllegalStateException(String.format("Unexpected auto completion for %s", pm));
-      case EOI:
-      case IP_ADDRESS_MASK:
->>>>>>> 78f16480
       case WHITESPACE:
         // nothing useful to suggest for these completion types
         return ImmutableList.of();
-<<<<<<< HEAD
       case ZONE_NAME:
         return autoCompletePotentialMatch(pm, startIndex, DEFAULT_RANK);
-=======
->>>>>>> 78f16480
       default:
         throw new IllegalArgumentException("Unhandled completion type " + pm.getAnchorType());
     }
