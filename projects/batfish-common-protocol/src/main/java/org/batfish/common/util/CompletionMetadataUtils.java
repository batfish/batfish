--- conflicted
+++ resolved
@@ -89,22 +89,12 @@
                                           // when we process that group itself
                                           .forEach(
                                               a ->
-<<<<<<< HEAD
                                                   addGeneratedRefBookAddress(
                                                       a,
                                                       configuration,
                                                       book.getName(),
                                                       ag.getName(),
                                                       ips))));
-=======
-                                                  Ip.tryParse(a)
-                                                      .ifPresent(
-                                                          ip ->
-                                                              ips.computeIfAbsent(
-                                                                  ip,
-                                                                  k ->
-                                                                      new IpCompletionMetadata())))));
->>>>>>> 0eda7078
             });
 
     return ImmutableMap.copyOf(ips);
@@ -140,11 +130,11 @@
       Configuration configuration,
       String bookName,
       String groupName,
-      Map<String, IpCompletionMetadata> ips) {
+      Map<Ip, IpCompletionMetadata> ips) {
     Ip.tryParse(ipString)
         .ifPresent(
             ip ->
-                ips.computeIfAbsent(ip.toString(), k -> new IpCompletionMetadata())
+                ips.computeIfAbsent(ip, k -> new IpCompletionMetadata())
                     .addRelevance(
                         new IpCompletionRelevance(
                             addressGroupDisplayString(configuration, bookName, groupName),
