package org.batfish.common;

import com.fasterxml.jackson.annotation.JsonCreator;
<<<<<<< HEAD
=======
import com.fasterxml.jackson.annotation.JsonIgnore;
import com.fasterxml.jackson.annotation.JsonProperty;
>>>>>>> 09d0fab4
import io.opentracing.ActiveSpan;
import io.opentracing.SpanContext;
import io.opentracing.Tracer;
import io.opentracing.propagation.Format.Builtin;
import io.opentracing.propagation.TextMapExtractAdapter;
import io.opentracing.propagation.TextMapInjectAdapter;
import io.opentracing.util.GlobalTracer;
import java.util.HashMap;
import java.util.Map;
import java.util.UUID;
import javax.annotation.Nullable;

public class WorkItem {

<<<<<<< HEAD
  public static WorkItem fromJsonString(String jsonString) throws JSONException {

    JSONArray array = new JSONArray(jsonString);

    UUID id = UUID.fromString(array.get(0).toString());

    String containerName = array.get(1).toString();
    String testrigName = array.get(2).toString();

    HashMap<String, String> requestParams = new HashMap<>();
    HashMap<String, String> responseParams = new HashMap<>();

    JSONObject requestObject = new JSONObject(array.get(3).toString());
    JSONObject responseObject = new JSONObject(array.get(4).toString());

    populateHashMap(requestParams, requestObject);
    populateHashMap(responseParams, responseObject);

    return new WorkItem(id, containerName, testrigName, requestParams, responseParams);
  }

  @JsonCreator
  public WorkItem(String jsonString) throws JSONException {
    JSONArray array = new JSONArray(jsonString);

    UUID id = UUID.fromString(array.get(0).toString());

    String containerName = array.get(1).toString();
    String testrigName = array.get(2).toString();

    HashMap<String, String> requestParams = new HashMap<>();
    HashMap<String, String> responseParams = new HashMap<>();

    JSONObject requestObject = new JSONObject(array.get(3).toString());
    JSONObject responseObject = new JSONObject(array.get(4).toString());

    _id = UUID.randomUUID();
    _containerName = containerName;
    _testrigName = testrigName;
    _requestParams = new HashMap<>();
    _responseParams = new HashMap<>();
    _spanData = new HashMap<>();

    populateHashMap(requestParams, requestObject);
    populateHashMap(responseParams, responseObject);
  }

  private static void populateHashMap(HashMap<String, String> map, JSONObject jsonObject)
      throws JSONException {

    Iterator<?> keys = jsonObject.keys();

    while (keys.hasNext()) {
      String key = (String) keys.next();
      map.put(key, jsonObject.getString(key));
    }
  }
=======
  private static final String PROP_CONTAINER_NAME = "containerName";
  private static final String PROP_ID = "id";
  private static final String PROP_REQUEST_PARAMS = "requestParams";
  private static final String PROP_TESTRIG_NAME = "testrigName";
>>>>>>> 09d0fab4

  private final String _containerName;
  private final UUID _id;
  private Map<String, String> _requestParams;
  private final String _testrigName;
  private Map<String, String> _spanData; /* Map used by the TextMap carrier for SpanContext */

  public WorkItem(String containerName, String testrigName) {
    this(UUID.randomUUID(), containerName, testrigName, new HashMap<>());
  }

  @JsonCreator
  public WorkItem(
      @JsonProperty(PROP_ID) UUID id,
      @JsonProperty(PROP_CONTAINER_NAME) String containerName,
      @JsonProperty(PROP_TESTRIG_NAME) String testrigName,
      @JsonProperty(PROP_REQUEST_PARAMS) Map<String, String> reqParams) {
    _id = id;
    _containerName = containerName;
    _testrigName = testrigName;
    _requestParams = reqParams;
    _spanData = new HashMap<>();
  }

  public void addRequestParam(String key, String value) {
    _requestParams.put(key, value);
  }

  @JsonProperty(PROP_CONTAINER_NAME)
  public String getContainerName() {
    return _containerName;
  }

  @JsonProperty(PROP_ID)
  public UUID getId() {
    return _id;
  }

  @JsonProperty(PROP_REQUEST_PARAMS)
  public Map<String, String> getRequestParams() {
    return _requestParams;
  }

  /**
   * Retrieves a {@link SpanContext} which was serialized earlier in the {@link WorkItem}
   *
   * @return {@link SpanContext} or null if no {@link SpanContext} was serialized in the {@link
   *     WorkItem}
   */
  @Nullable
  @JsonIgnore
  public SpanContext getSourceSpan() {
    return getSourceSpan(GlobalTracer.get());
  }

  // visible for testing
  SpanContext getSourceSpan(Tracer tracer) {
    return tracer.extract(Builtin.TEXT_MAP, new TextMapExtractAdapter(_spanData));
  }

  @JsonProperty(PROP_TESTRIG_NAME)
  public String getTestrigName() {
    return _testrigName;
  }

  /**
   * The supplied workItem is a match if it has the same container, testrig, and request parameters
   *
   * @param workItem The workItem that should be matched
   * @return {@link boolean} that indicates whether the supplied workItem is a match
   */
  public boolean matches(WorkItem workItem) {
    return (workItem != null
        && workItem._containerName.equals(_containerName)
        && workItem._testrigName.equals(_testrigName)
        && workItem._requestParams.equals(_requestParams));
  }

  /**
   * Takes an {@link ActiveSpan} and attaches it to the {@link WorkItem} which can be fetched later
   * using {@link WorkItem#getSourceSpan()}
   */
  public void setSourceSpan(@Nullable ActiveSpan activeSpan) {
    setSourceSpan(activeSpan, GlobalTracer.get());
  }

  // visible for testing
  void setSourceSpan(@Nullable ActiveSpan activeSpan, Tracer tracer) {
    if (activeSpan == null) {
      return;
    }
    tracer.inject(activeSpan.context(), Builtin.TEXT_MAP, new TextMapInjectAdapter(_spanData));
  }

  public String toString() {
    return String.format("[%s %s %s %s]", _id, _containerName, _testrigName, _requestParams);
  }
}<|MERGE_RESOLUTION|>--- conflicted
+++ resolved
@@ -1,11 +1,8 @@
 package org.batfish.common;
 
 import com.fasterxml.jackson.annotation.JsonCreator;
-<<<<<<< HEAD
-=======
 import com.fasterxml.jackson.annotation.JsonIgnore;
 import com.fasterxml.jackson.annotation.JsonProperty;
->>>>>>> 09d0fab4
 import io.opentracing.ActiveSpan;
 import io.opentracing.SpanContext;
 import io.opentracing.Tracer;
@@ -20,70 +17,10 @@
 
 public class WorkItem {
 
-<<<<<<< HEAD
-  public static WorkItem fromJsonString(String jsonString) throws JSONException {
-
-    JSONArray array = new JSONArray(jsonString);
-
-    UUID id = UUID.fromString(array.get(0).toString());
-
-    String containerName = array.get(1).toString();
-    String testrigName = array.get(2).toString();
-
-    HashMap<String, String> requestParams = new HashMap<>();
-    HashMap<String, String> responseParams = new HashMap<>();
-
-    JSONObject requestObject = new JSONObject(array.get(3).toString());
-    JSONObject responseObject = new JSONObject(array.get(4).toString());
-
-    populateHashMap(requestParams, requestObject);
-    populateHashMap(responseParams, responseObject);
-
-    return new WorkItem(id, containerName, testrigName, requestParams, responseParams);
-  }
-
-  @JsonCreator
-  public WorkItem(String jsonString) throws JSONException {
-    JSONArray array = new JSONArray(jsonString);
-
-    UUID id = UUID.fromString(array.get(0).toString());
-
-    String containerName = array.get(1).toString();
-    String testrigName = array.get(2).toString();
-
-    HashMap<String, String> requestParams = new HashMap<>();
-    HashMap<String, String> responseParams = new HashMap<>();
-
-    JSONObject requestObject = new JSONObject(array.get(3).toString());
-    JSONObject responseObject = new JSONObject(array.get(4).toString());
-
-    _id = UUID.randomUUID();
-    _containerName = containerName;
-    _testrigName = testrigName;
-    _requestParams = new HashMap<>();
-    _responseParams = new HashMap<>();
-    _spanData = new HashMap<>();
-
-    populateHashMap(requestParams, requestObject);
-    populateHashMap(responseParams, responseObject);
-  }
-
-  private static void populateHashMap(HashMap<String, String> map, JSONObject jsonObject)
-      throws JSONException {
-
-    Iterator<?> keys = jsonObject.keys();
-
-    while (keys.hasNext()) {
-      String key = (String) keys.next();
-      map.put(key, jsonObject.getString(key));
-    }
-  }
-=======
   private static final String PROP_CONTAINER_NAME = "containerName";
   private static final String PROP_ID = "id";
   private static final String PROP_REQUEST_PARAMS = "requestParams";
   private static final String PROP_TESTRIG_NAME = "testrigName";
->>>>>>> 09d0fab4
 
   private final String _containerName;
   private final UUID _id;
