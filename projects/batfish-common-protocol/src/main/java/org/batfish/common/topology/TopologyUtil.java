package org.batfish.common.topology;

import static org.batfish.common.util.CommonUtil.forEachWithIndex;
import static org.glassfish.jersey.internal.guava.Predicates.not;

import com.google.common.collect.ImmutableList;
import com.google.common.collect.ImmutableMap;
import com.google.common.collect.ImmutableSet;
import com.google.common.collect.ImmutableSortedSet;
import com.google.common.collect.Sets;
import io.opentracing.ActiveSpan;
import io.opentracing.util.GlobalTracer;
import java.util.Collection;
import java.util.Collections;
import java.util.Comparator;
import java.util.HashMap;
import java.util.HashSet;
import java.util.IdentityHashMap;
import java.util.LinkedList;
import java.util.List;
import java.util.Map;
import java.util.Map.Entry;
import java.util.Objects;
import java.util.Set;
import java.util.stream.Collectors;
import java.util.stream.IntStream;
import javax.annotation.Nonnull;
import javax.annotation.Nullable;
import org.apache.commons.configuration2.builder.fluent.Configurations;
import org.batfish.common.Pair;
import org.batfish.common.util.CommonUtil;
import org.batfish.datamodel.AclIpSpace;
import org.batfish.datamodel.Configuration;
import org.batfish.datamodel.Edge;
import org.batfish.datamodel.Interface;
import org.batfish.datamodel.InterfaceAddress;
import org.batfish.datamodel.InterfaceType;
import org.batfish.datamodel.Ip;
import org.batfish.datamodel.IpSpace;
import org.batfish.datamodel.Prefix;
import org.batfish.datamodel.SwitchportMode;
import org.batfish.datamodel.Topology;
import org.batfish.datamodel.Vrf;
import org.batfish.datamodel.collections.NodeInterfacePair;

public final class TopologyUtil {

  /** Returns true iff the given trunk interface allows its own native vlan. */
  private static boolean trunkWithNativeVlanAllowed(Interface i) {
    return i.getSwitchportMode() == SwitchportMode.TRUNK
        && i.getNativeVlan() != null
        && i.getAllowedVlans().contains(i.getNativeVlan());
  }

  // Precondition: at least one of i1 and i2 is a trunk
  private static void addLayer2TrunkEdges(
      Interface i1,
      Interface i2,
      ImmutableSet.Builder<Layer2Edge> edges,
      Layer1Node node1,
      Layer1Node node2) {
    if (i1.getSwitchportMode() == SwitchportMode.TRUNK
        && i2.getSwitchportMode() == SwitchportMode.TRUNK) {
      // Both sides are trunks, so add edges from n1,v to n2,v for all shared VLANs.
      i1.getAllowedVlans().stream()
          .forEach(
              vlan -> {
                if (Objects.equals(i1.getNativeVlan(), vlan) && trunkWithNativeVlanAllowed(i2)) {
                  // This frame will not be tagged by i1, and i2 accepts untagged frames.
                  edges.add(new Layer2Edge(node1, vlan, node2, vlan, null /* untagged */));
                } else if (i2.getAllowedVlans().contains(vlan)) {
                  // This frame will be tagged by i1 and we can directly check whether i2 allows.
                  edges.add(new Layer2Edge(node1, vlan, node2, vlan, vlan));
                }
              });
    } else if (trunkWithNativeVlanAllowed(i1)) {
      // i1 is a trunk, but the other side is not. The only edge that will come up is i2 receiving
      // untagged packets.
      Integer node2VlanId =
          i2.getSwitchportMode() == SwitchportMode.ACCESS ? i2.getAccessVlan() : null;
      edges.add(new Layer2Edge(node1, i1.getNativeVlan(), node2, node2VlanId, null));
    } else if (trunkWithNativeVlanAllowed(i2)) {
      // i1 is not a trunk, but the other side is. The only edge that will come up is the other
      // side receiving untagged packets and treating them as native VLAN.
      Integer node1VlanId =
          i1.getSwitchportMode() == SwitchportMode.ACCESS ? i1.getAccessVlan() : null;
      edges.add(new Layer2Edge(node1, node1VlanId, node2, i2.getNativeVlan(), null));
    }
  }

  private static void computeAugmentedLayer2SelfEdges(
      @Nonnull String hostname, @Nonnull Vrf vrf, @Nonnull ImmutableSet.Builder<Layer2Edge> edges) {
    Map<Integer, ImmutableList.Builder<String>> switchportsByVlan = new HashMap<>();
    vrf.getInterfaces().values().stream()
        .filter(Interface::getActive)
        .forEach(
            i -> {
              if (i.getSwitchportMode() == SwitchportMode.TRUNK) {
                i.getAllowedVlans().stream()
                    .forEach(
                        vlan ->
                            switchportsByVlan
                                .computeIfAbsent(vlan, n -> ImmutableList.builder())
                                .add(i.getName()));
              }
              if (i.getSwitchportMode() == SwitchportMode.ACCESS) {
                switchportsByVlan
                    .computeIfAbsent(i.getAccessVlan(), n -> ImmutableList.builder())
                    .add(i.getName());
              }
              if (i.getInterfaceType() == InterfaceType.VLAN) {
                switchportsByVlan
                    .computeIfAbsent(i.getVlan(), n -> ImmutableList.builder())
                    .add(i.getName());
              }
            });
    switchportsByVlan.forEach(
        (vlanId, interfaceNamesBuilder) -> {
          List<String> interfaceNames = interfaceNamesBuilder.build();
          forEachWithIndex(
              interfaceNames,
              (i, i1Name) -> {
                for (int j = i + 1; j < interfaceNames.size(); j++) {
                  String i2Name = interfaceNames.get(j);
                  edges.add(
                      new Layer2Edge(hostname, i1Name, vlanId, hostname, i2Name, vlanId, null));
                  edges.add(
                      new Layer2Edge(hostname, i2Name, vlanId, hostname, i1Name, vlanId, null));
                }
              });
        });
  }

  private static Layer2Topology computeAugmentedLayer2Topology(
      Layer2Topology layer2Topology, Map<String, Configuration> configurations) {
    return null;
    /*
    ImmutableSet.Builder<Layer2Edge> augmentedEdges = ImmutableSet.builder();
    augmentedEdges.addAll(layer2Topology.getGraph().edges());
    configurations
        .values()
        .forEach(
            c -> {
              c.getVrfs()
                  .values()
                  .forEach(
                      vrf -> computeAugmentedLayer2SelfEdges(c.getHostname(), vrf, augmentedEdges));
            });
    computeBroadcastDomains(augmentedEdges.build());

    // Now compute the transitive closure to connect interfaces across devices
    Layer2Topology initial = new Layer2Topology(pruned);
    Graph<Layer2Node> initialGraph = initial.getGraph().asGraph();
    long tClosure = System.currentTimeMillis();
    Graph<Layer2Node> closure = Graphs.transitiveClosure(initialGraph);
    tClosure = System.currentTimeMillis() - tClosure;
    System.out.println("layer3 tClosure: " + tClosure);
    */

    /*
     * We must remove edges connecting existing endpoint pairs since they may clash due to missing
     * encapsulation vlan id. Also, we remove self-edges on the same interfaces by convention.
     */

    /*
    Set<EndpointPair<Layer2Node>> newEndpoints =
        Sets.difference(closure.edges(), initialGraph.edges());
    newEndpoints.stream()
        .filter(ne -> !ne.source().equals(ne.target()))
        .forEach(
            newEndpoint ->
                augmentedEdges.add(
                    new Layer2Edge(newEndpoint.source(), newEndpoint.target(), null)));
    return new Layer2Topology(augmentedEdges.build());
    */
  }

  public static @Nonnull Layer1Topology computeLayer1Topology(
      @Nonnull Layer1Topology rawLayer1Topology,
      @Nonnull Map<String, Configuration> configurations) {
    /* Filter out inactive interfaces */
    return new Layer1Topology(
        rawLayer1Topology.getGraph().edges().stream()
            .filter(
                edge -> {
                  Interface i1 = getInterface(edge.getNode1(), configurations);
                  Interface i2 = getInterface(edge.getNode2(), configurations);
                  return i1 != null && i2 != null && i1.getActive() && i2.getActive();
                })
            .collect(ImmutableSet.toImmutableSet()));
  }

  private static Layer2Node find(Layer2Node n, Map<Layer2Node, Layer2Node> m) {
    Layer2Node v = m.get(n);
    if (n == v) {
      return v;
    }
    Layer2Node v1 = find(v, m);
    if (v != v1) {
      m.put(n, v1);
    }
    return v1;
  }

  private static void union(Layer2Node n1, Layer2Node n2, Map<Layer2Node, Layer2Node> m) {
    Layer2Node d1 = find(n1, m);
    Layer2Node d2 = find(n2, m);
    if (d1 != d2) {
      Layer2Node min = d1.compareTo(d2) < 0 ? d1 : d2;
      m.put(d1, min);
      m.put(d2, min);
    }
  }

  private static Layer2Topology computeLayer2Topology(
      Set<Layer2Edge> edges, Map<String, Configuration> configurations) {
    Map<Layer2Node, Layer2Node> domainMap = new HashMap<>();

    // initially, each node is in its own domain
    edges.stream().map(Layer2Edge::getNode1).forEach(n -> domainMap.put(n, n));
    edges.forEach(e -> union(e.getNode1(), e.getNode2(), domainMap));

    // invert to mapping from domain to nodes in the domain
    Map<Layer2Node, Set<Layer2Node>> nodesByDomainRepresentative = new HashMap<>();
    edges
        .stream()
        .map(Layer2Edge::getNode1)
        .forEach(
            n ->
                nodesByDomainRepresentative
                    .computeIfAbsent(find(n, domainMap), k -> new HashSet<>())
                    .add(n));

    // project to layer3 node broadcast domains
    Set<Set<NodeInterfacePair>> domains =
        nodesByDomainRepresentative
            .values()
            .stream()
            .map(
                domain ->
                    domain
                        .stream()
                        .map(l2Node -> getInterface(l2Node, configurations))
                        .filter(Objects::nonNull)
                        .filter(TopologyUtil::isLayer3Interface)
                        .map(
                            iface ->
                                new NodeInterfacePair(
                                    iface.getOwner().getHostname(), iface.getName()))
                        .collect(ImmutableSet.toImmutableSet()))
            .filter(not(Set::isEmpty))
            .collect(ImmutableSet.toImmutableSet());
    return new Layer2Topology(domains);
  }

  private static boolean isLayer3Interface(Interface iface) {
    return iface.getSwitchportMode() == SwitchportMode.NONE;
  }

  private static void computeLayer2EdgesForLayer1Edge(
      @Nonnull Layer1Edge layer1Edge,
      @Nonnull Map<String, Configuration> configurations,
      @Nonnull ImmutableSet.Builder<Layer2Edge> edges) {
    Layer1Node node1 = layer1Edge.getNode1();
    Layer1Node node2 = layer1Edge.getNode2();
    Interface i1 = getInterface(node1, configurations);
    Interface i2 = getInterface(node2, configurations);
    if (i1 == null || i2 == null) {
      return;
    }
    if (i1.getSwitchportMode() == SwitchportMode.TRUNK
        || i2.getSwitchportMode() == SwitchportMode.TRUNK) {
      addLayer2TrunkEdges(i1, i2, edges, node1, node2);
    } else {
      Integer node1VlanId =
          i1.getSwitchportMode() == SwitchportMode.ACCESS ? i1.getAccessVlan() : null;
      Integer node2VlanId =
          i2.getSwitchportMode() == SwitchportMode.ACCESS ? i2.getAccessVlan() : null;
      edges.add(new Layer2Edge(node1, node1VlanId, node2, node2VlanId, null));
    }
  }

  private static void computeLayer2SelfEdges(
      @Nonnull String hostname, @Nonnull Vrf vrf, @Nonnull ImmutableSet.Builder<Layer2Edge> edges) {
    Map<Integer, ImmutableList.Builder<String>> switchportsByVlan = new HashMap<>();
    vrf.getInterfaces().values().stream()
        .filter(Interface::getActive)
        .forEach(
            i -> {
              if (i.getSwitchportMode() == SwitchportMode.TRUNK) {
                i.getAllowedVlans().stream()
                    .forEach(
                        vlan ->
                            switchportsByVlan
                                .computeIfAbsent(vlan, n -> ImmutableList.builder())
                                .add(i.getName()));
              } else if (i.getSwitchportMode() == SwitchportMode.ACCESS
                  && i.getAccessVlan() != null) {
                switchportsByVlan
                    .computeIfAbsent(i.getAccessVlan(), n -> ImmutableList.builder())
                    .add(i.getName());
              }
            });
    switchportsByVlan.forEach(
        (vlanId, interfaceNamesBuilder) -> {
          List<String> interfaceNames = interfaceNamesBuilder.build();
          CommonUtil.forEachWithIndex(
              interfaceNames,
              (i, i1Name) -> {
                for (int j = i + 1; j < interfaceNames.size(); j++) {
                  String i2Name = interfaceNames.get(j);
                  edges.add(
                      new Layer2Edge(hostname, i1Name, vlanId, hostname, i2Name, vlanId, null));
                  edges.add(
                      new Layer2Edge(hostname, i2Name, vlanId, hostname, i1Name, vlanId, null));
                }
              });
        });
  }

  /**
   * Compute the layer-2 topology via the {@code level1Topology} and switching information contained
   * in the {@code configurations}.
   */
  public static @Nonnull Layer2Topology computeLayer2Topology(
      @Nonnull Layer1Topology layer1Topology, @Nonnull Map<String, Configuration> configurations) {
    ImmutableSet.Builder<Layer2Edge> edges = ImmutableSet.builder();
    // First add layer2 edges for physical links.
<<<<<<< HEAD
    layer1Topology
        .getGraph()
        .edges()
=======
    layer1Topology.getGraph().edges().stream()
>>>>>>> 607ef813
        .forEach(layer1Edge -> computeLayer2EdgesForLayer1Edge(layer1Edge, configurations, edges));

    // Then add edges within each node to connect switchports on the same VLAN(s).
    configurations
        .values()
        .forEach(
            c -> {
              c.getVrfs()
                  .values()
                  .forEach(vrf -> computeLayer2SelfEdges(c.getHostname(), vrf, edges));
            });

<<<<<<< HEAD
    return computeLayer2Topology(edges.build(), configurations);
=======
    // Now compute the transitive closure to connect interfaces across devices
    Layer2Topology initial = new Layer2Topology(edges.build());
    Graph<Layer2Node> initialGraph = initial.getGraph().asGraph();
    Graph<Layer2Node> closure = Graphs.transitiveClosure(initialGraph);

    /*
     * We must remove edges connecting existing endpoint pairs since they may clash due to missing
     * encapsulation vlan id. Also, we remove self-edges on the same interfaces since our network
     * type does not allow them.
     */
    Set<EndpointPair<Layer2Node>> newEndpoints =
        Sets.difference(closure.edges(), initialGraph.edges());
    newEndpoints.stream()
        .filter(ne -> !ne.source().equals(ne.target()))
        .forEach(
            newEndpoint ->
                edges.add(new Layer2Edge(newEndpoint.source(), newEndpoint.target(), null)));
    return new Layer2Topology(edges.build());
>>>>>>> 607ef813
  }

  /**
   * Compute the layer 3 topology from the layer-2 topology and layer-3 information contained in the
   * configurations.
   */
  public static @Nonnull Topology computeLayer3Topology(
      @Nonnull Layer2Topology layer2Topology, @Nonnull Map<String, Configuration> configurations) {
    return new Topology(
        synthesizeL3Topology(configurations)
            .getEdges()
            .stream()
            .filter(edge -> layer2Topology.inSameBroadcastDomain(edge.getHead(), edge.getTail()))
            .collect(ImmutableSortedSet.toImmutableSortedSet(Comparator.naturalOrder())));
  }

  private static @Nullable Configuration getConfiguration(
      Layer1Node layer1Node, Map<String, Configuration> configurations) {
    return configurations.get(layer1Node.getHostname());
  }

  private static @Nullable Configuration getConfiguration(
      Layer2Node layer2Node, Map<String, Configuration> configurations) {
    return configurations.get(layer2Node.getHostname());
  }

  public static @Nullable Interface getInterface(
      @Nonnull Layer1Node layer1Node, @Nonnull Map<String, Configuration> configurations) {
    Configuration c = getConfiguration(layer1Node, configurations);
    if (c == null) {
      return null;
    }
    return c.getAllInterfaces().get(layer1Node.getInterfaceName());
  }

  public static @Nullable Interface getInterface(
      @Nonnull Layer2Node layer2Node, @Nonnull Map<String, Configuration> configurations) {
    Configuration c = getConfiguration(layer2Node, configurations);
    if (c == null) {
      return null;
    }
    return c.getAllInterfaces().get(layer2Node.getInterfaceName());
  }

  private static boolean matchingSubnet(
      @Nonnull InterfaceAddress address1, @Nonnull InterfaceAddress address2) {
    return address1.getPrefix().equals(address2.getPrefix())
        && !address1.getIp().equals(address2.getIp());
  }

  private static boolean matchingSubnet(
      @Nonnull Set<InterfaceAddress> addresses1, @Nonnull Set<InterfaceAddress> addresses2) {
    return addresses1.stream()
        .anyMatch(
            address1 ->
                addresses2.stream().anyMatch(address2 -> matchingSubnet(address1, address2)));
  }

  public static @Nonnull Edge toEdge(@Nonnull Layer3Edge layer3Edge) {
    return new Edge(
        toNodeInterfacePair(layer3Edge.getNode1()), toNodeInterfacePair(layer3Edge.getNode2()));
  }

  public static @Nonnull Layer2Node toLayer2Node(Layer1Node layer1Node, int vlanId) {
    return new Layer2Node(layer1Node.getHostname(), layer1Node.getInterfaceName(), vlanId);
  }

  private static @Nonnull Layer3Edge toLayer3Edge(@Nonnull Layer2Edge layer2Edge) {
    return new Layer3Edge(toLayer3Node(layer2Edge.getNode1()), toLayer3Node(layer2Edge.getNode2()));
  }

  private static @Nonnull Layer3Node toLayer3Node(@Nonnull Layer2Node node) {
    return new Layer3Node(node.getHostname(), node.getInterfaceName());
  }

  private static @Nonnull NodeInterfacePair toNodeInterfacePair(@Nonnull Layer3Node node) {
    return new NodeInterfacePair(node.getHostname(), node.getInterfaceName());
  }

  public static @Nonnull Topology toTopology(Layer3Topology layer3Topology) {
    return new Topology(
        layer3Topology.getGraph().edges().stream()
            .map(TopologyUtil::toEdge)
            .collect(ImmutableSortedSet.toImmutableSortedSet(Comparator.naturalOrder())));
  }

  private TopologyUtil() {}

  /**
   * Compute the {@link Ip}s owned by each interface. hostname -&gt; interface name -&gt; {@link
   * Ip}s.
   */
  public static Map<String, Map<String, Set<Ip>>> computeInterfaceOwnedIps(
      Map<String, Configuration> configurations, boolean excludeInactive) {
    return computeInterfaceOwnedIps(
        computeIpInterfaceOwners(computeNodeInterfaces(configurations), excludeInactive));
  }

  /**
   * Invert a mapping from {@link Ip} to owner interfaces (Ip -&gt; hostname -&gt; interface name)
   * to (hostname -&gt; interface name -&gt; Ip).
   */
  static Map<String, Map<String, Set<Ip>>> computeInterfaceOwnedIps(
      Map<Ip, Map<String, Set<String>>> ipInterfaceOwners) {
    Map<String, Map<String, Set<Ip>>> ownedIps = new HashMap<>();

    ipInterfaceOwners.forEach(
        (ip, owners) ->
            owners.forEach(
                (host, ifaces) ->
                    ifaces.forEach(
                        iface ->
                            ownedIps
                                .computeIfAbsent(host, k -> new HashMap<>())
                                .computeIfAbsent(iface, k -> new HashSet<>())
                                .add(ip))));

    // freeze
    return CommonUtil.toImmutableMap(
        ownedIps,
        Entry::getKey, /* host */
        hostEntry ->
            CommonUtil.toImmutableMap(
                hostEntry.getValue(),
                Entry::getKey, /* interface */
                ifaceEntry -> ImmutableSet.copyOf(ifaceEntry.getValue())));
  }

  /**
   * Compute a mapping of IP addresses to a set of hostnames that "own" this IP (e.g., as a network
   * interface address)
   *
   * @param configurations {@link Configurations} keyed by hostname
   * @param excludeInactive Whether to exclude inactive interfaces
   * @return A map of {@link Ip}s to a set of hostnames that own this IP
   */
  public static Map<Ip, Set<String>> computeIpNodeOwners(
      Map<String, Configuration> configurations, boolean excludeInactive) {
    try (ActiveSpan span =
        GlobalTracer.get()
            .buildSpan("TopologyUtil.computeIpNodeOwners excludeInactive=" + excludeInactive)
            .startActive()) {
      assert span != null; // avoid unused warning

      return CommonUtil.toImmutableMap(
          computeIpInterfaceOwners(computeNodeInterfaces(configurations), excludeInactive),
          Entry::getKey, /* Ip */
          ipInterfaceOwnersEntry ->
              /* project away interfaces */
              ipInterfaceOwnersEntry.getValue().keySet());
    }
  }

  /**
   * Compute a mapping from IP address to the interfaces that "own" that IP (e.g., as a network
   * interface address).
   *
   * <p>Takes into account VRRP configuration.
   *
   * @param allInterfaces A mapping of interfaces: hostname -&gt; set of {@link Interface}
   * @param excludeInactive whether to ignore inactive interfaces
   * @return A map from {@link Ip}s to hostname to set of interface names that own that IP.
   */
  public static Map<Ip, Map<String, Set<String>>> computeIpInterfaceOwners(
      Map<String, Set<Interface>> allInterfaces, boolean excludeInactive) {
    Map<Ip, Map<String, Set<String>>> ipOwners = new HashMap<>();
    Map<Pair<InterfaceAddress, Integer>, Set<Interface>> vrrpGroups = new HashMap<>();
    allInterfaces.forEach(
        (hostname, interfaces) ->
            interfaces.forEach(
                i -> {
                  if ((!i.getActive() || i.getBlacklisted()) && excludeInactive) {
                    return;
                  }
                  // collect vrrp info
                  i.getVrrpGroups()
                      .forEach(
                          (groupNum, vrrpGroup) -> {
                            InterfaceAddress address = vrrpGroup.getVirtualAddress();
                            if (address == null) {
                              /*
                               * Invalid VRRP configuration. The VRRP has no source IP address that
                               * would be used for VRRP election. This interface could never win the
                               * election, so is not a candidate.
                               */
                              return;
                            }
                            Pair<InterfaceAddress, Integer> key = new Pair<>(address, groupNum);
                            Set<Interface> candidates =
                                vrrpGroups.computeIfAbsent(
                                    key, k -> Collections.newSetFromMap(new IdentityHashMap<>()));
                            candidates.add(i);
                          });
                  // collect prefixes
                  i.getAllAddresses().stream()
                      .map(InterfaceAddress::getIp)
                      .forEach(
                          ip ->
                              ipOwners
                                  .computeIfAbsent(ip, k -> new HashMap<>())
                                  .computeIfAbsent(hostname, k -> new HashSet<>())
                                  .add(i.getName()));
                }));
    vrrpGroups.forEach(
        (p, candidates) -> {
          InterfaceAddress address = p.getFirst();
          int groupNum = p.getSecond();
          /*
           * Compare priorities first. If tied, break tie based on highest interface IP.
           */
          Interface vrrpMaster =
              Collections.max(
                  candidates,
                  Comparator.comparingInt(
                          (Interface o) -> o.getVrrpGroups().get(groupNum).getPriority())
                      .thenComparing(o -> o.getAddress().getIp()));
          ipOwners
              .computeIfAbsent(address.getIp(), k -> new HashMap<>())
              .computeIfAbsent(vrrpMaster.getOwner().getHostname(), k -> new HashSet<>())
              .add(vrrpMaster.getName());
        });

    // freeze
    return CommonUtil.toImmutableMap(
        ipOwners,
        Entry::getKey,
        ipOwnersEntry ->
            CommonUtil.toImmutableMap(
                ipOwnersEntry.getValue(),
                Entry::getKey, // hostname
                hostIpOwnersEntry -> ImmutableSet.copyOf(hostIpOwnersEntry.getValue())));
  }

  /**
   * Compute a mapping of IP addresses to the VRFs that "own" this IP (e.g., as a network interface
   * address).
   *
   * @param excludeInactive whether to ignore inactive interfaces
   * @param enabledInterfaces A mapping of enabled interfaces hostname -&gt; interface name -&gt;
   *     {@link Interface}
   * @return A map of {@link Ip}s to a map of hostnames to vrfs that own the Ip.
   */
  public static Map<Ip, Map<String, Set<String>>> computeIpVrfOwners(
      boolean excludeInactive, Map<String, Set<Interface>> enabledInterfaces) {

    Map<String, Map<String, String>> interfaceVrfs =
        CommonUtil.toImmutableMap(
            enabledInterfaces,
            Entry::getKey, /* hostname */
            nodeInterfaces ->
                nodeInterfaces.getValue().stream()
                    .collect(
                        ImmutableMap.toImmutableMap(Interface::getName, Interface::getVrfName)));

    return CommonUtil.toImmutableMap(
        computeIpInterfaceOwners(enabledInterfaces, excludeInactive),
        Entry::getKey, /* Ip */
        ipInterfaceOwnersEntry ->
            CommonUtil.toImmutableMap(
                ipInterfaceOwnersEntry.getValue(),
                Entry::getKey, /* Hostname */
                ipNodeInterfaceOwnersEntry ->
                    ipNodeInterfaceOwnersEntry.getValue().stream()
                        .map(interfaceVrfs.get(ipNodeInterfaceOwnersEntry.getKey())::get)
                        .collect(ImmutableSet.toImmutableSet())));
  }

  /**
   * Aggregate a mapping (Ip -&gt; host name -&gt; interface name) to (Ip -&gt; host name -&gt; vrf
   * name)
   */
  public static Map<Ip, Map<String, Set<String>>> computeIpVrfOwners(
      Map<Ip, Map<String, Set<String>>> ipInterfaceOwners, Map<String, Configuration> configs) {
    return CommonUtil.toImmutableMap(
        ipInterfaceOwners,
        Entry::getKey, /* ip */
        ipEntry ->
            CommonUtil.toImmutableMap(
                ipEntry.getValue(),
                Entry::getKey, /* node */
                nodeEntry ->
                    ImmutableSet.copyOf(
                        nodeEntry.getValue().stream()
                            .map(
                                iface ->
                                    configs
                                        .get(nodeEntry.getKey())
                                        .getAllInterfaces()
                                        .get(iface)
                                        .getVrfName())
                            .collect(Collectors.toList()))));
  }

  /**
   * Invert a mapping from Ip to VRF owners (Ip -&gt; host name -&gt; VRF name) and combine all IPs
   * owned by each VRF into an IpSpace.
   */
  public static Map<String, Map<String, IpSpace>> computeVrfOwnedIpSpaces(
      Map<Ip, Map<String, Set<String>>> ipVrfOwners) {
    Map<String, Map<String, AclIpSpace.Builder>> builders = new HashMap<>();
    ipVrfOwners.forEach(
        (ip, ipNodeVrfs) ->
            ipNodeVrfs.forEach(
                (node, vrfs) ->
                    vrfs.forEach(
                        vrf ->
                            builders
                                .computeIfAbsent(node, k -> new HashMap<>())
                                .computeIfAbsent(vrf, k -> AclIpSpace.builder())
                                .thenPermitting(ip.toIpSpace()))));

    return CommonUtil.toImmutableMap(
        builders,
        Entry::getKey, /* node */
        nodeEntry ->
            CommonUtil.toImmutableMap(
                nodeEntry.getValue(),
                Entry::getKey, /* vrf */
                vrfEntry -> vrfEntry.getValue().build()));
  }

  /**
   * Compute the interfaces of each node.
   *
   * @param configurations The {@link Configuration}s for the network
   * @return A map from hostname to the interfaces of that node.
   */
  public static Map<String, Set<Interface>> computeNodeInterfaces(
      Map<String, Configuration> configurations) {
    return CommonUtil.toImmutableMap(
        configurations,
        Entry::getKey,
        e -> ImmutableSet.copyOf(e.getValue().getAllInterfaces().values()));
  }

  /** Returns {@code true} if any {@link Ip IP address} is owned by both devices. */
  private static boolean haveIpInCommon(Interface i1, Interface i2) {
    for (InterfaceAddress ia : i1.getAllAddresses()) {
      for (InterfaceAddress ia2 : i2.getAllAddresses()) {
        if (ia.getIp().equals(ia2.getIp())) {
          return true;
        }
      }
    }
    return false;
  }

  /**
   * Returns a {@link Topology} inferred from the L3 configuration of interfaces on the devices.
   *
   * <p>Ignores {@code Loopback} interfaces and inactive interfaces.
   */
  public static Topology synthesizeL3Topology(Map<String, Configuration> configurations) {
    Map<Prefix, List<Interface>> prefixInterfaces = new HashMap<>();
    configurations.forEach(
        (nodeName, node) -> {
          for (Interface iface : node.getAllInterfaces().values()) {
            if (iface.isLoopback(node.getConfigurationFormat()) || !iface.getActive()) {
              continue;
            }
            for (InterfaceAddress address : iface.getAllAddresses()) {
              if (address.getNetworkBits() < Prefix.MAX_PREFIX_LENGTH) {
                Prefix prefix = address.getPrefix();
                List<Interface> interfaceBucket =
                    prefixInterfaces.computeIfAbsent(prefix, k -> new LinkedList<>());
                interfaceBucket.add(iface);
              }
            }
          }
        });

    ImmutableSortedSet.Builder<Edge> edges = ImmutableSortedSet.naturalOrder();
    for (Entry<Prefix, List<Interface>> bucketEntry : prefixInterfaces.entrySet()) {
      Prefix p = bucketEntry.getKey();

      // Collect all interfaces that have subnets overlapping P iff they have an IP address in P.
      // Use an IdentityHashSet to prevent duplicates.
      Set<Interface> candidateInterfaces = Sets.newIdentityHashSet();
      IntStream.range(0, Prefix.MAX_PREFIX_LENGTH)
          .mapToObj(
              i ->
                  prefixInterfaces.getOrDefault(
                      Prefix.create(p.getStartIp(), i), ImmutableList.of()))
          .flatMap(Collection::stream)
          .filter(
              iface -> iface.getAllAddresses().stream().anyMatch(ia -> p.containsIp(ia.getIp())))
          .forEach(candidateInterfaces::add);

      for (Interface iface1 : bucketEntry.getValue()) {
        for (Interface iface2 : candidateInterfaces) {
          // No device self-adjacencies in the same VRF.
          if (iface1.getOwner() == iface2.getOwner()
              && iface1.getVrfName().equals(iface2.getVrfName())) {
            continue;
          }
          // don't connect interfaces that have any IP address in common
          if (haveIpInCommon(iface1, iface2)) {
            continue;
          }
          edges.add(new Edge(iface1, iface2));
        }
      }
    }
    return new Topology(edges.build());
  }
}<|MERGE_RESOLUTION|>--- conflicted
+++ resolved
@@ -326,13 +326,9 @@
       @Nonnull Layer1Topology layer1Topology, @Nonnull Map<String, Configuration> configurations) {
     ImmutableSet.Builder<Layer2Edge> edges = ImmutableSet.builder();
     // First add layer2 edges for physical links.
-<<<<<<< HEAD
     layer1Topology
         .getGraph()
         .edges()
-=======
-    layer1Topology.getGraph().edges().stream()
->>>>>>> 607ef813
         .forEach(layer1Edge -> computeLayer2EdgesForLayer1Edge(layer1Edge, configurations, edges));
 
     // Then add edges within each node to connect switchports on the same VLAN(s).
@@ -345,28 +341,7 @@
                   .forEach(vrf -> computeLayer2SelfEdges(c.getHostname(), vrf, edges));
             });
 
-<<<<<<< HEAD
     return computeLayer2Topology(edges.build(), configurations);
-=======
-    // Now compute the transitive closure to connect interfaces across devices
-    Layer2Topology initial = new Layer2Topology(edges.build());
-    Graph<Layer2Node> initialGraph = initial.getGraph().asGraph();
-    Graph<Layer2Node> closure = Graphs.transitiveClosure(initialGraph);
-
-    /*
-     * We must remove edges connecting existing endpoint pairs since they may clash due to missing
-     * encapsulation vlan id. Also, we remove self-edges on the same interfaces since our network
-     * type does not allow them.
-     */
-    Set<EndpointPair<Layer2Node>> newEndpoints =
-        Sets.difference(closure.edges(), initialGraph.edges());
-    newEndpoints.stream()
-        .filter(ne -> !ne.source().equals(ne.target()))
-        .forEach(
-            newEndpoint ->
-                edges.add(new Layer2Edge(newEndpoint.source(), newEndpoint.target(), null)));
-    return new Layer2Topology(edges.build());
->>>>>>> 607ef813
   }
 
   /**
