package org.batfish.common.plugin;

import java.util.Map;
import java.util.Set;
import java.util.SortedMap;
import java.util.SortedSet;
import java.util.concurrent.atomic.AtomicInteger;
import java.util.function.BiFunction;
import java.util.regex.Pattern;
import javax.annotation.Nullable;
import org.batfish.common.Answerer;
import org.batfish.common.Directory;
import org.batfish.datamodel.AbstractRoute;
import org.batfish.datamodel.BgpAdvertisement;
import org.batfish.datamodel.Configuration;
import org.batfish.datamodel.DataPlane;
import org.batfish.datamodel.Flow;
import org.batfish.datamodel.FlowHistory;
import org.batfish.datamodel.ForwardingAction;
import org.batfish.datamodel.HeaderSpace;
import org.batfish.datamodel.Ip;
import org.batfish.datamodel.NodeRoleSpecifier;
import org.batfish.datamodel.Topology;
import org.batfish.datamodel.answers.AnswerElement;
import org.batfish.datamodel.answers.ConvertConfigurationAnswerElement;
import org.batfish.datamodel.answers.DataPlaneAnswerElement;
import org.batfish.datamodel.answers.InitInfoAnswerElement;
import org.batfish.datamodel.answers.ParseEnvironmentBgpTablesAnswerElement;
import org.batfish.datamodel.answers.ParseEnvironmentRoutingTablesAnswerElement;
import org.batfish.datamodel.answers.ParseVendorConfigurationAnswerElement;
import org.batfish.datamodel.assertion.AssertionAst;
import org.batfish.datamodel.collections.BgpAdvertisementsByVrf;
import org.batfish.datamodel.collections.NamedStructureEquivalenceSets;
import org.batfish.datamodel.collections.NodeInterfacePair;
import org.batfish.datamodel.collections.RoutesByVrf;
import org.batfish.datamodel.pojo.Environment;
import org.batfish.datamodel.questions.NodesSpecifier;
import org.batfish.datamodel.questions.Question;
import org.batfish.datamodel.questions.smt.HeaderLocationQuestion;
import org.batfish.datamodel.questions.smt.HeaderQuestion;
import org.batfish.datamodel.questions.smt.RoleQuestion;
import org.batfish.grammar.BgpTableFormat;
import org.batfish.grammar.GrammarSettings;

public interface IBatfish extends IPluginConsumer {

  AnswerElement answerAclReachability(
      String aclNameRegexStr, NamedStructureEquivalenceSets<?> aclEqSets);

  void checkDataPlane();

  void checkEnvironmentExists();

  Set<NodeInterfacePair> computeFlowSinks(
      Map<String, Configuration> configurations, boolean differentialContext, Topology topology);

  Map<String, BiFunction<Question, IBatfish, Answerer>> getAnswererCreators();

  String getContainerName();

  DataPlanePluginSettings getDataPlanePluginSettings();

  String getDifferentialFlowTag();

  Environment getEnvironment();

  Topology getEnvironmentTopology();

  String getFlowTag();

  GrammarSettings getGrammarSettings();

  FlowHistory getHistory();

  NodeRoleSpecifier getNodeRoleSpecifier(boolean inferred);

  Map<String, String> getQuestionTemplates();

  SortedMap<String, SortedMap<String, SortedSet<AbstractRoute>>> getRoutes(boolean useCompression);

  String getTaskId();

  Directory getTestrigFileTree();

  String getTestrigName();

  void initBgpAdvertisements(Map<String, Configuration> configurations);

  void initBgpOriginationSpaceExplicit(Map<String, Configuration> configurations);

  InitInfoAnswerElement initInfo(boolean summary, boolean verboseError);

  InitInfoAnswerElement initInfoBgpAdvertisements(boolean summary, boolean verboseError);

  InitInfoAnswerElement initInfoRoutes(boolean summary, boolean verboseError);

  void initRemoteRipNeighbors(
      Map<String, Configuration> configurations, Map<Ip, Set<String>> ipOwners, Topology topology);

  SortedMap<String, Configuration> loadConfigurations();

  ConvertConfigurationAnswerElement loadConvertConfigurationAnswerElement();

  DataPlane loadDataPlane();

  SortedMap<String, BgpAdvertisementsByVrf> loadEnvironmentBgpTables();

  SortedMap<String, RoutesByVrf> loadEnvironmentRoutingTables();

  ParseEnvironmentBgpTablesAnswerElement loadParseEnvironmentBgpTablesAnswerElement();

  ParseEnvironmentRoutingTablesAnswerElement loadParseEnvironmentRoutingTablesAnswerElement();

  ParseVendorConfigurationAnswerElement loadParseVendorConfigurationAnswerElement();

  AnswerElement multipath(HeaderSpace headerSpace, NodesSpecifier ingressNodeRegex);

  AtomicInteger newBatch(String description, int jobs);

  AssertionAst parseAssertion(String text);

  AnswerElement pathDiff(HeaderSpace headerSpace);

  void popEnvironment();

  Set<BgpAdvertisement> loadExternalBgpAnnouncements(Map<String, Configuration> configurations);

  void processFlows(Set<Flow> flows);

  void pushBaseEnvironment();

  void pushDeltaEnvironment();

  @Nullable
  String readExternalBgpAnnouncementsFile();

  AnswerElement reducedReachability(HeaderSpace headerSpace, NodesSpecifier ingressNodeRegex);

  void registerAnswerer(
      String questionName,
      String questionClassName,
      BiFunction<Question, IBatfish, Answerer> answererCreator);

  void registerBgpTablePlugin(BgpTableFormat format, BgpTablePlugin bgpTablePlugin);

  /**
   * Register a new dataplane plugin
   *
   * @param plugin a {@link DataPlanePlugin} capable of computing a dataplane
   * @param name name of the plugin, will be used to register the plugin and prefixed to all
   *     plugin-specific settings (and hence command line arguments)
   */
  void registerDataPlanePlugin(DataPlanePlugin plugin, String name);

  void registerExternalBgpAdvertisementPlugin(
      ExternalBgpAdvertisementPlugin externalBgpAdvertisementPlugin);

  AnswerElement smtBlackhole(HeaderQuestion q);

  AnswerElement smtBoundedLength(HeaderLocationQuestion q, Integer bound);

  AnswerElement smtDeterminism(HeaderQuestion q);

  AnswerElement smtEqualLength(HeaderLocationQuestion q);

  AnswerElement smtForwarding(HeaderQuestion q);

  AnswerElement smtLoadBalance(HeaderLocationQuestion q, int threshold);

  AnswerElement smtLocalConsistency(Pattern routerRegex, boolean strict, boolean fullModel);

  AnswerElement smtMultipathConsistency(HeaderLocationQuestion q);

  AnswerElement smtReachability(HeaderLocationQuestion q);

  AnswerElement smtRoles(RoleQuestion q);

  AnswerElement smtRoutingLoop(HeaderQuestion q);

  AnswerElement standard(
      HeaderSpace headerSpace,
      Set<ForwardingAction> actions,
      NodesSpecifier ingressNodeRegex,
      NodesSpecifier notIngressNodeRegex,
      NodesSpecifier finalNodeRegex,
      NodesSpecifier notFinalNodeRegex,
      Set<String> transitNodes,
<<<<<<< HEAD
      Set<String> notTransitNodes,
      boolean useCompression);

  void registerDataPlanePlugin(DataPlanePlugin plugin, String name);

  DataPlaneAnswerElement computeDataPlane(boolean differentialContext);
=======
      Set<String> notTransitNodes);

  void writeDataPlane(DataPlane dp, DataPlaneAnswerElement ae);
>>>>>>> f173c323
}<|MERGE_RESOLUTION|>--- conflicted
+++ resolved
@@ -53,6 +53,8 @@
 
   Set<NodeInterfacePair> computeFlowSinks(
       Map<String, Configuration> configurations, boolean differentialContext, Topology topology);
+
+  DataPlaneAnswerElement computeDataPlane(boolean differentialContext);
 
   Map<String, BiFunction<Question, IBatfish, Answerer>> getAnswererCreators();
 
@@ -185,16 +187,8 @@
       NodesSpecifier finalNodeRegex,
       NodesSpecifier notFinalNodeRegex,
       Set<String> transitNodes,
-<<<<<<< HEAD
       Set<String> notTransitNodes,
       boolean useCompression);
 
-  void registerDataPlanePlugin(DataPlanePlugin plugin, String name);
-
-  DataPlaneAnswerElement computeDataPlane(boolean differentialContext);
-=======
-      Set<String> notTransitNodes);
-
   void writeDataPlane(DataPlane dp, DataPlaneAnswerElement ae);
->>>>>>> f173c323
 }