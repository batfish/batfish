package org.batfish.common.bdd;

import static com.google.common.base.Preconditions.checkArgument;
import static org.batfish.common.bdd.BDDUtils.bitvector;

import java.io.IOException;
import java.util.ArrayList;
import java.util.Arrays;
import java.util.List;
import java.util.Optional;
import java.util.stream.Collectors;
import net.sf.javabdd.BDD;
import net.sf.javabdd.BDDFactory;
import org.batfish.datamodel.Ip;
import org.batfish.datamodel.IpWildcard;
import org.batfish.datamodel.Prefix;

public final class MutableBDDInteger extends BDDInteger {
  // Temporary ArrayLists used to optimize some internal computations.
  private transient List<BDD> _trues;
  private transient List<BDD> _falses;

  public MutableBDDInteger(BDDFactory factory, BDD[] bitvec) {
    super(factory, bitvec);
    initTransientFields();
  }

  public MutableBDDInteger(BDDFactory factory, int length) {
    this(factory, new BDD[length]);
  }

  public MutableBDDInteger(MutableBDDInteger other) {
    this(other._factory, other._bitvec.length);
    setValue(other);
  }

  private void readObject(java.io.ObjectInputStream stream)
      throws IOException, ClassNotFoundException {
    stream.defaultReadObject();
    initTransientFields();
  }

  private void initTransientFields() {
    _trues = new ArrayList<>(_bitvec.length);
    _falses = new ArrayList<>(_bitvec.length);
  }

  /**
   * Create an integer, and initialize its values as "don't care" This requires knowing the start
   * index variables the bitvector will use.
   */
  public static MutableBDDInteger makeFromIndex(
      BDDFactory factory, int length, int start, boolean reverse) {
    return new MutableBDDInteger(factory, bitvector(factory, length, start, reverse));
  }

  /** Create an integer and initialize it to a concrete value */
  public static MutableBDDInteger makeFromValue(BDDFactory factory, int length, long value) {
    MutableBDDInteger bdd = new MutableBDDInteger(factory, length);
    bdd.setValue(value);
    return bdd;
  }

  public static MutableBDDInteger makeMaxValue(BDDFactory factory, int length) {
    MutableBDDInteger bdd = new MutableBDDInteger(factory, length);
    bdd.setValue(bdd._maxVal);
    return bdd;
  }

  /** Set this BDD to have an exact value */
  public void setValue(long val) {
    checkArgument(val >= 0, "Cannot set a negative value");
    checkArgument(val <= _maxVal, "value %s is out of range [0, %s]", val, _maxVal);
    long currentVal = val;
    for (int i = _bitvec.length - 1; i >= 0; i--) {
      if ((currentVal & 1) != 0) {
        _bitvec[i] = _factory.one();
      } else {
        _bitvec[i] = _factory.zero();
      }
      currentVal >>= 1;
    }
  }

  @Override
  public Optional<Long> getValueSatisfying(BDD bdd) {
    return bdd.isZero() ? Optional.empty() : Optional.of(satAssignmentToLong(bdd.satOne()));
  }

  @Override
  public long satAssignmentToLong(BDD satAssignment) {
    checkArgument(satAssignment.isAssignment(), "not a satisfying assignment");
    checkArgument(
        _bitvec.length <= 63, "Only BDDInteger of 63 or fewer bits can be converted to long");

<<<<<<< HEAD
    // explicitly treat as false any variables that do not appear in the given SAT assignment but
    // are part of the support of this MutableBDDInteger; this is necessary to properly get models
    // for situations like increments, where this object represents a function of the original
    // BDD variables.
=======
    // we must "complete" the given partial assignment in order to properly get models in the face
    // of mutation, where this object represents a function of the original BDD variables. we could
    // use BDD::fullSatOne to do that, but if there are many BDD variables then that will create a
    // very large BDD, which can cause performance issues. instead we only explicitly treat as false
    // the variables that do not appear in the given SAT assignment but are part of the support of
    // this MutableBDDInteger.
>>>>>>> 80f621cc
    BDD fullSatAssignment =
        satAssignment.satOne(
            satAssignment
                .getFactory()
<<<<<<< HEAD
                .andAll(Arrays.stream(_bitvec).map(BDD::support).collect(Collectors.toList())),
=======
                .andAll(Arrays.stream(_bitvec).map(BDD::support).collect(Collectors.toSet())),
>>>>>>> 80f621cc
            false);

    long value = 0;
    for (int i = 0; i < _bitvec.length; i++) {
      BDD bitBDD = _bitvec[_bitvec.length - i - 1];
      if (fullSatAssignment.andSat(bitBDD)) {
        value |= 1L << i;
      }
    }
    return value;
  }

  /** Check if the first length bits match the BDDInteger representing the advertisement prefix. */
  @Override
  protected BDD firstBitsEqual(long value, int length) {
    checkArgument(length <= _bitvec.length, "Not enough bits");
    _trues.clear();
    _falses.clear();
    long val = value >> (_bitvec.length - length);
    for (int i = length - 1; i >= 0; i--) {
      boolean bitValue = (val & 1) == 1;
      if (bitValue) {
        _trues.add(_bitvec[i]);
      } else {
        _falses.add(_bitvec[i]);
      }
      val >>= 1;
    }
    return _factory.andAll(_trues).diffWith(_factory.orAll(_falses));
  }

  @Override
  public BDD toBDD(IpWildcard ipWildcard) {
    checkArgument(_bitvec.length >= Prefix.MAX_PREFIX_LENGTH);
    long ip = ipWildcard.getIp().asLong();
    long wildcard = ipWildcard.getWildcardMask();
    _trues.clear();
    _falses.clear();
    for (int i = Prefix.MAX_PREFIX_LENGTH - 1; i >= 0; i--) {
      boolean significant = !Ip.getBitAtPosition(wildcard, i);
      if (significant) {
        boolean bitValue = Ip.getBitAtPosition(ip, i);
        if (bitValue) {
          _trues.add(_bitvec[i]);
        } else {
          _falses.add(_bitvec[i]);
        }
      }
    }
    return _factory.andAll(_trues).diffWith(_factory.orAll(_falses));
  }

  /*
   * Add two BDDs bitwise to create a new BDD
   */
  public MutableBDDInteger add(BDDInteger other) {
    BDD[] as = _bitvec;
    BDD[] bs = other._bitvec;

    checkArgument(as.length > 0, "Cannot add BDDIntegers of length 0");
    checkArgument(as.length == bs.length, "Cannot add BDDIntegers of different length");

    BDD carry = _factory.zero();
    MutableBDDInteger sum = new MutableBDDInteger(_factory, as.length);
    BDD[] cs = sum._bitvec;
    for (int i = cs.length - 1; i > 0; --i) {
      cs[i] = as[i].xor(bs[i]).xor(carry);
      carry = as[i].and(bs[i]).or(carry.and(as[i].or(bs[i])));
    }
    cs[0] = as[0].xor(bs[0]).xor(carry);
    return sum;
  }

  /*
   * Add two BDDs bitwise to create a new BDD. Clips to MAX_VALUE in case of overflow.
   */
  public MutableBDDInteger addClipping(MutableBDDInteger other) {
    BDD[] as = _bitvec;
    BDD[] bs = other._bitvec;

    checkArgument(as.length > 0, "Cannot add BDDIntegers of length 0");
    checkArgument(as.length == bs.length, "Cannot add BDDIntegers of different length");

    BDD carry = _factory.zero();
    MutableBDDInteger sum = new MutableBDDInteger(_factory, as.length);
    BDD[] cs = sum._bitvec;
    for (int i = cs.length - 1; i >= 0; --i) {
      cs[i] = as[i].xor(bs[i]).xor(carry);
      carry = as[i].and(bs[i]).or(carry.and(as[i].or(bs[i])));
    }
    return sum.ite(carry.not(), makeMaxValue(_factory, _bitvec.length));
  }

  /*
   * Map an if-then-else over each bit in the bitvector
   */
  public MutableBDDInteger ite(BDD b, MutableBDDInteger other) {
    MutableBDDInteger val = new MutableBDDInteger(this);
    for (int i = 0; i < _bitvec.length; i++) {
      val._bitvec[i] = b.ite(_bitvec[i], other._bitvec[i]);
    }
    return val;
  }

  /**
   * @param pred a predicate
   * @return the same bitvector but restricted by pred.
   */
  public MutableBDDInteger and(BDD pred) {
    MutableBDDInteger val = new MutableBDDInteger(this);
    for (int i = 0; i < _bitvec.length; i++) {
      val._bitvec[i] = pred.and(_bitvec[i]);
    }
    return val;
  }

  /*
   * Set this BDD to be equal to another BDD
   */
  public void setValue(MutableBDDInteger other) {
    for (int i = 0; i < _bitvec.length; ++i) {
      _bitvec[i] = other._bitvec[i].id();
    }
  }

  /*
   * Subtract one BDD from another bitwise to create a new BDD
   */
  public MutableBDDInteger sub(MutableBDDInteger var1) {
    checkArgument(
        _bitvec.length == var1._bitvec.length, "Input variable must have equal bitvector length");
    BDD var3 = _factory.zero();
    MutableBDDInteger var4 = new MutableBDDInteger(_factory, _bitvec.length);
    for (int var5 = var4._bitvec.length - 1; var5 >= 0; --var5) {
      var4._bitvec[var5] = _bitvec[var5].xor(var1._bitvec[var5]);
      var4._bitvec[var5] = var4._bitvec[var5].xor(var3.id());
      BDD var6 = var1._bitvec[var5].or(var3);
      BDD var7 = _bitvec[var5].less(var6);
      var6.free();
      var6 = _bitvec[var5].and(var1._bitvec[var5]);
      var6 = var6.and(var3);
      var6 = var6.or(var7);
      var3 = var6;
    }
    var3.free();
    return var4;
  }

  @Override
  public boolean equals(Object o) {
    if (!(o instanceof MutableBDDInteger)) {
      return false;
    }
    MutableBDDInteger other = (MutableBDDInteger) o;
    // No need to check _factory
    return Arrays.equals(_bitvec, other._bitvec);
  }

  @Override
  public int hashCode() {
    return Arrays.hashCode(_bitvec);
  }
}<|MERGE_RESOLUTION|>--- conflicted
+++ resolved
@@ -93,28 +93,17 @@
     checkArgument(
         _bitvec.length <= 63, "Only BDDInteger of 63 or fewer bits can be converted to long");
 
-<<<<<<< HEAD
-    // explicitly treat as false any variables that do not appear in the given SAT assignment but
-    // are part of the support of this MutableBDDInteger; this is necessary to properly get models
-    // for situations like increments, where this object represents a function of the original
-    // BDD variables.
-=======
     // we must "complete" the given partial assignment in order to properly get models in the face
     // of mutation, where this object represents a function of the original BDD variables. we could
     // use BDD::fullSatOne to do that, but if there are many BDD variables then that will create a
     // very large BDD, which can cause performance issues. instead we only explicitly treat as false
     // the variables that do not appear in the given SAT assignment but are part of the support of
     // this MutableBDDInteger.
->>>>>>> 80f621cc
     BDD fullSatAssignment =
         satAssignment.satOne(
             satAssignment
                 .getFactory()
-<<<<<<< HEAD
-                .andAll(Arrays.stream(_bitvec).map(BDD::support).collect(Collectors.toList())),
-=======
                 .andAll(Arrays.stream(_bitvec).map(BDD::support).collect(Collectors.toSet())),
->>>>>>> 80f621cc
             false);
 
     long value = 0;
