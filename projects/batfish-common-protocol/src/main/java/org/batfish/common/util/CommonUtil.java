package org.batfish.common.util;

import java.io.BufferedReader;
import java.io.ByteArrayOutputStream;
import java.io.FileInputStream;
import java.io.FileOutputStream;
import java.io.FileReader;
import java.io.IOException;
import java.io.InputStream;
import java.io.OutputStream;
import java.net.MalformedURLException;
import java.net.URI;
import java.net.URL;
import java.nio.charset.StandardCharsets;
import java.nio.file.DirectoryIteratorException;
import java.nio.file.DirectoryStream;
import java.nio.file.Files;
import java.nio.file.NoSuchFileException;
import java.nio.file.Path;
import java.nio.file.Paths;
import java.nio.file.attribute.FileAttribute;
import java.nio.file.attribute.FileTime;
import java.security.KeyStore;
import java.security.MessageDigest;
import java.security.NoSuchAlgorithmException;
import java.security.cert.CertificateException;
import java.security.cert.X509Certificate;
import java.util.ArrayList;
import java.util.Collection;
import java.util.Collections;
import java.util.IdentityHashMap;
import java.util.Iterator;
import java.util.List;
import java.util.Set;
import java.util.SortedMap;
import java.util.SortedSet;
import java.util.TreeMap;
import java.util.TreeSet;
import java.util.function.Consumer;
import java.util.function.Supplier;
import java.util.regex.Matcher;
import java.util.regex.Pattern;
import java.util.regex.PatternSyntaxException;
import java.util.stream.Stream;
import javax.net.ssl.HostnameVerifier;
import javax.net.ssl.KeyManager;
import javax.net.ssl.KeyManagerFactory;
import javax.net.ssl.SSLContext;
import javax.net.ssl.SSLSession;
import javax.net.ssl.TrustManager;
import javax.net.ssl.TrustManagerFactory;
import javax.net.ssl.X509TrustManager;
import javax.ws.rs.client.ClientBuilder;
import org.apache.commons.configuration2.builder.fluent.Configurations;
import org.apache.commons.io.FileUtils;
import org.apache.commons.io.IOUtils;
import org.batfish.common.BatfishException;
import org.batfish.common.BfConsts;
import org.codehaus.jettison.json.JSONException;
import org.codehaus.jettison.json.JSONObject;
import org.glassfish.grizzly.ssl.SSLContextConfigurator;
import org.glassfish.grizzly.ssl.SSLEngineConfigurator;
import org.glassfish.jersey.grizzly2.httpserver.GrizzlyHttpServerFactory;
import org.glassfish.jersey.server.ResourceConfig;
import org.skyscreamer.jsonassert.JSONAssert;

public class CommonUtil {

<<<<<<< HEAD
   private static class TrustAllHostNameVerifier implements HostnameVerifier {
      @Override
      public boolean verify(String hostname, SSLSession session) {
         return true;
      }
   }

   public static final String FACT_BLOCK_FOOTER = "\n//FACTS END HERE\n"
         + "   }) // clauses\n" + "} <-- .\n";

   private static final int STREAMED_FILE_BUFFER_SIZE = 1024;

   public static String applyPrefix(String prefix, String msg) {
      String[] lines = msg.split("\n");
      StringBuilder sb = new StringBuilder();
      for (String line : lines) {
         sb.append(prefix + line + "\n");
      }
      return sb.toString();
   }

   public static boolean bothNullOrEqual(Object a, Object b) {
      if (a == null && b == null) {
         return true;
      }
      else if (a != null && b != null) {
         return a.equals(b);
      }
      else {
         return false;
      }
   }

   public static <T extends Throwable> boolean causedBy(
         Throwable e,
         Class<T> causeClass) {
      Set<Throwable> seenCauses = Collections
            .newSetFromMap(new IdentityHashMap<>());
      return causedBy(e, causeClass, seenCauses);
   }

   private static <T extends Throwable> boolean causedBy(
         Throwable e,
         Class<T> causeClass, Set<Throwable> seenCauses) {
      if (seenCauses.contains(e)) {
         return false;
      }
      seenCauses.add(e);
      if (causeClass.isInstance(e)) {
         return true;
      }
      else {
         Throwable cause = e.getCause();
         if (cause != null) {
            return causedBy(cause, causeClass, seenCauses);
         }
         else {
            return false;
         }
      }
   }

   public static boolean causedByMessage(Throwable e, String searchTerm) {
      Set<Throwable> seenCauses = Collections
            .newSetFromMap(new IdentityHashMap<>());
      return causedByMessage(e, searchTerm, seenCauses);
   }

   private static boolean causedByMessage(
         Throwable e, String searchTerm,
         Set<Throwable> seenCauses) {
      if (seenCauses.contains(e)) {
         return false;
      }
      seenCauses.add(e);
      if (e.getMessage().contains(searchTerm)) {
         return true;
      }
      else {
         Throwable cause = e.getCause();
         if (cause != null) {
            return causedByMessage(cause, searchTerm, seenCauses);
         }
         else {
            return false;
         }
      }
   }

   public static boolean checkJsonEqual(Object a, Object b) {
      BatfishObjectMapper mapper = new BatfishObjectMapper();

      try {
         String aString = mapper.writeValueAsString(a);
         String bString = mapper.writeValueAsString(b);
         JSONAssert.assertEquals(aString, bString, false);
         return true;
      }
      catch (Exception e) {
         throw new BatfishException("JSON equality check failed: "
               + e.getMessage() + e.getStackTrace());
      }
      catch (AssertionError err) {
         return false;
      }
      finally {
      }
   }

   public static long communityStringToLong(String str) {
      String[] parts = str.split(":");
      long high = Long.parseLong(parts[0]);
      long low = Long.parseLong(parts[1]);
      long result = low + (high << 16);
      return result;
   }

   public static <T extends Comparable<T>> int compareCollection(
         Collection<T> lhs, Collection<T> rhs) {
      Iterator<T> l = lhs.iterator();
      Iterator<T> r = rhs.iterator();
      while (l.hasNext()) {
         if (!r.hasNext()) {
            return 1;
         }
         T lVal = l.next();
         T rVal = r.next();
         int ret = lVal.compareTo(rVal);
         if (ret != 0) {
            return ret;
         }
      }
      if (r.hasNext()) {
         return -1;
      }
      return 0;
   }

   public static void copy(Path srcPath, Path dstPath) {
      if (Files.isDirectory(srcPath)) {
         copyDirectory(srcPath, dstPath);
      }
      else {
         copyFile(srcPath, dstPath);
      }
   }

   public static void copyDirectory(Path srcPath, Path dstPath) {
      try {
         FileUtils.copyDirectory(srcPath.toFile(), dstPath.toFile());
      }
      catch (IOException e) {
         throw new BatfishException("Failed to copy directory: '"
               + srcPath.toString() + "' to: '" + dstPath.toString() + "'", e);
      }
   }

   public static void copyFile(Path srcPath, Path dstPath) {
      try {
         FileUtils.copyFile(srcPath.toFile(), dstPath.toFile());
      }
      catch (IOException e) {
         throw new BatfishException("Failed to copy file: '"
               + srcPath.toString() + "' to: '" + dstPath.toString() + "'", e);
      }
   }

   public static void createDirectories(Path path) {
      try {
         Files.createDirectories(path);
      }
      catch (IOException e) {
         throw new BatfishException(
               "Could not create directories leading up to and including '"
                     + path.toString() + "'",
               e);
      }
   }

   public static ClientBuilder createHttpClientBuilder(
         boolean noSsl,
         boolean trustAllSslCerts, Path keystoreFile, String keystorePassword,
         Path truststoreFile, String truststorePassword) {
      try {
         if (!noSsl) {
            ClientBuilder clientBuilder = ClientBuilder.newBuilder();
            SSLContext sslcontext = SSLContext.getInstance("TLS");
            TrustManager[] trustManagers;
            if (trustAllSslCerts) {
               trustManagers = new TrustManager[]{
                     new X509TrustManager() {
                        @Override
                        public void checkClientTrusted(
                              X509Certificate[] arg0,
                              String arg1) throws CertificateException {
                        }

                        @Override
                        public void checkServerTrusted(
                              X509Certificate[] arg0,
                              String arg1) throws CertificateException {
                        }

                        @Override
                        public X509Certificate[] getAcceptedIssuers() {
                           return new X509Certificate[0];
                        }

                     }};
               clientBuilder.hostnameVerifier(new TrustAllHostNameVerifier());
            }
            else if (truststoreFile != null) {
               TrustManagerFactory tmf = TrustManagerFactory
                     .getInstance("SunX509");
               KeyStore ts = KeyStore.getInstance("JKS");
               if (truststorePassword == null) {
                  throw new BatfishException(
                        "Truststore file supplied but truststore password missing");
               }
               char[] tsPass = truststorePassword.toCharArray();
               ts.load(new FileInputStream(truststoreFile.toFile()), tsPass);
               tmf.init(ts);
               trustManagers = tmf.getTrustManagers();
            }
            else {
               trustManagers = null;
            }
            KeyManagerFactory kmf = KeyManagerFactory.getInstance("SunX509");
            KeyStore ks = KeyStore.getInstance("JKS");
            KeyManager[] keyManagers;
            if (keystoreFile != null) {
               if (keystorePassword == null) {
                  throw new BatfishException(
                        "Keystore file supplied but keystore password");
               }
               char[] ksPass = keystorePassword.toCharArray();
               ks.load(new FileInputStream(keystoreFile.toFile()), ksPass);
               kmf.init(ks, ksPass);
               keyManagers = kmf.getKeyManagers();
            }
            else {
               keyManagers = null;
            }
            sslcontext.init(keyManagers, trustManagers,
                  new java.security.SecureRandom());
            return clientBuilder.sslContext(sslcontext);
         }
         else {
            return ClientBuilder.newBuilder();
         }
      }
      catch (Exception e) {
         throw new BatfishException("Error creating HTTP client builder", e);
      }
   }

   public static Path createTempDirectory(
         String prefix,
         FileAttribute<?>... attrs) {
      try {
         Path tempDir = Files.createTempDirectory(prefix, attrs);
         tempDir.toFile().deleteOnExit();
         return tempDir;
      }
      catch (IOException e) {
         throw new BatfishException("Failed to create temporary directory", e);
      }
   }

   public static Path createTempFile(
         String prefix, String suffix,
         FileAttribute<?>... attributes) {
      try {
         Path tempFile = Files.createTempFile(prefix, suffix, attributes);
         tempFile.toFile().deleteOnExit();
         return tempFile;
      }
      catch (IOException e) {
         throw new BatfishException("Failed to create temporary file", e);
      }
   }

   public static void delete(Path path) {
      try {
         Files.delete(path);
      }
      catch (NoSuchFileException e) {
         throw new BatfishException(
               "Cannot delete non-existent file: '" + path.toString() + "'", e);
      }
      catch (IOException e) {
         throw new BatfishException("Failed to delete file: " + path, e);
      }
   }

   public static void deleteDirectory(Path path) {
      try {
         FileUtils.deleteDirectory(path.toFile());
      }
      catch (IOException | NullPointerException e) {
         throw new BatfishException("Could not delete directory: " + path, e);
      }
   }

   public static void deleteIfExists(Path path) {
      try {
         Files.delete(path);
      }
      catch (NoSuchFileException e) {
      }
      catch (IOException e) {
         throw new BatfishException("Failed to delete file: " + path, e);
      }
   }

   public static <S extends Set<T>, T> S difference(
         Set<T> minuendSet,
         Set<T> subtrahendSet, Supplier<S> setConstructor) {
      S differenceSet = setConstructor.get();
      differenceSet.addAll(minuendSet);
      differenceSet.removeAll(subtrahendSet);
      return differenceSet;
   }

   public static String escape(String offendingTokenText) {
      return offendingTokenText.replace("\n", "\\n").replace("\t", "\\t")
            .replace("\r", "\\r");
   }

   public static String extractBits(long l, int start, int end) {
      String s = "";
      for (int pos = end; pos >= start; pos--) {
         long mask = 1L << pos;
         long bit = l & mask;
         s += (bit != 0) ? 1 : 0;
      }
      return s;
   }

   public static Path getCanonicalPath(Path path) {
      try {
         return Paths.get(path.toFile().getCanonicalPath());
      }
      catch (IOException e) {
         throw new BatfishException(
               "Could not get canonical path from: '" + path.toString() + "'");
      }
   }

   public static org.apache.commons.configuration2.Configuration getConfig(
         String overridePropertyName, String defaultPropertyFilename,
         Class<?> defaultPropertyLocatorClass) {
      String overriddenPath = System.getProperty(overridePropertyName);
      URL propertiesUrl;
      if (overriddenPath != null) {
         // The user provided an override, so look up that configuration instead.
         try {
            propertiesUrl = new URL(new URL("file://"), overriddenPath);
         }
         catch (MalformedURLException e) {
            throw new BatfishException(
                  "Error treating " + overriddenPath + " as a path to a properties file", e);
         }
      }
      else {
         // Find the default properties file.
         propertiesUrl =
               defaultPropertyLocatorClass.getClassLoader().getResource(defaultPropertyFilename);
      }
      try {
         return new Configurations().properties(propertiesUrl);
      }
      catch (Exception e) {
         throw new BatfishException("Error loading configuration from " + overriddenPath, e);
      }
   }

   public static SortedSet<Path> getEntries(Path directory) {
      SortedSet<Path> entries = new TreeSet<>();
      try (DirectoryStream<Path> stream = Files.newDirectoryStream(directory)) {
         for (Path entry : stream) {
            entries.add(entry);
         }
      }
      catch (IOException | DirectoryIteratorException e) {
         throw new BatfishException(
               "Error listing directory '" + directory.toString() + "'", e);
      }
      return entries;
   }

   public static String getIndentedString(String str, int indentLevel) {
      String indent = getIndentString(indentLevel);
      StringBuilder sb = new StringBuilder();
      String[] lines = str.split("\n");
      for (String line : lines) {
         sb.append(indent + line + "\n");
      }
      return sb.toString();
   }

   public static String getIndentString(int indentLevel) {

      String retString = "";

      for (int i = 0; i < indentLevel; i++) {
         retString += "  ";
      }

      return retString;
   }

   public static Integer getInterfaceVlanNumber(String ifaceName) {
      String prefix = "vlan";
      String ifaceNameLower = ifaceName.toLowerCase();
      String withoutDot = ifaceNameLower.replaceAll("\\.", "");
      if (withoutDot.startsWith(prefix)) {
         String vlanStr = withoutDot.substring(prefix.length());
         if (vlanStr.length() > 0) {
            return Integer.parseInt(vlanStr);
         }
      }
      return null;
   }

   public static Path getJarOrClassDir(Class<?> locatorClass) {
      Path locatorDirFile = null;
      URL locatorSourceURL = locatorClass.getProtectionDomain().getCodeSource()
            .getLocation();
      String locatorSourceString = locatorSourceURL.toString();
      if (locatorSourceString.startsWith("onejar:")) {
         URI onejarSourceURI = null;
         try {
            URL onejarSourceURL = Class.forName("com.simontuffs.onejar.Boot")
                  .getProtectionDomain().getCodeSource().getLocation();
            onejarSourceURI = onejarSourceURL.toURI();
         }
         catch (ClassNotFoundException e) {
            throw new BatfishException("could not find onejar class");
         }
         catch (URISyntaxException e) {
            throw new BatfishException(
                  "Failed to convert onejar URL to URI",
                  e);
         }
         Path jarDir = Paths.get(onejarSourceURI).getParent();
         return jarDir;
      }
      else {
         char separator = System.getProperty("file.separator").charAt(0);
         String locatorPackageResourceName = locatorClass.getPackage().getName()
               .replace('.', separator);
         try {
            locatorDirFile = Paths.get(locatorClass.getClassLoader()
                  .getResource(locatorPackageResourceName).toURI());
         }
         catch (URISyntaxException e) {
            throw new BatfishException(
                  "Failed to resolve locator directory",
                  e);
         }
         return locatorDirFile;
      }
   }

   public static FileTime getLastModifiedTime(Path path) {
      try {
         return Files.getLastModifiedTime(path);
      }
      catch (IOException e) {
         throw new BatfishException("Failed to get last modified time for '"
               + path.toString() + "'");
      }
   }

   public static List<String> getMatchingStrings(
         String regex,
         Set<String> allStrings) {
      List<String> matchingStrings = new ArrayList<>();
      Pattern pattern;
      try {
         pattern = Pattern.compile(regex);
      }
      catch (PatternSyntaxException e) {
         throw new BatfishException(
               "Supplied regex is not a valid java regex: \"" + regex + "\"",
               e);
      }
      if (pattern != null) {
         for (String s : allStrings) {
            Matcher matcher = pattern.matcher(s);
            if (matcher.matches()) {
               matchingStrings.add(s);
            }
         }
      }
      else {
         matchingStrings.addAll(allStrings);
      }
      return matchingStrings;
   }
   
   public static SortedSet<Path> getSubdirectories(Path directory) {
      SortedSet<Path> subdirectories = new TreeSet<>();
      try (DirectoryStream<Path> stream = Files.newDirectoryStream(directory)) {
         for (Path entry : stream) {
            if (Files.isDirectory(entry)) {
               subdirectories.add(entry);
            }
         }
      }
      catch (IOException | DirectoryIteratorException e) {
         throw new BatfishException(
               "Error listing directory '" + directory.toString() + "'", e);
      }
      return subdirectories;
   }

   public static String getTime(long millis) {
      long cs = (millis / 10) % 100;
      long s = (millis / 1000) % 60;
      long m = (millis / (1000 * 60)) % 60;
      long h = (millis / (1000 * 60 * 60)) % 24;
      String time = String.format("%02d:%02d:%02d.%02d", h, m, s, cs);
      return time;
   }

   public static <S extends Set<T>, T> S intersection(
         Set<T> set1, Set<T> set2,
         Supplier<S> setConstructor) {
      S intersectionSet = setConstructor.get();
      intersectionSet.addAll(set1);
      intersectionSet.retainAll(set2);
      return intersectionSet;
   }

   public static int intWidth(int n) {
      if (n == 0) {
         return 1;
      }
      else {
         return 32 - Integer.numberOfLeadingZeros(n);
      }
   }

   public static boolean isLoopback(String interfaceName) {
      return (interfaceName.startsWith("Loopback")
            || interfaceName.startsWith("lo"));
   }

   public static boolean isNullInterface(String ifaceName) {
      String lcIfaceName = ifaceName.toLowerCase();
      return lcIfaceName.startsWith("null");
   }

   public static Stream<Path> list(Path configsPath) {
      try {
         return Files.list(configsPath);
      }
      catch (IOException e) {
         throw new BatfishException(
               "Could not list files in '" + configsPath.toString() + "'", e);
      }
   }

   public static String longToCommunity(Long l) {
      Long upper = l >> 16;
      Long lower = l & 0xFFFF;
      return upper.toString() + ":" + lower;
   }

   public static String md5Digest(String saltedSecret) {
      MessageDigest digest = null;
      try {
         digest = MessageDigest.getInstance("MD5");
      }
      catch (NoSuchAlgorithmException e) {
         throw new BatfishException("Could not initialize md5 hasher", e);
      }
      byte[] plainTextBytes = null;
      plainTextBytes = saltedSecret.getBytes(StandardCharsets.UTF_8);
      byte[] digestBytes = digest.digest(plainTextBytes);
      StringBuffer sb = new StringBuffer();
      for (int i = 0; i < digestBytes.length; i++) {
         int digestByteAsInt = 0xff & digestBytes[i];
         if (digestByteAsInt < 0x10) {
            sb.append('0');
         }
         sb.append(Integer.toHexString(digestByteAsInt));
      }
      String md5 = sb.toString();
      return md5;
   }

   public static void moveByCopy(Path srcPath, Path dstPath) {
      if (Files.isDirectory(srcPath)) {
         copyDirectory(srcPath, dstPath);
         deleteDirectory(srcPath);
      }
      else {
         copyFile(srcPath, dstPath);
         delete(srcPath);
      }
   }

   public static int nullChecker(Object a, Object b) {
      if (a == null && b == null) {
         return 0;
      }
      else if (a != null && b != null) {
         return 1;
      }
      else {
         return -1;
      }
   }

   public static void outputFileLines(
         Path downloadedFile,
         Consumer<String> outputFunction) {
      try (BufferedReader br = new BufferedReader(
            new FileReader(downloadedFile.toFile()))) {
         String line = null;
         while ((line = br.readLine()) != null) {
            outputFunction.accept(line + "\n");
         }
      }
      catch (IOException e) {
         throw new BatfishException("Failed to read and output lines of file: '"
               + downloadedFile.toString() + "'");
      }
   }

   public static String readFile(Path file) {
      String text = null;
      try {
         text = new String(Files.readAllBytes(file), "UTF-8");
      }
      catch (IOException e) {
         throw new BatfishException(
               "Failed to read file: " + file.toString(),
               e);
      }
      return text;
   }

   public static String readResource(String resourcePath) {
      try (InputStream is = Thread.currentThread().getContextClassLoader()
            .getResourceAsStream(resourcePath)) {
         String output = IOUtils.toString(is);
         return output;
      }
      catch (IOException e) {
         throw new BatfishException(
               "Could not open resource: '" + resourcePath + "'", e);
      }
   }

   public static String sha256Digest(String saltedSecret) {
      MessageDigest digest = null;
      try {
         digest = MessageDigest.getInstance("SHA-256");
      }
      catch (NoSuchAlgorithmException e) {
         throw new BatfishException("Could not initialize sha256 hasher", e);
      }
      byte[] plainTextBytes = null;
      plainTextBytes = saltedSecret.getBytes(StandardCharsets.UTF_8);
      byte[] digestBytes = digest.digest(plainTextBytes);
      StringBuffer sb = new StringBuffer();
      for (int i = 0; i < digestBytes.length; i++) {
         int digestByteAsInt = 0xff & digestBytes[i];
         if (digestByteAsInt < 0x10) {
            sb.append('0');
         }
         sb.append(Integer.toHexString(digestByteAsInt));
      }
      String sha256 = sb.toString();
      return sha256;
   }

   public static void startSSLServer(
         ResourceConfig resourceConfig, URI mgrUri,
         Path keystorePath, String keystorePassword, boolean trustAllCerts,
         Path truststorePath, String truststorePassword,
         Class<?> configurationLocatorClass, Class<?> callerClass) {
      if (keystorePath == null) {
         throw new BatfishException(
               "Cannot start SSL server without keystore. If you have none, you must disable SSL.");
      }
      // first find the file as specified.
      // if that does not work, find it relative to the binary
      Path keystoreAbsolutePath = keystorePath.toAbsolutePath();
      if (!Files.exists(keystoreAbsolutePath)) {
         keystoreAbsolutePath = CommonUtil
               .getJarOrClassDir(configurationLocatorClass).toAbsolutePath()
               .resolve(keystorePath);
      }
      if (!Files.exists(keystoreAbsolutePath)) {
         String callingClass = callerClass.getCanonicalName();
         System.err.printf("%s: keystore file not found at %s or %s\n",
               callingClass, keystorePath, keystoreAbsolutePath.toString());
         System.exit(1);
      }
      SSLContextConfigurator sslCon = new SSLContextConfigurator();
      sslCon.setKeyStoreFile(keystoreAbsolutePath.toString());
      sslCon.setKeyStorePass(keystorePassword);
      if (truststorePath != null) {
         if (truststorePassword == null) {
            throw new BatfishException(
                  "Truststore file supplied but truststore password missing");
         }
         sslCon.setTrustStoreFile(truststorePath.toString());
         sslCon.setTrustStorePass(truststorePassword);
      }
      boolean verifyClient = !trustAllCerts;
      GrizzlyHttpServerFactory.createHttpServer(mgrUri, resourceConfig, true,
            new SSLEngineConfigurator(sslCon, false, verifyClient, false));
   }

   public static <S extends Set<T>, T> S symmetricDifference(
         Set<T> set1,
         Set<T> set2, Supplier<S> constructor) {
      S differenceSet = constructor.get();
      differenceSet.addAll(set1);
      differenceSet.addAll(set2);
      S intersection = intersection(set1, set2, constructor);
      differenceSet.removeAll(intersection);
      return differenceSet;
   }

   public static SortedMap<Integer, String> toLineMap(String str) {
      SortedMap<Integer, String> map = new TreeMap<>();
      String[] lines = str.split("\n");
      for (int i = 0; i < lines.length; i++) {
         String line = lines[i];
         map.put(i, line);
      }
      return map;
   }

   /**
    * Unescapes a string that contains standard Java escape sequences.
    * <ul>
    * <li><strong>&#92;b &#92;f &#92;n &#92;r &#92;t &#92;" &#92;'</strong> :
    * BS, FF, NL, CR, TAB, double and single quote.</li>
    * <li><strong>&#92;X &#92;XX &#92;XXX</strong> : Octal character
    * specification (0 - 377, 0x00 - 0xFF).</li>
    * <li><strong>&#92;uXXXX</strong> : Hexadecimal based Unicode
    * character.</li>
    * </ul>
    *
    * @param st
    *           A string optionally containing standard java escape sequences.
    * @return The translated string.
    */
   public static String unescapeJavaString(String st) {
      if (st == null) {
         return null;
      }
      StringBuilder sb = new StringBuilder(st.length());
      for (int i = 0; i < st.length(); i++) {
         char ch = st.charAt(i);
         if (ch == '\\') {
            char nextChar = (i == st.length() - 1) ? '\\' : st.charAt(i + 1);
            // Octal escape?
            if (nextChar >= '0' && nextChar <= '7') {
               String code = "" + nextChar;
               i++;
               if ((i < st.length() - 1) && st.charAt(i + 1) >= '0'
                     && st.charAt(i + 1) <= '7') {
                  code += st.charAt(i + 1);
                  i++;
                  if ((i < st.length() - 1) && st.charAt(i + 1) >= '0'
                        && st.charAt(i + 1) <= '7') {
                     code += st.charAt(i + 1);
                     i++;
=======
  private static class TrustAllHostNameVerifier implements HostnameVerifier {
    @Override
    public boolean verify(String hostname, SSLSession session) {
      return true;
    }
  }

  public static final String FACT_BLOCK_FOOTER =
      "\n//FACTS END HERE\n" + "   }) // clauses\n" + "} <-- .\n";

  private static String SALT;

  private static final int STREAMED_FILE_BUFFER_SIZE = 1024;

  public static String applyPrefix(String prefix, String msg) {
    String[] lines = msg.split("\n");
    StringBuilder sb = new StringBuilder();
    for (String line : lines) {
      sb.append(prefix + line + "\n");
    }
    return sb.toString();
  }

  public static boolean bothNullOrEqual(Object a, Object b) {
    if (a == null && b == null) {
      return true;
    } else if (a != null && b != null) {
      return a.equals(b);
    } else {
      return false;
    }
  }

  public static <T extends Throwable> boolean causedBy(Throwable e, Class<T> causeClass) {
    Set<Throwable> seenCauses = Collections.newSetFromMap(new IdentityHashMap<>());
    return causedBy(e, causeClass, seenCauses);
  }

  private static <T extends Throwable> boolean causedBy(
      Throwable e, Class<T> causeClass, Set<Throwable> seenCauses) {
    if (seenCauses.contains(e)) {
      return false;
    }
    seenCauses.add(e);
    if (causeClass.isInstance(e)) {
      return true;
    } else {
      Throwable cause = e.getCause();
      if (cause != null) {
        return causedBy(cause, causeClass, seenCauses);
      } else {
        return false;
      }
    }
  }

  public static boolean causedByMessage(Throwable e, String searchTerm) {
    Set<Throwable> seenCauses = Collections.newSetFromMap(new IdentityHashMap<>());
    return causedByMessage(e, searchTerm, seenCauses);
  }

  private static boolean causedByMessage(
      Throwable e, String searchTerm, Set<Throwable> seenCauses) {
    if (seenCauses.contains(e)) {
      return false;
    }
    seenCauses.add(e);
    if (e.getMessage().contains(searchTerm)) {
      return true;
    } else {
      Throwable cause = e.getCause();
      if (cause != null) {
        return causedByMessage(cause, searchTerm, seenCauses);
      } else {
        return false;
      }
    }
  }

  public static boolean checkJsonEqual(Object a, Object b) {
    BatfishObjectMapper mapper = new BatfishObjectMapper();
    try {
      String aString = mapper.writeValueAsString(a);
      String bString = mapper.writeValueAsString(b);
      JSONAssert.assertEquals(aString, bString, false);
      return true;
    } catch (Exception e) {
      throw new BatfishException(
          "JSON equality check failed: " + e.getMessage() + e.getStackTrace());
    } catch (AssertionError err) {
      return false;
    }
  }

  public static long communityStringToLong(String str) {
    String[] parts = str.split(":");
    long high = Long.parseLong(parts[0]);
    long low = Long.parseLong(parts[1]);
    long result = low + (high << 16);
    return result;
  }

  public static <T extends Comparable<T>> int compareCollection(
      Collection<T> lhs, Collection<T> rhs) {
    Iterator<T> l = lhs.iterator();
    Iterator<T> r = rhs.iterator();
    while (l.hasNext()) {
      if (!r.hasNext()) {
        return 1;
      }
      T lVal = l.next();
      T rVal = r.next();
      int ret = lVal.compareTo(rVal);
      if (ret != 0) {
        return ret;
      }
    }
    if (r.hasNext()) {
      return -1;
    }
    return 0;
  }

  public static void copy(Path srcPath, Path dstPath) {
    if (Files.isDirectory(srcPath)) {
      copyDirectory(srcPath, dstPath);
    } else {
      copyFile(srcPath, dstPath);
    }
  }

  public static void copyDirectory(Path srcPath, Path dstPath) {
    try {
      FileUtils.copyDirectory(srcPath.toFile(), dstPath.toFile());
    } catch (IOException e) {
      throw new BatfishException(
          "Failed to copy directory: '" + srcPath.toString() + "' to: '" + dstPath.toString() + "'",
          e);
    }
  }

  public static void copyFile(Path srcPath, Path dstPath) {
    try {
      FileUtils.copyFile(srcPath.toFile(), dstPath.toFile());
    } catch (IOException e) {
      throw new BatfishException(
          "Failed to copy file: '" + srcPath.toString() + "' to: '" + dstPath.toString() + "'", e);
    }
  }

  public static void createDirectories(Path path) {
    try {
      Files.createDirectories(path);
    } catch (IOException e) {
      throw new BatfishException(
          "Could not create directories leading up to and including '" + path.toString() + "'", e);
    }
  }

  public static ClientBuilder createHttpClientBuilder(
      boolean noSsl,
      boolean trustAllSslCerts,
      Path keystoreFile,
      String keystorePassword,
      Path truststoreFile,
      String truststorePassword) {
    try {
      if (!noSsl) {
        ClientBuilder clientBuilder = ClientBuilder.newBuilder();
        SSLContext sslcontext = SSLContext.getInstance("TLS");
        TrustManager[] trustManagers;
        if (trustAllSslCerts) {
          trustManagers =
              new TrustManager[] {
                new X509TrustManager() {
                  @Override
                  public void checkClientTrusted(X509Certificate[] arg0, String arg1)
                      throws CertificateException {}

                  @Override
                  public void checkServerTrusted(X509Certificate[] arg0, String arg1)
                      throws CertificateException {}

                  @Override
                  public X509Certificate[] getAcceptedIssuers() {
                    return new X509Certificate[0];
>>>>>>> d4171413
                  }
                }
              };
          clientBuilder.hostnameVerifier(new TrustAllHostNameVerifier());
        } else if (truststoreFile != null) {
          TrustManagerFactory tmf = TrustManagerFactory.getInstance("SunX509");
          KeyStore ts = KeyStore.getInstance("JKS");
          if (truststorePassword == null) {
            throw new BatfishException("Truststore file supplied but truststore password missing");
          }
          char[] tsPass = truststorePassword.toCharArray();
          ts.load(new FileInputStream(truststoreFile.toFile()), tsPass);
          tmf.init(ts);
          trustManagers = tmf.getTrustManagers();
        } else {
          trustManagers = null;
        }
        KeyManagerFactory kmf = KeyManagerFactory.getInstance("SunX509");
        KeyStore ks = KeyStore.getInstance("JKS");
        KeyManager[] keyManagers;
        if (keystoreFile != null) {
          if (keystorePassword == null) {
            throw new BatfishException("Keystore file supplied but keystore password");
          }
          char[] ksPass = keystorePassword.toCharArray();
          ks.load(new FileInputStream(keystoreFile.toFile()), ksPass);
          kmf.init(ks, ksPass);
          keyManagers = kmf.getKeyManagers();
        } else {
          keyManagers = null;
        }
        sslcontext.init(keyManagers, trustManagers, new java.security.SecureRandom());
        return clientBuilder.sslContext(sslcontext);
      } else {
        return ClientBuilder.newBuilder();
      }
    } catch (Exception e) {
      throw new BatfishException("Error creating HTTP client builder", e);
    }
  }

  public static Path createTempDirectory(String prefix, FileAttribute<?>... attrs) {
    try {
      Path tempDir = Files.createTempDirectory(prefix, attrs);
      tempDir.toFile().deleteOnExit();
      return tempDir;
    } catch (IOException e) {
      throw new BatfishException("Failed to create temporary directory", e);
    }
  }

  public static Path createTempFile(String prefix, String suffix, FileAttribute<?>... attributes) {
    try {
      Path tempFile = Files.createTempFile(prefix, suffix, attributes);
      tempFile.toFile().deleteOnExit();
      return tempFile;
    } catch (IOException e) {
      throw new BatfishException("Failed to create temporary file", e);
    }
  }

  public static void delete(Path path) {
    try {
      Files.delete(path);
    } catch (NoSuchFileException e) {
      throw new BatfishException("Cannot delete non-existent file: '" + path.toString() + "'", e);
    } catch (IOException e) {
      throw new BatfishException("Failed to delete file: " + path, e);
    }
  }

  public static void deleteDirectory(Path path) {
    try {
      FileUtils.deleteDirectory(path.toFile());
    } catch (IOException | NullPointerException e) {
      throw new BatfishException("Could not delete directory: " + path, e);
    }
  }

  public static void deleteIfExists(Path path) {
    try {
      Files.delete(path);
    } catch (NoSuchFileException e) {
      return;
    } catch (IOException e) {
      throw new BatfishException("Failed to delete file: " + path, e);
    }
  }

  public static <S extends Set<T>, T> S difference(
      Set<T> minuendSet, Set<T> subtrahendSet, Supplier<S> setConstructor) {
    S differenceSet = setConstructor.get();
    differenceSet.addAll(minuendSet);
    differenceSet.removeAll(subtrahendSet);
    return differenceSet;
  }

  public static String escape(String offendingTokenText) {
    return offendingTokenText.replace("\n", "\\n").replace("\t", "\\t").replace("\r", "\\r");
  }

  public static String extractBits(long l, int start, int end) {
    String s = "";
    for (int pos = end; pos >= start; pos--) {
      long mask = 1L << pos;
      long bit = l & mask;
      s += (bit != 0) ? 1 : 0;
    }
    return s;
  }

  public static Path getCanonicalPath(Path path) {
    try {
      return Paths.get(path.toFile().getCanonicalPath());
    } catch (IOException e) {
      throw new BatfishException("Could not get canonical path from: '" + path.toString() + "'");
    }
  }

  public static org.apache.commons.configuration2.Configuration getConfig(
      String overridePropertyName,
      String defaultPropertyFilename,
      Class<?> defaultPropertyLocatorClass) {
    String overriddenPath = System.getProperty(overridePropertyName);
    URL propertiesUrl;
    if (overriddenPath != null) {
      // The user provided an override, so look up that configuration instead.
      try {
        propertiesUrl = new URL(new URL("file://"), overriddenPath);
      } catch (MalformedURLException e) {
        throw new BatfishException(
            "Error treating " + overriddenPath + " as a path to a properties file", e);
      }
    } else {
      // Find the default properties file.
      propertiesUrl =
          defaultPropertyLocatorClass.getClassLoader().getResource(defaultPropertyFilename);
    }
    try {
      return new Configurations().properties(propertiesUrl);
    } catch (Exception e) {
      throw new BatfishException("Error loading configuration from " + overriddenPath, e);
    }
  }

  public static SortedSet<Path> getEntries(Path directory) {
    SortedSet<Path> entries = new TreeSet<>();
    try (DirectoryStream<Path> stream = Files.newDirectoryStream(directory)) {
      for (Path entry : stream) {
        entries.add(entry);
      }
    } catch (IOException | DirectoryIteratorException e) {
      throw new BatfishException("Error listing directory '" + directory.toString() + "'", e);
    }
    return entries;
  }

  public static String getIndentedString(String str, int indentLevel) {
    String indent = getIndentString(indentLevel);
    StringBuilder sb = new StringBuilder();
    String[] lines = str.split("\n");
    for (String line : lines) {
      sb.append(indent + line + "\n");
    }
    return sb.toString();
  }

  public static String getIndentString(int indentLevel) {

    String retString = "";

    for (int i = 0; i < indentLevel; i++) {
      retString += "  ";
    }

    return retString;
  }

  public static Integer getInterfaceVlanNumber(String ifaceName) {
    String prefix = "vlan";
    String ifaceNameLower = ifaceName.toLowerCase();
    String withoutDot = ifaceNameLower.replaceAll("\\.", "");
    if (withoutDot.startsWith(prefix)) {
      String vlanStr = withoutDot.substring(prefix.length());
      if (vlanStr.length() > 0) {
        return Integer.parseInt(vlanStr);
      }
    }
    return null;
  }

  public static FileTime getLastModifiedTime(Path path) {
    try {
      return Files.getLastModifiedTime(path);
    } catch (IOException e) {
      throw new BatfishException("Failed to get last modified time for '" + path.toString() + "'");
    }
  }

  public static List<String> getMatchingStrings(String regex, Set<String> allStrings) {
    List<String> matchingStrings = new ArrayList<>();
    Pattern pattern;
    try {
      pattern = Pattern.compile(regex);
    } catch (PatternSyntaxException e) {
      throw new BatfishException("Supplied regex is not a valid java regex: \"" + regex + "\"", e);
    }
    if (pattern != null) {
      for (String s : allStrings) {
        Matcher matcher = pattern.matcher(s);
        if (matcher.matches()) {
          matchingStrings.add(s);
        }
      }
    } else {
      matchingStrings.addAll(allStrings);
    }
    return matchingStrings;
  }

  public static SortedSet<Path> getSubdirectories(Path directory) {
    SortedSet<Path> subdirectories = new TreeSet<>();
    try (DirectoryStream<Path> stream = Files.newDirectoryStream(directory)) {
      for (Path entry : stream) {
        if (Files.isDirectory(entry)) {
          subdirectories.add(entry);
        }
      }
    } catch (IOException | DirectoryIteratorException e) {
      throw new BatfishException("Error listing directory '" + directory.toString() + "'", e);
    }
    return subdirectories;
  }

  public static String getTime(long millis) {
    long cs = (millis / 10) % 100;
    long s = (millis / 1000) % 60;
    long m = (millis / (1000 * 60)) % 60;
    long h = (millis / (1000 * 60 * 60)) % 24;
    String time = String.format("%02d:%02d:%02d.%02d", h, m, s, cs);
    return time;
  }

  public static <S extends Set<T>, T> S intersection(
      Set<T> set1, Set<T> set2, Supplier<S> setConstructor) {
    S intersectionSet = setConstructor.get();
    intersectionSet.addAll(set1);
    intersectionSet.retainAll(set2);
    return intersectionSet;
  }

  public static int intWidth(int n) {
    if (n == 0) {
      return 1;
    } else {
      return 32 - Integer.numberOfLeadingZeros(n);
    }
  }

  public static boolean isLoopback(String interfaceName) {
    return (interfaceName.startsWith("Loopback") || interfaceName.startsWith("lo"));
  }

  public static boolean isNullInterface(String ifaceName) {
    String lcIfaceName = ifaceName.toLowerCase();
    return lcIfaceName.startsWith("null");
  }

  public static Stream<Path> list(Path configsPath) {
    try {
      return Files.list(configsPath);
    } catch (IOException e) {
      throw new BatfishException("Could not list files in '" + configsPath.toString() + "'", e);
    }
  }

  public static String longToCommunity(Long l) {
    Long upper = l >> 16;
    Long lower = l & 0xFFFF;
    return upper.toString() + ":" + lower;
  }

  public static String md5Digest(String saltedSecret) {
    MessageDigest digest = null;
    try {
      digest = MessageDigest.getInstance("MD5");
    } catch (NoSuchAlgorithmException e) {
      throw new BatfishException("Could not initialize md5 hasher", e);
    }
    byte[] plainTextBytes = null;
    plainTextBytes = saltedSecret.getBytes(StandardCharsets.UTF_8);
    byte[] digestBytes = digest.digest(plainTextBytes);
    StringBuffer sb = new StringBuffer();
    for (int i = 0; i < digestBytes.length; i++) {
      int digestByteAsInt = 0xff & digestBytes[i];
      if (digestByteAsInt < 0x10) {
        sb.append('0');
      }
      sb.append(Integer.toHexString(digestByteAsInt));
    }
    String md5 = sb.toString();
    return md5;
  }

  public static void moveByCopy(Path srcPath, Path dstPath) {
    if (Files.isDirectory(srcPath)) {
      copyDirectory(srcPath, dstPath);
      deleteDirectory(srcPath);
    } else {
      copyFile(srcPath, dstPath);
      delete(srcPath);
    }
  }

  public static int nullChecker(Object a, Object b) {
    if (a == null && b == null) {
      return 0;
    } else if (a != null && b != null) {
      return 1;
    } else {
      return -1;
    }
  }

  public static void outputFileLines(Path downloadedFile, Consumer<String> outputFunction) {
    try (BufferedReader br = new BufferedReader(new FileReader(downloadedFile.toFile()))) {
      String line = null;
      while ((line = br.readLine()) != null) {
        outputFunction.accept(line + "\n");
      }
    } catch (IOException e) {
      throw new BatfishException(
          "Failed to read and output lines of file: '" + downloadedFile.toString() + "'");
    }
  }

  public static String readFile(Path file) {
    String text = null;
    try {
      text = new String(Files.readAllBytes(file), "UTF-8");
    } catch (IOException e) {
      throw new BatfishException("Failed to read file: " + file.toString(), e);
    }
    return text;
  }

  public static synchronized String salt() {
    if (SALT != null) {
      return SALT;
    }
    try (InputStream is =
        Thread.currentThread()
            .getContextClassLoader()
            .getResourceAsStream(BfConsts.ABSPATH_DEFAULT_SALT)) {
      SALT = IOUtils.toString(is);
    } catch (IOException e) {
      throw new BatfishException(
          "Could not open resource: '" + BfConsts.ABSPATH_DEFAULT_SALT + "'", e);
    }
    return SALT;
  }

  public static String sha256Digest(String saltedSecret) {
    MessageDigest digest = null;
    try {
      digest = MessageDigest.getInstance("SHA-256");
    } catch (NoSuchAlgorithmException e) {
      throw new BatfishException("Could not initialize sha256 hasher", e);
    }
    byte[] plainTextBytes = null;
    plainTextBytes = saltedSecret.getBytes(StandardCharsets.UTF_8);
    byte[] digestBytes = digest.digest(plainTextBytes);
    StringBuffer sb = new StringBuffer();
    for (int i = 0; i < digestBytes.length; i++) {
      int digestByteAsInt = 0xff & digestBytes[i];
      if (digestByteAsInt < 0x10) {
        sb.append('0');
      }
      sb.append(Integer.toHexString(digestByteAsInt));
    }
    String sha256 = sb.toString();
    return sha256;
  }

  public static void startSslServer(
      ResourceConfig resourceConfig,
      URI mgrUri,
      Path keystorePath,
      String keystorePassword,
      boolean trustAllCerts,
      Path truststorePath,
      String truststorePassword,
      Class<?> configurationLocatorClass,
      Class<?> callerClass) {
    if (keystorePath == null) {
      throw new BatfishException(
          "Cannot start SSL server without keystore. If you have none, you must disable SSL.");
    }
    // first find the file as specified.
    // if that does not work, find it relative to the binary
    Path keystoreAbsolutePath = keystorePath.toAbsolutePath();
    if (!Files.exists(keystoreAbsolutePath)) {
      String callingClass = callerClass.getCanonicalName();
      System.err.printf(
          "%s: keystore file not found at %s or %s\n",
          callingClass, keystorePath, keystoreAbsolutePath.toString());
      System.exit(1);
    }
    SSLContextConfigurator sslCon = new SSLContextConfigurator();
    sslCon.setKeyStoreFile(keystoreAbsolutePath.toString());
    sslCon.setKeyStorePass(keystorePassword);
    if (truststorePath != null) {
      if (truststorePassword == null) {
        throw new BatfishException("Truststore file supplied but truststore password missing");
      }
      sslCon.setTrustStoreFile(truststorePath.toString());
      sslCon.setTrustStorePass(truststorePassword);
    }
    boolean verifyClient = !trustAllCerts;
    GrizzlyHttpServerFactory.createHttpServer(
        mgrUri,
        resourceConfig,
        true,
        new SSLEngineConfigurator(sslCon, false, verifyClient, false));
  }

  public static <S extends Set<T>, T> S symmetricDifference(
      Set<T> set1, Set<T> set2, Supplier<S> constructor) {
    S differenceSet = constructor.get();
    differenceSet.addAll(set1);
    differenceSet.addAll(set2);
    S intersection = intersection(set1, set2, constructor);
    differenceSet.removeAll(intersection);
    return differenceSet;
  }

  public static SortedMap<Integer, String> toLineMap(String str) {
    SortedMap<Integer, String> map = new TreeMap<>();
    String[] lines = str.split("\n");
    for (int i = 0; i < lines.length; i++) {
      String line = lines[i];
      map.put(i, line);
    }
    return map;
  }

  public static <S extends Set<T>, T> S union(
      Set<T> set1, Set<T> set2, Supplier<S> setConstructor) {
    S unionSet = setConstructor.get();
    unionSet.addAll(set1);
    unionSet.addAll(set2);
    return unionSet;
  }

  public static void writeFile(Path outputPath, String output) {
    try {
      Files.write(outputPath, output.getBytes());
    } catch (IOException e) {
      throw new BatfishException("Failed to write file: " + outputPath, e);
    }
  }

  public static void writeStreamToFile(InputStream inputStream, Path outputFile) {
    try (OutputStream fileOutputStream = new FileOutputStream(outputFile.toFile())) {
      int read = 0;
      final byte[] bytes = new byte[STREAMED_FILE_BUFFER_SIZE];
      while ((read = inputStream.read(bytes)) != -1) {
        fileOutputStream.write(bytes, 0, read);
      }
    } catch (IOException e) {
      throw new BatfishException(
          "Failed to write input stream to output file: '" + outputFile.toString() + "'");
    }
  }

  public static JSONObject writeStreamToJSONObject(InputStream inputStream) {
    try {
      ByteArrayOutputStream baos = new ByteArrayOutputStream();
      int read = 0;
      final byte[] buffer = new byte[STREAMED_FILE_BUFFER_SIZE];
      while (true) {
        read = inputStream.read(buffer);

        if (read == -1) {
          break;
        }
        baos.write(buffer, 0, read);
      }
      JSONObject jObject;
      jObject = new JSONObject(baos.toString("UTF-8"));
      return jObject;
    } catch (IOException | JSONException e) {
      throw new BatfishException("Failed to convert input stream into JSON object", e);
    }
  }
}<|MERGE_RESOLUTION|>--- conflicted
+++ resolved
@@ -66,785 +66,6 @@
 
 public class CommonUtil {
 
-<<<<<<< HEAD
-   private static class TrustAllHostNameVerifier implements HostnameVerifier {
-      @Override
-      public boolean verify(String hostname, SSLSession session) {
-         return true;
-      }
-   }
-
-   public static final String FACT_BLOCK_FOOTER = "\n//FACTS END HERE\n"
-         + "   }) // clauses\n" + "} <-- .\n";
-
-   private static final int STREAMED_FILE_BUFFER_SIZE = 1024;
-
-   public static String applyPrefix(String prefix, String msg) {
-      String[] lines = msg.split("\n");
-      StringBuilder sb = new StringBuilder();
-      for (String line : lines) {
-         sb.append(prefix + line + "\n");
-      }
-      return sb.toString();
-   }
-
-   public static boolean bothNullOrEqual(Object a, Object b) {
-      if (a == null && b == null) {
-         return true;
-      }
-      else if (a != null && b != null) {
-         return a.equals(b);
-      }
-      else {
-         return false;
-      }
-   }
-
-   public static <T extends Throwable> boolean causedBy(
-         Throwable e,
-         Class<T> causeClass) {
-      Set<Throwable> seenCauses = Collections
-            .newSetFromMap(new IdentityHashMap<>());
-      return causedBy(e, causeClass, seenCauses);
-   }
-
-   private static <T extends Throwable> boolean causedBy(
-         Throwable e,
-         Class<T> causeClass, Set<Throwable> seenCauses) {
-      if (seenCauses.contains(e)) {
-         return false;
-      }
-      seenCauses.add(e);
-      if (causeClass.isInstance(e)) {
-         return true;
-      }
-      else {
-         Throwable cause = e.getCause();
-         if (cause != null) {
-            return causedBy(cause, causeClass, seenCauses);
-         }
-         else {
-            return false;
-         }
-      }
-   }
-
-   public static boolean causedByMessage(Throwable e, String searchTerm) {
-      Set<Throwable> seenCauses = Collections
-            .newSetFromMap(new IdentityHashMap<>());
-      return causedByMessage(e, searchTerm, seenCauses);
-   }
-
-   private static boolean causedByMessage(
-         Throwable e, String searchTerm,
-         Set<Throwable> seenCauses) {
-      if (seenCauses.contains(e)) {
-         return false;
-      }
-      seenCauses.add(e);
-      if (e.getMessage().contains(searchTerm)) {
-         return true;
-      }
-      else {
-         Throwable cause = e.getCause();
-         if (cause != null) {
-            return causedByMessage(cause, searchTerm, seenCauses);
-         }
-         else {
-            return false;
-         }
-      }
-   }
-
-   public static boolean checkJsonEqual(Object a, Object b) {
-      BatfishObjectMapper mapper = new BatfishObjectMapper();
-
-      try {
-         String aString = mapper.writeValueAsString(a);
-         String bString = mapper.writeValueAsString(b);
-         JSONAssert.assertEquals(aString, bString, false);
-         return true;
-      }
-      catch (Exception e) {
-         throw new BatfishException("JSON equality check failed: "
-               + e.getMessage() + e.getStackTrace());
-      }
-      catch (AssertionError err) {
-         return false;
-      }
-      finally {
-      }
-   }
-
-   public static long communityStringToLong(String str) {
-      String[] parts = str.split(":");
-      long high = Long.parseLong(parts[0]);
-      long low = Long.parseLong(parts[1]);
-      long result = low + (high << 16);
-      return result;
-   }
-
-   public static <T extends Comparable<T>> int compareCollection(
-         Collection<T> lhs, Collection<T> rhs) {
-      Iterator<T> l = lhs.iterator();
-      Iterator<T> r = rhs.iterator();
-      while (l.hasNext()) {
-         if (!r.hasNext()) {
-            return 1;
-         }
-         T lVal = l.next();
-         T rVal = r.next();
-         int ret = lVal.compareTo(rVal);
-         if (ret != 0) {
-            return ret;
-         }
-      }
-      if (r.hasNext()) {
-         return -1;
-      }
-      return 0;
-   }
-
-   public static void copy(Path srcPath, Path dstPath) {
-      if (Files.isDirectory(srcPath)) {
-         copyDirectory(srcPath, dstPath);
-      }
-      else {
-         copyFile(srcPath, dstPath);
-      }
-   }
-
-   public static void copyDirectory(Path srcPath, Path dstPath) {
-      try {
-         FileUtils.copyDirectory(srcPath.toFile(), dstPath.toFile());
-      }
-      catch (IOException e) {
-         throw new BatfishException("Failed to copy directory: '"
-               + srcPath.toString() + "' to: '" + dstPath.toString() + "'", e);
-      }
-   }
-
-   public static void copyFile(Path srcPath, Path dstPath) {
-      try {
-         FileUtils.copyFile(srcPath.toFile(), dstPath.toFile());
-      }
-      catch (IOException e) {
-         throw new BatfishException("Failed to copy file: '"
-               + srcPath.toString() + "' to: '" + dstPath.toString() + "'", e);
-      }
-   }
-
-   public static void createDirectories(Path path) {
-      try {
-         Files.createDirectories(path);
-      }
-      catch (IOException e) {
-         throw new BatfishException(
-               "Could not create directories leading up to and including '"
-                     + path.toString() + "'",
-               e);
-      }
-   }
-
-   public static ClientBuilder createHttpClientBuilder(
-         boolean noSsl,
-         boolean trustAllSslCerts, Path keystoreFile, String keystorePassword,
-         Path truststoreFile, String truststorePassword) {
-      try {
-         if (!noSsl) {
-            ClientBuilder clientBuilder = ClientBuilder.newBuilder();
-            SSLContext sslcontext = SSLContext.getInstance("TLS");
-            TrustManager[] trustManagers;
-            if (trustAllSslCerts) {
-               trustManagers = new TrustManager[]{
-                     new X509TrustManager() {
-                        @Override
-                        public void checkClientTrusted(
-                              X509Certificate[] arg0,
-                              String arg1) throws CertificateException {
-                        }
-
-                        @Override
-                        public void checkServerTrusted(
-                              X509Certificate[] arg0,
-                              String arg1) throws CertificateException {
-                        }
-
-                        @Override
-                        public X509Certificate[] getAcceptedIssuers() {
-                           return new X509Certificate[0];
-                        }
-
-                     }};
-               clientBuilder.hostnameVerifier(new TrustAllHostNameVerifier());
-            }
-            else if (truststoreFile != null) {
-               TrustManagerFactory tmf = TrustManagerFactory
-                     .getInstance("SunX509");
-               KeyStore ts = KeyStore.getInstance("JKS");
-               if (truststorePassword == null) {
-                  throw new BatfishException(
-                        "Truststore file supplied but truststore password missing");
-               }
-               char[] tsPass = truststorePassword.toCharArray();
-               ts.load(new FileInputStream(truststoreFile.toFile()), tsPass);
-               tmf.init(ts);
-               trustManagers = tmf.getTrustManagers();
-            }
-            else {
-               trustManagers = null;
-            }
-            KeyManagerFactory kmf = KeyManagerFactory.getInstance("SunX509");
-            KeyStore ks = KeyStore.getInstance("JKS");
-            KeyManager[] keyManagers;
-            if (keystoreFile != null) {
-               if (keystorePassword == null) {
-                  throw new BatfishException(
-                        "Keystore file supplied but keystore password");
-               }
-               char[] ksPass = keystorePassword.toCharArray();
-               ks.load(new FileInputStream(keystoreFile.toFile()), ksPass);
-               kmf.init(ks, ksPass);
-               keyManagers = kmf.getKeyManagers();
-            }
-            else {
-               keyManagers = null;
-            }
-            sslcontext.init(keyManagers, trustManagers,
-                  new java.security.SecureRandom());
-            return clientBuilder.sslContext(sslcontext);
-         }
-         else {
-            return ClientBuilder.newBuilder();
-         }
-      }
-      catch (Exception e) {
-         throw new BatfishException("Error creating HTTP client builder", e);
-      }
-   }
-
-   public static Path createTempDirectory(
-         String prefix,
-         FileAttribute<?>... attrs) {
-      try {
-         Path tempDir = Files.createTempDirectory(prefix, attrs);
-         tempDir.toFile().deleteOnExit();
-         return tempDir;
-      }
-      catch (IOException e) {
-         throw new BatfishException("Failed to create temporary directory", e);
-      }
-   }
-
-   public static Path createTempFile(
-         String prefix, String suffix,
-         FileAttribute<?>... attributes) {
-      try {
-         Path tempFile = Files.createTempFile(prefix, suffix, attributes);
-         tempFile.toFile().deleteOnExit();
-         return tempFile;
-      }
-      catch (IOException e) {
-         throw new BatfishException("Failed to create temporary file", e);
-      }
-   }
-
-   public static void delete(Path path) {
-      try {
-         Files.delete(path);
-      }
-      catch (NoSuchFileException e) {
-         throw new BatfishException(
-               "Cannot delete non-existent file: '" + path.toString() + "'", e);
-      }
-      catch (IOException e) {
-         throw new BatfishException("Failed to delete file: " + path, e);
-      }
-   }
-
-   public static void deleteDirectory(Path path) {
-      try {
-         FileUtils.deleteDirectory(path.toFile());
-      }
-      catch (IOException | NullPointerException e) {
-         throw new BatfishException("Could not delete directory: " + path, e);
-      }
-   }
-
-   public static void deleteIfExists(Path path) {
-      try {
-         Files.delete(path);
-      }
-      catch (NoSuchFileException e) {
-      }
-      catch (IOException e) {
-         throw new BatfishException("Failed to delete file: " + path, e);
-      }
-   }
-
-   public static <S extends Set<T>, T> S difference(
-         Set<T> minuendSet,
-         Set<T> subtrahendSet, Supplier<S> setConstructor) {
-      S differenceSet = setConstructor.get();
-      differenceSet.addAll(minuendSet);
-      differenceSet.removeAll(subtrahendSet);
-      return differenceSet;
-   }
-
-   public static String escape(String offendingTokenText) {
-      return offendingTokenText.replace("\n", "\\n").replace("\t", "\\t")
-            .replace("\r", "\\r");
-   }
-
-   public static String extractBits(long l, int start, int end) {
-      String s = "";
-      for (int pos = end; pos >= start; pos--) {
-         long mask = 1L << pos;
-         long bit = l & mask;
-         s += (bit != 0) ? 1 : 0;
-      }
-      return s;
-   }
-
-   public static Path getCanonicalPath(Path path) {
-      try {
-         return Paths.get(path.toFile().getCanonicalPath());
-      }
-      catch (IOException e) {
-         throw new BatfishException(
-               "Could not get canonical path from: '" + path.toString() + "'");
-      }
-   }
-
-   public static org.apache.commons.configuration2.Configuration getConfig(
-         String overridePropertyName, String defaultPropertyFilename,
-         Class<?> defaultPropertyLocatorClass) {
-      String overriddenPath = System.getProperty(overridePropertyName);
-      URL propertiesUrl;
-      if (overriddenPath != null) {
-         // The user provided an override, so look up that configuration instead.
-         try {
-            propertiesUrl = new URL(new URL("file://"), overriddenPath);
-         }
-         catch (MalformedURLException e) {
-            throw new BatfishException(
-                  "Error treating " + overriddenPath + " as a path to a properties file", e);
-         }
-      }
-      else {
-         // Find the default properties file.
-         propertiesUrl =
-               defaultPropertyLocatorClass.getClassLoader().getResource(defaultPropertyFilename);
-      }
-      try {
-         return new Configurations().properties(propertiesUrl);
-      }
-      catch (Exception e) {
-         throw new BatfishException("Error loading configuration from " + overriddenPath, e);
-      }
-   }
-
-   public static SortedSet<Path> getEntries(Path directory) {
-      SortedSet<Path> entries = new TreeSet<>();
-      try (DirectoryStream<Path> stream = Files.newDirectoryStream(directory)) {
-         for (Path entry : stream) {
-            entries.add(entry);
-         }
-      }
-      catch (IOException | DirectoryIteratorException e) {
-         throw new BatfishException(
-               "Error listing directory '" + directory.toString() + "'", e);
-      }
-      return entries;
-   }
-
-   public static String getIndentedString(String str, int indentLevel) {
-      String indent = getIndentString(indentLevel);
-      StringBuilder sb = new StringBuilder();
-      String[] lines = str.split("\n");
-      for (String line : lines) {
-         sb.append(indent + line + "\n");
-      }
-      return sb.toString();
-   }
-
-   public static String getIndentString(int indentLevel) {
-
-      String retString = "";
-
-      for (int i = 0; i < indentLevel; i++) {
-         retString += "  ";
-      }
-
-      return retString;
-   }
-
-   public static Integer getInterfaceVlanNumber(String ifaceName) {
-      String prefix = "vlan";
-      String ifaceNameLower = ifaceName.toLowerCase();
-      String withoutDot = ifaceNameLower.replaceAll("\\.", "");
-      if (withoutDot.startsWith(prefix)) {
-         String vlanStr = withoutDot.substring(prefix.length());
-         if (vlanStr.length() > 0) {
-            return Integer.parseInt(vlanStr);
-         }
-      }
-      return null;
-   }
-
-   public static Path getJarOrClassDir(Class<?> locatorClass) {
-      Path locatorDirFile = null;
-      URL locatorSourceURL = locatorClass.getProtectionDomain().getCodeSource()
-            .getLocation();
-      String locatorSourceString = locatorSourceURL.toString();
-      if (locatorSourceString.startsWith("onejar:")) {
-         URI onejarSourceURI = null;
-         try {
-            URL onejarSourceURL = Class.forName("com.simontuffs.onejar.Boot")
-                  .getProtectionDomain().getCodeSource().getLocation();
-            onejarSourceURI = onejarSourceURL.toURI();
-         }
-         catch (ClassNotFoundException e) {
-            throw new BatfishException("could not find onejar class");
-         }
-         catch (URISyntaxException e) {
-            throw new BatfishException(
-                  "Failed to convert onejar URL to URI",
-                  e);
-         }
-         Path jarDir = Paths.get(onejarSourceURI).getParent();
-         return jarDir;
-      }
-      else {
-         char separator = System.getProperty("file.separator").charAt(0);
-         String locatorPackageResourceName = locatorClass.getPackage().getName()
-               .replace('.', separator);
-         try {
-            locatorDirFile = Paths.get(locatorClass.getClassLoader()
-                  .getResource(locatorPackageResourceName).toURI());
-         }
-         catch (URISyntaxException e) {
-            throw new BatfishException(
-                  "Failed to resolve locator directory",
-                  e);
-         }
-         return locatorDirFile;
-      }
-   }
-
-   public static FileTime getLastModifiedTime(Path path) {
-      try {
-         return Files.getLastModifiedTime(path);
-      }
-      catch (IOException e) {
-         throw new BatfishException("Failed to get last modified time for '"
-               + path.toString() + "'");
-      }
-   }
-
-   public static List<String> getMatchingStrings(
-         String regex,
-         Set<String> allStrings) {
-      List<String> matchingStrings = new ArrayList<>();
-      Pattern pattern;
-      try {
-         pattern = Pattern.compile(regex);
-      }
-      catch (PatternSyntaxException e) {
-         throw new BatfishException(
-               "Supplied regex is not a valid java regex: \"" + regex + "\"",
-               e);
-      }
-      if (pattern != null) {
-         for (String s : allStrings) {
-            Matcher matcher = pattern.matcher(s);
-            if (matcher.matches()) {
-               matchingStrings.add(s);
-            }
-         }
-      }
-      else {
-         matchingStrings.addAll(allStrings);
-      }
-      return matchingStrings;
-   }
-   
-   public static SortedSet<Path> getSubdirectories(Path directory) {
-      SortedSet<Path> subdirectories = new TreeSet<>();
-      try (DirectoryStream<Path> stream = Files.newDirectoryStream(directory)) {
-         for (Path entry : stream) {
-            if (Files.isDirectory(entry)) {
-               subdirectories.add(entry);
-            }
-         }
-      }
-      catch (IOException | DirectoryIteratorException e) {
-         throw new BatfishException(
-               "Error listing directory '" + directory.toString() + "'", e);
-      }
-      return subdirectories;
-   }
-
-   public static String getTime(long millis) {
-      long cs = (millis / 10) % 100;
-      long s = (millis / 1000) % 60;
-      long m = (millis / (1000 * 60)) % 60;
-      long h = (millis / (1000 * 60 * 60)) % 24;
-      String time = String.format("%02d:%02d:%02d.%02d", h, m, s, cs);
-      return time;
-   }
-
-   public static <S extends Set<T>, T> S intersection(
-         Set<T> set1, Set<T> set2,
-         Supplier<S> setConstructor) {
-      S intersectionSet = setConstructor.get();
-      intersectionSet.addAll(set1);
-      intersectionSet.retainAll(set2);
-      return intersectionSet;
-   }
-
-   public static int intWidth(int n) {
-      if (n == 0) {
-         return 1;
-      }
-      else {
-         return 32 - Integer.numberOfLeadingZeros(n);
-      }
-   }
-
-   public static boolean isLoopback(String interfaceName) {
-      return (interfaceName.startsWith("Loopback")
-            || interfaceName.startsWith("lo"));
-   }
-
-   public static boolean isNullInterface(String ifaceName) {
-      String lcIfaceName = ifaceName.toLowerCase();
-      return lcIfaceName.startsWith("null");
-   }
-
-   public static Stream<Path> list(Path configsPath) {
-      try {
-         return Files.list(configsPath);
-      }
-      catch (IOException e) {
-         throw new BatfishException(
-               "Could not list files in '" + configsPath.toString() + "'", e);
-      }
-   }
-
-   public static String longToCommunity(Long l) {
-      Long upper = l >> 16;
-      Long lower = l & 0xFFFF;
-      return upper.toString() + ":" + lower;
-   }
-
-   public static String md5Digest(String saltedSecret) {
-      MessageDigest digest = null;
-      try {
-         digest = MessageDigest.getInstance("MD5");
-      }
-      catch (NoSuchAlgorithmException e) {
-         throw new BatfishException("Could not initialize md5 hasher", e);
-      }
-      byte[] plainTextBytes = null;
-      plainTextBytes = saltedSecret.getBytes(StandardCharsets.UTF_8);
-      byte[] digestBytes = digest.digest(plainTextBytes);
-      StringBuffer sb = new StringBuffer();
-      for (int i = 0; i < digestBytes.length; i++) {
-         int digestByteAsInt = 0xff & digestBytes[i];
-         if (digestByteAsInt < 0x10) {
-            sb.append('0');
-         }
-         sb.append(Integer.toHexString(digestByteAsInt));
-      }
-      String md5 = sb.toString();
-      return md5;
-   }
-
-   public static void moveByCopy(Path srcPath, Path dstPath) {
-      if (Files.isDirectory(srcPath)) {
-         copyDirectory(srcPath, dstPath);
-         deleteDirectory(srcPath);
-      }
-      else {
-         copyFile(srcPath, dstPath);
-         delete(srcPath);
-      }
-   }
-
-   public static int nullChecker(Object a, Object b) {
-      if (a == null && b == null) {
-         return 0;
-      }
-      else if (a != null && b != null) {
-         return 1;
-      }
-      else {
-         return -1;
-      }
-   }
-
-   public static void outputFileLines(
-         Path downloadedFile,
-         Consumer<String> outputFunction) {
-      try (BufferedReader br = new BufferedReader(
-            new FileReader(downloadedFile.toFile()))) {
-         String line = null;
-         while ((line = br.readLine()) != null) {
-            outputFunction.accept(line + "\n");
-         }
-      }
-      catch (IOException e) {
-         throw new BatfishException("Failed to read and output lines of file: '"
-               + downloadedFile.toString() + "'");
-      }
-   }
-
-   public static String readFile(Path file) {
-      String text = null;
-      try {
-         text = new String(Files.readAllBytes(file), "UTF-8");
-      }
-      catch (IOException e) {
-         throw new BatfishException(
-               "Failed to read file: " + file.toString(),
-               e);
-      }
-      return text;
-   }
-
-   public static String readResource(String resourcePath) {
-      try (InputStream is = Thread.currentThread().getContextClassLoader()
-            .getResourceAsStream(resourcePath)) {
-         String output = IOUtils.toString(is);
-         return output;
-      }
-      catch (IOException e) {
-         throw new BatfishException(
-               "Could not open resource: '" + resourcePath + "'", e);
-      }
-   }
-
-   public static String sha256Digest(String saltedSecret) {
-      MessageDigest digest = null;
-      try {
-         digest = MessageDigest.getInstance("SHA-256");
-      }
-      catch (NoSuchAlgorithmException e) {
-         throw new BatfishException("Could not initialize sha256 hasher", e);
-      }
-      byte[] plainTextBytes = null;
-      plainTextBytes = saltedSecret.getBytes(StandardCharsets.UTF_8);
-      byte[] digestBytes = digest.digest(plainTextBytes);
-      StringBuffer sb = new StringBuffer();
-      for (int i = 0; i < digestBytes.length; i++) {
-         int digestByteAsInt = 0xff & digestBytes[i];
-         if (digestByteAsInt < 0x10) {
-            sb.append('0');
-         }
-         sb.append(Integer.toHexString(digestByteAsInt));
-      }
-      String sha256 = sb.toString();
-      return sha256;
-   }
-
-   public static void startSSLServer(
-         ResourceConfig resourceConfig, URI mgrUri,
-         Path keystorePath, String keystorePassword, boolean trustAllCerts,
-         Path truststorePath, String truststorePassword,
-         Class<?> configurationLocatorClass, Class<?> callerClass) {
-      if (keystorePath == null) {
-         throw new BatfishException(
-               "Cannot start SSL server without keystore. If you have none, you must disable SSL.");
-      }
-      // first find the file as specified.
-      // if that does not work, find it relative to the binary
-      Path keystoreAbsolutePath = keystorePath.toAbsolutePath();
-      if (!Files.exists(keystoreAbsolutePath)) {
-         keystoreAbsolutePath = CommonUtil
-               .getJarOrClassDir(configurationLocatorClass).toAbsolutePath()
-               .resolve(keystorePath);
-      }
-      if (!Files.exists(keystoreAbsolutePath)) {
-         String callingClass = callerClass.getCanonicalName();
-         System.err.printf("%s: keystore file not found at %s or %s\n",
-               callingClass, keystorePath, keystoreAbsolutePath.toString());
-         System.exit(1);
-      }
-      SSLContextConfigurator sslCon = new SSLContextConfigurator();
-      sslCon.setKeyStoreFile(keystoreAbsolutePath.toString());
-      sslCon.setKeyStorePass(keystorePassword);
-      if (truststorePath != null) {
-         if (truststorePassword == null) {
-            throw new BatfishException(
-                  "Truststore file supplied but truststore password missing");
-         }
-         sslCon.setTrustStoreFile(truststorePath.toString());
-         sslCon.setTrustStorePass(truststorePassword);
-      }
-      boolean verifyClient = !trustAllCerts;
-      GrizzlyHttpServerFactory.createHttpServer(mgrUri, resourceConfig, true,
-            new SSLEngineConfigurator(sslCon, false, verifyClient, false));
-   }
-
-   public static <S extends Set<T>, T> S symmetricDifference(
-         Set<T> set1,
-         Set<T> set2, Supplier<S> constructor) {
-      S differenceSet = constructor.get();
-      differenceSet.addAll(set1);
-      differenceSet.addAll(set2);
-      S intersection = intersection(set1, set2, constructor);
-      differenceSet.removeAll(intersection);
-      return differenceSet;
-   }
-
-   public static SortedMap<Integer, String> toLineMap(String str) {
-      SortedMap<Integer, String> map = new TreeMap<>();
-      String[] lines = str.split("\n");
-      for (int i = 0; i < lines.length; i++) {
-         String line = lines[i];
-         map.put(i, line);
-      }
-      return map;
-   }
-
-   /**
-    * Unescapes a string that contains standard Java escape sequences.
-    * <ul>
-    * <li><strong>&#92;b &#92;f &#92;n &#92;r &#92;t &#92;" &#92;'</strong> :
-    * BS, FF, NL, CR, TAB, double and single quote.</li>
-    * <li><strong>&#92;X &#92;XX &#92;XXX</strong> : Octal character
-    * specification (0 - 377, 0x00 - 0xFF).</li>
-    * <li><strong>&#92;uXXXX</strong> : Hexadecimal based Unicode
-    * character.</li>
-    * </ul>
-    *
-    * @param st
-    *           A string optionally containing standard java escape sequences.
-    * @return The translated string.
-    */
-   public static String unescapeJavaString(String st) {
-      if (st == null) {
-         return null;
-      }
-      StringBuilder sb = new StringBuilder(st.length());
-      for (int i = 0; i < st.length(); i++) {
-         char ch = st.charAt(i);
-         if (ch == '\\') {
-            char nextChar = (i == st.length() - 1) ? '\\' : st.charAt(i + 1);
-            // Octal escape?
-            if (nextChar >= '0' && nextChar <= '7') {
-               String code = "" + nextChar;
-               i++;
-               if ((i < st.length() - 1) && st.charAt(i + 1) >= '0'
-                     && st.charAt(i + 1) <= '7') {
-                  code += st.charAt(i + 1);
-                  i++;
-                  if ((i < st.length() - 1) && st.charAt(i + 1) >= '0'
-                        && st.charAt(i + 1) <= '7') {
-                     code += st.charAt(i + 1);
-                     i++;
-=======
   private static class TrustAllHostNameVerifier implements HostnameVerifier {
     @Override
     public boolean verify(String hostname, SSLSession session) {
@@ -1031,7 +252,6 @@
                   @Override
                   public X509Certificate[] getAcceptedIssuers() {
                     return new X509Certificate[0];
->>>>>>> d4171413
                   }
                 }
               };
@@ -1378,18 +598,19 @@
     return text;
   }
 
+  public static String readResource(String resourcePath) {
+    try (InputStream is =
+        Thread.currentThread().getContextClassLoader().getResourceAsStream(resourcePath)) {
+      String output = IOUtils.toString(is);
+      return output;
+    } catch (IOException e) {
+      throw new BatfishException("Could not open resource: '" + resourcePath + "'", e);
+    }
+  }
+
   public static synchronized String salt() {
-    if (SALT != null) {
-      return SALT;
-    }
-    try (InputStream is =
-        Thread.currentThread()
-            .getContextClassLoader()
-            .getResourceAsStream(BfConsts.ABSPATH_DEFAULT_SALT)) {
-      SALT = IOUtils.toString(is);
-    } catch (IOException e) {
-      throw new BatfishException(
-          "Could not open resource: '" + BfConsts.ABSPATH_DEFAULT_SALT + "'", e);
+    if (SALT == null) {
+      SALT = readResource(BfConsts.ABSPATH_DEFAULT_SALT);
     }
     return SALT;
   }
