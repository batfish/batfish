--- conflicted
+++ resolved
@@ -11,12 +11,9 @@
 
   public static final String RSC_CONTAINER = "container";
   public static final String RSC_CONTAINERS = "containers";
-<<<<<<< HEAD
   public static final String RSC_FORK = "fork";
-=======
   public static final String RSC_TOPOLOGY = "topology";
   public static final String RSC_INPUT = "input";
->>>>>>> 15f18bab
   public static final String RSC_ISSUES = "issues";
   public static final String RSC_NETWORK = "network";
   public static final String RSC_NETWORKS = "networks";
