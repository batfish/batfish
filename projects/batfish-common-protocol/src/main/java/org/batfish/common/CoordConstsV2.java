package org.batfish.common;

/** Constants used in the coordinator service version 2. */
public class CoordConstsV2 {
  ////// HTTP Headers that clients are expected to configure. //////

  /** The HTTP Header containing the client's API Key. */
  public static final String HTTP_HEADER_BATFISH_APIKEY = "X-Batfish-Apikey";
  /** The HTTP Header containing the client's version. */
  public static final String HTTP_HEADER_BATFISH_VERSION = "X-Batfish-Version";

  public static final String RSC_CONTAINER = "container";
  public static final String RSC_CONTAINERS = "containers";
<<<<<<< HEAD
  public static final String RSC_INFERRED_NODE_ROLES = "inferred_node_roles";
=======
  public static final String RSC_FORK = "fork";
  public static final String RSC_TOPOLOGY = "topology";
>>>>>>> e1f72d32
  public static final String RSC_INPUT = "input";
  public static final String RSC_ISSUES = "issues";
  public static final String RSC_NETWORK = "network";
  public static final String RSC_NETWORKS = "networks";
  public static final String RSC_NODE_ROLES = "noderoles";
  public static final String RSC_OBJECTS = "objects";
  public static final String RSC_POJO_TOPOLOGY = "pojo_topology";
  public static final String RSC_QUESTIONS = "questions";
  public static final String RSC_REFERENCE_LIBRARY = "referencelibrary";
  public static final String RSC_SETTINGS = "settings";
  public static final String RSC_SNAPSHOTS = "snapshots";
  public static final String RSC_TOPOLOGY = "topology";
}<|MERGE_RESOLUTION|>--- conflicted
+++ resolved
@@ -11,12 +11,8 @@
 
   public static final String RSC_CONTAINER = "container";
   public static final String RSC_CONTAINERS = "containers";
-<<<<<<< HEAD
+  public static final String RSC_FORK = "fork";
   public static final String RSC_INFERRED_NODE_ROLES = "inferred_node_roles";
-=======
-  public static final String RSC_FORK = "fork";
-  public static final String RSC_TOPOLOGY = "topology";
->>>>>>> e1f72d32
   public static final String RSC_INPUT = "input";
   public static final String RSC_ISSUES = "issues";
   public static final String RSC_NETWORK = "network";
