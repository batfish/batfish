--- conflicted
+++ resolved
@@ -10,12 +10,9 @@
   public static final String HTTP_HEADER_BATFISH_VERSION = "X-Batfish-Version";
 
   public static final String QP_MAX_SUGGESTIONS = "maxsuggestions";
-<<<<<<< HEAD
   public static final String QP_NAME = "name";
   public static final String QP_NAME_PREFIX = "name_prefix";
-=======
   public static final String QP_TYPE = "type";
->>>>>>> 3f15cc37
   public static final String QP_VERBOSE = "verbose";
   public static final String QP_QUERY = "query";
 
