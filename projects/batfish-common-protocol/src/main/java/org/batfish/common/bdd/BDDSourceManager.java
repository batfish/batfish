--- conflicted
+++ resolved
@@ -7,10 +7,7 @@
 import com.google.common.annotations.VisibleForTesting;
 import com.google.common.collect.ImmutableSet;
 import com.google.common.collect.Sets;
-<<<<<<< HEAD
-=======
 import java.util.Comparator;
->>>>>>> 8e54e8ca
 import java.util.HashSet;
 import java.util.Map;
 import java.util.Map.Entry;
@@ -39,12 +36,6 @@
 public final class BDDSourceManager {
   private static final String VAR_NAME = "PacketSource";
 
-<<<<<<< HEAD
-  /* For efficiency, the finite domain doesn't track each active but unreferenced source. Instead,
-   * it tracks a single representative value that represents all of them.
-   */
-  private final @Nullable String _activeButUnreferencedRepresentative;
-=======
   /**
    * A source (an interface or the device itself) is "active but unreferenced" if it is active but
    * not reference by {@link MatchSrcInterface} or {@link OriginatingFromDevice}. For efficiency,
@@ -53,7 +44,6 @@
    */
   private final @Nullable String _activeButUnreferencedRepresentative;
 
->>>>>>> 8e54e8ca
   private final Set<String> _activeButUnreferenced;
   private final BDD _falseBDD;
   private final BDDFiniteDomain<String> _finiteDomain;
@@ -201,13 +191,8 @@
     ImmutableSet.Builder<String> builder = ImmutableSet.builder();
     builder.addAll(activeAndReferenced);
 
-<<<<<<< HEAD
-    if (activeButUnreferenced.size() > 0) {
-      builder.add(activeButUnreferenced.stream().sorted().findFirst().get());
-=======
     if (!activeButUnreferenced.isEmpty()) {
       builder.add(activeButUnreferenced.stream().min(Comparator.naturalOrder()).get());
->>>>>>> 8e54e8ca
     }
 
     return builder.build();
@@ -256,11 +241,7 @@
   /**
    * @return true when there is nothing to track. This can happen when no {@link IpAccessList ACL}
    *     on the node uses {@link org.batfish.datamodel.acl.MatchSrcInterface} or {@link
-<<<<<<< HEAD
-   *     org.batfish.datamodel.acl.OriginatingFromDevice}.
-=======
    *     OriginatingFromDevice}.
->>>>>>> 8e54e8ca
    */
   public boolean isTrivial() {
     return _finiteDomain.isEmpty();
