package org.batfish.vendor;

import static com.google.common.base.MoreObjects.firstNonNull;

import com.fasterxml.jackson.annotation.JsonIgnore;
import com.google.common.collect.ImmutableList;
import java.io.Serializable;
import java.util.Collection;
import java.util.Collections;
import java.util.List;
import java.util.Map;
import java.util.Map.Entry;
import java.util.Objects;
import java.util.Set;
import java.util.SortedMap;
import java.util.SortedSet;
import java.util.TreeMap;
import java.util.TreeSet;
import org.batfish.common.BatfishException;
import org.batfish.common.VendorConversionException;
import org.batfish.common.Warnings;
import org.batfish.common.util.DefinedStructure;
import org.batfish.common.util.ReferenceCountedStructure;
import org.batfish.datamodel.Configuration;
import org.batfish.datamodel.ConfigurationFormat;
import org.batfish.datamodel.DefinedStructureInfo;
import org.batfish.datamodel.GenericConfigObject;
import org.batfish.datamodel.answers.ConvertConfigurationAnswerElement;

public abstract class VendorConfiguration implements Serializable, GenericConfigObject {

  /** */
  private static final long serialVersionUID = 1L;

  private transient ConvertConfigurationAnswerElement _answerElement;

  protected String _filename;

  private VendorConfiguration _overlayConfiguration;

  protected final SortedMap<String, SortedMap<String, DefinedStructureInfo>> _structureDefinitions;

  protected final SortedMap<
          StructureType, SortedMap<String, SortedMap<StructureUsage, SortedSet<Integer>>>>
      _structureReferences;

  private transient boolean _unrecognized;

  protected transient Warnings _w;

  public VendorConfiguration() {
    _structureDefinitions = new TreeMap<>();
    _structureReferences = new TreeMap<>();
  }

  public String canonicalizeInterfaceName(String name) {
    return name;
  }

  @JsonIgnore
  public final ConvertConfigurationAnswerElement getAnswerElement() {
    return _answerElement;
  }

  public String getFilename() {
    return _filename;
  }

  public abstract String getHostname();

  public VendorConfiguration getOverlayConfiguration() {
    return _overlayConfiguration;
  }

  public abstract Set<String> getUnimplementedFeatures();

  public boolean getUnrecognized() {
    return _unrecognized;
  }

  @JsonIgnore
  public final Warnings getWarnings() {
    return _w;
  }

  /**
   * Mark all structures of a particular type with its recorded usages. This function should
   * typically be called prior to warning about unused structures of that type.
   *
   * @param type The type of the structure to which a reference will be added
   * @param usage The usage mode of the structure that was pre-recorded
   * @param maps A list of maps to check for the structure to be updated. Each map could be null.
   *     There must be at least one element. The structure may exist in more than one map.
   */
  protected void markStructure(
      StructureType type,
      StructureUsage usage,
      List<Map<String, ? extends ReferenceCountedStructure>> maps) {
    if (maps.isEmpty()) {
      throw new BatfishException("List of maps must contain at least one element");
    }
    SortedMap<String, SortedMap<StructureUsage, SortedSet<Integer>>> byName =
        _structureReferences.get(type);
    if (byName != null) {
      byName.forEach(
          (name, byUsage) -> {
            SortedSet<Integer> lines = byUsage.get(usage);
            if (lines != null) {
              List<Map<String, ? extends ReferenceCountedStructure>> matchingMaps =
                  maps.stream()
                      .filter(map -> map != null && map.containsKey(name))
                      .collect(ImmutableList.toImmutableList());
              if (matchingMaps.isEmpty()) {
                for (int line : lines) {
                  undefined(type, name, usage, line);
                }
              } else {
                String msg = usage.getDescription();
                for (Map<String, ? extends ReferenceCountedStructure> matchingMap : matchingMaps) {
                  matchingMap.get(name).getReferers().put(this, msg);
                }
              }
            }
          });
    }
  }

  /**
   * Updates referrers and/or warns for undefined structures based on references to an abstract
   * {@link StructureType}: a reference type that may refer to one of a number of defined structure
   * types passed in {@code structureTypesToCheck}.
   *
   * <p>For example using Cisco devices, see {@code CiscoStructureType.ACCESS_LIST} and how it
   * expands to a list containing many types of IPv4 and IPv6 access lists.
   */
  protected void markAbstractStructure(
      StructureType type, StructureUsage usage, Collection<StructureType> structureTypesToCheck) {
    Map<String, SortedMap<StructureUsage, SortedSet<Integer>>> references =
        firstNonNull(_structureReferences.get(type), Collections.emptyMap());
    references.forEach(
        (name, byUsage) -> {
          Set<Integer> lines = firstNonNull(byUsage.get(usage), Collections.emptySet());
          List<DefinedStructureInfo> matchingStructures =
              structureTypesToCheck
                  .stream()
                  .map(t -> _structureDefinitions.get(t.getDescription()))
                  .filter(Objects::nonNull)
                  .map(m -> m.get(name))
                  .filter(Objects::nonNull)
                  .collect(ImmutableList.toImmutableList());
          if (matchingStructures.isEmpty()) {
            for (int line : lines) {
              undefined(type, name, usage, line);
            }
          } else {
            matchingStructures.forEach(
                info ->
                    info.setNumReferrers(
                        info.getNumReferrers() == DefinedStructureInfo.UNKNOWN_NUM_REFERRERS
                            ? DefinedStructureInfo.UNKNOWN_NUM_REFERRERS
                            : info.getNumReferrers() + lines.size()));
          }
        });
  }

  /**
   * Updates referrers and/or warns for undefined structures based on references to then given
   * {@link StructureType}. Compared to {@link #markAbstractStructure}, this function is used when
   * the reference type and the structure type are guaranteed to match.
   */
  protected void markConcreteStructure(StructureType type, StructureUsage usage) {
    markAbstractStructure(type, usage, ImmutableList.of(type));
  }

  protected void markStructure(
      StructureType type,
      StructureUsage usage,
      Map<String, ? extends ReferenceCountedStructure> map) {
    markStructure(type, usage, Collections.singletonList(map));
  }

  public void referenceStructure(StructureType type, String name, StructureUsage usage, int line) {
    SortedMap<String, SortedMap<StructureUsage, SortedSet<Integer>>> byName =
        _structureReferences.computeIfAbsent(type, k -> new TreeMap<>());
    SortedMap<StructureUsage, SortedSet<Integer>> byUsage =
        byName.computeIfAbsent(name, k -> new TreeMap<>());
    SortedSet<Integer> lines = byUsage.computeIfAbsent(usage, k -> new TreeSet<>());
    lines.add(line);
  }

  public final void setAnswerElement(ConvertConfigurationAnswerElement answerElement) {
    _answerElement = answerElement;
    _answerElement.getDefinedStructures().put(getHostname(), _structureDefinitions);
  }

  public void setFilename(String filename) {
    _filename = filename;
  }

  public abstract void setHostname(String hostname);

  public void setOverlayConfiguration(VendorConfiguration overlayConfiguration) {
    _overlayConfiguration = overlayConfiguration;
  }

  public void setUnrecognized(boolean unrecognized) {
    _unrecognized = unrecognized;
  }

  public abstract void setVendor(ConfigurationFormat format);

  public final void setWarnings(Warnings warnings) {
    _w = warnings;
  }

  public abstract Configuration toVendorIndependentConfiguration() throws VendorConversionException;

  public void undefined(StructureType structureType, String name, StructureUsage usage, int line) {
    String hostname = getHostname();
    SortedMap<String, SortedMap<String, SortedMap<String, SortedSet<Integer>>>> byType =
        _answerElement.getUndefinedReferences().computeIfAbsent(hostname, k -> new TreeMap<>());
    String type = structureType.getDescription();
    SortedMap<String, SortedMap<String, SortedSet<Integer>>> byName =
        byType.computeIfAbsent(type, k -> new TreeMap<>());
    SortedMap<String, SortedSet<Integer>> byUsage =
        byName.computeIfAbsent(name, k -> new TreeMap<>());
    String usageStr = usage.getDescription();
    SortedSet<Integer> lines = byUsage.computeIfAbsent(usageStr, k -> new TreeSet<>());
    lines.add(line);
  }

  public void defineStructure(StructureType structureType, String name, int line) {
    recordStructure(structureType, name, 0, line);
  }

  public void recordStructure(
      StructureType structureType, String name, int numReferrers, int line) {
<<<<<<< HEAD
    if (_answerElement == null) {
      if (_w != null) {
        _w.redFlag("Trying to record a structure when the answer element is null");
      } else {
        System.err.println(
            "Trying to record a structure when both the answer element and warnings are null");
      }
      return;
    }
    String hostname = getHostname();
=======
>>>>>>> ebf23509
    String type = structureType.getDescription();
    SortedMap<String, DefinedStructureInfo> byName =
        _structureDefinitions.computeIfAbsent(type, k -> new TreeMap<>());
    DefinedStructureInfo info =
        byName.computeIfAbsent(name, k -> new DefinedStructureInfo(new TreeSet<>(), 0));
    info.getDefinitionLines().add(line);
    if (info.getNumReferrers() == DefinedStructureInfo.UNKNOWN_NUM_REFERRERS
        || numReferrers == DefinedStructureInfo.UNKNOWN_NUM_REFERRERS) {
      info.setNumReferrers(DefinedStructureInfo.UNKNOWN_NUM_REFERRERS);
    } else {
      info.setNumReferrers(info.getNumReferrers() + numReferrers);
    }
  }

  public void recordStructure(
      ReferenceCountedStructure structure, StructureType structureType, String name, int line) {
    recordStructure(structureType, name, structure.getReferers().size(), line);
  }

  protected <T extends DefinedStructure<String>> void recordStructure(
      Map<String, T> map, StructureType type) {
    for (Entry<String, T> e : map.entrySet()) {
      String name = e.getKey();
      if (name.startsWith("~")
          || e.getValue().getDefinitionLine() == DefinedStructure.IGNORED_DEFINITION_LINE) {
        continue;
      }
      T t = e.getValue();
      recordStructure(t, type, name, t.getDefinitionLine());
    }
  }
}<|MERGE_RESOLUTION|>--- conflicted
+++ resolved
@@ -235,19 +235,6 @@
 
   public void recordStructure(
       StructureType structureType, String name, int numReferrers, int line) {
-<<<<<<< HEAD
-    if (_answerElement == null) {
-      if (_w != null) {
-        _w.redFlag("Trying to record a structure when the answer element is null");
-      } else {
-        System.err.println(
-            "Trying to record a structure when both the answer element and warnings are null");
-      }
-      return;
-    }
-    String hostname = getHostname();
-=======
->>>>>>> ebf23509
     String type = structureType.getDescription();
     SortedMap<String, DefinedStructureInfo> byName =
         _structureDefinitions.computeIfAbsent(type, k -> new TreeMap<>());
