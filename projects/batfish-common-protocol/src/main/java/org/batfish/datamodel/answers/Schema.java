--- conflicted
+++ resolved
@@ -12,11 +12,6 @@
 import javax.annotation.Nonnull;
 import javax.annotation.Nullable;
 import org.batfish.common.BatfishException;
-<<<<<<< HEAD
-import org.batfish.datamodel.BgpRouteDiffs;
-import org.batfish.datamodel.Bgpv4Route;
-=======
->>>>>>> 9946c84d
 import org.batfish.datamodel.Flow;
 import org.batfish.datamodel.Ip;
 import org.batfish.datamodel.Prefix;
@@ -48,7 +43,7 @@
   private static final Map<String, String> schemaAliases =
       ImmutableMap.<String, String>builder()
           .put("AclTrace", getClassString(AclTrace.class))
-          .put("Bgpv4Route", getClassString(Bgpv4Route.class))
+          .put("BgpRoute", getClassString(BgpRoute.class))
           .put("BgpRouteDiffs", getClassString(BgpRouteDiffs.class))
           .put("Boolean", getClassString(Boolean.class))
           .put("Double", getClassString(Double.class))
@@ -69,7 +64,7 @@
           .build();
 
   public static final Schema ACL_TRACE = new Schema("AclTrace");
-  public static final Schema BGP_ROUTE = new Schema("Bgpv4Route");
+  public static final Schema BGP_ROUTE = new Schema("BgpRoute");
   public static final Schema BGP_ROUTE_DIFFS = new Schema("BgpRouteDiffs");
   public static final Schema BOOLEAN = new Schema("Boolean");
   public static final Schema DOUBLE = new Schema("Double");
