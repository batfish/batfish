--- conflicted
+++ resolved
@@ -32,8 +32,6 @@
         + "firewall.")
 public final class Configuration extends ComparableStructure<String> {
 
-<<<<<<< HEAD
-=======
   public static class Builder extends NetworkFactoryBuilder<Configuration> {
 
     private ConfigurationFormat _configurationFormat;
@@ -62,7 +60,6 @@
     }
   }
 
->>>>>>> 41506bfd
   public static final String DEFAULT_VRF_NAME = "default";
 
   public static final String NODE_NONE_NAME = "(none)";
