--- conflicted
+++ resolved
@@ -1,16 +1,15 @@
 package org.batfish.datamodel.isp_configuration;
-
-import static com.google.common.base.MoreObjects.firstNonNull;
 
 import com.fasterxml.jackson.annotation.JsonCreator;
 import com.fasterxml.jackson.annotation.JsonProperty;
+import static com.google.common.base.MoreObjects.firstNonNull;
 import com.google.common.collect.ImmutableList;
+
+import javax.annotation.Nonnull;
+import javax.annotation.Nullable;
 import java.util.List;
 import java.util.Objects;
-import javax.annotation.Nonnull;
-import javax.annotation.Nullable;
 
-<<<<<<< HEAD
 /**
  * Specification for modeling ISPs for a network snapshot. There are three parts to this
  * specification.
@@ -25,9 +24,6 @@
  *       Internet, etc. This is provided via {@link IspNodeInfo}.
  * </ol>
  */
-=======
-/** Configuration required to create ISPs for a given network snapshot. */
->>>>>>> 5b3a83b6
 public class IspConfiguration {
   private static final String PROP_BORDER_INTERFACES = "borderInterfaces";
   private static final String PROP_BGP_PEERS = "bgpPeers";
@@ -35,11 +31,7 @@
   private static final String PROP_ISP_NODE_INFO = "ispNodeInfo";
 
   @Nonnull private final List<BorderInterfaceInfo> _borderInterfaces;
-<<<<<<< HEAD
   @Nonnull private final List<BgpPeerInfo> _bgpPeersInfos;
-=======
-  @Nonnull private final List<BgpPeerInfo> _bgpPeers;
->>>>>>> 5b3a83b6
   @Nonnull private final IspFilter _filter;
   @Nonnull private final List<IspNodeInfo> _ispNodeInfos;
 
@@ -54,11 +46,7 @@
       @Nonnull IspFilter filter,
       @Nonnull List<IspNodeInfo> ispNodeInfos) {
     _borderInterfaces = ImmutableList.copyOf(borderInterfaces);
-<<<<<<< HEAD
     _bgpPeersInfos = ImmutableList.copyOf(bgpPeerInfos);
-=======
-    _bgpPeers = ImmutableList.copyOf(bgpPeerInfos);
->>>>>>> 5b3a83b6
     _filter = filter;
     _ispNodeInfos = ispNodeInfos;
   }
@@ -87,23 +75,14 @@
     }
     IspConfiguration that = (IspConfiguration) o;
     return Objects.equals(_borderInterfaces, that._borderInterfaces)
-<<<<<<< HEAD
         && Objects.equals(_bgpPeersInfos, that._bgpPeersInfos)
-=======
-        && Objects.equals(_bgpPeers, that._bgpPeers)
->>>>>>> 5b3a83b6
         && Objects.equals(_filter, that._filter)
         && Objects.equals(_ispNodeInfos, that._ispNodeInfos);
   }
 
   @Override
   public int hashCode() {
-
-<<<<<<< HEAD
     return Objects.hash(_borderInterfaces, _bgpPeersInfos, _filter, _ispNodeInfos);
-=======
-    return Objects.hash(_borderInterfaces, _bgpPeers, _filter, _ispNodeInfos);
->>>>>>> 5b3a83b6
   }
 
   @JsonProperty(PROP_BORDER_INTERFACES)
@@ -114,13 +93,8 @@
 
   @JsonProperty(PROP_BGP_PEERS)
   @Nonnull
-<<<<<<< HEAD
   public List<BgpPeerInfo> getBgpPeerInfos() {
     return _bgpPeersInfos;
-=======
-  public List<BgpPeerInfo> getBgpPeers() {
-    return _bgpPeers;
->>>>>>> 5b3a83b6
   }
 
   @JsonProperty(PROP_FILTER)
