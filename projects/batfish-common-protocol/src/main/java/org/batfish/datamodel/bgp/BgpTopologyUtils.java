--- conflicted
+++ resolved
@@ -7,11 +7,7 @@
 import com.google.common.collect.ImmutableList;
 import com.google.common.collect.ImmutableMap;
 import com.google.common.collect.ImmutableSet;
-<<<<<<< HEAD
-=======
 import com.google.common.collect.ImmutableSetMultimap;
-import com.google.common.collect.Iterables;
->>>>>>> a388478b
 import com.google.common.collect.LinkedListMultimap;
 import com.google.common.collect.Multimap;
 import com.google.common.collect.SetMultimap;
@@ -183,20 +179,35 @@
             // nothing to do if no bgp process on this VRF
             continue;
           }
-
-<<<<<<< HEAD
-          // Active peers: map of Ip to BgpActivePeerConfig
-          proc.getActiveNeighbors().entrySet().stream()
-              .filter(
-                  entry ->
-                      keepInvalid
-                          || bgpConfigPassesSanityChecks(
-                              entry.getValue(), hostname, vrfName, ipVrfOwners))
-              .forEach(
-                  entry ->
-                      graph.addNode(
-                          new BgpPeerConfigId(
-                              hostname, vrfName, entry.getKey().toPrefix(), false)));
+          Fib fib =
+              Optional.ofNullable(fibs.get(hostname)).map(byVrf -> byVrf.get(vrfName)).orElse(null);
+
+          for (Entry<Ip, BgpActivePeerConfig> e : proc.getActiveNeighbors().entrySet()) {
+            Ip peerAddress = e.getKey();
+            BgpActivePeerConfig config = e.getValue();
+            if (!keepInvalid
+                && !bgpConfigPassesSanityChecks(config, hostname, vrfName, ipVrfOwners)) {
+              continue;
+            }
+            BgpPeerConfigId neighborId =
+                new BgpPeerConfigId(hostname, vrfName, peerAddress.toPrefix(), false);
+            graph.addNode(neighborId);
+
+            // If local IP is null, check for dynamically resolvable local IPs.
+            // These are IPs of interfaces that can be used to forward traffic to the peer address.
+            if (fib != null && config.getLocalIp() == null) {
+              fib.get(peerAddress).stream()
+                  .map(FibEntry::getAction)
+                  .filter(action -> action instanceof FibForward)
+                  .map(fibForward -> ((FibForward) fibForward).getInterfaceName())
+                  .map(forwardingIfaceName -> node.getActiveInterfaces().get(forwardingIfaceName))
+                  .filter(Objects::nonNull)
+                  .map(Interface::getConcreteAddress)
+                  .filter(Objects::nonNull)
+                  .map(ConcreteInterfaceAddress::getIp)
+                  .forEach(ip -> dynamicLocalIps.put(neighborId, ip));
+            }
+          }
           // Dynamic peers: map of prefix to BgpPassivePeerConfig
           proc.getPassiveNeighbors().entrySet().stream()
               .filter(
@@ -207,46 +218,6 @@
               .forEach(
                   entry ->
                       graph.addNode(new BgpPeerConfigId(hostname, vrfName, entry.getKey(), true)));
-=======
-          // Active and dynamic peers
-          Fib fib =
-              Optional.ofNullable(fibs.get(hostname)).map(byVrf -> byVrf.get(vrfName)).orElse(null);
-          for (Entry<Prefix, ? extends BgpPeerConfig> entry :
-              Iterables.concat(
-                  proc.getActiveNeighbors().entrySet(), proc.getPassiveNeighbors().entrySet())) {
-            Prefix prefix = entry.getKey();
-            BgpPeerConfig bgpPeerConfig = entry.getValue();
-
-            if (!keepInvalid
-                && !bgpConfigPassesSanityChecks(bgpPeerConfig, hostname, vrfName, ipVrfOwners)) {
-              continue;
-            }
-
-            boolean isActive = bgpPeerConfig instanceof BgpActivePeerConfig;
-            BgpPeerConfigId neighborID =
-                new BgpPeerConfigId(hostname, vrf.getName(), prefix, !isActive);
-            graph.addNode(neighborID);
-
-            // If local IP is null on an active peer, check for dynamically resolvable local IPs.
-            // These are IPs of interfaces that can be used to forward traffic to the peer address.
-            if (fib != null && isActive && bgpPeerConfig.getLocalIp() == null) {
-              Ip peerAddress = ((BgpActivePeerConfig) bgpPeerConfig).getPeerAddress();
-              if (peerAddress != null) {
-                fib.get(peerAddress).stream()
-                    .map(FibEntry::getAction)
-                    .filter(action -> action instanceof FibForward)
-                    .map(fibForward -> ((FibForward) fibForward).getInterfaceName())
-                    .map(forwardingIfaceName -> node.getActiveInterfaces().get(forwardingIfaceName))
-                    .filter(Objects::nonNull)
-                    .map(Interface::getConcreteAddress)
-                    .filter(Objects::nonNull)
-                    .map(ConcreteInterfaceAddress::getIp)
-                    .forEach(ip -> dynamicLocalIps.put(neighborID, ip));
-              }
-            }
-          }
-
->>>>>>> a388478b
           // Unnumbered BGP peers: map of interface name to BgpUnnumberedPeerConfig
           proc.getInterfaceNeighbors().entrySet().stream()
               .filter(
