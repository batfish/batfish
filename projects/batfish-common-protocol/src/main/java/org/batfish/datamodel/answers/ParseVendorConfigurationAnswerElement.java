package org.batfish.datamodel.answers;

import com.fasterxml.jackson.annotation.JsonProperty;
import com.google.common.collect.Multimap;
import com.google.common.collect.TreeMultimap;
import java.io.Serializable;
import java.util.SortedMap;
import java.util.TreeMap;
import org.batfish.common.BatfishException;
import org.batfish.common.ParseTreeSentences;
import org.batfish.common.Warning;
import org.batfish.common.Warnings;

public class ParseVendorConfigurationAnswerElement extends ParseAnswerElement
    implements Serializable {

  private static final long serialVersionUID = 1L;

  private static final String PROP_FILE_MAP = "fileMap";

  private static final String PROP_VERSION = "version";

  private SortedMap<String, BatfishException.BatfishStackTrace> _errors;

<<<<<<< HEAD
  /* Map of hostname to source filename (e.g. "configs/foo.cfg") */
  private SortedMap<String, String> _fileMap;
=======
  private Multimap<String, String> _fileMap;
>>>>>>> 09f6fe2e

  private SortedMap<String, ParseStatus> _parseStatus;

  private SortedMap<String, ParseTreeSentences> _parseTrees;

  private String _version;

  /* Map of hostname to warnings */
  private SortedMap<String, Warnings> _warnings;

  public ParseVendorConfigurationAnswerElement() {
    _fileMap = TreeMultimap.create();
    _parseStatus = new TreeMap<>();
    _parseTrees = new TreeMap<>();
    _warnings = new TreeMap<>();
    _errors = new TreeMap<>();
  }

  public void addRedFlagWarning(String name, Warning warning) {
    _warnings.computeIfAbsent(name, n -> new Warnings()).getRedFlagWarnings().add(warning);
  }

  public void addUnimplementedWarning(String name, Warning warning) {
    _warnings.computeIfAbsent(name, n -> new Warnings()).getUnimplementedWarnings().add(warning);
  }

  @Override
  public SortedMap<String, BatfishException.BatfishStackTrace> getErrors() {
    return _errors;
  }

  @JsonProperty(PROP_FILE_MAP)
  public Multimap<String, String> getFileMap() {
    return _fileMap;
  }

  @Override
  public SortedMap<String, ParseStatus> getParseStatus() {
    return _parseStatus;
  }

  @Override
  public SortedMap<String, ParseTreeSentences> getParseTrees() {
    return _parseTrees;
  }

  @JsonProperty(PROP_VERSION)
  public String getVersion() {
    return _version;
  }

  @Override
  public SortedMap<String, Warnings> getWarnings() {
    return _warnings;
  }

  @Override
  public String prettyPrint() {
    StringBuilder retString = new StringBuilder("Results of parsing vendor configurations\n");

    for (String name : _warnings.keySet()) {
      retString.append("\n  " + name + "[Parser warnings]\n");
      for (Warning warning : _warnings.get(name).getRedFlagWarnings()) {
        retString.append("    RedFlag " + warning.getTag() + " : " + warning.getText() + "\n");
      }
      for (Warning warning : _warnings.get(name).getUnimplementedWarnings()) {
        retString.append(
            "    Unimplemented " + warning.getTag() + " : " + warning.getText() + "\n");
      }
      for (Warning warning : _warnings.get(name).getPedanticWarnings()) {
        retString.append("    Pedantic " + warning.getTag() + " : " + warning.getText() + "\n");
      }
    }
    for (String name : _errors.keySet()) {
      retString.append("\n  " + name + "[Parser errors]\n");
      for (String line : _errors.get(name).getLineMap()) {
        retString.append("    " + line + "\n");
      }
    }
    for (String name : _parseTrees.keySet()) {
      retString.append("\n  " + name + " [Parse trees]\n");
      for (String sentence : _parseTrees.get(name).getSentences()) {
        retString.append("    ParseTreeSentence : " + sentence + "\n");
      }
    }

    return retString.toString();
  }

  @Override
  public void setErrors(SortedMap<String, BatfishException.BatfishStackTrace> errors) {
    _errors = errors;
  }

  @JsonProperty(PROP_FILE_MAP)
  public void setFileMap(Multimap<String, String> fileMap) {
    _fileMap = fileMap;
  }

  @Override
  public void setParseStatus(SortedMap<String, ParseStatus> parseStatus) {
    _parseStatus = parseStatus;
  }

  @Override
  public void setParseTrees(SortedMap<String, ParseTreeSentences> parseTrees) {
    _parseTrees = parseTrees;
  }

  @JsonProperty(PROP_VERSION)
  public void setVersion(String version) {
    _version = version;
  }

  @Override
  public void setWarnings(SortedMap<String, Warnings> warnings) {
    _warnings = warnings;
  }
}<|MERGE_RESOLUTION|>--- conflicted
+++ resolved
@@ -22,12 +22,8 @@
 
   private SortedMap<String, BatfishException.BatfishStackTrace> _errors;
 
-<<<<<<< HEAD
-  /* Map of hostname to source filename (e.g. "configs/foo.cfg") */
-  private SortedMap<String, String> _fileMap;
-=======
+  /* Map of hostname to source filenames (e.g. "configs/foo.cfg") */
   private Multimap<String, String> _fileMap;
->>>>>>> 09f6fe2e
 
   private SortedMap<String, ParseStatus> _parseStatus;
 
