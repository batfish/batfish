--- conflicted
+++ resolved
@@ -702,13 +702,8 @@
       return this;
     }
 
-<<<<<<< HEAD
     public Builder setApplications(@Nullable Set<Application> applications) {
-      this._applications = applications;
-=======
-    public Builder setApplications(@Nullable Set<Protocol> applications) {
       _applications = applications;
->>>>>>> 944f6c27
       return this;
     }
 
