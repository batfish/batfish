--- conflicted
+++ resolved
@@ -152,20 +152,8 @@
       long tag,
       boolean nonForwarding,
       boolean nonRouting) {
-<<<<<<< HEAD
-    super(network, nextHop, admin, attributes, receivedFrom, tag, nonForwarding, nonRouting);
-=======
     super(
-        network,
-        nextHop,
-        pathId,
-        admin,
-        attributes,
-        receivedFromIp,
-        tag,
-        nonForwarding,
-        nonRouting);
->>>>>>> ef81949d
+        network, nextHop, pathId, admin, attributes, receivedFrom, tag, nonForwarding, nonRouting);
   }
 
   public static Builder builder() {
