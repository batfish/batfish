--- conflicted
+++ resolved
@@ -20,29 +20,21 @@
 
   private static final String DEFAULT_NOT_INGRESS_NODE_REGEX = "";
 
-<<<<<<< HEAD
-  private static final String PROP_FINAL_NODE_REGEX = "finalNodeRegex";
-=======
   private static final String DEFAULT_NOT_FAIL_NODE1_REGEX = "";
 
   private static final String DEFAULT_NOT_FAIL_NODE2_REGEX = "";
 
-  private static final String FINAL_NODE_REGEX_VAR = "finalNodeRegex";
->>>>>>> bd4484d0
+  private static final String PROP_FINAL_NODE_REGEX_VAR = "finalNodeRegex";
 
   private static final String PROP_FINAL_IFACE_REGEX = "finalIfaceRegex";
 
   private static final String PROP_INGRESS_NODE_REGEX = "ingressNodeRegex";
 
-<<<<<<< HEAD
+  private static final String FAIL_NODE1_REGEX_VAR = "failNode1Regex";
+
+  private static final String FAIL_NODE2_REGEX_VAR = "failNode2Regex";
+
   private static final String PROP_NOT_FINAL_NODE_REGEX = "notFinalNodeRegex";
-=======
-  private static final String FAIL_NODE1_REGEX_VAR = "failNode1Regex";
-
-  private static final String FAIL_NODE2_REGEX_VAR = "failNode2Regex";
-
-  private static final String NOT_FINAL_NODE_REGEX_VAR = "notFinalNodeRegex";
->>>>>>> bd4484d0
 
   private static final String PROP_NOT_FINAL_IFACE_REGEX = "notFinalIfaceRegex";
 
@@ -115,9 +107,6 @@
     return _ingressNodeRegex;
   }
 
-<<<<<<< HEAD
-  @JsonProperty(PROP_NOT_FINAL_NODE_REGEX)
-=======
   @JsonProperty(FAIL_NODE1_REGEX_VAR)
   public String getFailNode1Regex() {
     return _failNode1Regex;
@@ -128,8 +117,7 @@
     return _failNode2Regex;
   }
 
-  @JsonProperty(NOT_FINAL_NODE_REGEX_VAR)
->>>>>>> bd4484d0
+  @JsonProperty(PROP_NOT_FINAL_NODE_REGEX)
   public String getNotFinalNodeRegex() {
     return _notFinalNodeRegex;
   }
@@ -144,7 +132,6 @@
     return _notIngressNodeRegex;
   }
 
-<<<<<<< HEAD
   @Override
   public String prettyPrint() {
     return String.format("headerlocation %s", prettyPrintParams());
@@ -177,8 +164,6 @@
     }
   }
 
-  @JsonProperty(PROP_FINAL_NODE_REGEX)
-=======
   @JsonProperty(NOT_FAIL_NODE1_REGEX_VAR)
   public String getNotFailNode1Regex() {
     return _notFailNode1Regex;
@@ -189,8 +174,7 @@
     return _notFailNode2Regex;
   }
 
-  @JsonProperty(FINAL_NODE_REGEX_VAR)
->>>>>>> bd4484d0
+  @JsonProperty(PROP_FINAL_NODE_REGEX)
   public void setFinalNodeRegex(String regex) {
     _finalNodeRegex = regex;
   }
@@ -205,9 +189,6 @@
     _ingressNodeRegex = regex;
   }
 
-<<<<<<< HEAD
-  @JsonProperty(PROP_NOT_FINAL_NODE_REGEX)
-=======
   @JsonProperty(FAIL_NODE1_REGEX_VAR)
   public void setFailNode1Regex(String regex) {
     _failNode1Regex = regex;
@@ -218,8 +199,7 @@
     _failNode2Regex = regex;
   }
 
-  @JsonProperty(NOT_FINAL_NODE_REGEX_VAR)
->>>>>>> bd4484d0
+  @JsonProperty(PROP_NOT_FINAL_NODE_REGEX)
   public void setNotFinalNodeRegex(String notFinalNodeRegex) {
     _notFinalNodeRegex = notFinalNodeRegex;
   }
