--- conflicted
+++ resolved
@@ -158,7 +158,6 @@
         weight);
   }
 
-<<<<<<< HEAD
   private static NextHopResult ipToNextHopResult(@Nullable Ip nextHopIp) {
     NextHop nh;
     if (nextHopIp == null || nextHopIp.equals(UNSET_ROUTE_NEXT_HOP_IP)) {
@@ -167,12 +166,12 @@
       nh = NextHopIp.of(nextHopIp);
     }
     return new NextHopConcrete(nh);
-=======
+  }
+
   @Nullable
   @JsonProperty(PROP_ADMINISTRATIVE_DISTANCE)
   public Integer getAdminDist() {
     return _adminDist;
->>>>>>> bbb06e39
   }
 
   @Nonnull
