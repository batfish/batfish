package org.batfish.datamodel;

import static com.google.common.base.MoreObjects.firstNonNull;
import static com.google.common.base.Preconditions.checkArgument;
import static org.batfish.datamodel.OriginMechanism.NETWORK;
import static org.batfish.datamodel.OriginMechanism.REDISTRIBUTE;

import com.fasterxml.jackson.annotation.JsonCreator;
import com.fasterxml.jackson.annotation.JsonProperty;
import com.google.common.collect.ImmutableSet;
import java.util.Objects;
import java.util.Set;
import javax.annotation.Nonnull;
import javax.annotation.Nullable;
import javax.annotation.ParametersAreNonnullByDefault;
import org.batfish.datamodel.bgp.RouteDistinguisher;
import org.batfish.datamodel.bgp.TunnelEncapsulationAttribute;
import org.batfish.datamodel.route.nh.NextHop;
import org.batfish.datamodel.routing_policy.communities.CommunitySet;

/** An EVPN type 3 route */
@ParametersAreNonnullByDefault
public final class EvpnType3Route extends EvpnRoute<EvpnType3Route.Builder, EvpnType3Route> {

  /** Builder for {@link EvpnType3Route} */
  @ParametersAreNonnullByDefault
  public static final class Builder extends EvpnRoute.Builder<Builder, EvpnType3Route> {

    @Nullable private Ip _vniIp;

    private Builder() {}

    @Nonnull
    @Override
    public Builder newBuilder() {
      return new Builder();
    }

    @Nonnull
    @Override
    public EvpnType3Route build() {
      checkArgument(_vniIp != null, "Missing %s", PROP_VNI_IP);
      checkArgument(_originatorIp != null, "Missing %s", PROP_ORIGINATOR_IP);
      checkArgument(_originMechanism != null, "Missing %s", PROP_ORIGIN_MECHANISM);
      checkArgument(
          _srcProtocol != null || (_originMechanism != NETWORK && _originMechanism != REDISTRIBUTE),
          "Local routes must have a source protocol");

      checkArgument(_originType != null, "Missing %s", PROP_ORIGIN_TYPE);
      checkArgument(_protocol != null, "Missing %s", PROP_PROTOCOL);
      checkArgument(_receivedFrom != null, "Missing %s", PROP_RECEIVED_FROM);
      checkArgument(_routeDistinguisher != null, "Missing %s", PROP_ROUTE_DISTINGUISHER);
      checkArgument(_vni != null, "Missing %s", PROP_VNI);
      checkArgument(_nextHop != null, "Missing next hop");
      return new EvpnType3Route(
          BgpRouteAttributes.create(
              _asPath,
              _clusterList,
              _communities,
              _localPreference,
              getMetric(),
              _originatorIp,
              _originMechanism,
              _originType,
              _protocol,
              _receivedFromRouteReflectorClient,
              _srcProtocol,
              _tunnelEncapsulationAttribute,
              _weight),
          _receivedFrom,
          _nextHop,
          _routeDistinguisher,
          _vni,
          _pathId,
          getTag(),
          _vniIp);
    }

    public Builder setVniIp(@Nonnull Ip vniIp) {
      _vniIp = vniIp;
      return this;
    }

    @Nullable
    public Ip getVniIp() {
      return _vniIp;
    }

    @Override
    @Nonnull
    public Builder getThis() {
      return this;
    }
  }

  private static final String PROP_VNI_IP = "vniIp";

  @Nonnull private final Ip _vniIp;

  /* Cache the hashcode */
  private transient int _hashCode = 0;

  @JsonCreator
  private static EvpnType3Route jsonCreator(
      @JsonProperty(PROP_ADMINISTRATIVE_COST) int admin,
      @Nullable @JsonProperty(PROP_AS_PATH) AsPath asPath,
      @Nullable @JsonProperty(PROP_CLUSTER_LIST) Set<Long> clusterList,
      @Nullable @JsonProperty(PROP_COMMUNITIES) CommunitySet communities,
      @JsonProperty(PROP_LOCAL_PREFERENCE) long localPreference,
      @JsonProperty(PROP_METRIC) long med,
      @Nullable @JsonProperty(PROP_NEXT_HOP_INTERFACE) String nextHopInterface,
      @Nullable @JsonProperty(PROP_NEXT_HOP_IP) Ip nextHopIp,
      @Nullable @JsonProperty(PROP_ORIGINATOR_IP) Ip originatorIp,
      @Nullable @JsonProperty(PROP_ORIGIN_MECHANISM) OriginMechanism originMechanism,
      @Nullable @JsonProperty(PROP_ORIGIN_TYPE) OriginType originType,
      @Nullable @JsonProperty(PROP_PATH_ID) Integer pathId,
      @Nullable @JsonProperty(PROP_PROTOCOL) RoutingProtocol protocol,
      @Nullable @JsonProperty(PROP_RECEIVED_FROM) ReceivedFrom receivedFrom,
      @JsonProperty(PROP_RECEIVED_FROM_ROUTE_REFLECTOR_CLIENT)
          boolean receivedFromRouteReflectorClient,
      @Nullable @JsonProperty(PROP_ROUTE_DISTINGUISHER) RouteDistinguisher routeDistinguisher,
      @Nullable @JsonProperty(PROP_VNI) Integer vni,
      @Nullable @JsonProperty(PROP_SRC_PROTOCOL) RoutingProtocol srcProtocol,
      @JsonProperty(PROP_TAG) long tag,
      @Nullable @JsonProperty(PROP_TUNNEL_ENCAPSULATION_ATTRIBUTE)
          TunnelEncapsulationAttribute tunnelEncapsulationAttribute,
      @Nullable @JsonProperty(PROP_VNI_IP) Ip vniIp,
      @JsonProperty(PROP_WEIGHT) int weight) {
    checkArgument(admin == EVPN_ADMIN, "Cannot create EVPN route with non-default admin");
    checkArgument(originatorIp != null, "Missing %s", PROP_ORIGINATOR_IP);
    checkArgument(originMechanism != null, "Missing %s", PROP_ORIGIN_MECHANISM);
    checkArgument(
        srcProtocol != null || (originMechanism != NETWORK && originMechanism != REDISTRIBUTE),
        "Local routes must have a source protocol");
    checkArgument(originType != null, "Missing %s", PROP_ORIGIN_TYPE);
    checkArgument(protocol != null, "Missing %s", PROP_PROTOCOL);
    checkArgument(routeDistinguisher != null, "Missing %s", PROP_ROUTE_DISTINGUISHER);
    checkArgument(vni != null, "Missing %s", PROP_VNI);
    checkArgument(vniIp != null, "Missing %s", PROP_VNI_IP);
    return new EvpnType3Route(
        BgpRouteAttributes.create(
            firstNonNull(asPath, AsPath.empty()),
            firstNonNull(clusterList, ImmutableSet.of()),
            firstNonNull(communities, CommunitySet.empty()),
            localPreference,
            med,
            originatorIp,
            originMechanism,
            originType,
            protocol,
            receivedFromRouteReflectorClient,
            srcProtocol,
            tunnelEncapsulationAttribute,
            weight),
        receivedFrom,
        NextHop.legacyConverter(nextHopInterface, nextHopIp),
        routeDistinguisher,
        vni,
        pathId,
        tag,
        vniIp);
  }

  private EvpnType3Route(
      BgpRouteAttributes attributes,
      ReceivedFrom receivedFrom,
      NextHop nextHop,
      RouteDistinguisher routeDistinguisher,
      int vni,
      @Nullable Integer pathId,
      long tag,
      Ip vniIp) {
<<<<<<< HEAD
    super(vniIp.toPrefix(), nextHop, attributes, receivedFrom, tag, routeDistinguisher, vni);
=======
    super(
        vniIp.toPrefix(),
        nextHop,
        attributes,
        receivedFromIp,
        tag,
        routeDistinguisher,
        vni,
        pathId);
>>>>>>> ef81949d
    _vniIp = vniIp;
  }

  @Nonnull
  public Ip getVniIp() {
    return _vniIp;
  }

  public static Builder builder() {
    return new Builder();
  }

  // value of network is ignored during deserialization
  @JsonProperty(PROP_NETWORK)
  private void setNetwork(@Nullable Prefix network) {}

  /////// Keep #toBuilder, #equals, and #hashCode in sync ////////

  @Override
  public Builder toBuilder() {
    return builder()
        .setNetwork(getNetwork())
        .setAsPath(_attributes._asPath)
        .setClusterList(_attributes._clusterList)
        .setCommunities(_attributes._communities)
        .setLocalPreference(_attributes._localPreference)
        .setMetric(_attributes._med)
        .setNextHop(_nextHop)
        .setOriginatorIp(_attributes._originatorIp)
        .setOriginMechanism(_attributes.getOriginMechanism())
        .setOriginType(_attributes.getOriginType())
        .setPathId(_pathId)
        .setProtocol(_attributes.getProtocol())
        .setReceivedFrom(_receivedFrom)
        .setReceivedFromRouteReflectorClient(_attributes._receivedFromRouteReflectorClient)
        .setRouteDistinguisher(_routeDistinguisher)
        .setSrcProtocol(_attributes.getSrcProtocol())
        .setTag(_tag)
        .setTunnelEncapsulationAttribute(_attributes._tunnelEncapsulationAttribute)
        .setVni(_vni)
        .setVniIp(_vniIp)
        .setWeight(_attributes._weight);
  }

  @Override
  public boolean equals(@Nullable Object o) {
    if (this == o) {
      return true;
    }
    if (!(o instanceof EvpnType3Route)) {
      return false;
    }
    EvpnType3Route other = (EvpnType3Route) o;
    return (_hashCode == other._hashCode || _hashCode == 0 || other._hashCode == 0)
        && _network.equals(other._network)
        && _attributes.equals(other._attributes)
        && _receivedFrom.equals(other._receivedFrom)
        && Objects.equals(_nextHop, other._nextHop)
        && Objects.equals(_pathId, other._pathId)
        && Objects.equals(_routeDistinguisher, other._routeDistinguisher)
        && _vni == other._vni
        && _tag == other._tag
        && Objects.equals(_vniIp, other._vniIp);
  }

  @Override
  public int hashCode() {
    int h = _hashCode;
    if (h == 0) {
      h = _attributes.hashCode();
      h = h * 31 + _receivedFrom.hashCode();
      h = h * 31 + _network.hashCode();
      h = h * 31 + _nextHop.hashCode();
      h = h * 31 + Objects.hashCode(_pathId);
      h = h * 31 + _routeDistinguisher.hashCode();
      h = h * 31 + Integer.hashCode(_vni);
      h = h * 31 + Long.hashCode(_tag);
      h = h * 31 + _vniIp.hashCode();

      _hashCode = h;
    }
    return h;
  }
}<|MERGE_RESOLUTION|>--- conflicted
+++ resolved
@@ -170,19 +170,8 @@
       @Nullable Integer pathId,
       long tag,
       Ip vniIp) {
-<<<<<<< HEAD
-    super(vniIp.toPrefix(), nextHop, attributes, receivedFrom, tag, routeDistinguisher, vni);
-=======
     super(
-        vniIp.toPrefix(),
-        nextHop,
-        attributes,
-        receivedFromIp,
-        tag,
-        routeDistinguisher,
-        vni,
-        pathId);
->>>>>>> ef81949d
+        vniIp.toPrefix(), nextHop, attributes, receivedFrom, tag, routeDistinguisher, vni, pathId);
     _vniIp = vniIp;
   }
 
