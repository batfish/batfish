package org.batfish.datamodel.routing_policy.expr;

import com.google.common.collect.ImmutableList;
import com.google.common.collect.ImmutableSet;
import java.util.ArrayList;
import java.util.List;
import java.util.Map;
import java.util.Set;
import org.batfish.common.Warnings;
import org.batfish.datamodel.routing_policy.Environment;
import org.batfish.datamodel.routing_policy.Result;
import org.batfish.datamodel.routing_policy.RoutingPolicy;

public class Disjunction extends BooleanExpr {

  /** */
  private static final long serialVersionUID = 1L;

  private List<BooleanExpr> _disjuncts;

  public Disjunction() {
    _disjuncts = new ArrayList<>();
  }

  @Override
  public Set<String> collectSources(
      Set<String> parentSources, Map<String, RoutingPolicy> routingPolicies, Warnings w) {
    ImmutableSet.Builder<String> childSources = ImmutableSet.builder();
    for (BooleanExpr disjunct : _disjuncts) {
      childSources.addAll(disjunct.collectSources(parentSources, routingPolicies, w));
    }
    return childSources.build();
  }

  @Override
  public boolean equals(Object obj) {
    if (this == obj) {
      return true;
    }
    if (obj == null) {
      return false;
    }
    if (getClass() != obj.getClass()) {
      return false;
    }
    Disjunction other = (Disjunction) obj;
    if (_disjuncts == null) {
      if (other._disjuncts != null) {
        return false;
      }
    } else if (!_disjuncts.equals(other._disjuncts)) {
      return false;
    }
    return true;
  }

  @Override
  public Result evaluate(Environment environment) {
    for (BooleanExpr disjunct : _disjuncts) {
      Result disjunctResult = disjunct.evaluate(environment);
      if (disjunctResult.getExit()) {
        return disjunctResult;
      } else if (disjunctResult.getBooleanValue()) {
        disjunctResult.setReturn(false);
        return disjunctResult;
      }
    }
    Result result = new Result();
    result.setBooleanValue(false);
    return result;
  }

  public List<BooleanExpr> getDisjuncts() {
    return _disjuncts;
  }

  @Override
  public int hashCode() {
    final int prime = 31;
    int result = 1;
    result = prime * result + ((_disjuncts == null) ? 0 : _disjuncts.hashCode());
    return result;
  }

  public void setDisjuncts(List<BooleanExpr> disjuncts) {
    _disjuncts = disjuncts;
  }

  @Override
  public BooleanExpr simplify() {
    if (_simplified != null) {
      return _simplified;
    }
    ImmutableList.Builder<BooleanExpr> simpleDisjunctsBuilder = ImmutableList.builder();
    boolean atLeastOneTrue = false;
    boolean atLeastOneComplex = false;
    for (BooleanExpr disjunct : _disjuncts) {
      BooleanExpr simpleDisjunct = disjunct.simplify();
<<<<<<< HEAD
      if (simpleDisjunct.equals(BooleanExprs.True.toStaticBooleanExpr())) {
=======
      if (simpleDisjunct.equals(BooleanExprs.TRUE)) {
        atLeastOneTrue = true;
>>>>>>> a1835ec6
        if (!atLeastOneComplex) {
          _simplified = BooleanExprs.TRUE;
          return _simplified;
        } else if (!atLeastOneTrue) {
          atLeastOneTrue = true;
          simpleDisjunctsBuilder.add(simpleDisjunct);
        }
      } else if (!simpleDisjunct.equals(BooleanExprs.FALSE)) {
        atLeastOneComplex = true;
        simpleDisjunctsBuilder.add(simpleDisjunct);
      }
    }
    List<BooleanExpr> simpleDisjuncts = simpleDisjunctsBuilder.build();
    if (simpleDisjuncts.isEmpty()) {
      _simplified = BooleanExprs.FALSE;
    } else if (simpleDisjuncts.size() == 1) {
      _simplified = simpleDisjuncts.get(0);
    } else {
      Disjunction simple = new Disjunction();
      simple.setDisjuncts(simpleDisjuncts);
      simple.setComment(getComment());
      _simplified = simple;
      simple._simplified = _simplified;
    }
    return _simplified;
  }

  @Override
  public String toString() {
    return getClass().getSimpleName() + "<" + _disjuncts + ">";
  }
}<|MERGE_RESOLUTION|>--- conflicted
+++ resolved
@@ -5,13 +5,14 @@
 import java.util.ArrayList;
 import java.util.List;
 import java.util.Map;
+import java.util.Objects;
 import java.util.Set;
 import org.batfish.common.Warnings;
 import org.batfish.datamodel.routing_policy.Environment;
 import org.batfish.datamodel.routing_policy.Result;
 import org.batfish.datamodel.routing_policy.RoutingPolicy;
 
-public class Disjunction extends BooleanExpr {
+public final class Disjunction extends BooleanExpr {
 
   /** */
   private static final long serialVersionUID = 1L;
@@ -19,7 +20,11 @@
   private List<BooleanExpr> _disjuncts;
 
   public Disjunction() {
-    _disjuncts = new ArrayList<>();
+    this(new ArrayList<>());
+  }
+
+  public Disjunction(List<BooleanExpr> disjuncts) {
+    _disjuncts = disjuncts;
   }
 
   @Override
@@ -37,21 +42,11 @@
     if (this == obj) {
       return true;
     }
-    if (obj == null) {
-      return false;
-    }
-    if (getClass() != obj.getClass()) {
+    if (!(obj instanceof Disjunction)) {
       return false;
     }
     Disjunction other = (Disjunction) obj;
-    if (_disjuncts == null) {
-      if (other._disjuncts != null) {
-        return false;
-      }
-    } else if (!_disjuncts.equals(other._disjuncts)) {
-      return false;
-    }
-    return true;
+    return Objects.equals(_disjuncts, other._disjuncts);
   }
 
   @Override
@@ -92,26 +87,16 @@
       return _simplified;
     }
     ImmutableList.Builder<BooleanExpr> simpleDisjunctsBuilder = ImmutableList.builder();
-    boolean atLeastOneTrue = false;
-    boolean atLeastOneComplex = false;
     for (BooleanExpr disjunct : _disjuncts) {
       BooleanExpr simpleDisjunct = disjunct.simplify();
-<<<<<<< HEAD
-      if (simpleDisjunct.equals(BooleanExprs.True.toStaticBooleanExpr())) {
-=======
+      if (simpleDisjunct.equals(BooleanExprs.FALSE)) {
+        // Skip false.
+        continue;
+      }
+      simpleDisjunctsBuilder.add(simpleDisjunct);
       if (simpleDisjunct.equals(BooleanExprs.TRUE)) {
-        atLeastOneTrue = true;
->>>>>>> a1835ec6
-        if (!atLeastOneComplex) {
-          _simplified = BooleanExprs.TRUE;
-          return _simplified;
-        } else if (!atLeastOneTrue) {
-          atLeastOneTrue = true;
-          simpleDisjunctsBuilder.add(simpleDisjunct);
-        }
-      } else if (!simpleDisjunct.equals(BooleanExprs.FALSE)) {
-        atLeastOneComplex = true;
-        simpleDisjunctsBuilder.add(simpleDisjunct);
+        // Short-circuit the disjunction after the last true.
+        break;
       }
     }
     List<BooleanExpr> simpleDisjuncts = simpleDisjunctsBuilder.build();
