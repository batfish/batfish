package org.batfish.datamodel.questions;

import static com.google.common.base.Preconditions.checkArgument;

import com.fasterxml.jackson.annotation.JsonCreator;
import com.fasterxml.jackson.annotation.JsonValue;
import com.google.common.annotations.VisibleForTesting;
import com.google.common.collect.ImmutableList;
import com.google.common.collect.ImmutableMap;
<<<<<<< HEAD
import com.google.common.collect.Sets;
import java.util.List;
import java.util.Map;
import java.util.Set;
=======
import com.google.common.collect.ImmutableSortedSet;
import java.util.Collection;
import java.util.List;
import java.util.Map;
import java.util.Optional;
import java.util.regex.Pattern;
import java.util.stream.Collectors;
>>>>>>> ddfbd16d
import javax.annotation.Nonnull;
import javax.annotation.Nullable;
import javax.annotation.ParametersAreNonnullByDefault;
import org.batfish.datamodel.BgpActivePeerConfig;
import org.batfish.datamodel.BgpPassivePeerConfig;
import org.batfish.datamodel.BgpPeerConfig;
import org.batfish.datamodel.BgpUnnumberedPeerConfig;
import org.batfish.datamodel.Ip;
import org.batfish.datamodel.answers.Schema;
<<<<<<< HEAD
import org.batfish.specifier.ConstantEnumSetSpecifier;
import org.batfish.specifier.EnumSetSpecifier;
import org.batfish.specifier.SpecifierFactories;
=======
import org.batfish.datamodel.bgp.AddressFamily;
import org.batfish.datamodel.bgp.AddressFamilyCapabilities;
>>>>>>> ddfbd16d

/**
 * Enables specification of a set of BGP peer properties.
 *
 * <p>Example specifiers:
 *
 * <ul>
 *   <li>local_as —&gt; gets the peer's local AS
 *   <li>.*policy -&gt; gets all properties that end with 'policy'
 * </ul>
 */
@ParametersAreNonnullByDefault
public class BgpPeerPropertySpecifier extends PropertySpecifier {

  public static final String LOCAL_AS = "Local_AS";
  public static final String LOCAL_IP = "Local_IP";
  public static final String IS_PASSIVE = "Is_Passive";
  public static final String REMOTE_AS = "Remote_AS";
  public static final String ROUTE_REFLECTOR_CLIENT = "Route_Reflector_Client";
  public static final String CLUSTER_ID = "Cluster_ID";
  public static final String PEER_GROUP = "Peer_Group";
  public static final String IMPORT_POLICY = "Import_Policy";
  public static final String EXPORT_POLICY = "Export_Policy";
  public static final String SEND_COMMUNITY = "Send_Community";

  public static final Map<String, PropertyDescriptor<BgpPeerConfig>> JAVA_MAP =
      new ImmutableMap.Builder<String, PropertyDescriptor<BgpPeerConfig>>()
          .put(
              LOCAL_AS,
              new PropertyDescriptor<>(BgpPeerConfig::getLocalAs, Schema.LONG, "Local AS number"))
          .put(
              LOCAL_IP,
              new PropertyDescriptor<>(
                  BgpPeerPropertySpecifier::getLocalIp,
                  Schema.IP,
                  "Local IPv4 address (null for BGP unnumbered peers)"))
          .put(
              IS_PASSIVE,
              new PropertyDescriptor<>(
                  BgpPeerPropertySpecifier::getIsPassive,
                  Schema.BOOLEAN,
                  "Whether this peer is passive"))
          .put(
              REMOTE_AS,
              new PropertyDescriptor<>(
                  BgpPeerConfig::getRemoteAsns,
                  Schema.STRING,
                  "Remote AS numbers with which this peer may establish a session"))
          .put(
              ROUTE_REFLECTOR_CLIENT,
              new PropertyDescriptor<>(
                  BgpPeerConfig::getRouteReflectorClient,
                  Schema.BOOLEAN,
                  "Whether this peer is a route reflector client"))
          .put(
              CLUSTER_ID,
              new PropertyDescriptor<>(
                  BgpPeerPropertySpecifier::getClusterId,
                  Schema.IP,
                  "Cluster ID of this peer (null for peers that are not route reflector clients)"))
          .put(
              PEER_GROUP,
              new PropertyDescriptor<>(
                  BgpPeerConfig::getGroup,
                  Schema.STRING,
                  "Name of the BGP peer group to which this peer belongs"))
          .put(
              IMPORT_POLICY,
              new PropertyDescriptor<>(
                  c ->
                      Optional.ofNullable(c.getIpv4UnicastAddressFamily())
                          .map(AddressFamily::getImportPolicySources)
                          .orElse(ImmutableSortedSet.of()),
                  Schema.set(Schema.STRING),
                  "Names of import policies to be applied to routes received by this peer"))
          .put(
              EXPORT_POLICY,
              new PropertyDescriptor<>(
                  c ->
                      Optional.ofNullable(c.getIpv4UnicastAddressFamily())
                          .map(AddressFamily::getExportPolicySources)
                          .orElse(ImmutableSortedSet.of()),
                  Schema.set(Schema.STRING),
                  "Names of export policies to be applied to routes exported by this peer"))
          .put(
              SEND_COMMUNITY,
              new PropertyDescriptor<>(
                  c ->
                      Optional.ofNullable(c.getIpv4UnicastAddressFamily())
                          .map(AddressFamily::getAddressFamilyCapabilities)
                          .map(AddressFamilyCapabilities::getSendCommunity)
                          .orElse(false),
                  Schema.BOOLEAN,
                  "Whether this peer propagates communities"))
          .build();

  /** A {@link BgpPeerPropertySpecifier} that matches all BGP properties. */
  public static final BgpPeerPropertySpecifier ALL = new BgpPeerPropertySpecifier(".*");

  @Nullable private final String _expression;

  private final EnumSetSpecifier<String> _enumSetSpecifier;

  @JsonCreator
  private static BgpPeerPropertySpecifier create(@Nullable String expression) {
    return new BgpPeerPropertySpecifier(expression);
  }

  public BgpPeerPropertySpecifier(@Nullable String expression) {
    this(
        expression,
        SpecifierFactories.getEnumSetSpecifierOrDefault(
            expression, JAVA_MAP.keySet(), new ConstantEnumSetSpecifier<>(JAVA_MAP.keySet())));
  }

  /** Returns a specifier that maps to all properties in {@code properties} */
  public BgpPeerPropertySpecifier(Set<String> properties) {
    this(null, new ConstantEnumSetSpecifier<>(properties));
    Set<String> diffSet = Sets.difference(properties, JAVA_MAP.keySet());
    checkArgument(
        diffSet.isEmpty(), "Invalid properties supplied to the property specifier: %s", diffSet);
  }

  private BgpPeerPropertySpecifier(
      @Nullable String expression, EnumSetSpecifier<String> enumSetSpecifier) {
    _expression = expression;
    _enumSetSpecifier = enumSetSpecifier;
  }

  /** Returns cluster ID of this peer */
  private static Object getClusterId(BgpPeerConfig peer) {
    return !peer.getRouteReflectorClient() || peer.getClusterId() == null
        ? null
        : Ip.create(peer.getClusterId());
  }

  @Override
  public List<String> getMatchingProperties() {
    return _enumSetSpecifier.resolve().stream().sorted().collect(ImmutableList.toImmutableList());
  }

  private static Ip getLocalIp(@Nonnull BgpPeerConfig peer) {
    // Do not expose local IP of unnumbered peers
    return peer instanceof BgpUnnumberedPeerConfig ? null : peer.getLocalIp();
  }

  @VisibleForTesting
  static boolean getIsPassive(@Nonnull BgpPeerConfig peer) {
    if (peer instanceof BgpActivePeerConfig || peer instanceof BgpUnnumberedPeerConfig) {
      return false;
    }
    if (peer instanceof BgpPassivePeerConfig) {
      return true;
    }
    throw new IllegalArgumentException(String.format("Unrecognized peer type: %s", peer));
  }

  @Override
  @JsonValue
  @Nullable
  public String toString() {
    return _expression;
  }
}<|MERGE_RESOLUTION|>--- conflicted
+++ resolved
@@ -2,25 +2,15 @@
 
 import static com.google.common.base.Preconditions.checkArgument;
 
-import com.fasterxml.jackson.annotation.JsonCreator;
-import com.fasterxml.jackson.annotation.JsonValue;
 import com.google.common.annotations.VisibleForTesting;
 import com.google.common.collect.ImmutableList;
 import com.google.common.collect.ImmutableMap;
-<<<<<<< HEAD
+import com.google.common.collect.ImmutableSortedSet;
 import com.google.common.collect.Sets;
 import java.util.List;
 import java.util.Map;
+import java.util.Optional;
 import java.util.Set;
-=======
-import com.google.common.collect.ImmutableSortedSet;
-import java.util.Collection;
-import java.util.List;
-import java.util.Map;
-import java.util.Optional;
-import java.util.regex.Pattern;
-import java.util.stream.Collectors;
->>>>>>> ddfbd16d
 import javax.annotation.Nonnull;
 import javax.annotation.Nullable;
 import javax.annotation.ParametersAreNonnullByDefault;
@@ -30,14 +20,10 @@
 import org.batfish.datamodel.BgpUnnumberedPeerConfig;
 import org.batfish.datamodel.Ip;
 import org.batfish.datamodel.answers.Schema;
-<<<<<<< HEAD
-import org.batfish.specifier.ConstantEnumSetSpecifier;
-import org.batfish.specifier.EnumSetSpecifier;
-import org.batfish.specifier.SpecifierFactories;
-=======
 import org.batfish.datamodel.bgp.AddressFamily;
 import org.batfish.datamodel.bgp.AddressFamilyCapabilities;
->>>>>>> ddfbd16d
+import org.batfish.specifier.ConstantEnumSetSpecifier;
+import org.batfish.specifier.SpecifierFactories;
 
 /**
  * Enables specification of a set of BGP peer properties.
@@ -135,36 +121,33 @@
           .build();
 
   /** A {@link BgpPeerPropertySpecifier} that matches all BGP properties. */
-  public static final BgpPeerPropertySpecifier ALL = new BgpPeerPropertySpecifier(".*");
+  public static final BgpPeerPropertySpecifier ALL =
+      new BgpPeerPropertySpecifier(JAVA_MAP.keySet());
 
-  @Nullable private final String _expression;
+  private final List<String> _properties;
 
-  private final EnumSetSpecifier<String> _enumSetSpecifier;
-
-  @JsonCreator
-  private static BgpPeerPropertySpecifier create(@Nullable String expression) {
-    return new BgpPeerPropertySpecifier(expression);
-  }
-
-  public BgpPeerPropertySpecifier(@Nullable String expression) {
-    this(
-        expression,
+  /**
+   * Create a bgp peer property specifier from provided expression. If the expression is null or
+   * empty, a specifier with all properties is returned.
+   */
+  public static BgpPeerPropertySpecifier create(@Nullable String expression) {
+    return new BgpPeerPropertySpecifier(
         SpecifierFactories.getEnumSetSpecifierOrDefault(
-            expression, JAVA_MAP.keySet(), new ConstantEnumSetSpecifier<>(JAVA_MAP.keySet())));
+                expression,
+                BgpPeerPropertySpecifier.JAVA_MAP.keySet(),
+                new ConstantEnumSetSpecifier<>(BgpPeerPropertySpecifier.JAVA_MAP.keySet()))
+            .resolve());
   }
 
   /** Returns a specifier that maps to all properties in {@code properties} */
   public BgpPeerPropertySpecifier(Set<String> properties) {
-    this(null, new ConstantEnumSetSpecifier<>(properties));
     Set<String> diffSet = Sets.difference(properties, JAVA_MAP.keySet());
     checkArgument(
-        diffSet.isEmpty(), "Invalid properties supplied to the property specifier: %s", diffSet);
-  }
-
-  private BgpPeerPropertySpecifier(
-      @Nullable String expression, EnumSetSpecifier<String> enumSetSpecifier) {
-    _expression = expression;
-    _enumSetSpecifier = enumSetSpecifier;
+        diffSet.isEmpty(),
+        "Invalid properties supplied: %s. Valid properties are %s",
+        diffSet,
+        JAVA_MAP.keySet());
+    _properties = properties.stream().sorted().collect(ImmutableList.toImmutableList());
   }
 
   /** Returns cluster ID of this peer */
@@ -176,7 +159,7 @@
 
   @Override
   public List<String> getMatchingProperties() {
-    return _enumSetSpecifier.resolve().stream().sorted().collect(ImmutableList.toImmutableList());
+    return _properties;
   }
 
   private static Ip getLocalIp(@Nonnull BgpPeerConfig peer) {
@@ -194,11 +177,4 @@
     }
     throw new IllegalArgumentException(String.format("Unrecognized peer type: %s", peer));
   }
-
-  @Override
-  @JsonValue
-  @Nullable
-  public String toString() {
-    return _expression;
-  }
 }