package org.batfish.datamodel.answers;

import static com.google.common.base.MoreObjects.toStringHelper;
import static org.apache.commons.lang3.ObjectUtils.firstNonNull;

import com.fasterxml.jackson.annotation.JsonCreator;
import com.fasterxml.jackson.annotation.JsonProperty;
import java.util.Objects;
import javax.annotation.Nonnull;
import javax.annotation.Nullable;
import javax.annotation.ParametersAreNonnullByDefault;

/** Represents an auto complete suggestion for user input */
@ParametersAreNonnullByDefault
public final class AutocompleteSuggestion {

  public enum CompletionType {
    BGP_PEER_PROPERTY,
    BGP_PROCESS_PROPERTY,
    INTERFACE_PROPERTY,
    NAMED_STRUCTURE,
    NODE,
    NODE_PROPERTY,
    OSPF_PROPERTY
  }

  /**
   * The type of a suggestion which provides more context beyond the suggestion text.
   *
   * <p>The enums here should be kept ordered based on which types we want the user to see first.
   */
  public enum SuggestionType {
    /** Constant enum strings that are network independent, e.g., protocol types */
    CONSTANT,
    /** Represents IP addresses and related things such as ranges and prefix lengths */
    ADDRESS_LITERAL,
    /** Names of objects in the network, e.g., nodes, interfaces, address groups */
    NAME_LITERAL,
<<<<<<< HEAD
    /** An operator followed by operands, e.g., '[' in node[iface] and '(', ',' in @role(a, b) */
    OPERATOR_NON_END,
    /** Operator that ends an expression, e.g., ']' in [interface] and ')' in @role(a, b) */
    OPERATOR_AT_END,
    /** Indicates (the start of) a parenthetical content */
    PARENTHESIS,
    /** Indicates (the start of) a regex */
=======
    /** Indicates a regex */
>>>>>>> 53f78194
    REGEX,
    /** A function, e.g., @enter( and @in( */
    FUNCTION,
    /** An operator that's followed by something, e.g., '[' in node[iface] and ',' in @role(a, b) */
    OPERATOR_WITH_RHS,
    /** Operators that indicates set functions, e.g., union and intersection */
    SET_OPERATOR,
    /** Indicates (the start of) a parenthetical content */
    PARENTHESIS,
    /** We don't know or used for backward compatibility as the default */
    UNKNOWN
  }

  @ParametersAreNonnullByDefault
  public static final class Builder {
    private String _description;
    private String _hint;
    private int _insertionIndex;
    private boolean _isPartial;
    private int _rank;
    private SuggestionType _suggestionType;
    private String _text;

    private Builder() {}

    public Builder(AutocompleteSuggestion suggestion) {
      _description = suggestion.getDescription();
      _hint = suggestion.getHint();
      _insertionIndex = suggestion.getInsertionIndex();
      _isPartial = suggestion.getIsPartial();
      _rank = suggestion.getRank();
      _text = suggestion.getText();
    }

    public Builder setDescription(String description) {
      this._description = description;
      return this;
    }

    public Builder setHint(String hint) {
      this._hint = hint;
      return this;
    }

    public Builder setInsertionIndex(int insertionIndex) {
      this._insertionIndex = insertionIndex;
      return this;
    }

    public Builder setIsPartial(boolean isPartial) {
      this._isPartial = isPartial;
      return this;
    }

    public Builder setRank(int rank) {
      this._rank = rank;
      return this;
    }

    public Builder setSuggestionType(SuggestionType suggestionType) {
      this._suggestionType = suggestionType;
      return this;
    }

    public Builder setText(String text) {
      this._text = text;
      return this;
    }

    public AutocompleteSuggestion build() {
      return new AutocompleteSuggestion(
          _text, _suggestionType, _isPartial, _description, _rank, _insertionIndex, _hint);
    }
  }

  private static final String PROP_DESCRIPTION = "description";
  private static final String PROP_HINT = "hint";
  private static final String PROP_INSERTION_INDEX = "insertionIndex";
  private static final String PROP_IS_PARTIAL = "isPartial";
  private static final String PROP_RANK = "rank";
  private static final String PROP_SUGGESTION_TYPE = "suggestionType";
  private static final String PROP_TEXT = "text";

  public static final int DEFAULT_RANK = Integer.MAX_VALUE;

  /** Some helpful text about what the suggestion specifies */
  @Nullable private final String _description;

  /**
   * Short text to show the user how to complete a partial suggestion. Should be provided for every
   * partial suggestion.
   */
  @Nullable private final String _hint;

  /** Index in the input query string where the suggestion text should be inserted */
  private final int _insertionIndex;

  /**
   * True if the suggestion text is only partially valid and requires additional input to become
   * valid
   */
  private final boolean _isPartial;

  /** Relevance of the suggestion relative to other suggestions */
  private final int _rank;

  /** The type of this suggestion */
  @Nonnull private final SuggestionType _suggestionType;

  /** Actual text of the suggestion */
  @Nonnull private final String _text;

  @JsonCreator
  private static @Nonnull AutocompleteSuggestion create(
      @Nullable @JsonProperty(PROP_TEXT) String text,
      @Nullable @JsonProperty(PROP_SUGGESTION_TYPE) SuggestionType suggestionType,
      @JsonProperty(PROP_IS_PARTIAL) boolean isPartial,
      @Nullable @JsonProperty(PROP_DESCRIPTION) String description,
      @JsonProperty(PROP_RANK) int rank,
      @JsonProperty(PROP_INSERTION_INDEX) int insertionIndex,
      @Nullable @JsonProperty(PROP_HINT) String hint) {
    return new AutocompleteSuggestion(
        firstNonNull(text, ""),
        firstNonNull(suggestionType, SuggestionType.UNKNOWN),
        isPartial,
        description,
        rank,
        insertionIndex,
        hint);
  }

  public AutocompleteSuggestion(String text, boolean isPartial) {
    this(text, isPartial, null, DEFAULT_RANK);
  }

  public AutocompleteSuggestion(String text, boolean isPartial, @Nullable String description) {
    this(text, isPartial, description, DEFAULT_RANK);
  }

  public AutocompleteSuggestion(
      String text, boolean isPartial, @Nullable String description, int rank) {
    this(text, isPartial, description, rank, 0);
  }

  public AutocompleteSuggestion(
      String text, boolean isPartial, @Nullable String description, int rank, int insertionIndex) {
    this(text, SuggestionType.UNKNOWN, isPartial, description, rank, insertionIndex, null);
  }

  public AutocompleteSuggestion(
      String text,
      SuggestionType suggestionType,
      boolean isPartial,
      @Nullable String description,
      int rank,
      int insertionIndex,
      @Nullable String hint) {
    _text = text;
    _suggestionType = suggestionType;
    _isPartial = isPartial;
    _description = description;
    _rank = rank;
    _insertionIndex = insertionIndex;
    _hint = hint;
  }

  public static Builder builder() {
    return new Builder();
  }

  public static Builder builder(AutocompleteSuggestion suggestion) {
    return new Builder(suggestion);
  }

  @Override
  public boolean equals(Object o) {
    if (!(o instanceof AutocompleteSuggestion)) {
      return false;
    }
    // ignore rank and description
    return Objects.equals(_isPartial, ((AutocompleteSuggestion) o)._isPartial)
        && Objects.equals(_text, ((AutocompleteSuggestion) o)._text)
        && Objects.equals(_insertionIndex, ((AutocompleteSuggestion) o)._insertionIndex)
        && Objects.equals(_hint, ((AutocompleteSuggestion) o)._hint);
  }

  @JsonProperty(PROP_DESCRIPTION)
  @Nullable
  public String getDescription() {
    return _description;
  }

  @JsonProperty(PROP_HINT)
  @Nullable
  public String getHint() {
    return _hint;
  }

  @JsonProperty(PROP_INSERTION_INDEX)
  public int getInsertionIndex() {
    return _insertionIndex;
  }

  @JsonProperty(PROP_IS_PARTIAL)
  public boolean getIsPartial() {
    return _isPartial;
  }

  @JsonProperty(PROP_RANK)
  public int getRank() {
    return _rank;
  }

  @Nonnull
  public SuggestionType getSuggestionType() {
    return _suggestionType;
  }

  @JsonProperty(PROP_TEXT)
  @Nonnull
  public String getText() {
    return _text;
  }

  @Override
  public int hashCode() {
    // ignore rank and description
    return Objects.hash(_isPartial, _text, _insertionIndex);
  }

  @Override
  public String toString() {
    return toStringHelper(getClass())
        .add(PROP_DESCRIPTION, _description)
        .add(PROP_HINT, _hint)
        .add(PROP_INSERTION_INDEX, _insertionIndex)
        .add(PROP_IS_PARTIAL, _isPartial)
        .add(PROP_RANK, _rank)
        .add(PROP_TEXT, _text)
        .toString();
  }
}<|MERGE_RESOLUTION|>--- conflicted
+++ resolved
@@ -36,26 +36,18 @@
     ADDRESS_LITERAL,
     /** Names of objects in the network, e.g., nodes, interfaces, address groups */
     NAME_LITERAL,
-<<<<<<< HEAD
-    /** An operator followed by operands, e.g., '[' in node[iface] and '(', ',' in @role(a, b) */
-    OPERATOR_NON_END,
-    /** Operator that ends an expression, e.g., ']' in [interface] and ')' in @role(a, b) */
-    OPERATOR_AT_END,
-    /** Indicates (the start of) a parenthetical content */
-    PARENTHESIS,
-    /** Indicates (the start of) a regex */
-=======
+    /** Operator in the middle of a (sub) expression, e.g., '[' in node[eth], ',' in @role(a, b) */
+    OPERATOR_MIDDLE,
+    /** Operator that ends a (sub) expression, e.g., ']' in [interface] and ')' in @role(a, b) */
+    OPERATOR_END,
+    /** Operator that starts a (sub) expression, e.g., '(' in (node) */
+    OPERATOR_BEGINNING,
     /** Indicates a regex */
->>>>>>> 53f78194
     REGEX,
     /** A function, e.g., @enter( and @in( */
     FUNCTION,
-    /** An operator that's followed by something, e.g., '[' in node[iface] and ',' in @role(a, b) */
-    OPERATOR_WITH_RHS,
     /** Operators that indicates set functions, e.g., union and intersection */
     SET_OPERATOR,
-    /** Indicates (the start of) a parenthetical content */
-    PARENTHESIS,
     /** We don't know or used for backward compatibility as the default */
     UNKNOWN
   }
