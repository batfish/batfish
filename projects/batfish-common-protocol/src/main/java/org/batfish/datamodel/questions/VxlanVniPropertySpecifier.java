package org.batfish.datamodel.questions;

import static com.google.common.base.MoreObjects.firstNonNull;

import com.fasterxml.jackson.annotation.JsonCreator;
import com.fasterxml.jackson.annotation.JsonValue;
import com.google.common.collect.ImmutableList;
import com.google.common.collect.ImmutableMap;
import java.util.Collection;
import java.util.List;
import java.util.Map;
import java.util.regex.Pattern;
import java.util.stream.Collectors;
import javax.annotation.Nonnull;
import javax.annotation.Nullable;
import javax.annotation.ParametersAreNonnullByDefault;
import org.batfish.datamodel.answers.Schema;

/**
 * Enables specification of a set of VXLAN VNI properties.
 *
 * <p>Currently supported example specifiers:
 *
 * <ul>
 *   <li>vlan gets the VLAN ID property
 * </ul>
 */
@ParametersAreNonnullByDefault
public class VxlanVniPropertySpecifier extends PropertySpecifier {

  public static final String NODE = "Node";
  public static final String LOCAL_VTEP_IP = "Local_VTEP_IP";
  public static final String MULTICAST_GROUP = "Multicast_Group";
  public static final String VLAN = "VLAN";
  public static final String VNI = "VNI";
  public static final String VTEP_FLOOD_LIST = "VTEP_Flood_List";
  public static final String VXLAN_PORT = "VXLAN_Port";

  public static Map<String, PropertyDescriptor<VxlanVniPropertiesRow>> JAVA_MAP =
      new ImmutableMap.Builder<String, PropertyDescriptor<VxlanVniPropertiesRow>>()
          .put(
              LOCAL_VTEP_IP,
              new PropertyDescriptor<>(
                  VxlanVniPropertiesRow::getLocalVtepIp,
                  Schema.IP,
                  "IPv4 address of the local VTEP"))
          .put(
              MULTICAST_GROUP,
              new PropertyDescriptor<>(
                  VxlanVniPropertiesRow::getMulticastGroup,
                  Schema.IP,
                  "IPv4 address of the multicast group"))
<<<<<<< HEAD
          .put(VLAN, new PropertyDescriptor<>(VxlanVniPropertiesRow::getVlan, Schema.INTEGER))
=======
          .put(
              VLAN,
              new PropertyDescriptor<>(
                  VxlanVniPropertiesRow::getVlan, Schema.INTEGER, "VLAN number for the VNI"))
>>>>>>> 372b8e4c
          .put(
              VTEP_FLOOD_LIST,
              new PropertyDescriptor<>(
                  VxlanVniPropertiesRow::getVtepFloodList,
                  Schema.list(Schema.IP),
                  "All IPv4 addresses in the VTEP flood list"))
          .put(
              VXLAN_PORT,
              new PropertyDescriptor<>(
                  VxlanVniPropertiesRow::getVxlanPort,
                  Schema.INTEGER,
<<<<<<< HEAD
                  "Port number for VXLAN tunnels"))
=======
                  "Destination port number for the VXLAN tunnel"))
>>>>>>> 372b8e4c
          .build();

  public static final VxlanVniPropertySpecifier ALL = new VxlanVniPropertySpecifier(".*");

  private final String _expression;

  private final Pattern _pattern;

  @JsonCreator
  public VxlanVniPropertySpecifier(@Nullable String expression) {
    _expression = firstNonNull(expression, ".*");
    _pattern = Pattern.compile(_expression.trim(), Pattern.CASE_INSENSITIVE);
  }

  public VxlanVniPropertySpecifier(Collection<String> properties) {
    _expression =
        properties.stream().map(String::trim).map(Pattern::quote).collect(Collectors.joining("|"));
    _pattern = Pattern.compile(_expression, Pattern.CASE_INSENSITIVE);
  }

  @Override
  public @Nonnull List<String> getMatchingProperties() {
    return JAVA_MAP.keySet().stream()
        .filter(prop -> _pattern.matcher(prop).matches())
        .collect(ImmutableList.toImmutableList());
  }

  @Override
  @JsonValue
  public String toString() {
    return _expression;
  }
}<|MERGE_RESOLUTION|>--- conflicted
+++ resolved
@@ -50,14 +50,10 @@
                   VxlanVniPropertiesRow::getMulticastGroup,
                   Schema.IP,
                   "IPv4 address of the multicast group"))
-<<<<<<< HEAD
-          .put(VLAN, new PropertyDescriptor<>(VxlanVniPropertiesRow::getVlan, Schema.INTEGER))
-=======
           .put(
               VLAN,
               new PropertyDescriptor<>(
                   VxlanVniPropertiesRow::getVlan, Schema.INTEGER, "VLAN number for the VNI"))
->>>>>>> 372b8e4c
           .put(
               VTEP_FLOOD_LIST,
               new PropertyDescriptor<>(
@@ -69,11 +65,7 @@
               new PropertyDescriptor<>(
                   VxlanVniPropertiesRow::getVxlanPort,
                   Schema.INTEGER,
-<<<<<<< HEAD
-                  "Port number for VXLAN tunnels"))
-=======
                   "Destination port number for the VXLAN tunnel"))
->>>>>>> 372b8e4c
           .build();
 
   public static final VxlanVniPropertySpecifier ALL = new VxlanVniPropertySpecifier(".*");
