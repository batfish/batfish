package org.batfish.datamodel;

import static com.google.common.base.MoreObjects.firstNonNull;
import static com.google.common.base.Preconditions.checkArgument;

import com.fasterxml.jackson.annotation.JsonIgnore;
import com.fasterxml.jackson.annotation.JsonProperty;
import com.google.common.collect.ImmutableSortedSet;
import com.google.common.collect.Ordering;
import java.util.Set;
import java.util.SortedSet;
import java.util.TreeSet;
import javax.annotation.Nonnull;
import javax.annotation.Nullable;
import javax.annotation.ParametersAreNonnullByDefault;

/** A generic BGP route containing the common properties among different types of BGP routes */
@ParametersAreNonnullByDefault
public abstract class BgpRoute extends AbstractRoute {

  private static final long serialVersionUID = 1L;

  /** Builder for {@link Bgpv4Route} */
  @ParametersAreNonnullByDefault
  public abstract static class Builder<B extends Builder<B, R>, R extends BgpRoute>
      extends AbstractRouteBuilder<B, R> {

    @Nonnull protected AsPath _asPath;
    @Nonnull protected ImmutableSortedSet.Builder<Long> _clusterList;
    @Nonnull protected SortedSet<Long> _communities;
    protected boolean _discard;
    protected long _localPreference;
    @Nullable protected String _nextHopInterface;
    @Nullable protected Ip _originatorIp;
    @Nullable protected OriginType _originType;
    @Nullable protected RoutingProtocol _protocol;
    @Nullable protected Ip _receivedFromIp;
    protected boolean _receivedFromRouteReflectorClient;
    @Nullable protected RoutingProtocol _srcProtocol;
    protected int _weight;

    public Builder() {
      _asPath = AsPath.empty();
      _communities = new TreeSet<>();
      _clusterList = new ImmutableSortedSet.Builder<>(Ordering.natural());
    }

    /**
     * Returns a completely new builder of type {@link B} which has all the fields unset.
     *
     * @return A completely new builder of type {@link B}.
     */
    /* This is needed in cases where we need to create a new builder having type same as any of the
    subclasses of BgpRoute's builder but we are not sure of the exact type of the concrete child
    class.
    For example while evaluating a routing policy and executing its statements we need
    to create a completely new builder which should be of the same type as environment's output
    route builder but we are not sure of the concrete type and only know that it extends the
    abstract BgpRoute's builder. */
    @Nonnull
    public abstract B newBuilder();

    @Nonnull
    @Override
    public abstract R build();

    @Nonnull
    public AsPath getAsPath() {
      return _asPath;
    }

    @Nonnull
    public SortedSet<Long> getClusterList() {
      return _clusterList.build();
    }

    @Nonnull
    public SortedSet<Long> getCommunities() {
      return _communities;
    }

    public long getLocalPreference() {
      return _localPreference;
    }

    @Nullable
    public Ip getOriginatorIp() {
      return _originatorIp;
    }

    @Nullable
    public OriginType getOriginType() {
      return _originType;
    }

    @Nullable
    public RoutingProtocol getProtocol() {
      return _protocol;
    }

    @Override
    @Nonnull
    protected abstract B getThis();

    public int getWeight() {
      return _weight;
    }

    public B setAsPath(AsPath asPath) {
      _asPath = asPath;
      return getThis();
    }

    /** Overwrite the clusterList attribute */
    public B setClusterList(Set<Long> clusterList) {
      _clusterList = new ImmutableSortedSet.Builder<>(Ordering.natural());
      _clusterList.addAll(clusterList);
      return getThis();
    }

    /** Add to the cluster list attribute */
    public B addClusterList(Set<Long> clusterList) {
      _clusterList.addAll(clusterList);
      return getThis();
    }

    /** Add to the cluster list attribute */
    public B addToClusterList(Long cluster) {
      _clusterList.add(cluster);
      return getThis();
    }

    /** Overwrite communities */
    public B setCommunities(Set<Long> communities) {
      _communities = new TreeSet<>();
      _communities.addAll(communities);
      return getThis();
    }

    /** Add communities */
    public B addCommunities(Set<Long> communities) {
      _communities.addAll(communities);
      return getThis();
    }

    /** Add a single community */
    public B addCommunity(Long community) {
      _communities.add(community);
      return getThis();
    }

    /** Add communities */
    public B removeCommunities(Set<Long> communities) {
      _communities.removeAll(communities);
      return getThis();
    }

    public B setDiscard(boolean discard) {
      _discard = discard;
      return getThis();
    }

    public B setLocalPreference(long localPreference) {
      _localPreference = localPreference;
      return getThis();
    }

    public @Nonnull B setNextHopInterface(String nextHopInterface) {
      _nextHopInterface = nextHopInterface;
      return getThis();
    }

    public B setOriginatorIp(Ip originatorIp) {
      _originatorIp = originatorIp;
      return getThis();
    }

    public B setOriginType(OriginType originType) {
      _originType = originType;
      return getThis();
    }

    public B setProtocol(RoutingProtocol protocol) {
      _protocol = protocol;
      return getThis();
    }

    public B setReceivedFromIp(@Nullable Ip receivedFromIp) {
      _receivedFromIp = receivedFromIp;
      return getThis();
    }

    public B setReceivedFromRouteReflectorClient(boolean receivedFromRouteReflectorClient) {
      _receivedFromRouteReflectorClient = receivedFromRouteReflectorClient;
      return getThis();
    }

    public B setSrcProtocol(@Nullable RoutingProtocol srcProtocol) {
      _srcProtocol = srcProtocol;
      return getThis();
    }

    public B setWeight(int weight) {
      _weight = weight;
      return getThis();
    }
  }

  /** Default local preference for a BGP route if one is not set explicitly */
  public static final long DEFAULT_LOCAL_PREFERENCE = 100L;

  public static final String PROP_AS_PATH = "asPath";
  static final String PROP_CLUSTER_LIST = "clusterList";
  public static final String PROP_COMMUNITIES = "communities";
  static final String PROP_DISCARD = "discard";
  public static final String PROP_LOCAL_PREFERENCE = "localPreference";
  static final String PROP_ORIGIN_TYPE = "originType";
  static final String PROP_ORIGINATOR_IP = "originatorIp";
  static final String PROP_RECEIVED_FROM_IP = "receivedFromIp";
  static final String PROP_RECEIVED_FROM_ROUTE_REFLECTOR_CLIENT =
      "receivedFromRouteReflectorClient";
  static final String PROP_SRC_PROTOCOL = "srcProtocol";
  static final String PROP_WEIGHT = "weight";

  @Nonnull protected final AsPath _asPath;
  @Nonnull protected final SortedSet<Long> _clusterList;
  @Nonnull protected final SortedSet<Long> _communities;
  protected final boolean _discard;
  protected final long _localPreference;
  protected final long _med;
  @Nonnull protected final String _nextHopInterface;
  @Nonnull protected final Ip _nextHopIp;
  @Nonnull protected final Ip _originatorIp;
  @Nonnull protected final OriginType _originType;
  @Nonnull protected final RoutingProtocol _protocol;
  @Nullable protected final Ip _receivedFromIp;
  protected final boolean _receivedFromRouteReflectorClient;
  @Nullable protected final RoutingProtocol _srcProtocol;
  /* NOTE: Cisco-only attribute */
<<<<<<< HEAD
  protected final int _weight;
=======
  private final int _weight;
  /* Cache the hashcode */
  private transient int _hashCode = 0;

  @JsonCreator
  private static BgpRoute jsonCreator(
      @Nullable @JsonProperty(PROP_NETWORK) Prefix network,
      @Nullable @JsonProperty(PROP_NEXT_HOP_IP) Ip nextHopIp,
      @JsonProperty(PROP_ADMINISTRATIVE_COST) int admin,
      @Nullable @JsonProperty(PROP_AS_PATH) AsPath asPath,
      @Nullable @JsonProperty(PROP_COMMUNITIES) SortedSet<Long> communities,
      @JsonProperty(PROP_DISCARD) boolean discard,
      @JsonProperty(PROP_LOCAL_PREFERENCE) long localPreference,
      @JsonProperty(PROP_METRIC) long med,
      @Nullable @JsonProperty(PROP_NEXT_HOP_INTERFACE) String nextHopInterface,
      @Nullable @JsonProperty(PROP_ORIGINATOR_IP) Ip originatorIp,
      @Nullable @JsonProperty(PROP_CLUSTER_LIST) SortedSet<Long> clusterList,
      @JsonProperty(PROP_RECEIVED_FROM_ROUTE_REFLECTOR_CLIENT)
          boolean receivedFromRouteReflectorClient,
      @Nullable @JsonProperty(PROP_ORIGIN_TYPE) OriginType originType,
      @Nullable @JsonProperty(PROP_PROTOCOL) RoutingProtocol protocol,
      @Nullable @JsonProperty(PROP_RECEIVED_FROM_IP) Ip receivedFromIp,
      @Nullable @JsonProperty(PROP_SRC_PROTOCOL) RoutingProtocol srcProtocol,
      @JsonProperty(PROP_WEIGHT) int weight) {
    checkArgument(originatorIp != null, "Missing %s", PROP_ORIGINATOR_IP);
    checkArgument(originType != null, "Missing %s", PROP_ORIGIN_TYPE);
    checkArgument(protocol != null, "Missing %s", PROP_PROTOCOL);
    return new BgpRoute(
        network,
        nextHopIp,
        admin,
        asPath,
        communities,
        discard,
        localPreference,
        med,
        firstNonNull(nextHopInterface, Route.UNSET_NEXT_HOP_INTERFACE),
        originatorIp,
        clusterList,
        receivedFromRouteReflectorClient,
        originType,
        protocol,
        receivedFromIp,
        srcProtocol,
        weight,
        false,
        false);
  }
>>>>>>> 16760925

  protected BgpRoute(
      @Nullable Prefix network,
      @Nullable Ip nextHopIp,
      int admin,
      @Nullable AsPath asPath,
      @Nullable SortedSet<Long> communities,
      boolean discard,
      long localPreference,
      long med,
      String nextHopInterface,
      Ip originatorIp,
      @Nullable SortedSet<Long> clusterList,
      boolean receivedFromRouteReflectorClient,
      OriginType originType,
      RoutingProtocol protocol,
      @Nullable Ip receivedFromIp,
      @Nullable RoutingProtocol srcProtocol,
      int weight,
      boolean nonForwarding,
      boolean nonRouting) {
    super(network, admin, nonRouting, nonForwarding);
    checkArgument(
        protocol == RoutingProtocol.BGP
            || protocol == RoutingProtocol.IBGP
            || protocol == RoutingProtocol.AGGREGATE,
        "Invalid Bgpv4Route protocol");
    _asPath = firstNonNull(asPath, AsPath.empty());
    _clusterList =
        clusterList == null ? ImmutableSortedSet.of() : ImmutableSortedSet.copyOf(clusterList);
    _communities =
        communities == null ? ImmutableSortedSet.of() : ImmutableSortedSet.copyOf(communities);
    _discard = discard;
    _localPreference = localPreference;
    _med = med;
    _nextHopInterface = nextHopInterface;
    _nextHopIp = firstNonNull(nextHopIp, Route.UNSET_ROUTE_NEXT_HOP_IP);
    _originatorIp = originatorIp;
    _originType = originType;
    _protocol = protocol;
    _receivedFromIp = receivedFromIp;
    _receivedFromRouteReflectorClient = receivedFromRouteReflectorClient;
    _srcProtocol = srcProtocol;
    _weight = weight;
  }

<<<<<<< HEAD
=======
  public static Builder builder() {
    return new Builder();
  }

  @Override
  public boolean equals(@Nullable Object o) {
    if (this == o) {
      return true;
    }
    if (!(o instanceof BgpRoute)) {
      return false;
    }
    BgpRoute other = (BgpRoute) o;
    return Objects.equals(_network, other._network)
        && _admin == other._admin
        && getNonRouting() == other.getNonRouting()
        && getNonForwarding() == other.getNonForwarding()
        && _discard == other._discard
        && _localPreference == other._localPreference
        && _med == other._med
        && _receivedFromRouteReflectorClient == other._receivedFromRouteReflectorClient
        && _weight == other._weight
        && Objects.equals(_asPath, other._asPath)
        && Objects.equals(_clusterList, other._clusterList)
        && Objects.equals(_communities, other._communities)
        && _nextHopInterface.equals(other._nextHopInterface)
        && Objects.equals(_nextHopIp, other._nextHopIp)
        && Objects.equals(_originatorIp, other._originatorIp)
        && _originType == other._originType
        && _protocol == other._protocol
        && Objects.equals(_receivedFromIp, other._receivedFromIp)
        && _srcProtocol == other._srcProtocol;
  }

  @Override
  public int hashCode() {
    int h = _hashCode;
    if (h == 0) {
      h = _admin;
      h = h * 31 + _asPath.hashCode();
      h = h * 31 + _clusterList.hashCode();
      h = h * 31 + _communities.hashCode();
      h = h * 31 + Boolean.hashCode(_discard);
      h = h * 31 + Long.hashCode(_localPreference);
      h = h * 31 + Long.hashCode(_med);
      h = h * 31 + _network.hashCode();
      h = h * 31 + _nextHopInterface.hashCode();
      h = h * 31 + _nextHopIp.hashCode();
      h = h * 31 + _originatorIp.hashCode();
      h = h * 31 + _originType.ordinal();
      h = h * 31 + _protocol.ordinal();
      h = h * 31 + Objects.hashCode(_receivedFromIp);
      h = h * 31 + Boolean.hashCode(_receivedFromRouteReflectorClient);
      h = h * 31 + (_srcProtocol == null ? 0 : _srcProtocol.ordinal());
      h = h * 31 + _weight;

      _hashCode = h;
    }
    return h;
  }

>>>>>>> 16760925
  @Nonnull
  @JsonProperty(PROP_AS_PATH)
  public AsPath getAsPath() {
    return _asPath;
  }

  @Nonnull
  @JsonProperty(PROP_CLUSTER_LIST)
  public SortedSet<Long> getClusterList() {
    return _clusterList;
  }

  @Nonnull
  @JsonProperty(PROP_COMMUNITIES)
  public SortedSet<Long> getCommunities() {
    return _communities;
  }

  @JsonProperty(PROP_DISCARD)
  public boolean getDiscard() {
    return _discard;
  }

  @JsonProperty(PROP_LOCAL_PREFERENCE)
  public long getLocalPreference() {
    return _localPreference;
  }

  @JsonIgnore(false)
  @JsonProperty(PROP_METRIC)
  @Override
  public Long getMetric() {
    return _med;
  }

  @JsonIgnore(false)
  @JsonProperty(PROP_NEXT_HOP_INTERFACE)
  @Nonnull
  @Override
  public String getNextHopInterface() {
    return _nextHopInterface;
  }

  @Nonnull
  @JsonIgnore(false)
  @JsonProperty(PROP_NEXT_HOP_IP)
  @Override
  public Ip getNextHopIp() {
    return _nextHopIp;
  }

  @Nonnull
  @JsonProperty(PROP_ORIGINATOR_IP)
  public Ip getOriginatorIp() {
    return _originatorIp;
  }

  @Nonnull
  @JsonProperty(PROP_ORIGIN_TYPE)
  public OriginType getOriginType() {
    return _originType;
  }

  @Nonnull
  @JsonIgnore(false)
  @JsonProperty(PROP_PROTOCOL)
  @Override
  public RoutingProtocol getProtocol() {
    return _protocol;
  }

  @Nullable
  @JsonProperty(PROP_RECEIVED_FROM_IP)
  public Ip getReceivedFromIp() {
    return _receivedFromIp;
  }

  @JsonProperty(PROP_RECEIVED_FROM_ROUTE_REFLECTOR_CLIENT)
  public boolean getReceivedFromRouteReflectorClient() {
    return _receivedFromRouteReflectorClient;
  }

  @Nullable
  @JsonProperty(PROP_SRC_PROTOCOL)
  public RoutingProtocol getSrcProtocol() {
    return _srcProtocol;
  }

  @Override
  public int getTag() {
    return NO_TAG;
  }

  @JsonProperty(PROP_WEIGHT)
  public int getWeight() {
    return _weight;
  }
}<|MERGE_RESOLUTION|>--- conflicted
+++ resolved
@@ -7,6 +7,7 @@
 import com.fasterxml.jackson.annotation.JsonProperty;
 import com.google.common.collect.ImmutableSortedSet;
 import com.google.common.collect.Ordering;
+import java.util.Objects;
 import java.util.Set;
 import java.util.SortedSet;
 import java.util.TreeSet;
@@ -237,58 +238,9 @@
   protected final boolean _receivedFromRouteReflectorClient;
   @Nullable protected final RoutingProtocol _srcProtocol;
   /* NOTE: Cisco-only attribute */
-<<<<<<< HEAD
-  protected final int _weight;
-=======
   private final int _weight;
   /* Cache the hashcode */
   private transient int _hashCode = 0;
-
-  @JsonCreator
-  private static BgpRoute jsonCreator(
-      @Nullable @JsonProperty(PROP_NETWORK) Prefix network,
-      @Nullable @JsonProperty(PROP_NEXT_HOP_IP) Ip nextHopIp,
-      @JsonProperty(PROP_ADMINISTRATIVE_COST) int admin,
-      @Nullable @JsonProperty(PROP_AS_PATH) AsPath asPath,
-      @Nullable @JsonProperty(PROP_COMMUNITIES) SortedSet<Long> communities,
-      @JsonProperty(PROP_DISCARD) boolean discard,
-      @JsonProperty(PROP_LOCAL_PREFERENCE) long localPreference,
-      @JsonProperty(PROP_METRIC) long med,
-      @Nullable @JsonProperty(PROP_NEXT_HOP_INTERFACE) String nextHopInterface,
-      @Nullable @JsonProperty(PROP_ORIGINATOR_IP) Ip originatorIp,
-      @Nullable @JsonProperty(PROP_CLUSTER_LIST) SortedSet<Long> clusterList,
-      @JsonProperty(PROP_RECEIVED_FROM_ROUTE_REFLECTOR_CLIENT)
-          boolean receivedFromRouteReflectorClient,
-      @Nullable @JsonProperty(PROP_ORIGIN_TYPE) OriginType originType,
-      @Nullable @JsonProperty(PROP_PROTOCOL) RoutingProtocol protocol,
-      @Nullable @JsonProperty(PROP_RECEIVED_FROM_IP) Ip receivedFromIp,
-      @Nullable @JsonProperty(PROP_SRC_PROTOCOL) RoutingProtocol srcProtocol,
-      @JsonProperty(PROP_WEIGHT) int weight) {
-    checkArgument(originatorIp != null, "Missing %s", PROP_ORIGINATOR_IP);
-    checkArgument(originType != null, "Missing %s", PROP_ORIGIN_TYPE);
-    checkArgument(protocol != null, "Missing %s", PROP_PROTOCOL);
-    return new BgpRoute(
-        network,
-        nextHopIp,
-        admin,
-        asPath,
-        communities,
-        discard,
-        localPreference,
-        med,
-        firstNonNull(nextHopInterface, Route.UNSET_NEXT_HOP_INTERFACE),
-        originatorIp,
-        clusterList,
-        receivedFromRouteReflectorClient,
-        originType,
-        protocol,
-        receivedFromIp,
-        srcProtocol,
-        weight,
-        false,
-        false);
-  }
->>>>>>> 16760925
 
   protected BgpRoute(
       @Nullable Prefix network,
@@ -315,7 +267,7 @@
         protocol == RoutingProtocol.BGP
             || protocol == RoutingProtocol.IBGP
             || protocol == RoutingProtocol.AGGREGATE,
-        "Invalid Bgpv4Route protocol");
+        "Invalid BgpRoute protocol");
     _asPath = firstNonNull(asPath, AsPath.empty());
     _clusterList =
         clusterList == null ? ImmutableSortedSet.of() : ImmutableSortedSet.copyOf(clusterList);
@@ -333,12 +285,6 @@
     _receivedFromRouteReflectorClient = receivedFromRouteReflectorClient;
     _srcProtocol = srcProtocol;
     _weight = weight;
-  }
-
-<<<<<<< HEAD
-=======
-  public static Builder builder() {
-    return new Builder();
   }
 
   @Override
@@ -398,7 +344,6 @@
     return h;
   }
 
->>>>>>> 16760925
   @Nonnull
   @JsonProperty(PROP_AS_PATH)
   public AsPath getAsPath() {
