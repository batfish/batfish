package org.batfish.datamodel;

import static com.google.common.base.MoreObjects.firstNonNull;
import static com.google.common.base.MoreObjects.toStringHelper;
import static com.google.common.base.Preconditions.checkArgument;
import static org.batfish.datamodel.OriginMechanism.NETWORK;
import static org.batfish.datamodel.OriginMechanism.REDISTRIBUTE;

import com.fasterxml.jackson.annotation.JsonCreator;
import com.fasterxml.jackson.annotation.JsonProperty;
import com.google.common.collect.ImmutableSet;
import java.util.Objects;
import java.util.Set;
import javax.annotation.Nonnull;
import javax.annotation.Nullable;
import javax.annotation.ParametersAreNonnullByDefault;
import org.batfish.datamodel.bgp.RouteDistinguisher;
import org.batfish.datamodel.bgp.TunnelEncapsulationAttribute;
import org.batfish.datamodel.route.nh.NextHop;
import org.batfish.datamodel.routing_policy.communities.CommunitySet;

/** An EVPN type 5 route */
@ParametersAreNonnullByDefault
public final class EvpnType5Route extends EvpnRoute<EvpnType5Route.Builder, EvpnType5Route> {

  /** Builder for {@link EvpnType5Route} */
  @ParametersAreNonnullByDefault
  public static final class Builder extends EvpnRoute.Builder<Builder, EvpnType5Route> {

    @Nonnull
    @Override
    public Builder newBuilder() {
      return new Builder();
    }

    private Builder() {}

    @Nonnull
    @Override
    public EvpnType5Route build() {
      checkArgument(getNetwork() != null, "Missing %s", PROP_NETWORK);
      checkArgument(_originatorIp != null, "Missing %s", PROP_ORIGINATOR_IP);
      checkArgument(_originMechanism != null, "Missing %s", PROP_ORIGIN_MECHANISM);
      checkArgument(
          _srcProtocol != null || (_originMechanism != NETWORK && _originMechanism != REDISTRIBUTE),
          "Local routes must have a source protocol");
      checkArgument(_originType != null, "Missing %s", PROP_ORIGIN_TYPE);
      checkArgument(_protocol != null, "Missing %s", PROP_PROTOCOL);
      checkArgument(_receivedFrom != null, "Missing %s", PROP_RECEIVED_FROM);
      checkArgument(_routeDistinguisher != null, "Missing %s", PROP_ROUTE_DISTINGUISHER);
      checkArgument(_vni != null, "Missing %s", PROP_VNI);
      checkArgument(_nextHop != null, "Missing next hop");
      return new EvpnType5Route(
          BgpRouteAttributes.create(
              _asPath,
              _clusterList,
              _communities,
              _localPreference,
              getMetric(),
              _originatorIp,
              _originMechanism,
              _originType,
              _protocol,
              _receivedFromRouteReflectorClient,
              _srcProtocol,
              _tunnelEncapsulationAttribute,
              _weight),
          _receivedFrom,
          getNetwork(),
          _nextHop,
          _routeDistinguisher,
          _vni,
          _pathId,
          getTag());
    }

    @Override
    @Nonnull
    public Builder getThis() {
      return this;
    }
  }

  /* Cache the hashcode */
  private transient int _hashCode = 0;

  @JsonCreator
  private static EvpnType5Route jsonCreator(
      @JsonProperty(PROP_ADMINISTRATIVE_COST) int admin,
      @Nullable @JsonProperty(PROP_AS_PATH) AsPath asPath,
      @Nullable @JsonProperty(PROP_CLUSTER_LIST) Set<Long> clusterList,
      @Nullable @JsonProperty(PROP_COMMUNITIES) CommunitySet communities,
      @JsonProperty(PROP_LOCAL_PREFERENCE) long localPreference,
      @JsonProperty(PROP_METRIC) long med,
      @Nullable @JsonProperty(PROP_NETWORK) Prefix network,
      @Nullable @JsonProperty(PROP_NEXT_HOP_INTERFACE) String nextHopInterface,
      @Nullable @JsonProperty(PROP_NEXT_HOP_IP) Ip nextHopIp,
      @Nullable @JsonProperty(PROP_ORIGINATOR_IP) Ip originatorIp,
      @Nullable @JsonProperty(PROP_ORIGIN_MECHANISM) OriginMechanism originMechanism,
      @Nullable @JsonProperty(PROP_ORIGIN_TYPE) OriginType originType,
      @Nullable @JsonProperty(PROP_PATH_ID) Integer pathId,
      @Nullable @JsonProperty(PROP_PROTOCOL) RoutingProtocol protocol,
      @Nullable @JsonProperty(PROP_RECEIVED_FROM) ReceivedFrom receivedFrom,
      @JsonProperty(PROP_RECEIVED_FROM_ROUTE_REFLECTOR_CLIENT)
          boolean receivedFromRouteReflectorClient,
      @Nullable @JsonProperty(PROP_ROUTE_DISTINGUISHER) RouteDistinguisher routeDistinguisher,
      @Nullable @JsonProperty(PROP_VNI) Integer vni,
      @Nullable @JsonProperty(PROP_SRC_PROTOCOL) RoutingProtocol srcProtocol,
      @JsonProperty(PROP_TAG) long tag,
      @Nullable @JsonProperty(PROP_TUNNEL_ENCAPSULATION_ATTRIBUTE)
          TunnelEncapsulationAttribute tunnelEncapsulationAttribute,
      @JsonProperty(PROP_WEIGHT) int weight) {
    checkArgument(admin == EVPN_ADMIN, "Cannot create EVPN route with non-default admin");
    checkArgument(network != null, "Missing %s", PROP_NETWORK);
    checkArgument(originatorIp != null, "Missing %s", PROP_ORIGINATOR_IP);
    checkArgument(originMechanism != null, "Missing %s", PROP_ORIGIN_MECHANISM);
    checkArgument(
        srcProtocol != null || (originMechanism != NETWORK && originMechanism != REDISTRIBUTE),
        "Local routes must have a source protocol");
    checkArgument(originType != null, "Missing %s", PROP_ORIGIN_TYPE);
    checkArgument(protocol != null, "Missing %s", PROP_PROTOCOL);
    checkArgument(routeDistinguisher != null, "Missing %s", PROP_ROUTE_DISTINGUISHER);
    checkArgument(vni != null, "Missing %s", PROP_VNI);
    return new EvpnType5Route(
        BgpRouteAttributes.create(
            firstNonNull(asPath, AsPath.empty()),
            firstNonNull(clusterList, ImmutableSet.of()),
            firstNonNull(communities, CommunitySet.empty()),
            localPreference,
            med,
            originatorIp,
            originMechanism,
            originType,
            protocol,
            receivedFromRouteReflectorClient,
            srcProtocol,
            tunnelEncapsulationAttribute,
            weight),
        receivedFrom,
        network,
        NextHop.legacyConverter(nextHopInterface, nextHopIp),
        routeDistinguisher,
        vni,
        pathId,
        tag);
  }

  private EvpnType5Route(
      BgpRouteAttributes attributes,
      ReceivedFrom receivedFrom,
      Prefix network,
      NextHop nextHop,
      RouteDistinguisher routeDistinguisher,
      int vni,
      @Nullable Integer pathId,
      long tag) {
<<<<<<< HEAD
    super(network, nextHop, attributes, receivedFrom, tag, routeDistinguisher, vni);
=======
    super(network, nextHop, attributes, receivedFromIp, tag, routeDistinguisher, vni, pathId);
>>>>>>> ef81949d
  }

  public static Builder builder() {
    return new Builder();
  }

  /////// Keep #toBuilder, #equals, and #hashCode in sync ////////

  @Override
  public Builder toBuilder() {
    return builder()
        .setNetwork(getNetwork())
        .setAsPath(_attributes._asPath)
        .setClusterList(_attributes._clusterList)
        .setCommunities(_attributes._communities)
        .setLocalPreference(_attributes._localPreference)
        .setMetric(_attributes._med)
        .setNextHop(_nextHop)
        .setOriginatorIp(_attributes._originatorIp)
        .setOriginMechanism(_attributes.getOriginMechanism())
        .setOriginType(_attributes.getOriginType())
        .setPathId(_pathId)
        .setProtocol(_attributes.getProtocol())
        .setReceivedFrom(_receivedFrom)
        .setReceivedFromRouteReflectorClient(_attributes._receivedFromRouteReflectorClient)
        .setRouteDistinguisher(_routeDistinguisher)
        .setSrcProtocol(_attributes.getSrcProtocol())
        .setTag(_tag)
        .setTunnelEncapsulationAttribute(_attributes._tunnelEncapsulationAttribute)
        .setVni(_vni)
        .setWeight(_attributes._weight);
  }

  @Override
  public boolean equals(@Nullable Object o) {
    if (this == o) {
      return true;
    }
    if (!(o instanceof EvpnType5Route)) {
      return false;
    }
    EvpnType5Route other = (EvpnType5Route) o;
    return (_hashCode == other._hashCode || _hashCode == 0 || other._hashCode == 0)
        && _network.equals(other._network)
        && _attributes.equals(other._attributes)
        && _receivedFrom.equals(other._receivedFrom)
        && Objects.equals(_nextHop, other._nextHop)
        && Objects.equals(_pathId, other._pathId)
        && Objects.equals(_routeDistinguisher, other._routeDistinguisher)
        && _vni == other._vni
        && _tag == other._tag;
  }

  @Override
  public int hashCode() {
    int h = _hashCode;
    if (h == 0) {
      h = _attributes.hashCode();
      h = h * 31 + _receivedFrom.hashCode();
      h = h * 31 + _network.hashCode();
      h = h * 31 + _nextHop.hashCode();
      h = h * 31 + Objects.hashCode(_pathId);
      h = h * 31 + _routeDistinguisher.hashCode();
      h = h * 31 + Integer.hashCode(_vni);
      h = h * 31 + Long.hashCode(_tag);

      _hashCode = h;
    }
    return h;
  }

  @Override
  public String toString() {
    return toStringHelper(EvpnType5Route.class)
        .omitNullValues()
        .add(PROP_NETWORK, _network)
        .add(PROP_ROUTE_DISTINGUISHER, _routeDistinguisher)
        .add(PROP_VNI, _vni)
        .add("nextHop", _nextHop)
        .add(PROP_AS_PATH, _attributes._asPath)
        .add(PROP_CLUSTER_LIST, _attributes._clusterList)
        .add(PROP_COMMUNITIES, _attributes._communities)
        .add(PROP_LOCAL_PREFERENCE, _attributes._localPreference)
        .add(PROP_METRIC, _attributes._med)
        .add(PROP_ORIGINATOR_IP, _attributes._originatorIp)
        .add(PROP_ORIGIN_MECHANISM, _attributes._originMechanism)
        .add(PROP_ORIGIN_TYPE, _attributes._originType)
        .add(PROP_PATH_ID, _pathId)
        .add(PROP_PROTOCOL, _attributes._protocol)
        .add(PROP_RECEIVED_FROM, _receivedFrom)
        .add(
            PROP_RECEIVED_FROM_ROUTE_REFLECTOR_CLIENT,
            _attributes._receivedFromRouteReflectorClient)
        .add(PROP_SRC_PROTOCOL, _attributes._srcProtocol)
        .add(PROP_TAG, _tag)
        .add(PROP_TUNNEL_ENCAPSULATION_ATTRIBUTE, _attributes._tunnelEncapsulationAttribute)
        .add(PROP_WEIGHT, _attributes._weight)
        .toString();
  }
}<|MERGE_RESOLUTION|>--- conflicted
+++ resolved
@@ -154,11 +154,7 @@
       int vni,
       @Nullable Integer pathId,
       long tag) {
-<<<<<<< HEAD
-    super(network, nextHop, attributes, receivedFrom, tag, routeDistinguisher, vni);
-=======
-    super(network, nextHop, attributes, receivedFromIp, tag, routeDistinguisher, vni, pathId);
->>>>>>> ef81949d
+    super(network, nextHop, attributes, receivedFrom, tag, routeDistinguisher, vni, pathId);
   }
 
   public static Builder builder() {
