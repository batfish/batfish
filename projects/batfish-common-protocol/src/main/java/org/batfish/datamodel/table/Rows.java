--- conflicted
+++ resolved
@@ -2,11 +2,7 @@
 
 import com.fasterxml.jackson.annotation.JsonCreator;
 import com.fasterxml.jackson.annotation.JsonValue;
-<<<<<<< HEAD
-import com.google.common.collect.SortedMultiset;
-=======
 import com.google.common.collect.Multiset;
->>>>>>> 59fed853
 import com.google.common.collect.TreeMultiset;
 import java.io.Serializable;
 
@@ -15,22 +11,14 @@
 
   private static final long serialVersionUID = 1L;
 
-<<<<<<< HEAD
-  private SortedMultiset<Row> _data;
-=======
   private Multiset<Row> _data;
->>>>>>> 59fed853
 
   public Rows() {
     this(null);
   }
 
   @JsonCreator
-<<<<<<< HEAD
-  public Rows(SortedMultiset<Row> data) {
-=======
   public Rows(Multiset<Row> data) {
->>>>>>> 59fed853
     _data = data == null ? TreeMultiset.create() : data;
   }
 
@@ -51,11 +39,7 @@
   }
 
   @JsonValue
-<<<<<<< HEAD
-  public SortedMultiset<Row> getData() {
-=======
-  private Multiset<Row> getData() {
->>>>>>> 59fed853
+  public Multiset<Row> getData() {
     return _data;
   }
 
