--- conflicted
+++ resolved
@@ -92,34 +92,10 @@
     _lifetimeSeconds = lifetimeSeconds;
   }
 
-<<<<<<< HEAD
-  /** equals() is being used only during negotiation, so lifetimeSeconds is ignored */
-  @Override
-  public boolean equals(Object o) {
-    if (this == o) {
-      return true;
-    }
-    if (!(o instanceof IkePhase1Proposal)) {
-      return false;
-    }
-    IkePhase1Proposal other = (IkePhase1Proposal) o;
-    return Objects.equals(_authenticationMethod, other._authenticationMethod)
-        && Objects.equals(_diffieHellmanGroup, other._diffieHellmanGroup)
-        && Objects.equals(_encryptionAlgorithm, other._encryptionAlgorithm)
-        && Objects.equals(_hashingAlgorithm, other._hashingAlgorithm);
-  }
-
-  /** hashCode() is being used only during negotiation, so lifetimeSeconds is ignored */
-  @Override
-  public int hashCode() {
-    return Objects.hash(
-        _authenticationMethod, _diffieHellmanGroup, _encryptionAlgorithm, _hashingAlgorithm);
-=======
   public boolean isCompatibleWith(IkePhase1Proposal ikePhase1Proposal) {
     return Objects.equals(_authenticationMethod, ikePhase1Proposal._authenticationMethod)
         && Objects.equals(_diffieHellmanGroup, ikePhase1Proposal._diffieHellmanGroup)
         && Objects.equals(_encryptionAlgorithm, ikePhase1Proposal._encryptionAlgorithm)
         && Objects.equals(_hashingAlgorithm, ikePhase1Proposal._hashingAlgorithm);
->>>>>>> 21e10a08
   }
 }