package org.batfish.datamodel.transformation;

import static org.batfish.datamodel.flow.TransformationStep.TransformationType.SOURCE_NAT;

import com.google.common.collect.Streams;
import java.util.stream.LongStream;
import java.util.stream.Stream;
import javax.annotation.Nullable;
import javax.annotation.ParametersAreNonnullByDefault;
import org.batfish.datamodel.Ip;

/** Utility methods related to {@link Transformation}. */
@ParametersAreNonnullByDefault
public final class TransformationUtil {
  private TransformationUtil() {}

  private static final TransformationStepVisitor<Boolean> HAS_SOURCE_NAT =
      new TransformationStepVisitor<Boolean>() {
        @Override
        public Boolean visitAssignIpAddressFromPool(
            AssignIpAddressFromPool assignIpAddressFromPool) {
          return assignIpAddressFromPool.getType() == SOURCE_NAT;
        }

        @Override
        public Boolean visitNoop(Noop noop) {
          return false;
        }

        @Override
        public Boolean visitShiftIpAddressIntoSubnet(
            ShiftIpAddressIntoSubnet shiftIpAddressIntoSubnet) {
          return shiftIpAddressIntoSubnet.getType() == SOURCE_NAT;
        }

        @Override
        public Boolean visitAssignPortFromPool(AssignPortFromPool assignPortFromPool) {
          return assignPortFromPool.getType() == SOURCE_NAT;
        }

        @Override
        public Boolean visitApplyAll(ApplyAll applyAll) {
<<<<<<< HEAD
          return applyAll.getType() == SOURCE_NAT;
        }

        @Override
        public Boolean visitApplyOne(ApplyOne applyOne) {
          return applyOne.getType() == SOURCE_NAT;
=======
          return applyAll.getSteps().stream().anyMatch(step -> step.accept(this));
        }

        @Override
        public Boolean visitApplyAny(ApplyAny applyAny) {
          return applyAny.getSteps().stream().anyMatch(step -> step.accept(this));
>>>>>>> 531985e3
        }
      };

  private static final TransformationStepVisitor<Stream<Ip>> SOURCE_NAT_POOL_IPS =
      new TransformationStepVisitor<Stream<Ip>>() {
        @Override
        public Stream<Ip> visitAssignIpAddressFromPool(
            AssignIpAddressFromPool assignIpAddressFromPool) {
          return assignIpAddressFromPool.getType() != SOURCE_NAT
              ? Stream.of()
              : assignIpAddressFromPool.getIpRanges().asRanges().stream()
                  .flatMapToLong(
                      ipRange ->
                          LongStream.range(
                              ipRange.lowerEndpoint().asLong(),
                              ipRange.upperEndpoint().asLong() + 1))
                  .mapToObj(Ip::create);
        }

        @Override
        public Stream<Ip> visitNoop(Noop noop) {
          return Stream.of();
        }

        @Override
        public Stream<Ip> visitShiftIpAddressIntoSubnet(
            ShiftIpAddressIntoSubnet shiftIpAddressIntoSubnet) {
          // not a pool
          return Stream.of();
        }

        @Override
        public Stream<Ip> visitAssignPortFromPool(AssignPortFromPool assignPortFromPool) {
          return Stream.of();
        }

        @Override
        public Stream<Ip> visitApplyAll(ApplyAll applyAll) {
          return applyAll.getSteps().stream().flatMap(step -> step.accept(this));
        }

        @Override
<<<<<<< HEAD
        public Stream<Ip> visitApplyOne(ApplyOne applyOne) {
          return applyOne.getSteps().stream().flatMap(step -> step.accept(this));
=======
        public Stream<Ip> visitApplyAny(ApplyAny applyAny) {
          return applyAny.getSteps().stream().flatMap(step -> step.accept(this));
>>>>>>> 531985e3
        }
      };

  public static boolean hasSourceNat(@Nullable Transformation transformation) {
    if (transformation == null) {
      return false;
    }

    return transformation.getTransformationSteps().stream().anyMatch(HAS_SOURCE_NAT::visit)
        || hasSourceNat(transformation.getAndThen())
        || hasSourceNat(transformation.getOrElse());
  }

  public static Stream<Ip> sourceNatPoolIps(@Nullable Transformation transformation) {
    return transformation == null
        ? Stream.of()
        : Streams.concat(
            transformation.getTransformationSteps().stream().flatMap(SOURCE_NAT_POOL_IPS::visit),
            sourceNatPoolIps(transformation.getAndThen()),
            sourceNatPoolIps(transformation.getOrElse()));
  }

  /**
   * Visit all transformation steps in a (nested) {@link Transformation}. First visit the steps of
   * the root transformation, then recursively visit the andThen transformation, then visit the
   * orElse transformation.
   */
  public static void visitTransformationSteps(
      @Nullable Transformation transformation, TransformationStepVisitor<Void> stepVisitor) {
    if (transformation == null) {
      return;
    }

    transformation.getTransformationSteps().forEach(stepVisitor::visit);
    visitTransformationSteps(transformation.getAndThen(), stepVisitor);
    visitTransformationSteps(transformation.getOrElse(), stepVisitor);
  }
}<|MERGE_RESOLUTION|>--- conflicted
+++ resolved
@@ -40,21 +40,12 @@
 
         @Override
         public Boolean visitApplyAll(ApplyAll applyAll) {
-<<<<<<< HEAD
-          return applyAll.getType() == SOURCE_NAT;
-        }
-
-        @Override
-        public Boolean visitApplyOne(ApplyOne applyOne) {
-          return applyOne.getType() == SOURCE_NAT;
-=======
           return applyAll.getSteps().stream().anyMatch(step -> step.accept(this));
         }
 
         @Override
         public Boolean visitApplyAny(ApplyAny applyAny) {
           return applyAny.getSteps().stream().anyMatch(step -> step.accept(this));
->>>>>>> 531985e3
         }
       };
 
@@ -97,13 +88,8 @@
         }
 
         @Override
-<<<<<<< HEAD
-        public Stream<Ip> visitApplyOne(ApplyOne applyOne) {
-          return applyOne.getSteps().stream().flatMap(step -> step.accept(this));
-=======
         public Stream<Ip> visitApplyAny(ApplyAny applyAny) {
           return applyAny.getSteps().stream().flatMap(step -> step.accept(this));
->>>>>>> 531985e3
         }
       };
 
