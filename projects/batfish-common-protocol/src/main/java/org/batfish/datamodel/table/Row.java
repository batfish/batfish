package org.batfish.datamodel.table;

import static com.google.common.base.MoreObjects.firstNonNull;

import com.fasterxml.jackson.annotation.JsonCreator;
import com.fasterxml.jackson.annotation.JsonValue;
import com.fasterxml.jackson.core.JsonProcessingException;
import com.fasterxml.jackson.core.type.TypeReference;
import com.fasterxml.jackson.databind.JsonNode;
import com.fasterxml.jackson.databind.node.ObjectNode;
import java.io.IOException;
import java.util.HashSet;
import java.util.LinkedList;
import java.util.List;
import java.util.NoSuchElementException;
import java.util.Objects;
import java.util.Set;
import java.util.stream.Collectors;
import org.batfish.common.BatfishException;
import org.batfish.common.util.BatfishObjectMapper;
import org.batfish.datamodel.answers.Schema;
import org.batfish.datamodel.questions.Exclusion;

/**
 * Represents one row of the table answer. Each row is basically a map of key value pairs, where the
 * key is the column name and the value (currently) is JsonNode.
 */
public class Row implements Comparable<Row> {

  public static class RowBuilder {

    private final ObjectNode _data;

    private RowBuilder() {
      _data = BatfishObjectMapper.mapper().createObjectNode();
    }

    private RowBuilder(Row row) {
      this();
      row.getColumnNames().forEach(col -> _data.set(col, row.get(col)));
    }

    public Row build() {
      return new Row(_data);
    }

    /**
     * Sets the value for the specified column to the specified value. Any existing values for the
     * column are overwritten
     *
     * @param columnName The column to set
     * @param value The value to set
     * @return The RowBuilder object itself (to aid chaining)
     */
    public RowBuilder put(String columnName, Object value) {
      _data.set(columnName, BatfishObjectMapper.mapper().valueToTree(value));
      return this;
    }
  }

  private final ObjectNode _data;

  @JsonCreator
  public Row(ObjectNode data) {
    _data = firstNonNull(data, BatfishObjectMapper.mapper().createObjectNode());
  }

  /** Returns a builder object for Row */
  public static RowBuilder builder() {
    return new RowBuilder();
  }

  /** Returns a builder object for Row seeded by the contents of {@code otheRow} */
  public static RowBuilder builder(Row otherRow) {
    return new RowBuilder(otherRow);
  }

  /**
   * Compares two Rows. The current implementation ignores primary keys of the table and compares
   * everything, mainly to provide consistent ordering of answers. This will need to change when we
   * start using the primary keys for something.
   *
   * @param o The other Row to compare against.
   * @return The result of the comparison
   */
  @Override
  public int compareTo(Row o) {
    try {
      String myStr = BatfishObjectMapper.mapper().writeValueAsString(_data);
      String oStr = BatfishObjectMapper.mapper().writeValueAsString(o._data);
      return myStr.compareTo(oStr);
    } catch (JsonProcessingException e) {
      throw new BatfishException("Exception in row comparison", e);
    }
  }

  private <T> T convertType(JsonNode jsonNode, Class<T> valueType) {
    try {
      return BatfishObjectMapper.mapper().treeToValue(jsonNode, valueType);
    } catch (JsonProcessingException e) {
      throw new BatfishException(
          String.format(
              "Could not recover object of type %s from json %s", valueType.getName(), jsonNode),
          e);
    }
  }

  @Override
  public boolean equals(Object o) {
    if (o == null || !(o instanceof Row)) {
      return false;
    }
    return _data.equals(((Row) o)._data);
  }

  /**
   * Gets the (raw) Json representation of the object stored in the row
   *
   * @param columnName The column to fetch
   * @return The {@link JsonNode} object that represents the stored object
   * @throws {@link NoSuchElementException} if this column does not exist
   */
  public JsonNode get(String columnName) {
    if (!_data.has(columnName)) {
      throw new NoSuchElementException(getMissingColumnErrorMessage(columnName));
    }
    return _data.get(columnName);
  }

  /**
   * Gets the value of specified column name
   *
   * @param columnName The column to fetch
   * @return The result
   * @throws {@link NoSuchElementException} if this column is not present
   */
  public <T> T get(String columnName, Class<T> valueType) {
    if (!_data.has(columnName)) {
      throw new NoSuchElementException(getMissingColumnErrorMessage(columnName));
    }
    if (_data.get(columnName) == null) {
      return null;
    }
    return convertType(_data.get(columnName), valueType);
  }

  /**
   * Gets the value of specified column name
   *
   * @param columnName The column to fetch
   * @return The result
   * @throws {@link NoSuchElementException} if this column is not present
   */
  public <T> T get(String columnName, TypeReference<?> valueTypeRef) {
    if (!_data.has(columnName)) {
      throw new NoSuchElementException(getMissingColumnErrorMessage(columnName));
    }
    if (_data.get(columnName) == null) {
      return null;
    }
    try {
      return BatfishObjectMapper.mapper()
          .readValue(
              BatfishObjectMapper.mapper().treeAsTokens(_data.get(columnName)), valueTypeRef);
    } catch (IOException e) {
      throw new BatfishException(
          String.format(
              "Could not recover object of type %s from column %s",
              valueTypeRef.getClass(), columnName),
          e);
    }
  }

  /**
   * Gets the value of specified column
   *
   * @param columnName The column to fetch
   * @return The result
   * @throws {@link NoSuchElementException} if this column is not present
   */
  public Object get(String columnName, Schema columnSchema) {
    if (!_data.has(columnName)) {
      throw new NoSuchElementException(getMissingColumnErrorMessage(columnName));
    }
    if (_data.get(columnName) == null) {
      return null;
    }
    if (columnSchema.isList()) {
      List<JsonNode> list = get(columnName, new TypeReference<List<JsonNode>>() {});
      return list.stream()
          .map(in -> convertType(in, columnSchema.getBaseType()))
          .collect(Collectors.toList());
    } else {
      return convertType(_data.get(columnName), columnSchema.getBaseType());
    }
  }

  /**
   * Fetch the names of the columns in this Row
   *
   * @return The {@link Set} of names
   */
  public Set<String> getColumnNames() {
    HashSet<String> columns = new HashSet<>();
    _data.fieldNames().forEachRemaining(column -> columns.add(column));
    return columns;
  }

  @JsonValue
  private ObjectNode getData() {
    return _data;
  }

  /**
   * Returns the list of values in all columns declared as key in the metadata.
   *
   * @param metadata Provides information on which columns are key and their {@link Schema}
   * @return The list
   */
  public List<Object> getKey(TableMetadata metadata) {
    List<Object> keyList = new LinkedList<>();
    for (ColumnMetadata column : metadata.getColumnMetadata()) {
      if (column.getIsKey()) {
        keyList.add(get(column.getName(), column.getSchema()));
      }
    }
    return keyList;
  }

  private String getMissingColumnErrorMessage(String columnName) {
    return String.format(
        "Column '%s' is not present. Valid columns are: %s", columnName, getColumnNames());
  }

  /**
   * Returns the list of values in all columns declared as value in the metadata.
   *
   * @param metadata Provides information on which columns are key and their {@link Schema}
   * @return The list
   */
  public List<Object> getValue(TableMetadata metadata) {
    List<Object> valueList = new LinkedList<>();
    for (ColumnMetadata column : metadata.getColumnMetadata()) {
      if (column.getIsValue()) {
        valueList.add(get(column.getName(), column.getSchema()));
      }
    }
    return valueList;
  }

  @Override
  public int hashCode() {
    return Objects.hash(_data);
  }

  /**
   * Checks is this row is covered by the provided exclusion.
   *
   * @param exclusion The exclusion to check against.
   * @return The result of the check
   */
  public boolean isCovered(ObjectNode exclusion) {
    return Exclusion.firstCoversSecond(exclusion, _data);
  }

  /**
<<<<<<< HEAD
   * Returns a new {@link Row} that has only the specified columns from this row.
   *
   * @param columns The columns to keep.
   * @return A new {@link Row} object
   * @throws {@link NoSuchElementException} if one of the specified columns are not present
=======
   * Sets the value for the specified column to the specified value. Any existing values for the
   * column are overwritten
   *
   * @param columnName The column to set
   * @param value The value to set
   * @return The Row object itself (to aid chaining)
>>>>>>> 2232405b
   */
  public static Row selectColumns(Row inputRow, Set<String> columns) {
    RowBuilder retRow = new RowBuilder();
    columns.forEach(col -> retRow.put(col, inputRow.get(col)));
    return retRow.build();
  }

  /**
   * Returns a new {@link Row} that has only the specified columns from this row.
   *
   * @param columns The columns to keep.
   * @return A new {@link Row} object
   * @throws {@link NoSuchElementException} if one of the specified columns are not present
   */
  public Row selectColumns(Set<String> columns) {
    Row retRow = new Row();
    columns.forEach(col -> retRow.put(col, get(col)));
    return retRow;
  }

  @Override
  public String toString() {
    return _data.toString();
  }
}<|MERGE_RESOLUTION|>--- conflicted
+++ resolved
@@ -264,20 +264,11 @@
   }
 
   /**
-<<<<<<< HEAD
    * Returns a new {@link Row} that has only the specified columns from this row.
    *
    * @param columns The columns to keep.
    * @return A new {@link Row} object
    * @throws {@link NoSuchElementException} if one of the specified columns are not present
-=======
-   * Sets the value for the specified column to the specified value. Any existing values for the
-   * column are overwritten
-   *
-   * @param columnName The column to set
-   * @param value The value to set
-   * @return The Row object itself (to aid chaining)
->>>>>>> 2232405b
    */
   public static Row selectColumns(Row inputRow, Set<String> columns) {
     RowBuilder retRow = new RowBuilder();
