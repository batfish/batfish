package org.batfish.datamodel.table;

import static com.google.common.base.MoreObjects.firstNonNull;

import com.fasterxml.jackson.annotation.JsonCreator;
import com.fasterxml.jackson.annotation.JsonValue;
import com.fasterxml.jackson.core.JsonProcessingException;
import com.fasterxml.jackson.core.type.TypeReference;
import com.fasterxml.jackson.databind.JsonNode;
import com.fasterxml.jackson.databind.node.ObjectNode;
import java.io.IOException;
import java.util.HashSet;
import java.util.LinkedList;
import java.util.List;
import java.util.NoSuchElementException;
import java.util.Objects;
import java.util.Set;
import java.util.stream.Collectors;
import org.batfish.common.BatfishException;
import org.batfish.common.util.BatfishObjectMapper;
import org.batfish.datamodel.answers.Schema;
import org.batfish.datamodel.questions.Exclusion;

/**
 * Represents one row of the table answer. Each row is basically a map of key value pairs, where the
 * key is the column name and the value (currently) is JsonNode.
 */
public class Row implements Comparable<Row> {

  private final ObjectNode _data;

  public Row() {
    this(null);
  }

  @JsonCreator
  public Row(ObjectNode data) {
    _data = firstNonNull(data, BatfishObjectMapper.mapper().createObjectNode());
  }

  /**
   * Compares two Rows. The current implementation ignores primary keys of the table and compares
   * everything, mainly to provide consistent ordering of answers. This will need to change when we
   * start using the primary keys for something.
   *
   * @param o The other Row to compare against.
   * @return The result of the comparison
   */
  @Override
  public int compareTo(Row o) {
    try {
      String myStr = BatfishObjectMapper.mapper().writeValueAsString(_data);
      String oStr = BatfishObjectMapper.mapper().writeValueAsString(o._data);
      return myStr.compareTo(oStr);
    } catch (JsonProcessingException e) {
      throw new BatfishException("Exception in row comparison", e);
    }
  }

  private <T> T convertType(JsonNode jsonNode, Class<T> valueType) {
    try {
      return BatfishObjectMapper.mapper().treeToValue(jsonNode, valueType);
    } catch (JsonProcessingException e) {
      throw new BatfishException(
          String.format(
              "Could not recover object of type %s from json %s", valueType.getName(), jsonNode),
          e);
    }
  }

  @Override
  public boolean equals(Object o) {
    if (o == null || !(o instanceof Row)) {
      return false;
    }
    return _data.equals(((Row) o)._data);
  }

  /**
   * Gets the (raw) Json representation of the object stored in the row
   *
   * @param columnName The column to fetch
   * @return The {@link JsonNode} object that represents the stored object
   */
  public JsonNode get(String columnName) {
    if (!_data.has(columnName)) {
      throw new NoSuchElementException(getMissingColumnErrorMessage(columnName));
    }
    return _data.get(columnName);
  }

  private String getMissingColumnErrorMessage(String columnName) {
    return String.format(
        "Column '%s' is not present. Valid columns are: %s", columnName, getColumnNames());
  }

  /**
   * Gets the value of specified column name
   *
   * @param columnName The column to fetch
   * @return The result
   */
  public <T> T get(String columnName, Class<T> valueType) {
    if (!_data.has(columnName)) {
      throw new NoSuchElementException(getMissingColumnErrorMessage(columnName));
    }
    if (_data.get(columnName) == null) {
      return null;
    }
    return convertType(_data.get(columnName), valueType);
  }

<<<<<<< HEAD
  public <T> T get(String columnName, TypeReference<T> valueTypeRef) {
=======
  /**
   * Gets the value of specified column name
   *
   * @param columnName The column to fetch
   * @return The result
   */
  public <T> T get(String columnName, TypeReference<?> valueTypeRef) {
>>>>>>> b26cc79b
    if (!_data.has(columnName)) {
      throw new NoSuchElementException(getMissingColumnErrorMessage(columnName));
    }
    if (_data.get(columnName) == null) {
      return null;
    }
    try {
      return BatfishObjectMapper.mapper()
          .readValue(
              BatfishObjectMapper.mapper().treeAsTokens(_data.get(columnName)), valueTypeRef);
    } catch (IOException e) {
      throw new BatfishException(
          String.format(
              "Could not recover object of type %s from column %s",
              valueTypeRef.getClass(), columnName),
          e);
    }
  }

  /**
   * Gets the value of specified column
   *
   * @param columnName The column to fetch
   * @return The result
   */
  public Object get(String columnName, Schema columnSchema) {
    if (!_data.has(columnName)) {
      throw new NoSuchElementException(getMissingColumnErrorMessage(columnName));
    }
    if (_data.get(columnName) == null) {
      return null;
    }
    if (columnSchema.isList()) {
      List<JsonNode> list = get(columnName, new TypeReference<List<JsonNode>>() {});
      return list.stream()
          .map(in -> convertType(in, columnSchema.getBaseType()))
          .collect(Collectors.toList());
    } else {
      return convertType(_data.get(columnName), columnSchema.getBaseType());
    }
  }

  /**
   * Fetch the names of the columns in this Row
   *
   * @return The {@link Set} of names
   */
  public Set<String> getColumnNames() {
    HashSet<String> columns = new HashSet<>();
    _data.fieldNames().forEachRemaining(column -> columns.add(column));
    return columns;
  }

  @JsonValue
  private ObjectNode getData() {
    return _data;
  }

  /**
   * Returns the list of values in all columns declared as key in the metadata.
   *
   * @param metadata Provides information on which columns are key and their {@link Schema}
   * @return The list
   */
  public List<Object> getKey(TableMetadata metadata) {
    List<Object> keyList = new LinkedList<>();
    for (ColumnMetadata column : metadata.getColumnMetadata()) {
      if (column.getIsKey()) {
        keyList.add(get(column.getName(), column.getSchema()));
      }
    }
    return keyList;
  }

  /**
   * Returns the list of values in all columns declared as value in the metadata.
   *
   * @param metadata Provides information on which columns are key and their {@link Schema}
   * @return The list
   */
  public List<Object> getValue(TableMetadata metadata) {
    List<Object> valueList = new LinkedList<>();
    for (ColumnMetadata column : metadata.getColumnMetadata()) {
      if (column.getIsValue()) {
        valueList.add(get(column.getName(), column.getSchema()));
      }
    }
    return valueList;
  }

  @Override
  public int hashCode() {
    return Objects.hash(_data);
  }

  /**
   * Checks is this row is covered by the provided exclusion.
   *
   * @param exclusion The exclusion to check against.
   * @return The result of the check
   */
  public boolean isCovered(ObjectNode exclusion) {
    return Exclusion.firstCoversSecond(exclusion, _data);
  }

  /**
   * Sets the value for the specified column to the specified value. Any existing values for the
   * column are overwritten
   *
   * @param columnName The column to set
   * @param value The value to set
   * @return The Row object itself (to aid chaining)
   */
  public Row put(String columnName, Object value) {
    _data.set(columnName, BatfishObjectMapper.mapper().valueToTree(value));
    return this;
  }

  /**
   * Removes the specified column from this row
   *
   * @param columnName The column to remove
   * @return The Row object itself (to aid chaining)
   */
  public Row remove(String columnName) {
    _data.remove(columnName);
    return this;
  }
}<|MERGE_RESOLUTION|>--- conflicted
+++ resolved
@@ -110,17 +110,13 @@
     return convertType(_data.get(columnName), valueType);
   }
 
-<<<<<<< HEAD
+  /**
+   * Gets the value of specified column name
+   *
+   * @param columnName The column to fetch
+   * @return The result
+   */
   public <T> T get(String columnName, TypeReference<T> valueTypeRef) {
-=======
-  /**
-   * Gets the value of specified column name
-   *
-   * @param columnName The column to fetch
-   * @return The result
-   */
-  public <T> T get(String columnName, TypeReference<?> valueTypeRef) {
->>>>>>> b26cc79b
     if (!_data.has(columnName)) {
       throw new NoSuchElementException(getMissingColumnErrorMessage(columnName));
     }
