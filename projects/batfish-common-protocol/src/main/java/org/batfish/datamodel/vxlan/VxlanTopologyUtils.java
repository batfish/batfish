--- conflicted
+++ resolved
@@ -19,23 +19,17 @@
 import java.util.List;
 import java.util.Map;
 import java.util.Objects;
-import java.util.Optional;
 import java.util.Set;
 import javax.annotation.Nonnull;
 import org.batfish.common.plugin.TracerouteEngine;
 import org.batfish.datamodel.BumTransportMethod;
 import org.batfish.datamodel.Configuration;
 import org.batfish.datamodel.Edge;
-import org.batfish.datamodel.EmptyIpSpace;
 import org.batfish.datamodel.Flow;
 import org.batfish.datamodel.FlowDisposition;
 import org.batfish.datamodel.Interface;
 import org.batfish.datamodel.Ip;
 import org.batfish.datamodel.IpProtocol;
-<<<<<<< HEAD
-import org.batfish.datamodel.IpSpace;
-=======
->>>>>>> a3a55433
 import org.batfish.datamodel.LinkLocalAddress;
 import org.batfish.datamodel.NamedPort;
 import org.batfish.datamodel.NetworkConfigurations;
@@ -285,14 +279,7 @@
                     .setName(generatedTenantVniInterfaceName(vni))
                     .setOwner(c)
                     .setVrf(vrf)
-<<<<<<< HEAD
-                    .setAdditionalArpIps(
-                        Optional.ofNullable(l3vni.getSourceAddress())
-                            .<IpSpace>map(Ip::toIpSpace)
-                            .orElse(EmptyIpSpace.INSTANCE))
-=======
                     .setAdditionalArpIps(l3vni.getSourceAddress().toIpSpace())
->>>>>>> a3a55433
                     .setAddresses(LinkLocalAddress.of(TENANT_VNI_INTERFACE_LINK_LOCAL_ADDRESS))
                     .setActive(true)
                     .setProxyArp(false)
@@ -303,7 +290,6 @@
     }
   }
 
-<<<<<<< HEAD
   public static @Nonnull Set<Edge> vxlanTopologyToLayer3Edges(
       VxlanTopology vxlanTopology, Map<String, Configuration> configurations) {
     ImmutableSet.Builder<Edge> edgesBuilder = ImmutableSet.builder();
@@ -331,8 +317,6 @@
     return edgesBuilder.build();
   }
 
-=======
->>>>>>> a3a55433
   /** A unique identifier for a {@link Vrf} in a network */
   static final class VrfId {
 
