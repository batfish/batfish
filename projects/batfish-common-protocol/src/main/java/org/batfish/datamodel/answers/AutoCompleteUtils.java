package org.batfish.datamodel.answers;

import static com.google.common.base.MoreObjects.firstNonNull;
import static com.google.common.base.Preconditions.checkArgument;

import com.google.common.annotations.VisibleForTesting;
import com.google.common.collect.ImmutableList;
import com.google.common.collect.ImmutableSet;
import java.util.ArrayList;
import java.util.Arrays;
import java.util.Collection;
import java.util.Comparator;
import java.util.List;
import java.util.Map;
import java.util.Set;
import java.util.TreeMap;
import java.util.regex.Pattern;
import java.util.regex.PatternSyntaxException;
import java.util.stream.Collectors;
import java.util.stream.Stream;
import javax.annotation.Nonnull;
import javax.annotation.Nullable;
import javax.annotation.ParametersAreNonnullByDefault;
import org.apache.commons.lang3.StringUtils;
import org.apache.commons.text.similarity.LevenshteinDistance;
import org.batfish.common.CompletionMetadata;
import org.batfish.datamodel.BgpSessionProperties.SessionType;
import org.batfish.datamodel.FlowState;
import org.batfish.datamodel.InterfaceType;
import org.batfish.datamodel.Protocol;
import org.batfish.datamodel.answers.AutocompleteSuggestion.SuggestionType;
import org.batfish.datamodel.collections.NodeInterfacePair;
import org.batfish.datamodel.questions.BgpPeerPropertySpecifier;
import org.batfish.datamodel.questions.BgpProcessPropertySpecifier;
import org.batfish.datamodel.questions.ConfiguredSessionStatus;
import org.batfish.datamodel.questions.InterfacePropertySpecifier;
import org.batfish.datamodel.questions.IpsecSessionStatus;
import org.batfish.datamodel.questions.NamedStructureSpecifier;
import org.batfish.datamodel.questions.NodePropertySpecifier;
import org.batfish.datamodel.questions.OspfPropertySpecifier;
import org.batfish.datamodel.questions.Variable;
import org.batfish.referencelibrary.ReferenceBook;
import org.batfish.referencelibrary.ReferenceLibrary;
import org.batfish.role.NodeRoleDimension;
import org.batfish.role.NodeRolesData;
import org.batfish.specifier.DispositionSpecifier;
import org.batfish.specifier.RoutingProtocolSpecifier;
import org.batfish.specifier.parboiled.Grammar;
import org.batfish.specifier.parboiled.ParboiledAutoComplete;

/** A utility class to generate auto complete suggestions for user input */
@ParametersAreNonnullByDefault
public final class AutoCompleteUtils {

  @Nonnull
  public static List<AutocompleteSuggestion> autoComplete(
      Variable.Type completionType, String query, int maxSuggestions) {
    return autoComplete(null, null, completionType, query, maxSuggestions, null, null, null);
  }

  @Nonnull
  public static List<AutocompleteSuggestion> autoComplete(
      @Nullable String network,
      @Nullable String snapshot,
      Variable.Type completionType,
      String query,
      int maxSuggestions,
      @Nullable CompletionMetadata completionMetadata,
      @Nullable NodeRolesData nodeRolesData,
      @Nullable ReferenceLibrary referenceLibrary) {
    return autoComplete(
        network,
        snapshot,
        completionType,
        query,
        maxSuggestions,
        completionMetadata,
        nodeRolesData,
        referenceLibrary,
        true);
  }

  /**
   * @param network name of network
   * @param snapshot name of snapshot
   * @param completionType completion type
   * @param query input query
   * @param maxSuggestions maximum number of suggestions returned
   * @param completionMetadata completion metadata
   * @param nodeRolesData node roles data
   * @param referenceLibrary reference library
   * @param fuzzyMatching if true will relax the input query to guarantee that suggestions are
   *     returned
   * @return a list of AutocompleteSuggestion
   */
  @Nonnull
  public static List<AutocompleteSuggestion> autoComplete(
      @Nullable String network,
      @Nullable String snapshot,
      Variable.Type completionType,
      String query,
      int maxSuggestions,
      @Nullable CompletionMetadata completionMetadata,
      @Nullable NodeRolesData nodeRolesData,
      @Nullable ReferenceLibrary referenceLibrary,
      boolean fuzzyMatching) {

    List<AutocompleteSuggestion> suggestions =
        getPotentialMatches(
            network,
            snapshot,
            completionType,
            query,
            maxSuggestions,
            completionMetadata,
            nodeRolesData,
            referenceLibrary);

    if (fuzzyMatching) {
      // If there are no suggestions, remove characters from the end of the query until there are
      // suggestions or the query is the empty string. This logic is done here to ensure that all
      // possible suggestions types have been considered before relaxing the query
      String relaxedQuery = query;
      while (relaxedQuery.length() > 0 && suggestions.isEmpty()) {
        relaxedQuery = relaxedQuery.substring(0, relaxedQuery.length() - 1);
        suggestions =
            getPotentialMatches(
                network,
                snapshot,
                completionType,
                relaxedQuery,
                maxSuggestions,
                completionMetadata,
                nodeRolesData,
                referenceLibrary);
      }
    }

    return limitSuggestionsByType(orderSuggestions(query, suggestions), maxSuggestions, 5);
  }

  /** Basic ordering logic, by suggestion type and then by suggestion text */
  @VisibleForTesting
  static List<AutocompleteSuggestion> orderSuggestions(
      String query, List<AutocompleteSuggestion> suggestions) {
    final LevenshteinDistance distance = new LevenshteinDistance();
    return suggestions.stream()
        .sorted(
            // first order by suggestion type
            Comparator.comparing(AutocompleteSuggestion::getSuggestionType)
                // then by (inverse of) common prefix length
                .thenComparing(
                    s ->
                        -1
                            * StringUtils.getCommonPrefix(
                                    query.toLowerCase(),
                                    (query.substring(0, s.getInsertionIndex()) + s.getText()))
                                .toLowerCase()
                                .length())
                // then by edit distance
                .thenComparing(
                    s ->
                        distance.apply(
                            query.toLowerCase(),
                            (query.substring(0, s.getInsertionIndex()) + s.getText())
                                .toLowerCase())))
        .collect(ImmutableList.toImmutableList());
  }

  /**
   * Limits the number of suggestions per type.
   *
   * @param orderedSuggestions original ordered list of suggestions
   * @param maxSuggestions the maximum number of suggestions
   * @param maxSuggestionsPerType the maximum number of suggestions for a given type
   */
  @VisibleForTesting
  static List<AutocompleteSuggestion> limitSuggestionsByType(
      List<AutocompleteSuggestion> orderedSuggestions,
      int maxSuggestions,
      int maxSuggestionsPerType) {
    if (orderedSuggestions.size() <= maxSuggestions) {
      return orderedSuggestions;
    }

    Map<SuggestionType, Integer> suggestionTypeCounts = new TreeMap<>();

    List<AutocompleteSuggestion> limitedSuggestions = new ArrayList<>();
    List<AutocompleteSuggestion> leftOverSuggestions = new ArrayList<>();

    for (AutocompleteSuggestion suggestion : orderedSuggestions) {
      if (limitedSuggestions.size() == maxSuggestions) {
        return limitedSuggestions;
      }

      Integer count = suggestionTypeCounts.getOrDefault(suggestion.getSuggestionType(), 0);

      if (count < maxSuggestionsPerType) {
        limitedSuggestions.add(suggestion);
        suggestionTypeCounts.put(suggestion.getSuggestionType(), count + 1);
      } else {
        leftOverSuggestions.add(suggestion);
      }
    }

    int suggestionsToAdd = maxSuggestions - limitedSuggestions.size();

    if (suggestionsToAdd > 0) {
      // add remaining suggestions from leftovers
      limitedSuggestions.addAll(
          leftOverSuggestions.subList(
              0, Integer.min(suggestionsToAdd, leftOverSuggestions.size())));
    }

    return limitedSuggestions;
  }

  @Nonnull
  private static List<AutocompleteSuggestion> getPotentialMatches(
      @Nullable String network,
      @Nullable String snapshot,
      Variable.Type completionType,
      String query,
      int maxSuggestions,
      @Nullable CompletionMetadata completionMetadata,
      @Nullable NodeRolesData nodeRolesData,
      @Nullable ReferenceLibrary referenceLibrary) {
    List<AutocompleteSuggestion> suggestions;

    try {
      switch (completionType) {
        case ADDRESS_GROUP_AND_BOOK:
          // deprecated -- left for now for backward compatibility
          suggestions = ImmutableList.of();
          break;
        case ADDRESS_GROUP_NAME:
          {
            checkReferenceLibrary(referenceLibrary, network);
            ImmutableSet<String> groups =
                referenceLibrary.getReferenceBooks().stream()
                    .map(
                        b ->
                            b.getAddressGroups().stream()
                                .map(ag -> ag.getName())
                                .collect(ImmutableSet.toImmutableSet()))
                    .flatMap(Collection::stream)
                    .collect(ImmutableSet.toImmutableSet());
            suggestions = stringAutoComplete(query, groups);
            break;
          }
        case APPLICATION_SPEC:
          {
            suggestions =
                ParboiledAutoComplete.autoComplete(
                    Grammar.APPLICATION_SPECIFIER,
                    network,
                    snapshot,
                    query,
                    maxSuggestions,
                    completionMetadata,
                    nodeRolesData,
                    referenceLibrary);
            break;
          }
        case BGP_PEER_PROPERTY_SPEC:
          {
            suggestions = baseAutoComplete(query, BgpPeerPropertySpecifier.JAVA_MAP.keySet());
            break;
          }
        case BGP_PROCESS_PROPERTY_SPEC:
          {
            suggestions = baseAutoComplete(query, BgpProcessPropertySpecifier.JAVA_MAP.keySet());
            break;
          }
        case BGP_SESSION_STATUS:
          {
            suggestions =
                baseAutoComplete(
                    query,
                    Stream.of(ConfiguredSessionStatus.values())
                        .map(ConfiguredSessionStatus::name)
                        .collect(Collectors.toSet()));
            break;
          }
        case BGP_SESSION_TYPE:
          {
            suggestions =
                baseAutoComplete(
                    query,
                    Stream.of(SessionType.values())
                        .map(SessionType::name)
                        .collect(Collectors.toSet()));

            break;
          }
        case DISPOSITION_SPEC:
          {
            suggestions = DispositionSpecifier.autoComplete(query);
            break;
          }
        case FILTER_NAME:
          {
            checkCompletionMetadata(completionMetadata, network, snapshot);
            suggestions = stringAutoComplete(query, completionMetadata.getFilterNames());
            break;
          }
        case FILTER:
          {
            checkCompletionMetadata(completionMetadata, network, snapshot);
            suggestions = baseAutoComplete(query, completionMetadata.getFilterNames());
            break;
          }
        case FILTER_SPEC:
          {
            suggestions =
                ParboiledAutoComplete.autoComplete(
                    Grammar.FILTER_SPECIFIER,
                    network,
                    snapshot,
                    query,
                    maxSuggestions,
                    completionMetadata,
                    nodeRolesData,
                    referenceLibrary);
            break;
          }
        case FLOW_STATE:
          {
            suggestions =
                baseAutoComplete(
                    query,
                    Stream.of(FlowState.values()).map(FlowState::name).collect(Collectors.toSet()));
            break;
          }
        case INTERFACE:
          {
            checkCompletionMetadata(completionMetadata, network, snapshot);
            suggestions =
                baseAutoComplete(
                    query,
                    completionMetadata.getInterfaces().stream()
                        .map(NodeInterfacePair::toString)
                        .collect(ImmutableSet.toImmutableSet()));
            break;
          }
        case INTERFACE_GROUP_AND_BOOK:
          // deprecated -- left for now for backward compatibility
          suggestions = ImmutableList.of();
          break;
        case INTERFACE_GROUP_NAME:
          {
            checkReferenceLibrary(referenceLibrary, network);
            ImmutableSet<String> groups =
                referenceLibrary.getReferenceBooks().stream()
                    .flatMap(b -> b.getInterfaceGroups().stream().map(g -> g.getName()))
                    .collect(ImmutableSet.toImmutableSet());
            suggestions = stringAutoComplete(query, groups);
            break;
          }
        case INTERFACE_NAME:
          {
            checkCompletionMetadata(completionMetadata, network, snapshot);
            suggestions =
                stringAutoComplete(
                    query,
                    completionMetadata.getInterfaces().stream()
                        .map(NodeInterfacePair::getInterface)
                        .collect(Collectors.toSet()));
            break;
          }
        case INTERFACE_TYPE:
          {
            suggestions =
                stringAutoComplete(
                    query,
                    Arrays.stream(InterfaceType.values())
                        .map(type -> type.toString())
                        .collect(ImmutableSet.toImmutableSet()));
            break;
          }
        case INTERFACES_SPEC:
          {
            suggestions =
                ParboiledAutoComplete.autoComplete(
                    Grammar.INTERFACE_SPECIFIER,
                    network,
                    snapshot,
                    query,
                    maxSuggestions,
                    completionMetadata,
                    nodeRolesData,
                    referenceLibrary);
            break;
          }
        case INTERFACE_PROPERTY_SPEC:
          {
            suggestions = baseAutoComplete(query, InterfacePropertySpecifier.JAVA_MAP.keySet());
            break;
          }
        case IP:
          {
            checkCompletionMetadata(completionMetadata, network, snapshot);
            suggestions = stringAutoComplete(query, completionMetadata.getIps());
            break;
          }
        case IP_PROTOCOL_SPEC:
          {
            suggestions =
                ParboiledAutoComplete.autoComplete(
                    Grammar.IP_PROTOCOL_SPECIFIER,
                    network,
                    snapshot,
                    query,
                    maxSuggestions,
                    completionMetadata,
                    nodeRolesData,
                    referenceLibrary);
            break;
          }
        case IP_SPACE_SPEC:
          {
            suggestions =
                ParboiledAutoComplete.autoComplete(
                    Grammar.IP_SPACE_SPECIFIER,
                    network,
                    snapshot,
                    query,
                    maxSuggestions,
                    completionMetadata,
                    nodeRolesData,
                    referenceLibrary);
            break;
          }
        case IPSEC_SESSION_STATUS:
          {
            suggestions =
                baseAutoComplete(
                    query,
                    Stream.of(IpsecSessionStatus.values())
                        .map(IpsecSessionStatus::name)
                        .collect(Collectors.toSet()));
            break;
          }
        case LOCATION_SPEC:
          {
            suggestions =
                ParboiledAutoComplete.autoComplete(
                    Grammar.LOCATION_SPECIFIER,
                    network,
                    snapshot,
                    query,
                    maxSuggestions,
                    completionMetadata,
                    nodeRolesData,
                    referenceLibrary);
            break;
          }
        case NAMED_STRUCTURE_SPEC:
          {
            suggestions = baseAutoComplete(query, NamedStructureSpecifier.JAVA_MAP.keySet());
            break;
          }
        case NODE_NAME:
          {
            checkCompletionMetadata(completionMetadata, network, snapshot);
            suggestions = stringAutoComplete(query, completionMetadata.getNodes());
            break;
          }
        case NODE_PROPERTY_SPEC:
          {
            suggestions = baseAutoComplete(query, NodePropertySpecifier.JAVA_MAP.keySet());
            break;
          }
        case NODE_ROLE_AND_DIMENSION:
          // deprecated -- left for now for backward compatibility
          suggestions = ImmutableList.of();
          break;
        case NODE_ROLE_DIMENSION:
          // deprecated -- left for now for backward compatibility
          suggestions = ImmutableList.of();
          break;
        case NODE_ROLE_DIMENSION_NAME:
          {
            checkNodeRolesData(nodeRolesData, network);
            suggestions =
                stringAutoComplete(
                    query,
                    nodeRolesData.getNodeRoleDimensions().stream()
                        .map(NodeRoleDimension::getName)
                        .collect(Collectors.toSet()));
            break;
          }
        case NODE_ROLE_NAME:
          {
            checkNodeRolesData(nodeRolesData, network);
            ImmutableSet<String> roles =
                nodeRolesData.getNodeRoleDimensions().stream()
                    .flatMap(d -> d.getRoles().stream().map(r -> r.getName()))
                    .collect(ImmutableSet.toImmutableSet());
            suggestions = stringAutoComplete(query, roles);
            break;
          }
        case NODE_SPEC:
          {
            suggestions =
                ParboiledAutoComplete.autoComplete(
                    Grammar.NODE_SPECIFIER,
                    network,
                    snapshot,
                    query,
                    maxSuggestions,
                    completionMetadata,
                    nodeRolesData,
                    referenceLibrary);
            break;
          }
        case OSPF_PROPERTY_SPEC:
          {
            suggestions = baseAutoComplete(query, OspfPropertySpecifier.JAVA_MAP.keySet());
            break;
          }
        case PREFIX:
          {
            checkCompletionMetadata(completionMetadata, network, snapshot);
            suggestions = stringAutoComplete(query, completionMetadata.getPrefixes());
            break;
          }
        case PROTOCOL:
          {
            suggestions =
                baseAutoComplete(
                    query,
                    Stream.of(Protocol.values()).map(Protocol::name).collect(Collectors.toSet()));
            break;
          }
        case REFERENCE_BOOK_NAME:
          {
            checkReferenceLibrary(referenceLibrary, network);
            suggestions =
                stringAutoComplete(
                    query,
                    referenceLibrary.getReferenceBooks().stream()
                        .map(ReferenceBook::getName)
                        .collect(Collectors.toSet()));
            break;
          }
        case ROUTING_POLICY_NAME:
          {
            checkCompletionMetadata(completionMetadata, network, snapshot);
            suggestions = stringAutoComplete(query, completionMetadata.getRoutingPolicyNames());
            break;
          }
        case ROUTING_POLICY_SPEC:
          {
            suggestions =
                ParboiledAutoComplete.autoComplete(
                    Grammar.ROUTING_POLICY_SPECIFIER,
                    network,
                    snapshot,
                    query,
                    maxSuggestions,
                    completionMetadata,
                    nodeRolesData,
                    referenceLibrary);
            break;
          }
        case ROUTING_PROTOCOL_SPEC:
          {
            suggestions = RoutingProtocolSpecifier.autoComplete(query);
            break;
          }
        case STRUCTURE_NAME:
          {
            checkCompletionMetadata(completionMetadata, network, snapshot);
            suggestions = baseAutoComplete(query, completionMetadata.getStructureNames());
            break;
          }
        case VRF:
          {
            checkCompletionMetadata(completionMetadata, network, snapshot);
            suggestions = baseAutoComplete(query, completionMetadata.getVrfs());
            break;
          }
        case ZONE:
          {
            checkCompletionMetadata(completionMetadata, network, snapshot);
            suggestions = baseAutoComplete(query, completionMetadata.getZones());
            break;
          }
        default:
          throw new IllegalArgumentException("Unsupported completion type: " + completionType);
      }
    } catch (Exception e) {
      // if any error occurs, just return an empty list
      return ImmutableList.of();
    }
<<<<<<< HEAD
    return suggestions;
=======

    return suggestions.subList(0, Integer.min(suggestions.size(), maxSuggestions));
>>>>>>> bef8e2f4
  }

  /**
   * Returns a list of suggestions based on the query. The current implementation treats the query
   * as a substring of the property string.
   *
   * <p>TODO: Get rid of this method in favor of methods below. Stop doing implicit regexes.
   */
  @Nonnull
  public static List<AutocompleteSuggestion> baseAutoComplete(
      @Nullable String query, Set<String> allProperties) {

    String finalQuery = firstNonNull(query, "").toLowerCase();
    ImmutableList.Builder<AutocompleteSuggestion> suggestions = new ImmutableList.Builder<>();
    String queryWithStars = ".*" + (finalQuery.isEmpty() ? "" : finalQuery + ".*");
    Pattern queryPattern = safeGetPattern(queryWithStars);

    /*
     * if queryWithStars is not a valid Pattern, finalQuery must be a funky string that will not
     * match anything as string.contains or regex.matches; so we skip formalities altogether
     */
    if (queryPattern != null) {
      suggestions.addAll(
          allProperties.stream()
              .filter(prop -> queryPattern.matcher(prop.toLowerCase()).matches())
              .map(prop -> new AutocompleteSuggestion(prop, false))
              .collect(Collectors.toList()));
    }
    return suggestions.build();
  }

  /**
   * Returns a list of suggestions based on query strings.
   *
   * <p>The search is case-insensitive and looks for a substring match.
   */
  @Nonnull
  public static List<AutocompleteSuggestion> stringAutoComplete(
      @Nullable String query, Set<String> strings) {

    String testQuery = query == null ? "" : query.toLowerCase();

    return strings.stream()
        .filter(s -> s.toLowerCase().contains(testQuery))
        .map(s -> new AutocompleteSuggestion(s, false))
        .collect(ImmutableList.toImmutableList());
  }

  private static void checkCompletionMetadata(
      @Nullable CompletionMetadata completionMetadata,
      @Nullable String network,
      @Nullable String snapshot) {
    checkArgument(
        completionMetadata != null,
        "Cannot autocomplete because completion metadata not found for %s / %s",
        network,
        snapshot);
  }

  private static void checkNodeRolesData(
      @Nullable NodeRolesData nodeRolesData, @Nullable String network) {
    checkArgument(
        nodeRolesData != null,
        "Cannot autocomplete because node roles data not found for %s",
        network);
  }

  private static void checkReferenceLibrary(
      @Nullable ReferenceLibrary referenceLibrary, @Nullable String network) {
    checkArgument(
        referenceLibrary != null,
        "Cannot autocomplete because reference library not found for %s",
        network);
  }

  /** Returns the Pattern if {@code candidateRegex} is a valid regex, and null otherwise */
  @Nullable
  private static Pattern safeGetPattern(String candidateRegex) {
    try {
      return Pattern.compile(candidateRegex);
    } catch (PatternSyntaxException e) {
      return null;
    }
  }
}<|MERGE_RESOLUTION|>--- conflicted
+++ resolved
@@ -594,12 +594,7 @@
       // if any error occurs, just return an empty list
       return ImmutableList.of();
     }
-<<<<<<< HEAD
     return suggestions;
-=======
-
-    return suggestions.subList(0, Integer.min(suggestions.size(), maxSuggestions));
->>>>>>> bef8e2f4
   }
 
   /**
