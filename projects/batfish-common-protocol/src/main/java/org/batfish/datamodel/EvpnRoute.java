--- conflicted
+++ resolved
@@ -88,14 +88,9 @@
       ReceivedFrom receivedFrom,
       long tag,
       RouteDistinguisher routeDistinguisher,
-<<<<<<< HEAD
-      int vni) {
-    super(network, nextHop, EVPN_ADMIN, attributes, receivedFrom, tag, true, true);
-=======
       int vni,
       @Nullable Integer pathId) {
-    super(network, nextHop, pathId, EVPN_ADMIN, attributes, receivedFromIp, tag, true, true);
->>>>>>> ef81949d
+    super(network, nextHop, pathId, EVPN_ADMIN, attributes, receivedFrom, tag, true, true);
     _routeDistinguisher = routeDistinguisher;
     _vni = vni;
   }
