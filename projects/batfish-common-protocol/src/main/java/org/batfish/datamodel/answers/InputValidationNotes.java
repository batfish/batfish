--- conflicted
+++ resolved
@@ -1,6 +1,5 @@
 package org.batfish.datamodel.answers;
 
-import static com.google.common.base.MoreObjects.firstNonNull;
 import static com.google.common.base.MoreObjects.toStringHelper;
 
 import com.fasterxml.jackson.annotation.JsonCreator;
@@ -37,11 +36,7 @@
   @Nullable private final String _description;
 
   /** For invalid input, where the error begins */
-<<<<<<< HEAD
-  private final int _errorIndex;
-=======
   @Nullable private final Integer _errorIndex;
->>>>>>> e3a3121c
 
   /** List of everything specified by the input */
   @Nullable private final List<String> _expansions;
@@ -55,12 +50,7 @@
       @Nullable @JsonProperty(PROP_DESCRIPTION) String description,
       @Nullable @JsonProperty(PROP_ERROR_INDEX) Integer errorIndex,
       @Nullable @JsonProperty(PROP_EXPANSIONS) List<String> expansions) {
-<<<<<<< HEAD
-    return new InputValidationNotes(
-        validity, description, firstNonNull(errorIndex, -1), expansions);
-=======
     return new InputValidationNotes(validity, description, errorIndex, expansions);
->>>>>>> e3a3121c
   }
 
   public InputValidationNotes(Validity validity, String description) {
@@ -68,28 +58,17 @@
   }
 
   public InputValidationNotes(Validity validity, List<String> expansions) {
-<<<<<<< HEAD
-    this(validity, null, -1, expansions);
-  }
-
-  public InputValidationNotes(Validity validity, String description, int errorIndex) {
-=======
     this(validity, null, null, expansions);
   }
 
   public InputValidationNotes(Validity validity, String description, @Nullable Integer errorIndex) {
->>>>>>> e3a3121c
     this(validity, description, errorIndex, null);
   }
 
   public InputValidationNotes(
       Validity validity,
       @Nullable String description,
-<<<<<<< HEAD
-      int errorIndex,
-=======
       @Nullable Integer errorIndex,
->>>>>>> e3a3121c
       @Nullable List<String> expansions) {
     _validity = validity;
     _description = description;
@@ -104,12 +83,8 @@
   }
 
   @JsonProperty(PROP_ERROR_INDEX)
-<<<<<<< HEAD
-  public int getErrorIndex() {
-=======
   @Nullable
   public Integer getErrorIndex() {
->>>>>>> e3a3121c
     return _errorIndex;
   }
 
@@ -131,11 +106,7 @@
     }
 
     return Objects.equals(_description, ((InputValidationNotes) o)._description)
-<<<<<<< HEAD
-        && _errorIndex == ((InputValidationNotes) o)._errorIndex
-=======
         && Objects.equals(_errorIndex, ((InputValidationNotes) o)._errorIndex)
->>>>>>> e3a3121c
         && Objects.equals(_expansions, ((InputValidationNotes) o)._expansions)
         && Objects.equals(_validity, ((InputValidationNotes) o)._validity);
   }
