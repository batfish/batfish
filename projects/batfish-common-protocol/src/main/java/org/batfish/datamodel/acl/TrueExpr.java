--- conflicted
+++ resolved
@@ -31,6 +31,11 @@
   }
 
   @Override
+  public int hashCode() {
+    return Objects.hash((Boolean) true, _traceElement);
+  }
+
+  @Override
   public boolean equals(@Nullable Object obj) {
     if (this == obj) {
       return true;
@@ -43,26 +48,6 @@
   }
 
   @Override
-  public int hashCode() {
-    return Objects.hash((Boolean) true, _traceElement);
-<<<<<<< HEAD
-=======
-  }
-
-  @Override
-  public boolean equals(@Nullable Object obj) {
-    if (this == obj) {
-      return true;
-    }
-    if (!(obj instanceof TrueExpr)) {
-      return false;
-    }
-    TrueExpr rhs = (TrueExpr) obj;
-    return Objects.equals(_traceElement, rhs._traceElement);
->>>>>>> 1e87638e
-  }
-
-  @Override
   public String toString() {
     return MoreObjects.toStringHelper(getClass()).toString();
   }
