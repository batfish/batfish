--- conflicted
+++ resolved
@@ -121,11 +121,7 @@
     }
   }
 
-<<<<<<< HEAD
-  public abstract Object fromRow(Row row) throws IOException;
-=======
   public abstract Object fromRow(Row row);
->>>>>>> 59fed853
 
   @JsonProperty(PROP_EXCLUDED_ROWS)
   public List<ExcludedRows> getExcludedRows() {
