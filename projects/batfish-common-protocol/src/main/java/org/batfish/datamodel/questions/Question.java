--- conflicted
+++ resolved
@@ -293,7 +293,6 @@
     return _differential;
   }
 
-<<<<<<< HEAD
   @JsonProperty(BfConsts.PROP_DISPLAY_HINTS)
   public DisplayHints getDisplayHints() {
     return _displayHints;
@@ -302,12 +301,12 @@
   @JsonProperty(BfConsts.PROP_EXCLUSIONS)
   public List<Exclusion> getExclusions() {
     return _exclusions;
-=======
+  }
+
   /** Returns {@code true} iff this question does not need the testrig to be properly parsed */
   @JsonIgnore
   public boolean getIndependent() {
     return false;
->>>>>>> af1cb842
   }
 
   @JsonProperty(BfConsts.PROP_INSTANCE)
