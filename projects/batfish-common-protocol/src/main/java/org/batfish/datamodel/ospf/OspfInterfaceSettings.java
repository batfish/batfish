package org.batfish.datamodel.ospf;

import static com.google.common.base.Preconditions.checkArgument;

import com.fasterxml.jackson.annotation.JsonCreator;
import com.fasterxml.jackson.annotation.JsonProperty;
import com.google.common.collect.ImmutableSet;
<<<<<<< HEAD
import java.io.Serializable;
import java.util.Objects;
import java.util.Set;
=======
import com.google.common.collect.ImmutableSortedSet;
import java.io.Serializable;
import java.util.Objects;
import java.util.Optional;
import java.util.Set;
import java.util.SortedSet;
>>>>>>> 96d5cfdf
import javax.annotation.Nonnull;
import javax.annotation.Nullable;
import javax.annotation.ParametersAreNonnullByDefault;
import org.batfish.datamodel.Ip;

/** Contains OSPF settings for an OSPF interface. */
@ParametersAreNonnullByDefault
public final class OspfInterfaceSettings implements Serializable {

  public static @Nonnull Builder builder() {
    return new Builder();
  }

  /** Returns a builder with default values for most OSPF settings, useful for tests. */
  public static @Nonnull Builder defaultSettingsBuilder() {
    return new Builder()
        .setEnabled(true)
        .setPassive(false)
        .setHelloInterval(10)
        .setDeadInterval(40)
        .setNetworkType(OspfNetworkType.POINT_TO_POINT);
  }

  public static final class Builder {
    private Long _ospfAreaName;
    private Integer _ospfCost;
    private int _ospfDeadInterval;
    private boolean _ospfEnabled;
    private int _ospfHelloInterval;
    private Integer _ospfHelloMultiplier;
    private String _ospfInboundDistributeListPolicy;
    private Set<Ip> _ospfNbmaNeighbors;
    private OspfNetworkType _ospfNetworkType;
    private Boolean _ospfPassive;
    private String _ospfProcess;

    public Builder() {
      _ospfEnabled = true;
    }

    public Builder setAreaName(@Nullable Long ospfAreaName) {
      _ospfAreaName = ospfAreaName;
      return this;
    }

    public Builder setCost(@Nullable Integer ospfCost) {
      _ospfCost = ospfCost;
      return this;
    }

    public Builder setDeadInterval(int ospfDeadInterval) {
      _ospfDeadInterval = ospfDeadInterval;
      return this;
    }

    public Builder setEnabled(boolean ospfEnabled) {
      _ospfEnabled = ospfEnabled;
      return this;
    }

    public Builder setHelloInterval(int ospfHelloInterval) {
      _ospfHelloInterval = ospfHelloInterval;
      return this;
    }

    public Builder setHelloMultiplier(Integer ospfHelloMultiplier) {
      _ospfHelloMultiplier = ospfHelloMultiplier;
      return this;
    }

    public Builder setInboundDistributeListPolicy(String ospfInboundDistributeListPolicy) {
      _ospfInboundDistributeListPolicy = ospfInboundDistributeListPolicy;
      return this;
    }

<<<<<<< HEAD
    public Builder setNbmaNeighbors(@Nullable Set<Ip> ospfNbmaNeighbors) {
      _ospfNbmaNeighbors =
          ospfNbmaNeighbors == null ? null : ImmutableSet.copyOf(ospfNbmaNeighbors);
=======
    public Builder setNbmaNeighbors(@Nonnull Set<Ip> ospfNbmaNeighbors) {
      _ospfNbmaNeighbors = ImmutableSet.copyOf(ospfNbmaNeighbors);
>>>>>>> 96d5cfdf
      return this;
    }

    public Builder setNetworkType(@Nullable OspfNetworkType ospfNetworkType) {
      _ospfNetworkType = ospfNetworkType;
      return this;
    }

    public Builder setPassive(boolean ospfPassive) {
      _ospfPassive = ospfPassive;
      return this;
    }

    public Builder setProcess(String ospfProcess) {
      _ospfProcess = ospfProcess;
      return this;
    }

    public OspfInterfaceSettings build() {
      return create(
          _ospfAreaName,
          _ospfCost,
          _ospfDeadInterval,
          _ospfEnabled,
          _ospfHelloInterval,
          _ospfHelloMultiplier,
          _ospfInboundDistributeListPolicy,
          _ospfNbmaNeighbors,
          _ospfNetworkType,
          _ospfPassive,
          _ospfProcess);
    }
  }

  @Nullable private Long _ospfAreaName;
  @Nullable private Integer _ospfCost;
  private int _ospfDeadInterval;
  private boolean _ospfEnabled;
  private int _ospfHelloInterval;
  @Nullable private Integer _ospfHelloMultiplier;
  @Nullable private String _ospfInboundDistributeListPolicy;
<<<<<<< HEAD
  @Nullable private Set<Ip> _ospfNbmaNeighbors;
=======
  @Nonnull private Set<Ip> _ospfNbmaNeighbors;
>>>>>>> 96d5cfdf
  @Nullable private OspfNetworkType _ospfNetworkType;
  private boolean _ospfPassive;
  @Nullable private String _ospfProcess;

  private static final String PROP_AREA = "area";
  private static final String PROP_COST = "cost";
  private static final String PROP_DEAD_INTERVAL = "deadInterval";
  private static final String PROP_ENABLED = "enabled";
  private static final String PROP_HELLO_MULTIPLIER = "helloMultiplier";
  private static final String PROP_HELLO_INTERVAL = "helloInterval";
  private static final String PROP_INBOUND_DISTRIBUTE_LIST_POLICY = "inboundDistributeListPolicy";
<<<<<<< HEAD
  private static final String PROP_NBMB_NEIGHBORS = "nbmaNeighbors";
=======
  private static final String PROP_NBMA_NEIGHBORS = "nbmaNeighbors";
>>>>>>> 96d5cfdf
  private static final String PROP_NETWORK_TYPE = "networkType";
  private static final String PROP_PASSIVE = "passive";
  private static final String PROP_PROCESS = "process";

  @JsonCreator
  private static OspfInterfaceSettings create(
      @Nullable @JsonProperty(PROP_AREA) Long area,
      @Nullable @JsonProperty(PROP_COST) Integer cost,
      @Nullable @JsonProperty(PROP_DEAD_INTERVAL) Integer deadInterval,
      @Nullable @JsonProperty(PROP_ENABLED) Boolean enabled,
      @Nullable @JsonProperty(PROP_HELLO_INTERVAL) Integer helloInterval,
      @Nullable @JsonProperty(PROP_HELLO_MULTIPLIER) Integer helloMultiplier,
      @Nullable @JsonProperty(PROP_INBOUND_DISTRIBUTE_LIST_POLICY)
          String inboundDistributeListPolicy,
<<<<<<< HEAD
      @Nullable @JsonProperty(PROP_NBMB_NEIGHBORS) Set<Ip> nbmaNeighbors,
=======
      @Nullable @JsonProperty(PROP_NBMA_NEIGHBORS) Set<Ip> nbmaNeighbors,
>>>>>>> 96d5cfdf
      @Nullable @JsonProperty(PROP_NETWORK_TYPE) OspfNetworkType networkType,
      @Nullable @JsonProperty(PROP_PASSIVE) Boolean passive,
      @Nullable @JsonProperty(PROP_PROCESS) String process) {
    checkArgument(enabled != null, "OSPF enabled must be specified");
    checkArgument(passive != null, "OSPF passive must be specified");
    checkArgument(helloInterval != null, "OSPF hello interval must be specified");
    checkArgument(deadInterval != null, "OSPF dead interval must be specified");
    return new OspfInterfaceSettings(
        area,
        cost,
        deadInterval,
        enabled,
        helloInterval,
        helloMultiplier,
        inboundDistributeListPolicy,
<<<<<<< HEAD
        nbmaNeighbors,
=======
        Optional.ofNullable(nbmaNeighbors).orElse(ImmutableSet.of()),
>>>>>>> 96d5cfdf
        networkType,
        passive,
        process);
  }

  private OspfInterfaceSettings(
      @Nullable Long area,
      @Nullable Integer cost,
      int deadInterval,
      boolean enabled,
      int helloInterval,
      @Nullable Integer helloMultiplier,
      @Nullable String inboundDistributeListPolicy,
<<<<<<< HEAD
      @Nullable Set<Ip> nbmaNeighbors,
=======
      @Nonnull Set<Ip> nbmaNeighbors,
>>>>>>> 96d5cfdf
      @Nullable OspfNetworkType networkType,
      boolean passive,
      @Nullable String process) {
    _ospfAreaName = area;
    _ospfCost = cost;
    _ospfDeadInterval = deadInterval;
    _ospfEnabled = enabled;
    _ospfHelloInterval = helloInterval;
    _ospfHelloMultiplier = helloMultiplier;
    _ospfInboundDistributeListPolicy = inboundDistributeListPolicy;
<<<<<<< HEAD
    _ospfNbmaNeighbors = nbmaNeighbors == null ? null : ImmutableSet.copyOf(nbmaNeighbors);
=======
    _ospfNbmaNeighbors = ImmutableSet.copyOf(nbmaNeighbors);
>>>>>>> 96d5cfdf
    _ospfNetworkType = networkType;
    _ospfPassive = passive;
    _ospfProcess = process;
  }

  @Override
  public int hashCode() {
    return Objects.hash(
        _ospfAreaName,
        _ospfCost,
        _ospfDeadInterval,
        _ospfEnabled,
        _ospfHelloInterval,
        _ospfHelloMultiplier,
        _ospfInboundDistributeListPolicy,
        _ospfNbmaNeighbors,
        _ospfNetworkType,
        _ospfPassive,
        _ospfProcess);
  }

  @Override
  public boolean equals(Object o) {
    if (o == this) {
      return true;
    } else if (!(o instanceof OspfInterfaceSettings)) {
      return false;
    }
    OspfInterfaceSettings other = (OspfInterfaceSettings) o;
    return Objects.equals(_ospfAreaName, other._ospfAreaName)
        && Objects.equals(_ospfCost, other._ospfCost)
        && _ospfDeadInterval == other._ospfDeadInterval
        && _ospfEnabled == other._ospfEnabled
        && _ospfHelloInterval == other._ospfHelloInterval
        && Objects.equals(_ospfHelloMultiplier, other._ospfHelloMultiplier)
        && Objects.equals(_ospfInboundDistributeListPolicy, other._ospfInboundDistributeListPolicy)
        && Objects.equals(_ospfNbmaNeighbors, other._ospfNbmaNeighbors)
        && Objects.equals(_ospfNetworkType, other._ospfNetworkType)
        && _ospfPassive == other._ospfPassive
        && Objects.equals(_ospfProcess, other._ospfProcess);
  }

  /** The OSPF area to which this interface belongs. */
  @JsonProperty(PROP_AREA)
  @Nullable
  public Long getAreaName() {
    return _ospfAreaName;
  }

  /** The OSPF cost of this interface. */
  @JsonProperty(PROP_COST)
  @Nullable
  public Integer getCost() {
    return _ospfCost;
  }

  /** Dead-interval in seconds for OSPF updates. */
  @JsonProperty(PROP_DEAD_INTERVAL)
  public int getDeadInterval() {
    return _ospfDeadInterval;
  }

  /** Whether or not OSPF is enabled at all on this interface (either actively or passively). */
  @JsonProperty(PROP_ENABLED)
  public boolean getEnabled() {
    return _ospfEnabled;
  }

  /** Hello-interval in seconds for OSPF updates. */
  @JsonProperty(PROP_HELLO_INTERVAL)
  public int getHelloInterval() {
    return _ospfHelloInterval;
  }

  /** Number of OSPF packets to send out during dead-interval period for fast OSPF updates. */
  @JsonProperty(PROP_HELLO_MULTIPLIER)
  @Nullable
  public Integer getHelloMultiplier() {
    return _ospfHelloMultiplier;
  }

  /**
   * Returns name of the routing policy which is generated from the Global and Interface level
   * inbound distribute-lists for OSPF
   */
  @JsonProperty(PROP_INBOUND_DISTRIBUTE_LIST_POLICY)
  @Nullable
  public String getInboundDistributeListPolicy() {
    return _ospfInboundDistributeListPolicy;
  }

<<<<<<< HEAD
  @JsonProperty(PROP_NBMB_NEIGHBORS)
  @Nullable
=======
  @JsonProperty(PROP_NBMA_NEIGHBORS)
  @Nonnull
  private SortedSet<Ip> getJacksonNbmaNeighbors() {
    return ImmutableSortedSet.copyOf(_ospfNbmaNeighbors);
  }

  @Nonnull
>>>>>>> 96d5cfdf
  public Set<Ip> getNbmaNeighbors() {
    return _ospfNbmaNeighbors;
  }

  /** OSPF network type for this interface. */
  @JsonProperty(PROP_NETWORK_TYPE)
  @Nullable
  public OspfNetworkType getNetworkType() {
    return _ospfNetworkType;
  }

  /**
   * Whether or not OSPF is enabled passively on this interface. If passive, the interface cannot
   * establish a neighbor relationship, but its subnets are still advertised.
   */
  @JsonProperty(PROP_PASSIVE)
  public boolean getPassive() {
    return _ospfPassive;
  }

  /** The OSPF process this interface is associated with. */
  @JsonProperty(PROP_PROCESS)
  @Nullable
  public String getProcess() {
    return _ospfProcess;
  }

  public void setCost(int cost) {
    _ospfCost = cost;
  }

  public void setInboundDistributeListPolicy(String inboundDistributeListPolicy) {
    _ospfInboundDistributeListPolicy = inboundDistributeListPolicy;
  }

  public void setHelloMultiplier(Integer helloMultiplier) {
    _ospfHelloMultiplier = helloMultiplier;
  }
}<|MERGE_RESOLUTION|>--- conflicted
+++ resolved
@@ -5,18 +5,12 @@
 import com.fasterxml.jackson.annotation.JsonCreator;
 import com.fasterxml.jackson.annotation.JsonProperty;
 import com.google.common.collect.ImmutableSet;
-<<<<<<< HEAD
-import java.io.Serializable;
-import java.util.Objects;
-import java.util.Set;
-=======
 import com.google.common.collect.ImmutableSortedSet;
 import java.io.Serializable;
 import java.util.Objects;
 import java.util.Optional;
 import java.util.Set;
 import java.util.SortedSet;
->>>>>>> 96d5cfdf
 import javax.annotation.Nonnull;
 import javax.annotation.Nullable;
 import javax.annotation.ParametersAreNonnullByDefault;
@@ -92,14 +86,8 @@
       return this;
     }
 
-<<<<<<< HEAD
-    public Builder setNbmaNeighbors(@Nullable Set<Ip> ospfNbmaNeighbors) {
-      _ospfNbmaNeighbors =
-          ospfNbmaNeighbors == null ? null : ImmutableSet.copyOf(ospfNbmaNeighbors);
-=======
     public Builder setNbmaNeighbors(@Nonnull Set<Ip> ospfNbmaNeighbors) {
       _ospfNbmaNeighbors = ImmutableSet.copyOf(ospfNbmaNeighbors);
->>>>>>> 96d5cfdf
       return this;
     }
 
@@ -141,11 +129,7 @@
   private int _ospfHelloInterval;
   @Nullable private Integer _ospfHelloMultiplier;
   @Nullable private String _ospfInboundDistributeListPolicy;
-<<<<<<< HEAD
-  @Nullable private Set<Ip> _ospfNbmaNeighbors;
-=======
   @Nonnull private Set<Ip> _ospfNbmaNeighbors;
->>>>>>> 96d5cfdf
   @Nullable private OspfNetworkType _ospfNetworkType;
   private boolean _ospfPassive;
   @Nullable private String _ospfProcess;
@@ -157,11 +141,7 @@
   private static final String PROP_HELLO_MULTIPLIER = "helloMultiplier";
   private static final String PROP_HELLO_INTERVAL = "helloInterval";
   private static final String PROP_INBOUND_DISTRIBUTE_LIST_POLICY = "inboundDistributeListPolicy";
-<<<<<<< HEAD
-  private static final String PROP_NBMB_NEIGHBORS = "nbmaNeighbors";
-=======
   private static final String PROP_NBMA_NEIGHBORS = "nbmaNeighbors";
->>>>>>> 96d5cfdf
   private static final String PROP_NETWORK_TYPE = "networkType";
   private static final String PROP_PASSIVE = "passive";
   private static final String PROP_PROCESS = "process";
@@ -176,11 +156,7 @@
       @Nullable @JsonProperty(PROP_HELLO_MULTIPLIER) Integer helloMultiplier,
       @Nullable @JsonProperty(PROP_INBOUND_DISTRIBUTE_LIST_POLICY)
           String inboundDistributeListPolicy,
-<<<<<<< HEAD
-      @Nullable @JsonProperty(PROP_NBMB_NEIGHBORS) Set<Ip> nbmaNeighbors,
-=======
       @Nullable @JsonProperty(PROP_NBMA_NEIGHBORS) Set<Ip> nbmaNeighbors,
->>>>>>> 96d5cfdf
       @Nullable @JsonProperty(PROP_NETWORK_TYPE) OspfNetworkType networkType,
       @Nullable @JsonProperty(PROP_PASSIVE) Boolean passive,
       @Nullable @JsonProperty(PROP_PROCESS) String process) {
@@ -196,11 +172,7 @@
         helloInterval,
         helloMultiplier,
         inboundDistributeListPolicy,
-<<<<<<< HEAD
-        nbmaNeighbors,
-=======
         Optional.ofNullable(nbmaNeighbors).orElse(ImmutableSet.of()),
->>>>>>> 96d5cfdf
         networkType,
         passive,
         process);
@@ -214,11 +186,7 @@
       int helloInterval,
       @Nullable Integer helloMultiplier,
       @Nullable String inboundDistributeListPolicy,
-<<<<<<< HEAD
-      @Nullable Set<Ip> nbmaNeighbors,
-=======
       @Nonnull Set<Ip> nbmaNeighbors,
->>>>>>> 96d5cfdf
       @Nullable OspfNetworkType networkType,
       boolean passive,
       @Nullable String process) {
@@ -229,11 +197,7 @@
     _ospfHelloInterval = helloInterval;
     _ospfHelloMultiplier = helloMultiplier;
     _ospfInboundDistributeListPolicy = inboundDistributeListPolicy;
-<<<<<<< HEAD
-    _ospfNbmaNeighbors = nbmaNeighbors == null ? null : ImmutableSet.copyOf(nbmaNeighbors);
-=======
     _ospfNbmaNeighbors = ImmutableSet.copyOf(nbmaNeighbors);
->>>>>>> 96d5cfdf
     _ospfNetworkType = networkType;
     _ospfPassive = passive;
     _ospfProcess = process;
@@ -325,10 +289,6 @@
     return _ospfInboundDistributeListPolicy;
   }
 
-<<<<<<< HEAD
-  @JsonProperty(PROP_NBMB_NEIGHBORS)
-  @Nullable
-=======
   @JsonProperty(PROP_NBMA_NEIGHBORS)
   @Nonnull
   private SortedSet<Ip> getJacksonNbmaNeighbors() {
@@ -336,7 +296,6 @@
   }
 
   @Nonnull
->>>>>>> 96d5cfdf
   public Set<Ip> getNbmaNeighbors() {
     return _ospfNbmaNeighbors;
   }
