package org.batfish.datamodel.questions;

import com.fasterxml.jackson.annotation.JsonCreator;
import com.fasterxml.jackson.annotation.JsonInclude;
import com.fasterxml.jackson.annotation.JsonInclude.Include;
import com.fasterxml.jackson.annotation.JsonProperty;
import com.fasterxml.jackson.annotation.JsonValue;
import com.fasterxml.jackson.databind.JsonNode;
import com.google.common.collect.ImmutableList;
import com.google.common.collect.ImmutableMap;
import com.google.common.collect.ImmutableSortedSet;
import java.util.ArrayList;
import java.util.Comparator;
import java.util.List;
import java.util.Map;
import java.util.SortedSet;
import javax.annotation.Nullable;
import org.batfish.common.BatfishException;
import org.batfish.common.BfConsts;
import org.batfish.datamodel.answers.AutocompleteSuggestion.CompletionType;

public class Variable {

  public enum Type {
    ADDRESS_BOOK("addressBook", true),
    ADDRESS_GROUP("addressGroup", true),
    ANSWER_ELEMENT("answerElement", true),
    BGP_PEER_PROPERTY_SPEC("bgpPeerPropertySpec", true),
    BGP_PROCESS_PROPERTY_SPEC("bgpProcessPropertySpec", true),
    BGP_SESSION_STATUS("bgpSessionStatus", true),
    BGP_SESSION_TYPE("bgpSessionType", true),
    BOOLEAN("boolean", false),
    COMPARATOR("comparator", true),
    DOUBLE("double", false),
    DISPOSITION_SPEC("dispositionSpec", true),
    FILTER("filter", true),
    FLOAT("float", false),
    FLOW_STATE("flowState", true),
    HEADER_CONSTRAINT("headerConstraint", false),
    INTEGER("integer", false),
<<<<<<< HEAD
    INTEGER_SPACE("integerSpace", true),
=======
    INTERFACE("interface", true),
>>>>>>> 16cf12c5
    INTERFACE_PROPERTY_SPEC("interfacePropertySpec", true),
    INTERFACES_SPEC("interfacesSpec", true),
    IP("ip", true),
    IP_PROTOCOL("ipProtocol", true),
    IP_WILDCARD("ipWildcard", true),
    IPSEC_SESSION_STATUS("ipsecSessionStatus", true),
    JAVA_REGEX("javaRegex", true),
    JSON_PATH("jsonPath", true),
    JSON_PATH_REGEX("jsonPathRegex", true),
    LONG("long", false),
    NAMED_STRUCTURE_SPEC("namedStructureSpec", true),
    NODE_PROPERTY_SPEC("nodePropertySpec", true),
    NODE_ROLE_DIMENSION("nodeRoleDimension", true),
    NODE_SPEC("nodeSpec", true),
    OSPF_PROPERTY_SPEC("ospfPropertySpec", true),
    PATH_CONSTRAINT("pathConstraint", true),
    PREFIX("prefix", true),
    PREFIX_RANGE("prefixRange", true),
    PROTOCOL("protocol", true),
    QUESTION("question", true),
    STRING("string", true),
    STRUCTURE_NAME("structureName", true),
    SUBRANGE("subrange", true),
    VRF("vrf", true),
    ZONE("zone", true);

    private static final Map<String, Variable.Type> MAP = initMap();

    // map from deprecated CompletionTypes to corresponding Variable.Type used for backwards
    // compatibility
    private static final Map<CompletionType, Variable.Type> COMPLETION_TYPE_MAP =
        ImmutableMap.<CompletionType, Type>builder()
            .put(CompletionType.BGP_PEER_PROPERTY, BGP_PEER_PROPERTY_SPEC)
            .put(CompletionType.BGP_PROCESS_PROPERTY, BGP_PROCESS_PROPERTY_SPEC)
            .put(CompletionType.INTERFACE_PROPERTY, INTERFACE_PROPERTY_SPEC)
            .put(CompletionType.NAMED_STRUCTURE, NAMED_STRUCTURE_SPEC)
            .put(CompletionType.NODE, NODE_SPEC)
            .put(CompletionType.NODE_PROPERTY, NODE_PROPERTY_SPEC)
            .put(CompletionType.OSPF_PROPERTY, OSPF_PROPERTY_SPEC)
            .build();

    @JsonCreator
    public static Variable.Type fromString(String name) {
      Variable.Type value = MAP.get(name.toLowerCase());
      if (value != null) {
        return value;
      }

      // no variable type of that name, check if it's an old CompletionType
      try {
        CompletionType completionType = CompletionType.valueOf(name.toUpperCase());
        value = COMPLETION_TYPE_MAP.get(completionType);
      } catch (IllegalArgumentException e) {
        // neither a Variable.Type or CompletionType
        value = null;
      }

      if (value == null) {
        throw new BatfishException(
            "No " + Variable.Type.class.getSimpleName() + " with name: '" + name + "'");
      }
      return value;
    }

    private static Map<String, Variable.Type> initMap() {
      ImmutableMap.Builder<String, Variable.Type> map = ImmutableMap.builder();
      for (Variable.Type value : Type.values()) {
        String name = value._name.toLowerCase();
        map.put(name, value);
      }
      return map.build();
    }

    private final String _name;

    private final boolean _stringType;

    Type(String name, boolean stringType) {
      _name = name;
      _stringType = stringType;
    }

    @JsonValue
    public String getName() {
      return _name;
    }

    public boolean getStringType() {
      return _stringType;
    }
  }

  private String _description;

  private String _displayName;

  private Map<String, Field> _fields;

  private String _longDescription;

  private Integer _minElements;

  private Integer _minLength;

  private boolean _optional;

  private Variable.Type _type;

  private JsonNode _value;

  private List<AllowedValue> _values;

  public Variable() {
    _values = new ArrayList<>();
  }

  @JsonProperty(BfConsts.PROP_ALLOWED_VALUES)
  @Deprecated
  public SortedSet<String> getAllowedValues() {
    return _values
        .stream()
        .map(AllowedValue::getName)
        .collect(ImmutableSortedSet.toImmutableSortedSet(Comparator.naturalOrder()));
  }

  @JsonProperty(BfConsts.PROP_DESCRIPTION)
  public String getDescription() {
    return _description;
  }

  @JsonProperty(BfConsts.PROP_DISPLAY_NAME)
  public @Nullable String getDisplayName() {
    return _displayName;
  }

  @JsonProperty(BfConsts.PROP_FIELDS)
  public @Nullable Map<String, Field> getFields() {
    return _fields;
  }

  @JsonProperty(BfConsts.PROP_LONG_DESCRIPTION)
  public String getLongDescription() {
    return _longDescription;
  }

  @JsonProperty(BfConsts.PROP_MIN_ELEMENTS)
  public Integer getMinElements() {
    return _minElements;
  }

  @JsonProperty(BfConsts.PROP_MIN_LENGTH)
  public Integer getMinLength() {
    return _minLength;
  }

  @JsonProperty(BfConsts.PROP_OPTIONAL)
  public boolean getOptional() {
    return _optional;
  }

  @JsonProperty(BfConsts.PROP_TYPE)
  public Variable.Type getType() {
    return _type;
  }

  @JsonProperty(BfConsts.PROP_VALUE)
  @JsonInclude(Include.NON_NULL)
  public JsonNode getValue() {
    return _value;
  }

  @JsonProperty(BfConsts.PROP_VALUES)
  public List<AllowedValue> getValues() {
    return _values;
  }

  @JsonProperty(BfConsts.PROP_ALLOWED_VALUES)
  @Deprecated
  public void setAllowedValues(SortedSet<String> allowedValues) {
    if (_values.isEmpty()) {
      _values =
          allowedValues
              .stream()
              .map(v -> new AllowedValue(v, null))
              .collect(ImmutableList.toImmutableList());
    }
  }

  @JsonProperty(BfConsts.PROP_DESCRIPTION)
  public void setDescription(String description) {
    _description = description;
  }

  @JsonProperty(BfConsts.PROP_DISPLAY_NAME)
  public void setDisplayName(@Nullable String displayName) {
    _displayName = displayName;
  }

  @JsonProperty(BfConsts.PROP_FIELDS)
  public void setFields(@Nullable Map<String, Field> fields) {
    _fields = fields;
  }

  @JsonProperty(BfConsts.PROP_LONG_DESCRIPTION)
  public void setLongDescription(String longDescription) {
    _longDescription = longDescription;
  }

  @JsonProperty(BfConsts.PROP_MIN_ELEMENTS)
  public void setMinElements(Integer minElements) {
    _minElements = minElements;
  }

  @JsonProperty(BfConsts.PROP_MIN_LENGTH)
  public void setMinLength(Integer minLength) {
    _minLength = minLength;
  }

  @JsonProperty(BfConsts.PROP_OPTIONAL)
  public void setOptional(boolean optional) {
    _optional = optional;
  }

  @JsonProperty(BfConsts.PROP_TYPE)
  public void setType(Variable.Type type) {
    _type = type;
  }

  @JsonProperty(BfConsts.PROP_VALUE)
  public void setValue(JsonNode value) {
    if (value != null && value.isNull()) {
      _value = null;
    } else {
      _value = value;
    }
  }

  @JsonProperty(BfConsts.PROP_VALUES)
  public void setValues(List<AllowedValue> values) {
    _values = values;
  }
}<|MERGE_RESOLUTION|>--- conflicted
+++ resolved
@@ -38,11 +38,8 @@
     FLOW_STATE("flowState", true),
     HEADER_CONSTRAINT("headerConstraint", false),
     INTEGER("integer", false),
-<<<<<<< HEAD
     INTEGER_SPACE("integerSpace", true),
-=======
     INTERFACE("interface", true),
->>>>>>> 16cf12c5
     INTERFACE_PROPERTY_SPEC("interfacePropertySpec", true),
     INTERFACES_SPEC("interfacesSpec", true),
     IP("ip", true),
