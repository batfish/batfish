package org.batfish.datamodel.questions;

import com.fasterxml.jackson.annotation.JsonCreator;
import com.fasterxml.jackson.annotation.JsonInclude;
import com.fasterxml.jackson.annotation.JsonInclude.Include;
import com.fasterxml.jackson.annotation.JsonProperty;
import com.fasterxml.jackson.annotation.JsonValue;
import com.fasterxml.jackson.databind.JsonNode;
import com.google.common.collect.ImmutableList;
import com.google.common.collect.ImmutableMap;
import com.google.common.collect.ImmutableSortedSet;
import java.util.ArrayList;
import java.util.Comparator;
import java.util.List;
import java.util.Map;
import java.util.SortedSet;
import javax.annotation.Nullable;
import org.batfish.common.BatfishException;
import org.batfish.common.BfConsts;

public class Variable {

  public enum Type {
    ANSWER_ELEMENT("answerElement", true),
    BGP_PEER_PROPERTY_SPEC("bgpPeerPropertySpec", true),
    BGP_PROCESS_PROPERTY_SPEC("bgpProcessPropertySpec", true),
    BOOLEAN("boolean", false),
    COMPARATOR("comparator", true),
    DOUBLE("double", false),
    DISPOSITION_SPEC("dispositionSpec", true),
    FLOAT("float", false),
    HEADER_CONSTRAINT("headerConstraint", false),
    INTEGER("integer", false),
<<<<<<< HEAD
    INTEGER_SPACE("integerSpace", true),
    INTERFACE("interface", true),
=======
>>>>>>> 2aad66c2
    INTERFACE_PROPERTY_SPEC("interfacePropertySpec", true),
    IP("ip", true),
    IP_PROTOCOL("ipProtocol", true),
    IP_WILDCARD("ipWildcard", true),
    JAVA_REGEX("javaRegex", true),
    JSON_PATH("jsonPath", true),
    JSON_PATH_REGEX("jsonPathRegex", true),
    LONG("long", false),
    NAMED_STRUCTURE_SPEC("namedStructureSpec", true),
    NODE_PROPERTY_SPEC("nodePropertySpec", true),
    NODE_SPEC("nodeSpec", true),
    OSPF_PROPERTY_SPEC("ospfPropertySpec", true),
    PATH_CONSTRAINT("pathConstraint", true),
    PREFIX("prefix", true),
    PREFIX_RANGE("prefixRange", true),
    PROTOCOL("protocol", true),
    QUESTION("question", true),
    STRING("string", true),
    SUBRANGE("subrange", true);

    private static final Map<String, Variable.Type> MAP = initMap();

    @JsonCreator
    public static Variable.Type fromString(String name) {
      Variable.Type value = MAP.get(name.toLowerCase());
      if (value == null) {
        throw new BatfishException(
            "No " + Variable.Type.class.getSimpleName() + " with name: '" + name + "'");
      }
      return value;
    }

    private static Map<String, Variable.Type> initMap() {
      ImmutableMap.Builder<String, Variable.Type> map = ImmutableMap.builder();
      for (Variable.Type value : Type.values()) {
        String name = value._name.toLowerCase();
        map.put(name, value);
      }
      return map.build();
    }

    private final String _name;

    private final boolean _stringType;

    Type(String name, boolean stringType) {
      _name = name;
      _stringType = stringType;
    }

    @JsonValue
    public String getName() {
      return _name;
    }

    public boolean getStringType() {
      return _stringType;
    }
  }

  private String _description;

  private String _displayName;

  private Map<String, Field> _fields;

  private String _longDescription;

  private Integer _minElements;

  private Integer _minLength;

  private boolean _optional;

  private Variable.Type _type;

  private JsonNode _value;

  private List<AllowedValue> _values;

  public Variable() {
    _values = new ArrayList<>();
  }

  @JsonProperty(BfConsts.PROP_ALLOWED_VALUES)
  @Deprecated
  public SortedSet<String> getAllowedValues() {
    return _values
        .stream()
        .map(AllowedValue::getName)
        .collect(ImmutableSortedSet.toImmutableSortedSet(Comparator.naturalOrder()));
  }

  @JsonProperty(BfConsts.PROP_DESCRIPTION)
  public String getDescription() {
    return _description;
  }

  @JsonProperty(BfConsts.PROP_DISPLAY_NAME)
  public @Nullable String getDisplayName() {
    return _displayName;
  }

  @JsonProperty(BfConsts.PROP_FIELDS)
  public @Nullable Map<String, Field> getFields() {
    return _fields;
  }

  @JsonProperty(BfConsts.PROP_LONG_DESCRIPTION)
  public String getLongDescription() {
    return _longDescription;
  }

  @JsonProperty(BfConsts.PROP_MIN_ELEMENTS)
  public Integer getMinElements() {
    return _minElements;
  }

  @JsonProperty(BfConsts.PROP_MIN_LENGTH)
  public Integer getMinLength() {
    return _minLength;
  }

  @JsonProperty(BfConsts.PROP_OPTIONAL)
  public boolean getOptional() {
    return _optional;
  }

  @JsonProperty(BfConsts.PROP_TYPE)
  public Variable.Type getType() {
    return _type;
  }

  @JsonProperty(BfConsts.PROP_VALUE)
  @JsonInclude(Include.NON_NULL)
  public JsonNode getValue() {
    return _value;
  }

  @JsonProperty(BfConsts.PROP_VALUES)
  public List<AllowedValue> getValues() {
    return _values;
  }

  @JsonProperty(BfConsts.PROP_ALLOWED_VALUES)
  @Deprecated
  public void setAllowedValues(SortedSet<String> allowedValues) {
    if (_values.isEmpty()) {
      _values =
          allowedValues
              .stream()
              .map(v -> new AllowedValue(v, null))
              .collect(ImmutableList.toImmutableList());
    }
  }

  @JsonProperty(BfConsts.PROP_DESCRIPTION)
  public void setDescription(String description) {
    _description = description;
  }

  @JsonProperty(BfConsts.PROP_DISPLAY_NAME)
  public void setDisplayName(@Nullable String displayName) {
    _displayName = displayName;
  }

  @JsonProperty(BfConsts.PROP_FIELDS)
  public void setFields(@Nullable Map<String, Field> fields) {
    _fields = fields;
  }

  @JsonProperty(BfConsts.PROP_LONG_DESCRIPTION)
  public void setLongDescription(String longDescription) {
    _longDescription = longDescription;
  }

  @JsonProperty(BfConsts.PROP_MIN_ELEMENTS)
  public void setMinElements(Integer minElements) {
    _minElements = minElements;
  }

  @JsonProperty(BfConsts.PROP_MIN_LENGTH)
  public void setMinLength(Integer minLength) {
    _minLength = minLength;
  }

  @JsonProperty(BfConsts.PROP_OPTIONAL)
  public void setOptional(boolean optional) {
    _optional = optional;
  }

  @JsonProperty(BfConsts.PROP_TYPE)
  public void setType(Variable.Type type) {
    _type = type;
  }

  @JsonProperty(BfConsts.PROP_VALUE)
  public void setValue(JsonNode value) {
    if (value != null && value.isNull()) {
      _value = null;
    } else {
      _value = value;
    }
  }

  @JsonProperty(BfConsts.PROP_VALUES)
  public void setValues(List<AllowedValue> values) {
    _values = values;
  }
}<|MERGE_RESOLUTION|>--- conflicted
+++ resolved
@@ -31,11 +31,7 @@
     FLOAT("float", false),
     HEADER_CONSTRAINT("headerConstraint", false),
     INTEGER("integer", false),
-<<<<<<< HEAD
     INTEGER_SPACE("integerSpace", true),
-    INTERFACE("interface", true),
-=======
->>>>>>> 2aad66c2
     INTERFACE_PROPERTY_SPEC("interfacePropertySpec", true),
     IP("ip", true),
     IP_PROTOCOL("ipProtocol", true),
