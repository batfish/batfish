--- conflicted
+++ resolved
@@ -60,15 +60,11 @@
     PROTOCOL("protocol", true),
     QUESTION("question", true),
     STRING("string", true),
-<<<<<<< HEAD
-    SUBRANGE("subrange", true),
-    VXLAN_VNI_PROPERTY_SPEC("vxlanVniPropertySpec", true);
-=======
     STRUCTURE_NAME("structureName", true),
     SUBRANGE("subrange", true),
     VRF("vrf", true),
+    VXLAN_VNI_PROPERTY_SPEC("vxlanVniPropertySpec", true),
     ZONE("zone", true);
->>>>>>> 2b27ce44
 
     private static final Map<String, Variable.Type> MAP = initMap();
 
