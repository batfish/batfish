--- conflicted
+++ resolved
@@ -6,11 +6,8 @@
 import com.fasterxml.jackson.annotation.JsonPropertyDescription;
 import com.kjetland.jackson.jsonSchema.annotations.JsonSchemaDescription;
 import java.util.ArrayList;
-<<<<<<< HEAD
+import java.util.Collections;
 import java.util.LinkedHashSet;
-=======
-import java.util.Collections;
->>>>>>> 41506bfd
 import java.util.List;
 import java.util.Map;
 import java.util.Set;
@@ -29,12 +26,6 @@
     "A procedural routing policy used to transform and accept/reject IPV4/IPV6 routes")
 public class RoutingPolicy extends ComparableStructure<String> {
 
-<<<<<<< HEAD
-  private static final String PROP_STATEMENTS = "statements";
-
-  /** */
-  private static final long serialVersionUID = 1L;
-=======
   public static class Builder extends NetworkFactoryBuilder<RoutingPolicy> {
 
     private String _name;
@@ -74,7 +65,6 @@
       return this;
     }
   }
->>>>>>> 41506bfd
 
   public static boolean isGenerated(String s) {
     return s.startsWith("~");
@@ -82,6 +72,8 @@
 
   /** */
   private static final long serialVersionUID = 1L;
+
+  private static final String PROP_STATEMENTS = "statements";
 
   private Configuration _owner;
 
