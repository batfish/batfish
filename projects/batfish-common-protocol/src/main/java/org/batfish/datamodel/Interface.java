--- conflicted
+++ resolved
@@ -411,11 +411,7 @@
     public Builder setOspfSettings(OspfInterfaceSettings ospfSettings) {
       if (_hasIndividualOspfSettings) {
         throw new BatfishException(
-<<<<<<< HEAD
-            "Cannot set individual OSPF settings and supply an OspfInterfaceSettings object.");
-=======
             "Cannot set individual OSPF settings (legacy) and supply an OspfInterfaceSettings object.  Instead, just supply an OspfInterfaceSettings object.");
->>>>>>> f1027d0c
       }
       _ospfSettings = ospfSettings;
       return this;
