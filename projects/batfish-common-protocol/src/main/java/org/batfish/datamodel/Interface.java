--- conflicted
+++ resolved
@@ -78,11 +78,7 @@
 
     private boolean _proxyArp;
 
-<<<<<<< HEAD
-    private String _preSourceNatOutgoingFilterName;
-=======
     private IpAccessList _preSourceNatOutgoingFilter;
->>>>>>> 27c66450
 
     private Set<InterfaceAddress> _secondaryAddresses;
 
@@ -141,11 +137,7 @@
       if (_owner != null) {
         _owner.getAllInterfaces().put(name, iface);
       }
-<<<<<<< HEAD
-      iface.setPreSourceNatOutgoingFilter(_preSourceNatOutgoingFilterName);
-=======
       iface.setPreSourceNatOutgoingFilter(_preSourceNatOutgoingFilter);
->>>>>>> 27c66450
       iface.setProxyArp(_proxyArp);
       iface.setSourceNats(_sourceNats);
       iface.setVrf(_vrf);
@@ -302,13 +294,8 @@
       return this;
     }
 
-<<<<<<< HEAD
-    public Builder setPreSourceNatOutgoingFilter(String preSourceNatOutgoingFilterName) {
-      _preSourceNatOutgoingFilterName = preSourceNatOutgoingFilterName;
-=======
     public Builder setPreSourceNatOutgoingFilter(IpAccessList preSourceNatOutgoingFilter) {
       _preSourceNatOutgoingFilter = preSourceNatOutgoingFilter;
->>>>>>> 27c66450
       return this;
     }
 
@@ -752,13 +739,9 @@
 
   private boolean _proxyArp;
 
-<<<<<<< HEAD
-  private String _preSourceNatOutgoingFilterName;
-=======
   private IpAccessList _preSourceNatOutgoingFilter;
 
   private transient String _preSourceNatOutgoingFilterName;
->>>>>>> 27c66450
 
   private boolean _ripEnabled;
 
@@ -913,12 +896,9 @@
     if (!Objects.equals(this._zoneName, other._zoneName)) {
       return false;
     }
-<<<<<<< HEAD
-    if (!Objects.equals(_preSourceNatOutgoingFilterName, other._preSourceNatOutgoingFilterName)) {
-=======
+
     if (!IpAccessList.bothNullOrSameName(
         this._preSourceNatOutgoingFilter, other._preSourceNatOutgoingFilter)) {
->>>>>>> 27c66450
       return false;
     }
     return true;
@@ -1199,26 +1179,18 @@
 
   @JsonIgnore
   public IpAccessList getPreSourceNatOutgoingFilter() {
-<<<<<<< HEAD
-    return _owner.getIpAccessLists().get(_preSourceNatOutgoingFilterName);
-=======
     return _preSourceNatOutgoingFilter;
->>>>>>> 27c66450
   }
 
   @JsonProperty(PROP_PRESOUNRCENAT_OUTGOING_FILTER)
   @JsonPropertyDescription(
       "The IPV4 access-list used to filter outgoing traffic before applying source NAT.")
   public String getPreSourceNatOutgoingFilterName() {
-<<<<<<< HEAD
-    return _preSourceNatOutgoingFilterName;
-=======
     if (_preSourceNatOutgoingFilter != null) {
       return _preSourceNatOutgoingFilter.getName();
     } else {
       return _preSourceNatOutgoingFilterName;
     }
->>>>>>> 27c66450
   }
 
   @JsonIgnore
@@ -1559,14 +1531,11 @@
     _address = address;
   }
 
-<<<<<<< HEAD
-=======
   @JsonIgnore
   public void setPreSourceNatOutgoingFilter(IpAccessList preSourceNatOutgoingFilter) {
     _preSourceNatOutgoingFilter = preSourceNatOutgoingFilter;
   }
 
->>>>>>> 27c66450
   @JsonProperty(PROP_PRESOUNRCENAT_OUTGOING_FILTER)
   public void setPreSourceNatOutgoingFilter(String preSourceNatOutgoingFilterName) {
     _preSourceNatOutgoingFilterName = preSourceNatOutgoingFilterName;
