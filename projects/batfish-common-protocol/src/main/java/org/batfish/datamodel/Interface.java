package org.batfish.datamodel;

import com.fasterxml.jackson.annotation.JsonCreator;
import com.fasterxml.jackson.annotation.JsonIgnore;
import com.fasterxml.jackson.annotation.JsonProperty;
import com.fasterxml.jackson.annotation.JsonPropertyDescription;
import com.google.common.collect.ImmutableList;
import com.google.common.collect.ImmutableMap;
import com.google.common.collect.ImmutableSet;
import com.google.common.collect.ImmutableSortedMap;
import com.google.common.collect.ImmutableSortedSet;
import java.io.Serializable;
import java.util.Arrays;
import java.util.Collection;
import java.util.List;
import java.util.Map;
import java.util.Objects;
import java.util.Set;
import java.util.SortedMap;
import java.util.SortedSet;
import java.util.TreeMap;
import javax.annotation.Nonnull;
import javax.annotation.Nullable;
import javax.annotation.ParametersAreNonnullByDefault;
import org.batfish.common.BatfishException;
import org.batfish.common.util.ComparableStructure;
import org.batfish.datamodel.NetworkFactory.NetworkFactoryBuilder;
import org.batfish.datamodel.eigrp.EigrpInterfaceSettings;
import org.batfish.datamodel.hsrp.HsrpGroup;
import org.batfish.datamodel.isis.IsisInterfaceMode;
import org.batfish.datamodel.isis.IsisInterfaceSettings;
import org.batfish.datamodel.ospf.OspfArea;
import org.batfish.datamodel.ospf.OspfProcess;
import org.batfish.datamodel.routing_policy.RoutingPolicy;
import org.batfish.datamodel.transformation.Transformation;

public final class Interface extends ComparableStructure<String> {

  public static class Builder extends NetworkFactoryBuilder<Interface> {

    private boolean _active;

    private InterfaceAddress _address;

    @Nullable private Double _bandwidth;

    private boolean _blacklisted;

    private SortedSet<String> _declaredNames;

    @Nonnull private Set<Dependency> _dependencies = ImmutableSet.of();

    @Nullable private EigrpInterfaceSettings _eigrp;

    @Nullable private Integer _encapsulationVlan;

    private Map<Integer, HsrpGroup> _hsrpGroups;

    private String _hsrpVersion;

    private FirewallSessionInfo _firewallSessionInfo;

    private IpAccessList _incomingFilter;

    private Transformation _incomingTransformation;

    private IsisInterfaceSettings _isis;

    private String _name;

    private OspfArea _ospfArea;

    private Integer _ospfCost;

    private boolean _ospfEnabled;

    private boolean _ospfPassive;

    private boolean _ospfPointToPoint;

    private IpAccessList _outgoingFilter;

    private Transformation _outgoingTransformation;

    private Configuration _owner;

    private boolean _proxyArp;

    private IpAccessList _preTransformationOutgoingFilter;

    private Set<InterfaceAddress> _secondaryAddresses;

    private SortedSet<Ip> _additionalArpIps;

    private InterfaceType _type;

    private Vrf _vrf;

    private SortedMap<Integer, VrrpGroup> _vrrpGroups;

    Builder(NetworkFactory networkFactory) {
      super(networkFactory, Interface.class);
      _active = true;
      _additionalArpIps = ImmutableSortedSet.of();
      _declaredNames = ImmutableSortedSet.of();
      _hsrpGroups = ImmutableMap.of();
      _secondaryAddresses = ImmutableSet.of();
      _vrrpGroups = ImmutableSortedMap.of();
    }

    @Override
    public Interface build() {
      String name = _name != null ? _name : generateName();
      Interface iface = new Interface(name, _owner);
      ImmutableSet.Builder<InterfaceAddress> allAddresses = ImmutableSet.builder();
      iface.setActive(_active);
      if (_address != null) {
        iface.setAddress(_address);
        allAddresses.add(_address);
      }
      iface.setAdditionalArpIps(_additionalArpIps);
      iface.setAllAddresses(allAddresses.addAll(_secondaryAddresses).build());
      iface.setBandwidth(_bandwidth);
      iface.setBlacklisted(_blacklisted);
      iface.setDeclaredNames(_declaredNames);
      iface.setDependencies(_dependencies);
      iface.setEigrp(_eigrp);
      iface.setEncapsulationVlan(_encapsulationVlan);
      iface.setHsrpGroups(_hsrpGroups);
      iface.setHsrpVersion(_hsrpVersion);
      iface.setFirewallSessionInfo(_firewallSessionInfo);
      iface.setIncomingFilter(_incomingFilter);
      iface.setIncomingTransformation(_incomingTransformation);
      iface.setIsis(_isis);
      iface.setOspfArea(_ospfArea);
      if (_ospfArea != null) {
        _ospfArea.addInterface(name);
        iface.setOspfAreaName(_ospfArea.getAreaNumber());
      }
      iface.setOspfCost(_ospfCost);
      iface.setOspfEnabled(_ospfEnabled);
      iface.setOspfPassive(_ospfPassive);
      iface.setOspfPointToPoint(_ospfPointToPoint);
      iface.setOutgoingFilter(_outgoingFilter);
      iface.setOutgoingTransformation(_outgoingTransformation);
      iface.setOwner(_owner);
      if (_owner != null) {
        _owner.getAllInterfaces().put(name, iface);
      }
      iface.setPreTransformationOutgoingFilter(_preTransformationOutgoingFilter);
      iface.setProxyArp(_proxyArp);
      if (_type != null) {
        iface.setInterfaceType(_type);
      }
      iface.setVrf(_vrf);
      if (_vrf != null) {
        _vrf.getInterfaces().put(name, iface);
        OspfProcess proc = _vrf.getOspfProcess();
        if (proc != null && _active) {
          iface.setOspfCost(proc.computeInterfaceCost(iface));
        }
      }
      iface.setVrrpGroups(_vrrpGroups);
      return iface;
    }

    public Builder setActive(boolean active) {
      _active = active;
      return this;
    }

    public Builder setAdditionalArpIps(Iterable<Ip> additionalArpIps) {
      _additionalArpIps = ImmutableSortedSet.copyOf(additionalArpIps);
      return this;
    }

    /**
     * Set the primary address of the interface. <br>
     * The {@link Interface#getAllAddresses()} method of the built {@link Interface} will return a
     * set containing the primary address and secondary addresses. <br>
     * The node will accept traffic whose destination IP belongs is among any of the addresses of
     * any of the interfaces. The primary address is the one used by default as the source IP for
     * traffic sent out the interface. A secondary address is another address potentially associated
     * with a different subnet living on the interface. The interface will reply to ARP for the
     * primary or any secondary IP.
     */
    public Builder setAddress(InterfaceAddress address) {
      _address = address;
      return this;
    }

    /**
     * Set the primary address and secondary addresses of the interface. <br>
     * The {@link Interface#getAllAddresses()} method of the built {@link Interface} will return a
     * set containing the primary address and secondary addresses.<br>
     * The node will accept traffic whose destination IP is among any of the addresses of any of the
     * interfaces. The primary address is the one used by default as the source IP for traffic sent
     * out the interface. A secondary address is another address potentially associated with a
     * different subnet living on the interface. The interface will reply to ARP for the primary or
     * any secondary IP.
     */
    public Builder setAddresses(
        InterfaceAddress primaryAddress, InterfaceAddress... secondaryAddresses) {
      return setAddresses(primaryAddress, Arrays.asList(secondaryAddresses));
    }

    /**
     * Set the primary address and secondary addresses of the interface. <br>
     * The {@link Interface#getAllAddresses()} method of the built {@link Interface} will return a
     * set containing the primary address and secondary addresses.<br>
     * The node will accept traffic whose destination IP belongs is among any of the addresses of
     * any of the interfaces. The primary address is the one used by default as the source IP for
     * traffic sent out the interface. A secondary address is another address potentially associated
     * with a different subnet living on the interface. The interface will reply to ARP for the
     * primary or any secondary IP.
     */
    public Builder setAddresses(
        InterfaceAddress primaryAddress, Iterable<InterfaceAddress> secondaryAddresses) {
      _address = primaryAddress;
      _secondaryAddresses = ImmutableSet.copyOf(secondaryAddresses);
      return this;
    }

    public Builder setBandwidth(@Nullable Double bandwidth) {
      _bandwidth = bandwidth;
      return this;
    }

    public Builder setBlacklisted(boolean blacklisted) {
      _blacklisted = blacklisted;
      return this;
    }

    public Builder setDeclaredNames(Iterable<String> declaredNames) {
      _declaredNames = ImmutableSortedSet.copyOf(declaredNames);
      return this;
    }

    public Builder setDependencies(@Nonnull Iterable<Dependency> dependencies) {
      _dependencies = ImmutableSet.copyOf(dependencies);
      return this;
    }

    public Builder setEigrp(@Nullable EigrpInterfaceSettings eigrp) {
      _eigrp = eigrp;
      return this;
    }

<<<<<<< HEAD
    public Builder setFirewallSessionInfo(@Nullable FirewallSessionInfo firewallSessionInfo) {
      _firewallSessionInfo = firewallSessionInfo;
=======
    public @Nonnull Builder setEncapsulationVlan(@Nullable Integer encapsulationVlan) {
      _encapsulationVlan = encapsulationVlan;
>>>>>>> 4146e33a
      return this;
    }

    public @Nonnull Builder setHsrpGroups(@Nonnull Map<Integer, HsrpGroup> hsrpGroups) {
      _hsrpGroups = ImmutableMap.copyOf(hsrpGroups);
      return this;
    }

    public @Nonnull Builder setHsrpVersion(@Nullable String hsrpVersion) {
      _hsrpVersion = hsrpVersion;
      return this;
    }

    public Builder setIncomingFilter(IpAccessList incomingFilter) {
      _incomingFilter = incomingFilter;
      return this;
    }

    public Builder setIncomingTransformation(Transformation incomingTransformation) {
      _incomingTransformation = incomingTransformation;
      return this;
    }

    public Builder setIsis(IsisInterfaceSettings isis) {
      _isis = isis;
      return this;
    }

    public Builder setName(String name) {
      _name = name;
      return this;
    }

    public Builder setOspfArea(OspfArea ospfArea) {
      _ospfArea = ospfArea;
      return this;
    }

    public Builder setOspfCost(Integer ospfCost) {
      _ospfCost = ospfCost;
      return this;
    }

    public Builder setOspfEnabled(boolean ospfEnabled) {
      _ospfEnabled = ospfEnabled;
      return this;
    }

    public Builder setOspfPassive(boolean ospfPassive) {
      _ospfPassive = ospfPassive;
      return this;
    }

    public Builder setOspfPointToPoint(boolean ospfPointToPoint) {
      _ospfPointToPoint = ospfPointToPoint;
      return this;
    }

    public Builder setOutgoingFilter(IpAccessList outgoingFilter) {
      _outgoingFilter = outgoingFilter;
      return this;
    }

    public Builder setOutgoingTransformation(Transformation outgoingTransformation) {
      _outgoingTransformation = outgoingTransformation;
      return this;
    }

    public Builder setOwner(Configuration owner) {
      _owner = owner;
      return this;
    }

    public Builder setPreTransformationOutgoingFilter(
        IpAccessList preTransformationOutgoingFilter) {
      _preTransformationOutgoingFilter = preTransformationOutgoingFilter;
      return this;
    }

    public Builder setProxyArp(boolean proxyArp) {
      _proxyArp = proxyArp;
      return this;
    }

    /**
     * Set the secondary addresses of the interface. <br>
     * The {@link Interface#getAllAddresses()} method of the built {@link Interface} will return a
     * set containing the primary address and secondary addresses.<br>
     * The node will accept traffic whose destination IP belongs is among any of the addresses of
     * any of the interfaces. The primary address is the one used by default as the source IP for
     * traffic sent out the interface. A secondary address is another address potentially associated
     * with a different subnet living on the interface. The interface will reply to ARP for the
     * primary or any secondary IP.
     */
    public Builder setSecondaryAddresses(Iterable<InterfaceAddress> secondaryAddresses) {
      _secondaryAddresses = ImmutableSet.copyOf(secondaryAddresses);
      return this;
    }

    public Builder setType(InterfaceType type) {
      _type = type;
      return this;
    }

    public Builder setVrf(Vrf vrf) {
      _vrf = vrf;
      return this;
    }

    public Builder setVrrpGroups(SortedMap<Integer, VrrpGroup> vrrpGroups) {
      _vrrpGroups = ImmutableSortedMap.copyOf(vrrpGroups);
      return this;
    }
  }

  /** Type of interface dependency. Informs failure analysis and bandwidth computation */
  public enum DependencyType {
    /** Aggregate dependency, part of one-to-many dependencies */
    AGGREGATE,
    /** A bind dependency, one-to-one, required for fate sharing */
    BIND
  }

  /**
   * Represents a directional dependency between two interfaces. Owner of this object <b>depends
   * on</b> the interface name described by this object.
   */
  @ParametersAreNonnullByDefault
  public static final class Dependency implements Serializable {
    @Nonnull private final String _interfaceName;
    @Nonnull private final DependencyType _type;
    private static final long serialVersionUID = 1L;

    public Dependency(String interfaceName, DependencyType type) {
      _interfaceName = interfaceName;
      _type = type;
    }

    @Nonnull
    public String getInterfaceName() {
      return _interfaceName;
    }

    @Nonnull
    public DependencyType getType() {
      return _type;
    }

    @Override
    public boolean equals(Object o) {
      if (this == o) {
        return true;
      }
      if (!(o instanceof Dependency)) {
        return false;
      }
      Dependency that = (Dependency) o;
      return Objects.equals(_interfaceName, that._interfaceName) && _type == that._type;
    }

    @Override
    public int hashCode() {
      return Objects.hash(_interfaceName, _type.ordinal());
    }
  }

  private static final int DEFAULT_MTU = 1500;

  public static final String DYNAMIC_INTERFACE_NAME = "dynamic";

  public static final String NULL_INTERFACE_NAME = "null_interface";

  public static final String UNSET_LOCAL_INTERFACE = "unset_local_interface";

  public static final String INVALID_LOCAL_INTERFACE = "invalid_local_interface";

  private static final String PROP_ACCESS_VLAN = "accessVlan";

  private static final String PROP_ACTIVE = "active";

  private static final String PROP_ADDITIONAL_ARP_IPS = "additionalArpIps";

  private static final String PROP_ALL_PREFIXES = "allPrefixes";

  private static final String PROP_ALLOWED_VLANS = "allowedVlans";

  private static final String PROP_AUTOSTATE = "autostate";

  private static final String PROP_BANDWIDTH = "bandwidth";

  private static final String PROP_CHANNEL_GROUP = "channelGroup";

  private static final String PROP_CHANNEL_GROUP_MEMBERS = "channelGroupMembers";

  private static final String PROP_CRYPTO_MAP = "cryptoMap";

  private static final String PROP_DECLARED_NAMES = "declaredNames";

  private static final String PROP_DESCRIPTION = "description";

  private static final String PROP_DHCP_RELAY_ADDRESSES = "dhcpRelayAddresses";

  private static final String PROP_EIGRP = "eigrp";

<<<<<<< HEAD
  private static final String PROP_FIREWALL_SESSION_INFO = "firewallSessionInfo";
=======
  private static final String PROP_ENCAPSULATION_VLAN = "encapsulationVlan";
>>>>>>> 4146e33a

  private static final String PROP_HSRP_GROUPS = "hsrpGroups";

  private static final String PROP_HSRP_VERSION = "hsrpVersion";

  private static final String PROP_INBOUND_FILTER = "inboundFilter";

  private static final String PROP_INCOMING_FILTER = "incomingFilter";

  private static final String PROP_INCOMING_TRANSFORMATION = "incomingTransformation";

  private static final String PROP_INTERFACE_TYPE = "type";

  private static final String PROP_ISIS = "isis";

  private static final String PROP_ISIS_COST = "isisCost";

  private static final String PROP_ISIS_L1_INTERFACE_MODE = "isisL1InterfaceMode";

  private static final String PROP_ISIS_L2_INTERFACE_MODE = "isisL2InterfaceMode";

  private static final String PROP_MLAG_ID = "mlagId";

  private static final String PROP_MTU = "mtu";

  private static final String PROP_NATIVE_VLAN = "nativeVlan";

  private static final String PROP_OSPF_AREA = "ospfArea";

  private static final String PROP_OSPF_COST = "ospfCost";

  private static final String PROP_OSPF_DEAD_INTERVAL = "ospfDeadInterval";

  private static final String PROP_OSPF_ENABLED = "ospfEnabled";

  private static final String PROP_OSPF_HELLO_MULTIPLIER = "ospfHelloMultiplier";

  private static final String PROP_OSPF_PASSIVE = "ospfPassive";

  private static final String PROP_OSPF_POINT_TO_POINT = "ospfPointToPoint";

  private static final String PROP_OUTGOING_FILTER = "outgoingFilter";

  private static final String PROP_OUTGOING_TRANSFORMATION = "outgoingTransformation";

  private static final String PROP_PREFIX = "prefix";

  private static final String PROP_PRE_TRANSFORMATION_OUTGOING_FILTER =
      "preTransformationOutgoingFilter";

  private static final String PROP_PROXY_ARP = "proxyArp";

  private static final String PROP_RIP_ENABLED = "ripEnabled";

  private static final String PROP_RIP_PASSIVE = "ripPassive";

  private static final String PROP_ROUTING_POLICY = "routingPolicy";

  private static final String PROP_SPANNING_TREE_PORTFAST = "spanningTreePortfast";

  private static final String PROP_SWITCHPORT = "switchport";

  private static final String PROP_SWITCHPORT_MODE = "switchportMode";

  private static final String PROP_SWITCHPORT_TRUNK_ENCAPSULATION = "switchportTrunkEncapsulation";

  private static final String PROP_VLAN = "vlan";

  private static final String PROP_VRF = "vrf";

  private static final String PROP_VRRP_GROUPS = "vrrpGroups";

  private static final String PROP_ZONE = "zone";

  private static final long serialVersionUID = 1L;

  public static Builder builder() {
    return new Builder(null);
  }

  private static InterfaceType computeAosInteraceType(String name) {
    if (name.startsWith("vlan")) {
      return InterfaceType.VLAN;
    } else if (name.startsWith("loopback")) {
      return InterfaceType.LOOPBACK;
    } else {
      return InterfaceType.PHYSICAL;
    }
  }

  private static InterfaceType computeAwsInterfaceType(String name) {
    if (name.startsWith("v")) {
      return InterfaceType.VPN;
    } else {
      return InterfaceType.PHYSICAL;
    }
  }

  private static InterfaceType computeCiscoInterfaceType(String name) {
    if (name.startsWith("Async")) {
      return InterfaceType.PHYSICAL;
    } else if (name.startsWith("ATM")) {
      return InterfaceType.PHYSICAL;
    } else if (name.startsWith("Bundle-Ethernet")) {
      return InterfaceType.AGGREGATED;
    } else if (name.startsWith("cmp-mgmt")) {
      return InterfaceType.PHYSICAL;
    } else if (name.startsWith("Crypto-Engine")) {
      return InterfaceType.VPN; // IPSec VPN
    } else if (name.startsWith("Dialer")) {
      return InterfaceType.PHYSICAL;
    } else if (name.startsWith("Dot11Radio")) {
      return InterfaceType.PHYSICAL;
    } else if (name.startsWith("Embedded-Service-Engine")) {
      return InterfaceType.PHYSICAL;
    } else if (name.startsWith("Ethernet")) {
      return InterfaceType.PHYSICAL;
    } else if (name.startsWith("FastEthernet")) {
      return InterfaceType.PHYSICAL;
    } else if (name.startsWith("FortyGigabitEthernet")) {
      return InterfaceType.PHYSICAL;
    } else if (name.startsWith("GigabitEthernet")) {
      return InterfaceType.PHYSICAL;
    } else if (name.startsWith("GMPLS")) {
      return InterfaceType.PHYSICAL;
    } else if (name.startsWith("HundredGigabitEthernet")) {
      return InterfaceType.PHYSICAL;
    } else if (name.startsWith("Group-Async")) {
      return InterfaceType.PHYSICAL;
    } else if (name.startsWith("Loopback")) {
      return InterfaceType.LOOPBACK;
    } else if (name.startsWith("Management")) {
      return InterfaceType.PHYSICAL;
    } else if (name.startsWith("mgmt")) {
      return InterfaceType.PHYSICAL;
    } else if (name.startsWith("MgmtEth")) {
      return InterfaceType.PHYSICAL;
    } else if (name.startsWith("Null")) {
      return InterfaceType.NULL;
    } else if (name.startsWith("nve")) {
      return InterfaceType.VLAN;
    } else if (name.startsWith("Port-Channel")) {
      return InterfaceType.AGGREGATED;
    } else if (name.startsWith("POS")) {
      return InterfaceType.PHYSICAL;
    } else if (name.startsWith("Serial")) {
      return InterfaceType.PHYSICAL;
    } else if (name.startsWith("TenGigabitEthernet")) {
      return InterfaceType.PHYSICAL;
    } else if (name.startsWith("Tunnel")) {
      return InterfaceType.TUNNEL;
    } else if (name.startsWith("tunnel-ip")) {
      return InterfaceType.TUNNEL;
    } else if (name.startsWith("tunnel-te")) {
      return InterfaceType.TUNNEL;
    } else if (name.startsWith("Vlan")) {
      return InterfaceType.VLAN;
    } else if (name.startsWith("Vxlan")) {
      return InterfaceType.TUNNEL;
    } else {
      return InterfaceType.UNKNOWN;
    }
  }

  private static InterfaceType computeHostInterfaceType(String name) {
    if (name.startsWith("lo")) {
      return InterfaceType.LOOPBACK;
    } else {
      return InterfaceType.PHYSICAL;
    }
  }

  public static InterfaceType computeInterfaceType(String name, ConfigurationFormat format) {
    switch (format) {
      case ALCATEL_AOS:
        return computeAosInteraceType(name);

      case AWS:
        return computeAwsInterfaceType(name);

      case ARISTA:
      case ARUBAOS:
      case CADANT:
      case CISCO_ASA:
      case CISCO_IOS:
      case CISCO_IOS_XR:
      case CISCO_NX:
      case FOUNDRY:
        return computeCiscoInterfaceType(name);

      case FLAT_JUNIPER:
      case JUNIPER:
      case JUNIPER_SWITCH:
        return computeJuniperInterfaceType(name);

      case VYOS:
      case FLAT_VYOS:
        return computeVyosInterfaceType(name);

      case HOST:
        return computeHostInterfaceType(name);

      case MRV:
        // TODO: find out if other interface types are possible
        return InterfaceType.PHYSICAL;

      case EMPTY:
      case MSS:
      case IPTABLES:
      case UNKNOWN:
      case VXWORKS:
        // $CASES-OMITTED$
      default:
        throw new BatfishException(
            "Cannot compute interface type for unsupported configuration format: " + format);
    }
  }

  private static InterfaceType computeJuniperInterfaceType(String name) {
    if (name.startsWith("st")) {
      return InterfaceType.VPN;
    } else if (name.startsWith("reth")) {
      return InterfaceType.REDUNDANT;
    } else if (name.startsWith("ae") && name.contains(".")) {
      return InterfaceType.AGGREGATE_CHILD;
    } else if (name.startsWith("ae")) {
      return InterfaceType.AGGREGATED;
    } else if (name.startsWith("lo")) {
      return InterfaceType.LOOPBACK;
    } else if (name.startsWith("irb")) {
      return InterfaceType.VLAN;
    } else if (name.contains(".")) {
      return InterfaceType.LOGICAL;
    } else {
      return InterfaceType.PHYSICAL;
    }
  }

  private static InterfaceType computeVyosInterfaceType(String name) {
    if (name.startsWith("vti")) {
      return InterfaceType.VPN;
    } else if (name.startsWith("lo")) {
      return InterfaceType.LOOPBACK;
    } else {
      return InterfaceType.PHYSICAL;
    }
  }

  @Nullable private Integer _accessVlan;

  private boolean _active;

  private SortedSet<Ip> _additionalArpIps;

  private IntegerSpace _allowedVlans;

  private SortedSet<InterfaceAddress> _allAddresses;

  private boolean _autoState;

  @Nullable private Double _bandwidth;

  private transient boolean _blacklisted;

  private String _channelGroup;

  private SortedSet<String> _channelGroupMembers;

  private String _cryptoMap;

  private SortedSet<String> _declaredNames;

  /** Set of interface dependencies required for this interface to active */
  @Nonnull private Set<Dependency> _dependencies;

  private String _description;

  private List<Ip> _dhcpRelayAddresses;

  @Nullable private EigrpInterfaceSettings _eigrp;

<<<<<<< HEAD
  private FirewallSessionInfo _firewallSessionInfo;
=======
  @Nullable private Integer _encapsulationVlan;
>>>>>>> 4146e33a

  private Map<Integer, HsrpGroup> _hsrpGroups;

  private IpAccessList _inboundFilter;

  private transient String _inboundFilterName;

  private IpAccessList _incomingFilter;

  private transient String _incomingFilterName;

  private Transformation _incomingTransformation;

  private InterfaceType _interfaceType;

  private IsisInterfaceSettings _isis;

  @Nullable private Integer _mlagId;

  private int _mtu;

  @Nullable private Integer _nativeVlan;

  @Nullable private Long _ospfAreaName;

  private Integer _ospfCost;

  private int _ospfDeadInterval;

  private boolean _ospfEnabled;

  private int _ospfHelloMultiplier;

  private boolean _ospfPassive;

  private boolean _ospfPointToPoint;

  private IpAccessList _outgoingFilter;

  private transient String _outgoingFilterName;

  private Transformation _outgoingTransformation;

  private Configuration _owner;

  private InterfaceAddress _address;

  private boolean _proxyArp;

  private IpAccessList _preTransformationOutgoingFilter;

  private transient String _preTransformationOutgoingFilterName;

  private boolean _ripEnabled;

  private boolean _ripPassive;

  private RoutingPolicy _routingPolicy;

  private transient String _routingPolicyName;

  private boolean _spanningTreePortfast;

  private boolean _switchport;

  private SwitchportMode _switchportMode;

  private SwitchportEncapsulationType _switchportTrunkEncapsulation;

  private Integer _vlan;

  private Vrf _vrf;

  private transient String _vrfName;

  private SortedMap<Integer, VrrpGroup> _vrrpGroups;

  private String _zoneName;

  private String _hsrpVersion;

  @SuppressWarnings("unused")
  private Interface() {
    this(null, null);
  }

  @JsonCreator
  public Interface(@JsonProperty(PROP_NAME) String name) {
    this(name, null);
  }

  public Interface(String name, Configuration owner) {
    this(name, owner, InterfaceType.UNKNOWN);

    // Determine interface type after setting owner
    _interfaceType =
        ((_key == null) || (_owner == null))
            ? InterfaceType.UNKNOWN
            : computeInterfaceType(_key, _owner.getConfigurationFormat());
  }

  public Interface(String name, Configuration owner, @Nonnull InterfaceType interfaceType) {
    super(name);
    _active = true;
    _autoState = true;
    _allowedVlans = IntegerSpace.EMPTY;
    _allAddresses = ImmutableSortedSet.of();
    _channelGroupMembers = ImmutableSortedSet.of();
    _declaredNames = ImmutableSortedSet.of();
    _dependencies = ImmutableSet.of();
    _dhcpRelayAddresses = ImmutableList.of();
    _hsrpGroups = new TreeMap<>();
    _interfaceType = interfaceType;
    _mtu = DEFAULT_MTU;
    _owner = owner;
    _switchportMode = SwitchportMode.NONE;
    _switchportTrunkEncapsulation = SwitchportEncapsulationType.DOT1Q;
    _vrfName = Configuration.DEFAULT_VRF_NAME;
    _vrrpGroups = new TreeMap<>();
  }

  public void addAllowedRanges(List<SubRange> ranges) {
    IntegerSpace.Builder b = IntegerSpace.builder().including(_allowedVlans);
    ranges.forEach(b::including);
    _allowedVlans = b.build();
  }

  @Override
  public boolean equals(Object o) {
    if (o == this) {
      return true;
    } else if (!(o instanceof Interface)) {
      return false;
    }
    Interface other = (Interface) o;
    if (!Objects.equals(_accessVlan, other._accessVlan)) {
      return false;
    }
    if (_active != other._active) {
      return false;
    }
    if (!Objects.equals(_address, other._address)) {
      return false;
    }
    if (!Objects.equals(_allowedVlans, other._allowedVlans)) {
      return false;
    }
    if (!Objects.equals(_allAddresses, other._allAddresses)) {
      return false;
    }
    if (_autoState != other._autoState) {
      return false;
    }
    if (!Objects.equals(_bandwidth, other._bandwidth)) {
      return false;
    }
    if (!Objects.equals(_cryptoMap, other._cryptoMap)) {
      return false;
    }
    // we check ACLs for name match only -- full ACL diff can be done
    // elsewhere.
    if (!IpAccessList.bothNullOrSameName(this.getInboundFilter(), other.getInboundFilter())) {
      return false;
    }
    if (!IpAccessList.bothNullOrSameName(this.getIncomingFilter(), other.getIncomingFilter())) {
      return false;
    }
    if (this._interfaceType != other._interfaceType) {
      return false;
    }
    if (!Objects.equals(_key, other._key)) {
      return false;
    }

    if (!Objects.equals(_eigrp, other._eigrp)) {
      return false;
    }

    if (!Objects.equals(_encapsulationVlan, other._encapsulationVlan)) {
      return false;
    }

    // TODO: check ISIS settings for equality.
    if (_mtu != other._mtu) {
      return false;
    }
    if (!Objects.equals(_nativeVlan, other._nativeVlan)) {
      return false;
    }
    // TODO: check OSPF settings for equality.
    if (!IpAccessList.bothNullOrSameName(this._outgoingFilter, other._outgoingFilter)) {
      return false;
    }
    if (!_proxyArp == other._proxyArp) {
      return false;
    }
    if (!Objects.equals(this._routingPolicy, other._routingPolicy)) {
      return false;
    }
    if (!Objects.equals(this._switchportMode, other._switchportMode)) {
      return false;
    }
    if (!Objects.equals(this._zoneName, other._zoneName)) {
      return false;
    }
    if (!IpAccessList.bothNullOrSameName(
        this._preTransformationOutgoingFilter, other._preTransformationOutgoingFilter)) {
      return false;
    }
    return true;
  }

  @JsonProperty(PROP_ACCESS_VLAN)
  @JsonPropertyDescription("Number of access VLAN when switchport mode is ACCESS")
  @Nullable
  public Integer getAccessVlan() {
    return _accessVlan;
  }

  @JsonProperty(PROP_ACTIVE)
  @JsonPropertyDescription(
      "Whether this interface is administratively active (true) or disabled (false)")
  public boolean getActive() {
    return _active;
  }

  @JsonProperty(PROP_ADDITIONAL_ARP_IPS)
  public SortedSet<Ip> getAdditionalArpIps() {
    return _additionalArpIps;
  }

  @JsonProperty(PROP_ALLOWED_VLANS)
  @JsonPropertyDescription("Ranges of allowed VLANs when switchport mode is TRUNK")
  public IntegerSpace getAllowedVlans() {
    return _allowedVlans;
  }

  @JsonProperty(PROP_ALL_PREFIXES)
  @JsonPropertyDescription("All IPV4 address/network assignments on this interface")
  public Set<InterfaceAddress> getAllAddresses() {
    return _allAddresses;
  }

  @JsonProperty(PROP_AUTOSTATE)
  @JsonPropertyDescription(
      "Whether this VLAN interface's operational status is dependent on corresponding member "
          + "switchports")
  public boolean getAutoState() {
    return _autoState;
  }

  @JsonProperty(PROP_BANDWIDTH)
  @JsonPropertyDescription(
      "The nominal bandwidth of this interface in bits/sec for use in protocol cost calculations")
  @Nullable
  public Double getBandwidth() {
    return _bandwidth;
  }

  @JsonIgnore
  public boolean getBlacklisted() {
    return _blacklisted;
  }

  @JsonProperty(PROP_CHANNEL_GROUP)
  public String getChannelGroup() {
    return _channelGroup;
  }

  @JsonProperty(PROP_CHANNEL_GROUP_MEMBERS)
  public SortedSet<String> getChannelGroupMembers() {
    return _channelGroupMembers;
  }

  @JsonProperty(PROP_CRYPTO_MAP)
  public String getCryptoMap() {
    return _cryptoMap;
  }

  @JsonProperty(PROP_DECLARED_NAMES)
  public SortedSet<String> getDeclaredNames() {
    return _declaredNames;
  }

  /** Return the set of interfaces this interface depends on (see {@link Dependency}). */
  @JsonIgnore
  @Nonnull
  public Set<Dependency> getDependencies() {
    return _dependencies;
  }

  @JsonProperty(PROP_DESCRIPTION)
  @JsonPropertyDescription("Description of this interface")
  public String getDescription() {
    return _description;
  }

  @JsonProperty(PROP_DHCP_RELAY_ADDRESSES)
  public List<Ip> getDhcpRelayAddresses() {
    return _dhcpRelayAddresses;
  }

  @JsonProperty(PROP_EIGRP)
  public @Nullable EigrpInterfaceSettings getEigrp() {
    return _eigrp;
  }

  @JsonProperty(PROP_ENCAPSULATION_VLAN)
  public @Nullable Integer getEncapsulationVlan() {
    return _encapsulationVlan;
  }

  /** Mapping: hsrpGroupID -&gt; HsrpGroup */
  @JsonProperty(PROP_HSRP_GROUPS)
  public Map<Integer, HsrpGroup> getHsrpGroups() {
    return _hsrpGroups;
  }

  /** Version of the HSRP protocol to use */
  @JsonProperty(PROP_HSRP_VERSION)
  public @Nullable String getHsrpVersion() {
    return _hsrpVersion;
  }

  @JsonIgnore
  public IpAccessList getInboundFilter() {
    return _inboundFilter;
  }

  @JsonProperty(PROP_INBOUND_FILTER)
  @JsonPropertyDescription(
      "The IPV4 access-list used to filter traffic destined for this device on this interface.")
  public String getInboundFilterName() {
    if (_inboundFilter != null) {
      return _inboundFilter.getName();
    } else {
      return _inboundFilterName;
    }
  }

  @JsonIgnore
  public IpAccessList getIncomingFilter() {
    return _incomingFilter;
  }

  @JsonProperty(PROP_INCOMING_FILTER)
  @JsonPropertyDescription(
      "The IPV4 access-list used to filter traffic that arrives on this interface.")
  public String getIncomingFilterName() {
    if (_incomingFilter != null) {
      return _incomingFilter.getName();
    } else {
      return _incomingFilterName;
    }
  }

  @JsonProperty(PROP_INCOMING_TRANSFORMATION)
  public Transformation getIncomingTransformation() {
    return _incomingTransformation;
  }

  @JsonProperty(PROP_INTERFACE_TYPE)
  @JsonPropertyDescription("The type of this interface")
  public InterfaceType getInterfaceType() {
    return _interfaceType;
  }

  @JsonProperty(PROP_ISIS)
  public @Nullable IsisInterfaceSettings getIsis() {
    return _isis;
  }

  @JsonProperty(PROP_ISIS_COST)
  @JsonPropertyDescription("The IS-IS cost of this interface")
  @Deprecated
  public Integer getIsisCost() {
    return null;
  }

  @JsonProperty(PROP_ISIS_L1_INTERFACE_MODE)
  @JsonPropertyDescription(
      "Specifies whether this interface is active, passive, or unconfigured with respect to IS-IS "
          + "level 1")
  @Deprecated
  public IsisInterfaceMode getIsisL1InterfaceMode() {
    return null;
  }

  @JsonProperty(PROP_ISIS_L2_INTERFACE_MODE)
  @JsonPropertyDescription(
      "Specifies whether this interface is active, passive, or unconfigured with respect to IS-IS "
          + "level 2")
  @Deprecated
  public IsisInterfaceMode getIsisL2InterfaceMode() {
    // TODO: deprecate properly
    return null;
  }

  @JsonProperty(PROP_MLAG_ID)
  @Nullable
  public Integer getMlagId() {
    return _mlagId;
  }

  @JsonProperty(PROP_MTU)
  @JsonPropertyDescription("The maximum transmission unit (MTU) of this interface in bytes")
  public int getMtu() {
    return _mtu;
  }

  @JsonProperty(PROP_NATIVE_VLAN)
  @JsonPropertyDescription("The native VLAN of this interface when switchport mode is TRUNK")
  @Nullable
  public Integer getNativeVlan() {
    return _nativeVlan;
  }

  @JsonIgnore
  public OspfArea getOspfArea() {
    if (_ospfAreaName == null || _vrf.getOspfProcess() == null) {
      return null;
    }
    return _vrf.getOspfProcess().getAreas().get(_ospfAreaName);
  }

  @JsonProperty(PROP_OSPF_AREA)
  @JsonPropertyDescription("The OSPF area to which this interface belongs.")
  public Long getOspfAreaName() {
    return _ospfAreaName;
  }

  @JsonProperty(PROP_OSPF_COST)
  @JsonPropertyDescription(
      "The explicit OSPF cost of this interface. If unset, the cost is automatically calculated.")
  public Integer getOspfCost() {
    return _ospfCost;
  }

  @JsonProperty(PROP_OSPF_DEAD_INTERVAL)
  @JsonPropertyDescription("Dead-interval in seconds for OSPF updates")
  public int getOspfDeadInterval() {
    return _ospfDeadInterval;
  }

  @JsonProperty(PROP_OSPF_ENABLED)
  @JsonPropertyDescription(
      "Whether or not OSPF is enabled at all on this interface (either actively or passively)")
  public boolean getOspfEnabled() {
    return _ospfEnabled;
  }

  @JsonProperty(PROP_OSPF_HELLO_MULTIPLIER)
  @JsonPropertyDescription(
      "Number of OSPF packets to send out during dead-interval period for fast OSPF updates")
  public int getOspfHelloMultiplier() {
    return _ospfHelloMultiplier;
  }

  @JsonProperty(PROP_OSPF_PASSIVE)
  @JsonPropertyDescription(
      "Whether or not OSPF is enabled passively on this interface. If passive, this interface is "
          + "included in the OSPF RIB, but no OSPF packets are sent from it.")
  public boolean getOspfPassive() {
    return _ospfPassive;
  }

  @JsonProperty(PROP_OSPF_POINT_TO_POINT)
  public boolean getOspfPointToPoint() {
    return _ospfPointToPoint;
  }

  @JsonIgnore
  public IpAccessList getOutgoingFilter() {
    return _outgoingFilter;
  }

  @JsonProperty(PROP_OUTGOING_FILTER)
  @JsonPropertyDescription(
      "The IPV4 access-list used to filter traffic that is sent out this interface. Stored as @id")
  public String getOutgoingFilterName() {
    if (_outgoingFilter != null) {
      return _outgoingFilter.getName();
    } else {
      return _outgoingFilterName;
    }
  }

  @JsonProperty(PROP_OUTGOING_TRANSFORMATION)
  public Transformation getOutgoingTransformation() {
    return _outgoingTransformation;
  }

  @JsonIgnore
  public Configuration getOwner() {
    return _owner;
  }

  @JsonProperty(PROP_PREFIX)
  @JsonPropertyDescription("The primary IPV4 address/network of this interface")
  public InterfaceAddress getAddress() {
    return _address;
  }

  @JsonIgnore
  public IpAccessList getPreTransformationOutgoingFilter() {
    return _preTransformationOutgoingFilter;
  }

  @JsonProperty(PROP_PRE_TRANSFORMATION_OUTGOING_FILTER)
  @JsonPropertyDescription(
      "The IPV4 access-list used to filter outgoing traffic before applying source NAT.")
  public String getPreTransformationOutgoingFilterName() {
    if (_preTransformationOutgoingFilter != null) {
      return _preTransformationOutgoingFilter.getName();
    } else {
      return _preTransformationOutgoingFilterName;
    }
  }

  @JsonIgnore
  public @Nullable Prefix getPrimaryNetwork() {
    return _address != null ? _address.getPrefix() : null;
  }

  @JsonPropertyDescription("Whether or not proxy-ARP is enabled on this interface.")
  @JsonProperty(PROP_PROXY_ARP)
  public boolean getProxyArp() {
    return _proxyArp;
  }

  @JsonProperty(PROP_RIP_ENABLED)
  public boolean getRipEnabled() {
    return _ripEnabled;
  }

  @JsonProperty(PROP_RIP_PASSIVE)
  public boolean getRipPassive() {
    return _ripPassive;
  }

  @JsonIgnore
  public RoutingPolicy getRoutingPolicy() {
    return _routingPolicy;
  }

  @JsonProperty(PROP_ROUTING_POLICY)
  @JsonPropertyDescription(
      "The routing policy used on this interface for policy-routing (as opposed to destination-"
          + "routing). Stored as @id")
  public String getRoutingPolicyName() {
    if (_routingPolicy != null) {
      return _routingPolicy.getName();
    } else {
      return _routingPolicyName;
    }
  }

  @JsonProperty(PROP_SPANNING_TREE_PORTFAST)
  @JsonPropertyDescription("Whether or not spanning-tree portfast feature is enabled")
  public boolean getSpanningTreePortfast() {
    return _spanningTreePortfast;
  }

  @JsonProperty(PROP_SWITCHPORT)
  @JsonPropertyDescription("Whether this interface is configured as a switchport.")
  public boolean getSwitchport() {
    return _switchport;
  }

  @JsonProperty(PROP_SWITCHPORT_MODE)
  @JsonPropertyDescription("The switchport mode (if any) of this interface")
  public SwitchportMode getSwitchportMode() {
    return _switchportMode;
  }

  @JsonProperty(PROP_SWITCHPORT_TRUNK_ENCAPSULATION)
  @JsonPropertyDescription(
      "The switchport trunk encapsulation type of this interface. Only relevant when switchport "
          + "mode is TRUNK")
  public SwitchportEncapsulationType getSwitchportTrunkEncapsulation() {
    return _switchportTrunkEncapsulation;
  }

  @JsonProperty(PROP_VLAN)
  public @Nullable Integer getVlan() {
    return _vlan;
  }

  @JsonIgnore
  public Vrf getVrf() {
    return _vrf;
  }

  @JsonProperty(PROP_VRF)
  @JsonPropertyDescription("The name of the VRF to which this interface belongs")
  public String getVrfName() {
    if (_vrf != null) {
      return _vrf.getName();
    } else {
      return _vrfName;
    }
  }

  @JsonProperty(PROP_VRRP_GROUPS)
  public SortedMap<Integer, VrrpGroup> getVrrpGroups() {
    return _vrrpGroups;
  }

  @JsonProperty(PROP_ZONE)
  @JsonPropertyDescription("The firewall zone to which this interface belongs.")
  public String getZoneName() {
    return _zoneName;
  }

  public boolean isLoopback(ConfigurationFormat vendor) {
    String name = _key.toLowerCase();
    if (vendor == ConfigurationFormat.JUNIPER || vendor == ConfigurationFormat.FLAT_JUNIPER) {
      if (!name.contains(".")) {
        return false;
      }
    } else if (name.contains("longreach")) {
      return false;
    }
    return name.startsWith("lo");
  }

  @JsonProperty(PROP_ACCESS_VLAN)
  public void setAccessVlan(@Nullable Integer vlan) {
    _accessVlan = vlan;
  }

  @JsonProperty(PROP_ACTIVE)
  public void setActive(boolean active) {
    _active = active;
  }

  @JsonProperty(PROP_ADDITIONAL_ARP_IPS)
  public void setAdditionalArpIps(Iterable<Ip> additionalArpIps) {
    _additionalArpIps = ImmutableSortedSet.copyOf(additionalArpIps);
  }

  @JsonProperty(PROP_ALLOWED_VLANS)
  public void setAllowedVlans(IntegerSpace allowedVlans) {
    _allowedVlans = allowedVlans;
  }

  @JsonProperty(PROP_ALL_PREFIXES)
  public void setAllAddresses(Iterable<InterfaceAddress> allAddresses) {
    _allAddresses = ImmutableSortedSet.copyOf(allAddresses);
  }

  @JsonProperty(PROP_AUTOSTATE)
  public void setAutoState(boolean autoState) {
    _autoState = autoState;
  }

  @JsonProperty(PROP_BANDWIDTH)
  public void setBandwidth(@Nullable Double bandwidth) {
    _bandwidth = bandwidth;
  }

  @JsonIgnore
  public void setBlacklisted(boolean blacklisted) {
    _blacklisted = blacklisted;
  }

  @JsonProperty(PROP_CHANNEL_GROUP)
  public void setChannelGroup(String channelGroup) {
    _channelGroup = channelGroup;
  }

  @JsonProperty(PROP_CHANNEL_GROUP_MEMBERS)
  public void setChannelGroupMembers(Iterable<String> channelGroupMembers) {
    _channelGroupMembers = ImmutableSortedSet.copyOf(channelGroupMembers);
  }

  @JsonProperty(PROP_CRYPTO_MAP)
  public void setCryptoMap(String cryptoMap) {
    _cryptoMap = cryptoMap;
  }

  @JsonProperty(PROP_DECLARED_NAMES)
  public void setDeclaredNames(SortedSet<String> declaredNames) {
    _declaredNames = ImmutableSortedSet.copyOf(declaredNames);
  }

  /** Set (overwrite) all dependencies for this interface */
  @JsonIgnore
  public void setDependencies(@Nonnull Collection<Dependency> dependencies) {
    _dependencies = ImmutableSet.copyOf(dependencies);
  }

  /** Add an interface dependency to this interface */
  public void addDependency(@Nonnull Dependency dependency) {
    _dependencies =
        ImmutableSet.<Dependency>builder().addAll(_dependencies).add(dependency).build();
  }

  @JsonProperty(PROP_DESCRIPTION)
  public void setDescription(String description) {
    _description = description;
  }

  @JsonProperty(PROP_DHCP_RELAY_ADDRESSES)
  public void setDhcpRelayAddresses(List<Ip> dhcpRelayAddresses) {
    _dhcpRelayAddresses = ImmutableList.copyOf(dhcpRelayAddresses);
  }

  @JsonProperty(PROP_EIGRP)
  public void setEigrp(@Nullable EigrpInterfaceSettings eigrp) {
    _eigrp = eigrp;
  }

<<<<<<< HEAD
  @JsonProperty(PROP_FIREWALL_SESSION_INFO)
  public void setFirewallSessionInfo(FirewallSessionInfo firewallSessionInfo) {
    _firewallSessionInfo = firewallSessionInfo;
=======
  @JsonProperty(PROP_ENCAPSULATION_VLAN)
  public void setEncapsulationVlan(@Nullable Integer encapsulationVlan) {
    _encapsulationVlan = encapsulationVlan;
>>>>>>> 4146e33a
  }

  @JsonProperty(PROP_HSRP_GROUPS)
  public void setHsrpGroups(@Nonnull Map<Integer, HsrpGroup> hsrpGroups) {
    _hsrpGroups = hsrpGroups;
  }

  @JsonProperty(PROP_HSRP_VERSION)
  public void setHsrpVersion(String hsrpVersion) {
    _hsrpVersion = hsrpVersion;
  }

  @JsonIgnore
  public void setInboundFilter(IpAccessList inboundFilter) {
    _inboundFilter = inboundFilter;
  }

  @JsonProperty(PROP_INBOUND_FILTER)
  public void setInboundFilterName(String inboundFilterName) {
    _inboundFilterName = inboundFilterName;
  }

  @JsonIgnore
  public void setIncomingFilter(IpAccessList incomingFilter) {
    _incomingFilter = incomingFilter;
  }

  @JsonProperty(PROP_INCOMING_TRANSFORMATION)
  public void setIncomingTransformation(Transformation incomingTransformation) {
    _incomingTransformation = incomingTransformation;
  }

  @JsonProperty(PROP_INCOMING_FILTER)
  public void setIncomingFilterName(String incomingFilterName) {
    _incomingFilterName = incomingFilterName;
  }

  @JsonProperty(PROP_INTERFACE_TYPE)
  public void setInterfaceType(InterfaceType it) {
    _interfaceType = it;
  }

  @JsonProperty(PROP_ISIS)
  public void setIsis(@Nullable IsisInterfaceSettings isis) {
    _isis = isis;
  }

  @JsonProperty(PROP_ISIS_COST)
  @Deprecated
  public void setIsisCost(Integer isisCost) {
    // TODO: deprecate properly
  }

  @JsonProperty(PROP_ISIS_L1_INTERFACE_MODE)
  @Deprecated
  public void setIsisL1InterfaceMode(IsisInterfaceMode mode) {
    // TODO: deprecate properly
  }

  @JsonProperty(PROP_ISIS_L2_INTERFACE_MODE)
  @Deprecated
  public void setIsisL2InterfaceMode(IsisInterfaceMode mode) {
    // TODO: deprecate properly
  }

  @JsonProperty(PROP_MLAG_ID)
  public void setMlagId(Integer mlagId) {
    _mlagId = mlagId;
  }

  @JsonProperty(PROP_MTU)
  public void setMtu(int mtu) {
    _mtu = mtu;
  }

  @JsonProperty(PROP_NATIVE_VLAN)
  public void setNativeVlan(@Nullable Integer vlan) {
    _nativeVlan = vlan;
  }

  @JsonIgnore
  public void setOspfArea(@Nullable OspfArea ospfArea) {
    if (ospfArea == null) {
      _ospfAreaName = null;
    } else {
      _ospfAreaName = ospfArea.getAreaNumber();
    }
  }

  @JsonProperty(PROP_OSPF_AREA)
  public void setOspfAreaName(Long ospfAreaName) {
    _ospfAreaName = ospfAreaName;
  }

  @JsonProperty(PROP_OSPF_COST)
  public void setOspfCost(Integer ospfCost) {
    _ospfCost = ospfCost;
  }

  @JsonProperty(PROP_OSPF_DEAD_INTERVAL)
  public void setOspfDeadInterval(int seconds) {
    _ospfDeadInterval = seconds;
  }

  @JsonProperty(PROP_OSPF_ENABLED)
  public void setOspfEnabled(boolean b) {
    _ospfEnabled = b;
  }

  @JsonProperty(PROP_OSPF_HELLO_MULTIPLIER)
  public void setOspfHelloMultiplier(int multiplier) {
    _ospfHelloMultiplier = multiplier;
  }

  @JsonProperty(PROP_OSPF_PASSIVE)
  public void setOspfPassive(boolean passive) {
    _ospfPassive = passive;
  }

  @JsonProperty(PROP_OSPF_POINT_TO_POINT)
  public void setOspfPointToPoint(boolean ospfPointToPoint) {
    _ospfPointToPoint = ospfPointToPoint;
  }

  @JsonIgnore
  public void setOutgoingFilter(IpAccessList outgoingFilter) {
    _outgoingFilter = outgoingFilter;
  }

  @JsonProperty(PROP_OUTGOING_FILTER)
  public void setOutgoingFilter(String outgoingFilterName) {
    _outgoingFilterName = outgoingFilterName;
  }

  @JsonProperty(PROP_OUTGOING_TRANSFORMATION)
  public void setOutgoingTransformation(Transformation outgoingTransformation) {
    _outgoingTransformation = outgoingTransformation;
  }

  @JsonIgnore
  public void setOwner(Configuration owner) {
    _owner = owner;
  }

  @JsonProperty(PROP_PREFIX)
  public void setAddress(InterfaceAddress address) {
    _address = address;
  }

  @JsonIgnore
  public void setPreTransformationOutgoingFilter(IpAccessList preTransformationOutgoingFilter) {
    _preTransformationOutgoingFilter = preTransformationOutgoingFilter;
  }

  @JsonProperty(PROP_PRE_TRANSFORMATION_OUTGOING_FILTER)
  public void setPreTransformationOutgoingFilter(String preTransformationOutgoingFilterName) {
    _preTransformationOutgoingFilterName = preTransformationOutgoingFilterName;
  }

  @JsonProperty(PROP_PROXY_ARP)
  public void setProxyArp(boolean proxyArp) {
    _proxyArp = proxyArp;
  }

  @JsonProperty(PROP_RIP_ENABLED)
  public void setRipEnabled(boolean ripEnabled) {
    _ripEnabled = ripEnabled;
  }

  @JsonProperty(PROP_RIP_PASSIVE)
  public void setRipPassive(boolean ripPassive) {
    _ripPassive = ripPassive;
  }

  @JsonIgnore
  public void setRoutingPolicy(RoutingPolicy routingPolicy) {
    _routingPolicy = routingPolicy;
  }

  @JsonProperty(PROP_ROUTING_POLICY)
  public void setRoutingPolicy(String routingPolicyName) {
    _routingPolicyName = routingPolicyName;
  }

  @JsonProperty(PROP_SPANNING_TREE_PORTFAST)
  public void setSpanningTreePortfast(boolean spanningTreePortfast) {
    _spanningTreePortfast = spanningTreePortfast;
  }

  @JsonProperty(PROP_SWITCHPORT)
  public void setSwitchport(boolean switchport) {
    _switchport = switchport;
  }

  @JsonProperty(PROP_SWITCHPORT_MODE)
  public void setSwitchportMode(SwitchportMode switchportMode) {
    _switchportMode = switchportMode;
  }

  @JsonProperty(PROP_SWITCHPORT_TRUNK_ENCAPSULATION)
  public void setSwitchportTrunkEncapsulation(SwitchportEncapsulationType encapsulation) {
    _switchportTrunkEncapsulation = encapsulation;
  }

  @JsonProperty(PROP_VLAN)
  public void setVlan(@Nullable Integer vlan) {
    _vlan = vlan;
  }

  @JsonIgnore
  public void setVrf(Vrf vrf) {
    _vrf = vrf;
    if (vrf != null) {
      _vrfName = vrf.getName();
    }
  }

  @JsonProperty(PROP_VRF)
  public void setVrfName(String vrfName) {
    _vrfName = vrfName;
  }

  @JsonProperty(PROP_VRRP_GROUPS)
  public void setVrrpGroups(SortedMap<Integer, VrrpGroup> vrrpGroups) {
    _vrrpGroups = vrrpGroups;
  }

  @JsonProperty(PROP_ZONE)
  public void setZoneName(String zoneName) {
    _zoneName = zoneName;
  }

  /** Blacklist this interface, making it inactive and blacklisted */
  public void blacklist() {
    setActive(false);
    setBlacklisted(true);
  }

  /**
   * Check if the given interface name is <b>not</b> one of the special values defined by batfish or
   * virtual null interface.
   */
  public static boolean isRealInterfaceName(@Nonnull String name) {
    return !ImmutableList.of(
            UNSET_LOCAL_INTERFACE,
            DYNAMIC_INTERFACE_NAME,
            NULL_INTERFACE_NAME,
            INVALID_LOCAL_INTERFACE)
        .contains(name);
  }
}<|MERGE_RESOLUTION|>--- conflicted
+++ resolved
@@ -246,13 +246,13 @@
       return this;
     }
 
-<<<<<<< HEAD
+    public @Nonnull Builder setEncapsulationVlan(@Nullable Integer encapsulationVlan) {
+      _encapsulationVlan = encapsulationVlan;
+      return this;
+    }
+
     public Builder setFirewallSessionInfo(@Nullable FirewallSessionInfo firewallSessionInfo) {
       _firewallSessionInfo = firewallSessionInfo;
-=======
-    public @Nonnull Builder setEncapsulationVlan(@Nullable Integer encapsulationVlan) {
-      _encapsulationVlan = encapsulationVlan;
->>>>>>> 4146e33a
       return this;
     }
 
@@ -457,11 +457,9 @@
 
   private static final String PROP_EIGRP = "eigrp";
 
-<<<<<<< HEAD
+  private static final String PROP_ENCAPSULATION_VLAN = "encapsulationVlan";
+
   private static final String PROP_FIREWALL_SESSION_INFO = "firewallSessionInfo";
-=======
-  private static final String PROP_ENCAPSULATION_VLAN = "encapsulationVlan";
->>>>>>> 4146e33a
 
   private static final String PROP_HSRP_GROUPS = "hsrpGroups";
 
@@ -743,11 +741,9 @@
 
   @Nullable private EigrpInterfaceSettings _eigrp;
 
-<<<<<<< HEAD
-  private FirewallSessionInfo _firewallSessionInfo;
-=======
   @Nullable private Integer _encapsulationVlan;
->>>>>>> 4146e33a
+
+  @Nullable private FirewallSessionInfo _firewallSessionInfo;
 
   private Map<Integer, HsrpGroup> _hsrpGroups;
 
@@ -1461,15 +1457,14 @@
     _eigrp = eigrp;
   }
 
-<<<<<<< HEAD
-  @JsonProperty(PROP_FIREWALL_SESSION_INFO)
-  public void setFirewallSessionInfo(FirewallSessionInfo firewallSessionInfo) {
-    _firewallSessionInfo = firewallSessionInfo;
-=======
   @JsonProperty(PROP_ENCAPSULATION_VLAN)
   public void setEncapsulationVlan(@Nullable Integer encapsulationVlan) {
     _encapsulationVlan = encapsulationVlan;
->>>>>>> 4146e33a
+  }
+
+  @JsonProperty(PROP_FIREWALL_SESSION_INFO)
+  public void setFirewallSessionInfo(@Nullable FirewallSessionInfo firewallSessionInfo) {
+    _firewallSessionInfo = firewallSessionInfo;
   }
 
   @JsonProperty(PROP_HSRP_GROUPS)
