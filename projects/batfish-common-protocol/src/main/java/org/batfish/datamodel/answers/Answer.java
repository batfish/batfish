package org.batfish.datamodel.answers;

import com.fasterxml.jackson.annotation.JsonProperty;
import com.fasterxml.jackson.core.JsonProcessingException;
import java.util.LinkedList;
import java.util.List;
import org.batfish.common.BatfishException;
import org.batfish.common.BatfishException.BatfishStackTrace;
import org.batfish.common.BfConsts;
import org.batfish.common.QuestionException;
import org.batfish.datamodel.questions.Question;

public class Answer {

  public static Answer failureAnswer(String message, Question question) {
    Answer answer = new Answer();
    answer.setQuestion(question);
    answer.setStatus(AnswerStatus.FAILURE);
    answer.addAnswerElement(new StringAnswerElement(message));
    return answer;
  }

  protected List<AnswerElement> _answerElements = new LinkedList<>();

  private Question _question;

  private AnswerStatus _status;

  private AnswerSummary _summary = new AnswerSummary();

  public void addAnswerElement(AnswerElement answerElement) {
    _answerElements.add(answerElement);
    _summary.combine(answerElement.getSummary());
  }

  public void append(Answer answer) {
    if (answer._question != null) {
      _question = answer._question;
    }
    _answerElements.addAll(answer._answerElements);
    _status = answer._status;
    _summary.combine(answer.getSummary());
    for (AnswerElement answerElement : answer._answerElements) {
      if (answerElement instanceof BatfishStackTrace) {
        BatfishException e = ((BatfishStackTrace) answerElement).getException();
        throw new QuestionException("Exception answering question", e, this);
      }
    }
  }

  @JsonProperty(BfConsts.PROP_ANSWER_ELEMENTS)
  public List<AnswerElement> getAnswerElements() {
    return _answerElements;
  }

  @JsonProperty(BfConsts.PROP_QUESTION)
  public Question getQuestion() {
    return _question;
  }

  @JsonProperty(BfConsts.PROP_SUMMARY)
  public AnswerSummary getSummary() {
    return _summary;
  }

  @JsonProperty(BfConsts.PROP_STATUS)
  public AnswerStatus getStatus() {
    return _status;
  }

  public String prettyPrint() {
    StringBuilder string = new StringBuilder();
    if (_status != null) {
      string.append("Status: " + _status + "\n");
    }
    if (_question != null) {
      string.append("Question: " + _question.prettyPrint() + "\n");
    }
    for (AnswerElement ae : _answerElements) {
      string.append(ae.prettyPrint() + "\n");
    }
    if (_summary != null) {
      string.append("Summary: " + _summary.prettyPrint() + "\n");
    }
    return string.toString();
  }

  public Answer prettyPrintAnswer() throws JsonProcessingException {
    Answer answer = new Answer();
    answer.setQuestion(_question);
    answer.setStatus(_status);

    for (AnswerElement ae : _answerElements) {
      String aePrettyStr = ae.prettyPrint();
      AnswerElement prettyAnswerElement = new StringAnswerElement(aePrettyStr);
      answer.addAnswerElement(prettyAnswerElement);
    }

    return answer;
  }

  @JsonProperty(BfConsts.PROP_ANSWER_ELEMENTS)
  public void setAnswerElements(List<AnswerElement> answerElements) {
    _answerElements = answerElements;
  }

  @JsonProperty(BfConsts.PROP_QUESTION)
  public void setQuestion(Question question) {
    _question = question;
  }

  @JsonProperty(BfConsts.PROP_STATUS)
  public void setStatus(AnswerStatus status) {
    _status = status;
  }

<<<<<<< HEAD
  @Override public String toString() {
    return prettyPrint();
=======
  @JsonProperty(BfConsts.PROP_SUMMARY)
  public void setSummary(AnswerSummary summary) {
    _summary = summary;
>>>>>>> d92314d5
  }
}<|MERGE_RESOLUTION|>--- conflicted
+++ resolved
@@ -114,13 +114,8 @@
     _status = status;
   }
 
-<<<<<<< HEAD
-  @Override public String toString() {
-    return prettyPrint();
-=======
   @JsonProperty(BfConsts.PROP_SUMMARY)
   public void setSummary(AnswerSummary summary) {
     _summary = summary;
->>>>>>> d92314d5
   }
 }