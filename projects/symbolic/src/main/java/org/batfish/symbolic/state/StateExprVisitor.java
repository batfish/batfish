package org.batfish.symbolic.state;

public interface StateExprVisitor<R> {

  R visitAccept();

  R visitDeliveredToSubnet();

  R visitDropAclIn();

  R visitDropAclOut();

  R visitDropNoRoute();

  R visitDropNullRoute();

  R visitExitsNetwork();

  R visitInsufficientInfo();

  R visitNeighborUnreachable();

  R visitNodeAccept(NodeAccept nodeAccept);

  R visitNodeDropAclIn(NodeDropAclIn nodeDropAclIn);

  R visitNodeDropAclOut(NodeDropAclOut nodeDropAclOut);

  R visitNodeDropNoRoute(NodeDropNoRoute nodeDropNoRoute);

  R visitNodeDropNullRoute(NodeDropNullRoute nodeDropNullRoute);

  R visitNodeInterfaceDeliveredToSubnet(
      NodeInterfaceDeliveredToSubnet nodeInterfaceDeliveredToSubnet);

  R visitNodeInterfaceExitsNetwork(NodeInterfaceExitsNetwork nodeInterfaceExitsNetwork);

  R visitNodeInterfaceInsufficientInfo(NodeInterfaceInsufficientInfo nodeInterfaceInsufficientInfo);

  R visitNodeInterfaceNeighborUnreachable(
      NodeInterfaceNeighborUnreachable nodeInterfaceNeighborUnreachable);

  R visitOriginateInterfaceLink(OriginateInterfaceLink originateInterfaceLink);

  R visitOriginateVrf(OriginateVrf originateVrf);

  R visitPostInInterface(PostInInterface postInInterface);

  R visitPostInInterfacePostNat(PostInInterfacePostNat postInInterfacePostNat);

  R visitPostInVrf(PostInVrf postInVrf);

  R visitPostInVrfSession(PostInVrfSession postInVrfSession);

<<<<<<< HEAD
  R visitPreInInterface(PreInInterface preInInterface);

=======
>>>>>>> 6f43c604
  R visitPreOutEdge(PreOutEdge preOutEdge);

  R visitPreOutEdgePostNat(PreOutEdgePostNat preOutInterface);

  R visitPreOutEdgeSession(PreOutEdgeSession preOutEdgeSession);

  R visitPreOutInterfaceDeliveredToSubnet(
      PreOutInterfaceDeliveredToSubnet preOutInterfaceDeliveredToSubnet);

  R visitPreOutInterfaceExitsNetwork(PreOutInterfaceExitsNetwork preOutInterfaceExitsNetwork);

  R visitPreOutInterfaceInsufficientInfo(
      PreOutInterfaceInsufficientInfo preOutInterfaceInsufficientInfo);

  R visitPreOutInterfaceNeighborUnreachable(
      PreOutInterfaceNeighborUnreachable preOutInterfaceNeighborUnreachable);

  R visitPreOutVrf(PreOutVrf preOutVrf);

<<<<<<< HEAD
  R visitPreOutVrfSession(PreOutVrfSession preOutVrfSession);

=======
>>>>>>> 6f43c604
  R visitQuery();

  R visitVrfAccept(VrfAccept vrfAccept);
}<|MERGE_RESOLUTION|>--- conflicted
+++ resolved
@@ -52,11 +52,8 @@
 
   R visitPostInVrfSession(PostInVrfSession postInVrfSession);
 
-<<<<<<< HEAD
   R visitPreInInterface(PreInInterface preInInterface);
 
-=======
->>>>>>> 6f43c604
   R visitPreOutEdge(PreOutEdge preOutEdge);
 
   R visitPreOutEdgePostNat(PreOutEdgePostNat preOutInterface);
@@ -76,11 +73,10 @@
 
   R visitPreOutVrf(PreOutVrf preOutVrf);
 
-<<<<<<< HEAD
   R visitPreOutVrfSession(PreOutVrfSession preOutVrfSession);
 
-=======
->>>>>>> 6f43c604
+  R visitPreOutVrf(PreOutVrf preOutVrf);
+
   R visitQuery();
 
   R visitVrfAccept(VrfAccept vrfAccept);
