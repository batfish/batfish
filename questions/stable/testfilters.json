--- conflicted
+++ resolved
@@ -31,83 +31,12 @@
         "optional": true,
         "type": "headerConstraint"
       },
-<<<<<<< HEAD
       "startLocation": {
         "description": "Location to start tracing from",
         "minLength": 1,
         "type": "string",
         "optional": true
       }      
-=======
-      "srcIp": {
-        "description": "Source IP address in IP header",
-        "type": "ip"
-      },
-      "srcPort": {
-        "description": "Source port in TCP/UDP header",
-        "optional": true,
-        "type": "integer"
-      },
-      "srcProtocol": {
-        "description": "Source named protocol (can affect IP protocol number; ICMP type/code; TCP/UDP source port)",
-        "optional": true,
-        "type": "string"
-      },
-      "state": {
-        "values": [{
-            "name": "new",
-            "description": "Firewalls consider this a new flow"
-          },
-          {
-            "name": "established",
-            "description": "Firewalls consider this flow as having already been established"
-          }
-        ],
-        "description": "Non-transitive stateful-firewall state (applies to all protocols, and is independent of TCP flags)",
-        "optional": true,
-        "type": "string"
-      },
-      "tcpAck": {
-        "description": "ACK bit in TCP flags in TCP header",
-        "optional": true,
-        "type": "boolean"
-      },
-      "tcpCwr": {
-        "description": "CWR bit in TCP flags in TCP header",
-        "optional": true,
-        "type": "boolean"
-      },
-      "tcpEce": {
-        "description": "ECE bit in TCP flags in TCP header",
-        "optional": true,
-        "type": "boolean"
-      },
-      "tcpFin": {
-        "description": "FIN bit in TCP flags in TCP header",
-        "optional": true,
-        "type": "boolean"
-      },
-      "tcpPsh": {
-        "description": "PSH bit in TCP flags in TCP header",
-        "optional": true,
-        "type": "boolean"
-      },
-      "tcpRst": {
-        "description": "RST bit in TCP flags in TCP header",
-        "optional": true,
-        "type": "boolean"
-      },
-      "tcpSyn": {
-        "description": "SYN bit in TCP flags in TCP header",
-        "optional": true,
-        "type": "boolean"
-      },
-      "tcpUrg": {
-        "description": "URG bit in TCP flags in TCP header",
-        "optional": true,
-        "type": "boolean"
-      }
->>>>>>> b9ee303c
     }
   }
 }