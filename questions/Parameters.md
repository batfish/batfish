--- conflicted
+++ resolved
@@ -305,10 +305,7 @@
 
 Batfish understands the following protocol names (with corresponding numbers in parenthesis): `AHP` (51), `AN` (107), `ANY_0_HOP_PROTOCOL` (114), `ANY_DISTRIBUTED_FILE_SYSTEM` (68), `ANY_HOST_INTERNAL_PROTOCOL` (61), `ANY_LOCAL_NETWORK` (63), `ANY_PRIVATE_ENCRYPTION_SCHEME` (99), `ARGUS` (13), `ARIS` (104), `AX25` (93), `BBN_RCC_MON` (10), `BNA` (49), `BR_SAT_MON` (76), `CBT` (7), `CFTP` (62), `CHAOS` (16), `COMPAQ_PEER` (110), `CPHB` (73), `CPNX` (72), `CRTP` (126), `CRUDP` (127), `DCCP` (33), `DCN_MEAS` (19), `DDP` (37), `DDX` (116), `DGP` (86), `EGP` (8), `EIGRP` (88), `EMCON` (14), `ENCAP` (98), `ESP` (50), `ETHERIP` (97), `FC` (133), `FIRE` (125), `GGP` (3), `GMTP` (100), `GRE` (47), `HIP` (139), `HMP` (20), `HOPOPT` (0), `I_NLSP` (52), `IATP` (117), `IPV6_ROUTE` (43), `IPX_IN_IP` (111), `IRTP` (28), `ISIS` (124), `ISO_IP` (80), `ISO_TP4` (29), `KRYPTOLAN` (65), `L2TP` (115), `LARP` (91), `LEAF1` (25), `LEAF2` (26), `MANAET` (138), `MERIT_INP` (32), `MFE_NSP` (31), `MHRP` (48), `MICP` (95), `MOBILE` (55), `MOBILITY` (135), `MPLS_IN_IP` (137), `MTP` (92), `MUX` (18), `NARP` (54), `NETBLT` (30), `NSFNET_IGP` (85), `NVPII` (11), `OSPF` (89), `PGM` (113), `PIM` (103), `PIPE` (131), `PNNI` (102), `PRM` (21), `PTP` (123), `PUP` (12), `PVP` (75), `QNX` (106), `RDP` (27), `ROHC` (142), `RSVP` (46), `RSVP_E2E_IGNORE` (134), `RVD` (66), `SAT_EXPAK` (64), `SAT_MON` (69), `SCC_SP` (96), `SCPS` (105), `SCTP` (132), `SDRP` (42), `SECURE_VMTP` (82), `SHIM6` (140), `SKIP` (57), `SM` (122), `SMP` (121), `SNP` (109), `SPRITE_RPC` (90), `SPS` (130), `SRP` (119), `SSCOPMCE` (128), `ST` (5), `STP` (118), `SUN_ND` (77), `SWIPE` (53), `TCF` (87), `TCP` (6), `THREE_PC` (34), `TLSP` (56), `TPPLUSPLUS` (39), `TRUNK1` (23), `TRUNK2` (24), `TTP` (84), `UDP` (17), `UDP_LITE` (136), `UTI` (120), `VINES` (83), `VISA` (70), `VMTP` (81), `VRRP` (112), `WB_EXPAK` (79), `WB_MON` (78), `WESP` (141), `WSN` (74), `XNET` (15), `XNS_IDP` (22), `XTP` (36).
 
-<<<<<<< HEAD
-=======
-
->>>>>>> 4bb18009
+
 ## IP Specifier
 
 A specification for a set of IPv4 addresses.
