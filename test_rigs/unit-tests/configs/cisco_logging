!
hostname cisco_logging
!
logging 1.2.3.4
<<<<<<< HEAD
logging dead::beef vrf default severity info
=======
logging dead:beef::1 vrf default severity info port default
>>>>>>> 71e6ae2a
logging alarm informational
logging archive
 device harddisk
 frequency daily
 archive-length 25
!
logging asdm errors
logging asdm-buffer-size 512
logging buffer-size 100000
logging buffered 5
logging buffered 5000
logging buffered 5000 5
logging buffered 5000 alerts
logging buffered discriminator MPLS-NOL 32000 notifications
logging buffered warnings
logging console warnings
logging console disable
logging debug-trace
logging discriminator AFLSEC severity drops 6 msg-body drops AFLSEC
logging discriminator MPLS-NOL mnemonics drops NOLFDSB 
logging enable
logging esm config
logging event link-status default
logging events link-status software-interfaces
logging facility local0
logging history informational
logging 1.2.3.4 vrf default severity info port default
logging dead::beef vrf default severity info port default
logging host mgmt 10.246.131.130
logging host 10.246.131.130
logging host 10.246.131.138
logging host 1.2.3.4 vrf mgmtVrf
logging host 1.2.3.4 vrf mgmtVrf port default
logging host 1.2.3.4 vrf mgmtVrf port 514
logging host ipv4 1.2.3.4 discriminator MPLS-NOL
logging host ipv6 dead::beef discriminator MPLS-NOL
logging ip access-list cache entries 5000
logging ip access-list cache interval 5
logging ip access-list cache threshold 50000
logging level acllog 3
logging level acllog 6
logging monitor errors
logging linecard informational
logging logfile aclfile 3
logging message-counter syslog
logging permit-hostdown
logging queue-limit 100
logging rate-limit 100
logging rate-limit console 9
logging rate-limit console 10 except errors
logging sequence-nums
logging server 1.2.3.4 6 use-vrf default facility local0
logging server 1.2.3.4 6 use-vrf management facility local0
logging server-arp
logging snmp-authfail
logging source-interface FastEthernet1 vrf mgmtVrf
logging source-interface loopback0
logging source-interface Loopback0
logging source-interface mgmt0
logging source-interface Vlan1
logging suppress rule ABC
 alarm PLATFORM ABC MESSAGE_FAILED
 all-alarms
!
logging suppress apply rule BCD
 all-of-router
!
logging timestamp milliseconds
logging trap errors
logging vrf mgmt host 11.2.3.4
logging vrf mgmt source-interface Management0
no logging console
!<|MERGE_RESOLUTION|>--- conflicted
+++ resolved
@@ -2,11 +2,8 @@
 hostname cisco_logging
 !
 logging 1.2.3.4
-<<<<<<< HEAD
-logging dead::beef vrf default severity info
-=======
+logging dead:beef::1 vrf default severity info
 logging dead:beef::1 vrf default severity info port default
->>>>>>> 71e6ae2a
 logging alarm informational
 logging archive
  device harddisk
@@ -34,7 +31,7 @@
 logging facility local0
 logging history informational
 logging 1.2.3.4 vrf default severity info port default
-logging dead::beef vrf default severity info port default
+logging dead:beef::1 vrf default severity info port default
 logging host mgmt 10.246.131.130
 logging host 10.246.131.130
 logging host 10.246.131.138
@@ -42,7 +39,7 @@
 logging host 1.2.3.4 vrf mgmtVrf port default
 logging host 1.2.3.4 vrf mgmtVrf port 514
 logging host ipv4 1.2.3.4 discriminator MPLS-NOL
-logging host ipv6 dead::beef discriminator MPLS-NOL
+logging host ipv6 dead:beef::1 discriminator MPLS-NOL
 logging ip access-list cache entries 5000
 logging ip access-list cache interval 5
 logging ip access-list cache threshold 50000
