[
  {
    "class" : "org.batfish.question.UnusedStructuresQuestionPlugin$UnusedStructuresAnswerElement",
    "problems" : {
      "unused:as-path-set:ama-coe-as-path" : {
        "description" : "Unused structure of type: 'as-path-set' with name: 'ama-coe-as-path'",
        "files" : {
          "route_policy_as_path" : [
            34
          ]
        }
      },
      "unused:as-path-set:ama-coe-as-path2" : {
        "description" : "Unused structure of type: 'as-path-set' with name: 'ama-coe-as-path2'",
        "files" : {
          "route_policy_as_path" : [
            37
          ]
        }
      },
      "unused:as-path-set:ama-coe-as-path3" : {
        "description" : "Unused structure of type: 'as-path-set' with name: 'ama-coe-as-path3'",
        "files" : {
          "route_policy_as_path" : [
            39
          ]
        }
      },
      "unused:bgp group:1.2.3.4abc" : {
        "description" : "Unused structure of type: 'bgp group' with name: '1.2.3.4abc'",
        "files" : {
          "neighbor" : [
            7
          ],
          "neighbor_dos" : [
            7
          ]
        }
      },
      "unused:bgp group:123.123.123.abc" : {
        "description" : "Unused structure of type: 'bgp group' with name: '123.123.123.abc'",
        "files" : {
          "neighbor" : [
            11
          ],
          "neighbor_dos" : [
            11
          ]
        }
      },
      "unused:bgp group:1234-5" : {
        "description" : "Unused structure of type: 'bgp group' with name: '1234-5'",
        "files" : {
          "neighbor" : [
            5
          ],
          "neighbor_dos" : [
            5
          ]
        }
      },
      "unused:bgp group:8075-CORE" : {
        "description" : "Unused structure of type: 'bgp group' with name: '8075-CORE'",
        "files" : {
          "neighbor_name_numbers" : [
            6
          ]
        }
      },
      "unused:bgp group:NEIGH" : {
        "description" : "Unused structure of type: 'bgp group' with name: 'NEIGH'",
        "files" : {
          "local_v6_addr" : [
            5
          ]
        }
      },
      "unused:bgp group:PEER_BLLF" : {
        "description" : "Unused structure of type: 'bgp group' with name: 'PEER_BLLF'",
        "files" : {
          "nexus_bgp" : [
            22
          ]
        }
      },
      "unused:bgp group:UNDEFINED_PEER_GROUP" : {
        "description" : "Unused structure of type: 'bgp group' with name: 'UNDEFINED_PEER_GROUP'",
        "files" : {
          "arista_bgp" : [
            9
          ]
        }
      },
      "unused:bgp group:abc1.2.3.4" : {
        "description" : "Unused structure of type: 'bgp group' with name: 'abc1.2.3.4'",
        "files" : {
          "neighbor" : [
            8
          ],
          "neighbor_dos" : [
            8
          ]
        }
      },
      "unused:bgp group:abc1.2.3.4def" : {
        "description" : "Unused structure of type: 'bgp group' with name: 'abc1.2.3.4def'",
        "files" : {
          "neighbor" : [
            9
          ],
          "neighbor_dos" : [
            9
          ]
        }
      },
      "unused:bgp group:ama-coe" : {
        "description" : "Unused structure of type: 'bgp group' with name: 'ama-coe'",
        "files" : {
          "bgp_default_originate_policy" : [
            5
          ]
        }
      },
      "unused:bgp group:as3" : {
        "description" : "Unused structure of type: 'bgp group' with name: 'as3'",
        "files" : {
          "bgp_address_family" : [
            11
          ]
        }
      },
      "unused:bgp group:bippety" : {
        "description" : "Unused structure of type: 'bgp group' with name: 'bippety'",
        "files" : {
          "foundry_bgp" : [
            11
          ]
        }
      },
      "unused:bgp group:blabbety" : {
        "description" : "Unused structure of type: 'bgp group' with name: 'blabbety'",
        "files" : {
          "ios_xr_bgp_neighbor_group" : [
            10
          ]
        }
      },
      "unused:bgp group:blappety" : {
        "description" : "Unused structure of type: 'bgp group' with name: 'blappety'",
        "files" : {
          "ios_xr_bgp_neighbor_group" : [
            5
          ]
        }
      },
      "unused:bgp group:boop" : {
        "description" : "Unused structure of type: 'bgp group' with name: 'boop'",
        "files" : {
          "foundry_bgp" : [
            18
          ]
        }
      },
      "unused:bgp group:dcp-rrs" : {
        "description" : "Unused structure of type: 'bgp group' with name: 'dcp-rrs'",
        "files" : {
          "bgp_address_family" : [
            16
          ]
        }
      },
      "unused:bgp group:foobar-iBGP_border_ipv6" : {
        "description" : "Unused structure of type: 'bgp group' with name: 'foobar-iBGP_border_ipv6'",
        "files" : {
          "ios_xr_bgp_neighbor_group" : [
            67
          ]
        }
      },
      "unused:bgp group:foobar-iBGP_ipv6" : {
        "description" : "Unused structure of type: 'bgp group' with name: 'foobar-iBGP_ipv6'",
        "files" : {
          "ios_xr_bgp_neighbor_group" : [
            46
          ]
        }
      },
      "unused:bgp group:p1" : {
        "description" : "Unused structure of type: 'bgp group' with name: 'p1'",
        "files" : {
          "cisco_bgp" : [
            13
          ]
        }
      },
      "unused:bgp group:ucr" : {
        "description" : "Unused structure of type: 'bgp group' with name: 'ucr'",
        "files" : {
          "bgp_foundry" : [
            7
          ]
        }
      },
      "unused:bgp session:OLA" : {
        "description" : "Unused structure of type: 'bgp session' with name: 'OLA'",
        "files" : {
          "ios_xr_bgp_neighbor_group" : [
            92
          ]
        }
      },
      "unused:bgp session:blibber" : {
        "description" : "Unused structure of type: 'bgp session' with name: 'blibber'",
        "files" : {
          "ios_xr_bgp_neighbor_group" : [
            15
          ]
        }
      },
      "unused:cable service-class:1" : {
        "description" : "Unused structure of type: 'cable service-class' with name: '1'",
        "files" : {
          "cisco_cable" : [
            88
          ]
        }
      },
      "unused:crypto ipsec profile:abcdefg" : {
        "description" : "Unused structure of type: 'crypto ipsec profile' with name: 'abcdefg'",
        "files" : {
          "cisco_crypto" : [
            138
          ]
        }
      },
      "unused:crypto ipsec transform-set:ESP-3DES-MD5" : {
        "description" : "Unused structure of type: 'crypto ipsec transform-set' with name: 'ESP-3DES-MD5'",
        "files" : {
          "cisco_crypto" : [
            145
          ]
        }
      },
      "unused:crypto ipsec transform-set:IPSEC_AES_256" : {
        "description" : "Unused structure of type: 'crypto ipsec transform-set' with name: 'IPSEC_AES_256'",
        "files" : {
          "cisco_crypto" : [
            148
          ]
        }
      },
      "unused:crypto keyring:VRF:ABC:DEF:GHI:1234" : {
        "description" : "Unused structure of type: 'crypto keyring' with name: 'VRF:ABC:DEF:GHI:1234'",
        "files" : {
          "cisco_crypto" : [
            185
          ]
        }
      },
      "unused:depi-tunnel:bar1" : {
        "description" : "Unused structure of type: 'depi-tunnel' with name: 'bar1'",
        "files" : {
          "cisco_cable" : [
            137
          ]
        }
      },
      "unused:dhcp-relay server-group:dhcpgrp" : {
        "description" : "Unused structure of type: 'dhcp-relay server-group' with name: 'dhcpgrp'",
        "files" : {
          "juniper_forwarding_options" : [
            15
          ]
        }
      },
      "unused:dhcp-relay server-group:site-dhcp" : {
        "description" : "Unused structure of type: 'dhcp-relay server-group' with name: 'site-dhcp'",
        "files" : {
          "juniper_relay" : [
            4
          ]
        }
      },
      "unused:dhcp-relay server-group:test2" : {
        "description" : "Unused structure of type: 'dhcp-relay server-group' with name: 'test2'",
        "files" : {
          "juniper_forwarding_options" : [
            17
          ]
        }
      },
      "unused:docsis-policy-rule:2" : {
        "description" : "Unused structure of type: 'docsis-policy-rule' with name: '2'",
        "files" : {
          "cisco_cable" : [
            49
          ]
        }
      },
      "unused:docsis-policy-rule:3" : {
        "description" : "Unused structure of type: 'docsis-policy-rule' with name: '3'",
        "files" : {
          "cisco_cable" : [
            50
          ]
        }
      },
      "unused:docsis-policy-rule:4" : {
        "description" : "Unused structure of type: 'docsis-policy-rule' with name: '4'",
        "files" : {
          "cisco_cable" : [
            51
          ]
        }
      },
      "unused:docsis-policy:1" : {
        "description" : "Unused structure of type: 'docsis-policy' with name: '1'",
        "files" : {
          "cadant_cable" : [
            48
          ]
        }
      },
      "unused:extended ip access-list:100" : {
        "description" : "Unused structure of type: 'extended ip access-list' with name: '100'",
        "files" : {
          "tcpflags" : [
            4
          ]
        }
      },
      "unused:extended ip access-list:BLAH-BLAH" : {
        "description" : "Unused structure of type: 'extended ip access-list' with name: 'BLAH-BLAH'",
        "files" : {
          "cisco_acl" : [
            4
          ]
        }
      },
      "unused:extended ip access-list:abcd" : {
        "description" : "Unused structure of type: 'extended ip access-list' with name: 'abcd'",
        "files" : {
          "arista_acl" : [
            4
          ]
        }
      },
      "unused:extended ip access-list:bippety" : {
        "description" : "Unused structure of type: 'extended ip access-list' with name: 'bippety'",
        "files" : {
          "cisco_eigrp" : [
            21
          ]
        }
      },
      "unused:extended ip access-list:blah" : {
        "description" : "Unused structure of type: 'extended ip access-list' with name: 'blah'",
        "files" : {
          "cisco_acl" : [
            30
          ],
          "cisco_style_acl1" : [
            1
          ],
          "nxos_acl" : [
            9
          ]
        }
      },
      "unused:extended ip access-list:bloop_blop" : {
        "description" : "Unused structure of type: 'extended ip access-list' with name: 'bloop_blop'",
        "files" : {
          "cisco_eigrp" : [
            90
          ]
        }
      },
      "unused:extended ip access-list:extended" : {
        "description" : "Unused structure of type: 'extended ip access-list' with name: 'extended'",
        "files" : {
          "cisco_acl" : [
            26
          ],
          "nxos_acl" : [
            5
          ]
        }
      },
      "unused:extended ip access-list:outside" : {
        "description" : "Unused structure of type: 'extended ip access-list' with name: 'outside'",
        "files" : {
          "asa_acl" : [
            6
          ]
        }
      },
      "unused:extended ip access-list:outside_in" : {
        "description" : "Unused structure of type: 'extended ip access-list' with name: 'outside_in'",
        "files" : {
          "asa_acl" : [
            4
          ]
        }
      },
      "unused:extended ip access-list:standard" : {
        "description" : "Unused structure of type: 'extended ip access-list' with name: 'standard'",
        "files" : {
          "cisco_acl" : [
            28
          ],
          "nxos_acl" : [
            7
          ]
        }
      },
      "unused:extended ipv6 access-list:RT404888-Caltech" : {
        "description" : "Unused structure of type: 'extended ipv6 access-list' with name: 'RT404888-Caltech'",
        "files" : {
          "foundry_access_list" : [
            8
          ]
        }
      },
      "unused:extended ipv6 access-list:RT404888-XO" : {
        "description" : "Unused structure of type: 'extended ipv6 access-list' with name: 'RT404888-XO'",
        "files" : {
          "cisco_ipv6_access_list" : [
            4
          ]
        }
      },
      "unused:extended ipv6 access-list:abcdefg" : {
        "description" : "Unused structure of type: 'extended ipv6 access-list' with name: 'abcdefg'",
        "files" : {
          "cisco_ipv6_access_list" : [
            19
          ]
        }
      },
      "unused:extended ipv6 access-list:ipv6-acl-foo" : {
        "description" : "Unused structure of type: 'extended ipv6 access-list' with name: 'ipv6-acl-foo'",
        "files" : {
          "cadant_acl" : [
            18
          ]
        }
      },
      "unused:firewall filter:blah" : {
        "description" : "Unused structure of type: 'firewall filter' with name: 'blah'",
        "files" : {
          "juniper_firewall" : [
            4
          ]
        }
      },
      "unused:firewall filter:foo" : {
        "description" : "Unused structure of type: 'firewall filter' with name: 'foo'",
        "files" : {
          "juniper-tcpflags" : [
            4
          ]
        }
      },
      "unused:ipv4 prefix-list:A+C" : {
        "description" : "Unused structure of type: 'ipv4 prefix-list' with name: 'A+C'",
        "files" : {
          "cadant_prefix_list" : [
            7
          ]
        }
      },
      "unused:ipv4 prefix-list:DENY-IPV4-ANY-IN" : {
        "description" : "Unused structure of type: 'ipv4 prefix-list' with name: 'DENY-IPV4-ANY-IN'",
        "files" : {
          "ip_prefix_list_single_line" : [
            4
          ]
        }
      },
      "unused:ipv4 prefix-list:ScienceDMZ-networks" : {
        "description" : "Unused structure of type: 'ipv4 prefix-list' with name: 'ScienceDMZ-networks'",
        "files" : {
          "ios_bgp_aggregate_address" : [
            14
          ]
        }
      },
      "unused:ipv4 prefix-list:allowprefix" : {
        "description" : "Unused structure of type: 'ipv4 prefix-list' with name: 'allowprefix'",
        "files" : {
          "cisco_acl" : [
            33
          ]
        }
      },
      "unused:ipv4 prefix-list:allowprefix-asa" : {
        "description" : "Unused structure of type: 'ipv4 prefix-list' with name: 'allowprefix-asa'",
        "files" : {
          "cisco_acl" : [
            36
          ]
        }
      },
      "unused:ipv4 prefix-list:default_route" : {
        "description" : "Unused structure of type: 'ipv4 prefix-list' with name: 'default_route'",
        "files" : {
          "ios_xr_prefix_set" : [
            4
          ]
        }
      },
      "unused:ipv4 prefix-list:foo" : {
        "description" : "Unused structure of type: 'ipv4 prefix-list' with name: 'foo'",
        "files" : {
          "cadant_prefix_list" : [
            5
          ]
        }
      },
      "unused:ipv4 prefix-list:test" : {
        "description" : "Unused structure of type: 'ipv4 prefix-list' with name: 'test'",
        "files" : {
          "prefix_list_ipv4" : [
            4
          ]
        }
      },
      "unused:ipv4 prefix-list:ucla_networks" : {
        "description" : "Unused structure of type: 'ipv4 prefix-list' with name: 'ucla_networks'",
        "files" : {
          "ios_xr_prefix_set" : [
            7
          ]
        }
      },
      "unused:ipv6 prefix-list:ScienceDMZ-networks" : {
        "description" : "Unused structure of type: 'ipv6 prefix-list' with name: 'ScienceDMZ-networks'",
        "files" : {
          "ios_bgp_aggregate_address" : [
            16
          ]
        }
      },
      "unused:ipv6 prefix-list:bar" : {
        "description" : "Unused structure of type: 'ipv6 prefix-list' with name: 'bar'",
        "files" : {
          "cadant_prefix_list" : [
            8
          ]
        }
      },
      "unused:l2tp-class:foobar" : {
        "description" : "Unused structure of type: 'l2tp-class' with name: 'foobar'",
        "files" : {
          "cisco_l2tp" : [
            4
          ]
        }
      },
      "unused:mac acl:1199" : {
        "description" : "Unused structure of type: 'mac acl' with name: '1199'",
        "files" : {
          "cisco_mac_acl" : [
            5
          ]
        }
      },
      "unused:mac acl:700" : {
        "description" : "Unused structure of type: 'mac acl' with name: '700'",
        "files" : {
          "cisco_mac_acl" : [
            4
          ]
        }
      },
      "unused:mac acl:STPDENY" : {
        "description" : "Unused structure of type: 'mac acl' with name: 'STPDENY'",
        "files" : {
          "mac_access_list" : [
            13
          ]
        }
      },
      "unused:mac acl:copp-system-p-acl-mac-cdp-udld-vtp" : {
        "description" : "Unused structure of type: 'mac acl' with name: 'copp-system-p-acl-mac-cdp-udld-vtp'",
        "files" : {
          "cisco_mac_acl" : [
            6
          ]
        }
      },
      "unused:mac acl:filtermac" : {
        "description" : "Unused structure of type: 'mac acl' with name: 'filtermac'",
        "files" : {
          "mac_access_list" : [
            8
          ]
        }
      },
      "unused:mac acl:ipmi_test" : {
        "description" : "Unused structure of type: 'mac acl' with name: 'ipmi_test'",
        "files" : {
          "mac_access_list" : [
            9
          ]
        }
      },
      "unused:mac acl:permitCDP" : {
        "description" : "Unused structure of type: 'mac acl' with name: 'permitCDP'",
        "files" : {
          "mac_access_list" : [
            4
          ]
        }
      },
      "unused:nat pool:abc" : {
        "description" : "Unused structure of type: 'nat pool' with name: 'abc'",
        "files" : {
          "cisco_ip_nat" : [
            4
          ]
        }
      },
      "unused:nat pool:dynamic-srcnat" : {
        "description" : "Unused structure of type: 'nat pool' with name: 'dynamic-srcnat'",
        "files" : {
          "cisco_ip_nat" : [
            12
          ]
        }
      },
      "unused:nat pool:example-1-dynamic-nat-pool" : {
        "description" : "Unused structure of type: 'nat pool' with name: 'example-1-dynamic-nat-pool'",
        "files" : {
          "cisco_ip_nat" : [
            8
          ]
        }
      },
      "unused:nat pool:example-2-dynamic-nat-pool" : {
        "description" : "Unused structure of type: 'nat pool' with name: 'example-2-dynamic-nat-pool'",
        "files" : {
          "cisco_ip_nat" : [
            10
          ]
        }
      },
      "unused:policy-statement:route-filter-test-v4" : {
        "description" : "Unused structure of type: 'policy-statement' with name: 'route-filter-test-v4'",
        "files" : {
          "juniper_route_filter" : [
            4
          ]
        }
      },
      "unused:policy-statement:route-filter-test-v6" : {
        "description" : "Unused structure of type: 'policy-statement' with name: 'route-filter-test-v6'",
        "files" : {
          "juniper_route_filter" : [
            11
          ]
        }
      },
      "unused:route-map:AAA1-BBB-CCC" : {
        "description" : "Unused structure of type: 'route-map' with name: 'AAA1-BBB-CCC'",
        "files" : {
          "community_name_numbers" : [
            6
          ],
          "community_name_numbers_dos" : [
            6
          ]
        }
      },
      "unused:route-map:JKL_MNO_PQR" : {
        "description" : "Unused structure of type: 'route-map' with name: 'JKL_MNO_PQR'",
        "files" : {
          "underscore_variable" : [
            4
          ]
        }
      },
      "unused:route-map:MSDP-SA-RP-FILTER" : {
        "description" : "Unused structure of type: 'route-map' with name: 'MSDP-SA-RP-FILTER'",
        "files" : {
          "cisco_route_map" : [
            19
          ]
        }
      },
      "unused:route-map:TO_NEIGHBOR" : {
        "description" : "Unused structure of type: 'route-map' with name: 'TO_NEIGHBOR'",
        "files" : {
          "community_list_named" : [
            8
          ]
        }
      },
      "unused:route-map:bar" : {
        "description" : "Unused structure of type: 'route-map' with name: 'bar'",
        "files" : {
          "cadant_route_map" : [
            9
          ]
        }
      },
      "unused:route-map:beeble" : {
        "description" : "Unused structure of type: 'route-map' with name: 'beeble'",
        "files" : {
          "cisco_route_map" : [
            30
          ]
        }
      },
      "unused:route-map:connected-to-bgp" : {
        "description" : "Unused structure of type: 'route-map' with name: 'connected-to-bgp'",
        "files" : {
          "cisco_route_map" : [
            4
          ]
        }
      },
      "unused:route-map:foo" : {
        "description" : "Unused structure of type: 'route-map' with name: 'foo'",
        "files" : {
          "cadant_route_map" : [
            5
          ],
          "named_and_numbered_lists" : [
            4
          ]
        }
      },
      "unused:route-map:foobar" : {
        "description" : "Unused structure of type: 'route-map' with name: 'foobar'",
        "files" : {
          "nxos_route_map_continue" : [
            6
          ]
        }
      },
      "unused:route-map:ijfw$%^&****(((([]grr" : {
        "description" : "Unused structure of type: 'route-map' with name: 'ijfw$%^&****(((([]grr'",
        "files" : {
          "cisco_route_map" : [
            17
          ]
        }
      },
      "unused:route-map:mgmt" : {
        "description" : "Unused structure of type: 'route-map' with name: 'mgmt'",
        "files" : {
          "cisco_route_map" : [
            26
          ]
        }
      },
      "unused:route-map:multicaststuff" : {
        "description" : "Unused structure of type: 'route-map' with name: 'multicaststuff'",
        "files" : {
          "cisco_route_map" : [
            41
          ]
        }
      },
      "unused:route-map:next-hop-null" : {
        "description" : "Unused structure of type: 'route-map' with name: 'next-hop-null'",
        "files" : {
          "cisco_route_map" : [
            23
          ]
        }
      },
      "unused:route-map:rmap" : {
        "description" : "Unused structure of type: 'route-map' with name: 'rmap'",
        "files" : {
          "as_path_prepend" : [
            4
          ]
        }
      },
      "unused:route-map:to_elacc" : {
        "description" : "Unused structure of type: 'route-map' with name: 'to_elacc'",
        "files" : {
          "prefix_list_ipv4" : [
            9
          ]
        }
      },
      "unused:route-map:to_svl-hub-router" : {
        "description" : "Unused structure of type: 'route-map' with name: 'to_svl-hub-router'",
        "files" : {
          "cisco_route_map" : [
            12
          ]
        }
      },
      "unused:standard community-list:COMM_LIST_NAME" : {
        "description" : "Unused structure of type: 'standard community-list' with name: 'COMM_LIST_NAME'",
        "files" : {
          "community_list_named" : [
            6
          ]
        }
      },
      "unused:standard ip access-list:1" : {
        "description" : "Unused structure of type: 'standard ip access-list' with name: '1'",
        "files" : {
          "cisco_style_acl2" : [
            1
          ]
        }
      },
      "unused:standard ip access-list:50" : {
        "description" : "Unused structure of type: 'standard ip access-list' with name: '50'",
        "files" : {
          "cadant_acl" : [
            5
          ]
        }
      },
      "unused:standard ip access-list:51" : {
        "description" : "Unused structure of type: 'standard ip access-list' with name: '51'",
        "files" : {
          "cadant_acl" : [
            10
          ]
        }
      },
      "unused:standard ip access-list:99" : {
        "description" : "Unused structure of type: 'standard ip access-list' with name: '99'",
        "files" : {
          "cadant_acl" : [
            14
          ]
        }
      },
      "unused:standard ip access-list:Local_LAN_Access" : {
        "description" : "Unused structure of type: 'standard ip access-list' with name: 'Local_LAN_Access'",
        "files" : {
          "asa_acl" : [
            5
          ]
        }
      },
      "unused:standard ip access-list:stdAcl-bar" : {
        "description" : "Unused structure of type: 'standard ip access-list' with name: 'stdAcl-bar'",
        "files" : {
          "cadant_acl" : [
            14
          ]
        }
      },
      "unused:standard ip access-list:stdAcl-foo" : {
        "description" : "Unused structure of type: 'standard ip access-list' with name: 'stdAcl-foo'",
        "files" : {
          "cadant_acl" : [
            5
          ]
        }
      }
    },
    "summary" : {
      "numFailed" : 0,
      "numPassed" : 0,
<<<<<<< HEAD
      "numResults" : 113
=======
      "numResults" : 112
>>>>>>> b00c7276
    },
    "unusedStructures" : {
      "aggAddress" : {
        "ipv4 prefix-list" : {
          "ScienceDMZ-networks" : [
            14
          ]
        },
        "ipv6 prefix-list" : {
          "ScienceDMZ-networks" : [
            16
          ]
        }
      },
      "arista_acl" : {
        "extended ip access-list" : {
          "abcd" : [
            4
          ]
        }
      },
      "arista_bgp" : {
        "bgp group" : {
          "UNDEFINED_PEER_GROUP" : [
            9
          ]
        }
      },
      "as_path_prepend" : {
        "route-map" : {
          "rmap" : [
            4
          ]
        }
      },
      "asa_acl" : {
        "extended ip access-list" : {
          "outside" : [
            6
          ],
          "outside_in" : [
            4
          ]
        },
        "standard ip access-list" : {
          "Local_LAN_Access" : [
            5
          ]
        }
      },
      "bgp_address_family" : {
        "bgp group" : {
          "as3" : [
            11
          ],
          "dcp-rrs" : [
            16
          ]
        }
      },
      "bgp_default_originate_policy" : {
        "bgp group" : {
          "ama-coe" : [
            5
          ]
        }
      },
      "bgp_foundry" : {
        "bgp group" : {
          "ucr" : [
            7
          ]
        }
      },
      "cadant_acl" : {
        "extended ipv6 access-list" : {
          "ipv6-acl-foo" : [
            18
          ]
        },
        "standard ip access-list" : {
          "50" : [
            5
          ],
          "51" : [
            10
          ],
          "99" : [
            14
          ],
          "stdAcl-bar" : [
            14
          ],
          "stdAcl-foo" : [
            5
          ]
        }
      },
      "cadant_cable" : {
        "docsis-policy" : {
          "1" : [
            48
          ]
        }
      },
      "cadant_prefix_list" : {
        "ipv4 prefix-list" : {
          "A+C" : [
            7
          ],
          "foo" : [
            5
          ]
        },
        "ipv6 prefix-list" : {
          "bar" : [
            8
          ]
        }
      },
      "cadant_route_map" : {
        "route-map" : {
          "bar" : [
            9
          ],
          "foo" : [
            5
          ]
        }
      },
      "cisco_acl" : {
        "extended ip access-list" : {
          "BLAH-BLAH" : [
            4
          ],
          "blah" : [
            30
          ],
          "extended" : [
            26
          ],
          "standard" : [
            28
          ]
        },
        "ipv4 prefix-list" : {
          "allowprefix" : [
            33
          ],
          "allowprefix-asa" : [
            36
          ]
        }
      },
      "cisco_bgp" : {
        "bgp group" : {
          "p1" : [
            13
          ]
        }
      },
      "cisco_cable" : {
        "cable service-class" : {
          "1" : [
            88
          ]
        },
        "depi-tunnel" : {
          "bar1" : [
            137
          ]
        },
        "docsis-policy-rule" : {
          "2" : [
            49
          ],
          "3" : [
            50
          ],
          "4" : [
            51
          ]
        }
      },
      "cisco_crypto" : {
        "crypto ipsec profile" : {
          "abcdefg" : [
            138
          ]
        },
        "crypto ipsec transform-set" : {
          "ESP-3DES-MD5" : [
            145
          ],
          "IPSEC_AES_256" : [
            148
          ]
        },
        "crypto keyring" : {
          "VRF:ABC:DEF:GHI:1234" : [
            185
          ]
        }
      },
      "cisco_eigrp" : {
        "extended ip access-list" : {
          "bippety" : [
            21
          ],
          "bloop_blop" : [
            90
          ]
        }
      },
      "cisco_ip_nat" : {
        "nat pool" : {
          "abc" : [
            4
          ],
          "dynamic-srcnat" : [
            12
          ],
          "example-1-dynamic-nat-pool" : [
            8
          ],
          "example-2-dynamic-nat-pool" : [
            10
          ]
        }
      },
      "cisco_ipv6_access_list" : {
        "extended ipv6 access-list" : {
          "RT404888-XO" : [
            4
          ],
          "abcdefg" : [
            19
          ]
        }
      },
      "cisco_l2tp" : {
        "l2tp-class" : {
          "foobar" : [
            4
          ]
        }
      },
      "cisco_mac_acl" : {
        "mac acl" : {
          "1199" : [
            5
          ],
          "700" : [
            4
          ],
          "copp-system-p-acl-mac-cdp-udld-vtp" : [
            6
          ]
        }
      },
      "cisco_route_map" : {
        "route-map" : {
          "MSDP-SA-RP-FILTER" : [
            19
          ],
          "beeble" : [
            30
          ],
          "connected-to-bgp" : [
            4
          ],
          "ijfw$%^&****(((([]grr" : [
            17
          ],
          "mgmt" : [
            26
          ],
          "multicaststuff" : [
            41
          ],
          "next-hop-null" : [
            23
          ],
          "to_svl-hub-router" : [
            12
          ]
        }
      },
      "cisco_style_acl1" : {
        "extended ip access-list" : {
          "blah" : [
            1
          ]
        }
      },
      "cisco_style_acl2" : {
        "standard ip access-list" : {
          "1" : [
            1
          ]
        }
      },
      "community-name-numbers" : {
        "route-map" : {
          "AAA1-BBB-CCC" : [
            6
          ]
        }
      },
      "community-name-numbers_dos" : {
        "route-map" : {
          "AAA1-BBB-CCC" : [
            6
          ]
        }
      },
      "community_list_named" : {
        "route-map" : {
          "TO_NEIGHBOR" : [
            8
          ]
        },
        "standard community-list" : {
          "COMM_LIST_NAME" : [
            6
          ]
        }
      },
      "foundry_access_list" : {
        "extended ipv6 access-list" : {
          "RT404888-Caltech" : [
            8
          ]
        }
      },
      "foundry_bgp" : {
        "bgp group" : {
          "bippety" : [
            11
          ],
          "boop" : [
            18
          ]
        }
      },
      "ios_xr_bgp_neighbor_group" : {
        "bgp group" : {
          "blabbety" : [
            10
          ],
          "blappety" : [
            5
          ],
          "foobar-iBGP_border_ipv6" : [
            67
          ],
          "foobar-iBGP_ipv6" : [
            46
          ]
        },
        "bgp session" : {
          "OLA" : [
            92
          ],
          "blibber" : [
            15
          ]
        }
      },
      "ip_prefix_list_single_line" : {
        "ipv4 prefix-list" : {
          "DENY-IPV4-ANY-IN" : [
            4
          ]
        }
      },
      "juniper-tcpflags" : {
        "firewall filter" : {
          "foo" : [
            4
          ]
        }
      },
      "juniper_firewall" : {
        "firewall filter" : {
          "blah" : [
            4
          ]
        }
      },
      "juniper_forwarding_options" : {
        "dhcp-relay server-group" : {
          "dhcpgrp" : [
            15
          ],
          "test2" : [
            17
          ]
        }
      },
      "juniper_relay" : {
        "dhcp-relay server-group" : {
          "site-dhcp" : [
            4
          ]
        }
      },
      "juniper_route_filter" : {
        "policy-statement" : {
          "route-filter-test-v4" : [
            4
          ],
          "route-filter-test-v6" : [
            11
          ]
        }
      },
      "local_v6_addr" : {
        "bgp group" : {
          "NEIGH" : [
            5
          ]
        }
      },
      "mac_access_list" : {
        "mac acl" : {
          "STPDENY" : [
            13
          ],
          "filtermac" : [
            8
          ],
          "ipmi_test" : [
            9
          ],
          "permitCDP" : [
            4
          ]
        }
      },
      "named_and_numbered_lists" : {
        "route-map" : {
          "foo" : [
            4
          ]
        }
      },
      "neighbor" : {
        "bgp group" : {
          "1.2.3.4abc" : [
            7
          ],
          "123.123.123.abc" : [
            11
          ],
          "1234-5" : [
            5
          ],
          "abc1.2.3.4" : [
            8
          ],
          "abc1.2.3.4def" : [
            9
          ]
        }
      },
      "neighbor-name-numbers" : {
        "bgp group" : {
          "8075-CORE" : [
            6
          ]
        }
      },
      "neighbor_dos" : {
        "bgp group" : {
          "1.2.3.4abc" : [
            7
          ],
          "123.123.123.abc" : [
            11
          ],
          "1234-5" : [
            5
          ],
          "abc1.2.3.4" : [
            8
          ],
          "abc1.2.3.4def" : [
            9
          ]
        }
      },
      "nexus_bgp" : {
        "bgp group" : {
          "PEER_BLLF" : [
            22
          ]
        }
      },
      "nxos_acl" : {
        "extended ip access-list" : {
          "blah" : [
            9
          ],
          "extended" : [
            5
          ],
          "standard" : [
            7
          ]
        }
      },
      "nxos_route_map_continue" : {
        "route-map" : {
          "foobar" : [
            6
          ]
        }
      },
      "preSet" : {
        "ipv4 prefix-list" : {
          "default_route" : [
            4
          ],
          "ucla_networks" : [
            7
          ]
        }
      },
      "prefix_list_ipv4" : {
        "ipv4 prefix-list" : {
          "test" : [
            4
          ]
        },
        "route-map" : {
          "to_elacc" : [
            9
          ]
        }
      },
      "route_policy_as_path_set" : {
        "as-path-set" : {
          "ama-coe-as-path" : [
            34
          ],
          "ama-coe-as-path2" : [
            37
          ],
          "ama-coe-as-path3" : [
            39
          ]
        }
      },
      "tcpflags" : {
        "extended ip access-list" : {
          "100" : [
            4
          ]
        }
      },
      "underscore_variable" : {
        "route-map" : {
          "JKL_MNO_PQR" : [
            4
          ]
        }
      }
    }
  }
]<|MERGE_RESOLUTION|>--- conflicted
+++ resolved
@@ -863,11 +863,7 @@
     "summary" : {
       "numFailed" : 0,
       "numPassed" : 0,
-<<<<<<< HEAD
       "numResults" : 113
-=======
-      "numResults" : 112
->>>>>>> b00c7276
     },
     "unusedStructures" : {
       "aggAddress" : {
