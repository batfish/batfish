[
  {
    "class" : "org.batfish.question.UnusedStructuresQuestionPlugin$UnusedStructuresAnswerElement",
    "problems" : {
      "unused:as-path-set:ama-coe-as-path" : {
        "description" : "Unused structure of type: 'as-path-set' with name: 'ama-coe-as-path'",
        "files" : {
          "route_policy_as_path" : [
            34
          ]
        }
      },
      "unused:as-path-set:ama-coe-as-path2" : {
        "description" : "Unused structure of type: 'as-path-set' with name: 'ama-coe-as-path2'",
        "files" : {
          "route_policy_as_path" : [
            37
          ]
        }
      },
      "unused:as-path-set:ama-coe-as-path3" : {
        "description" : "Unused structure of type: 'as-path-set' with name: 'ama-coe-as-path3'",
        "files" : {
          "route_policy_as_path" : [
            39
          ]
        }
      },
      "unused:bgp group:1.2.3.4abc" : {
        "description" : "Unused structure of type: 'bgp group' with name: '1.2.3.4abc'",
        "files" : {
          "neighbor" : [
            7
          ],
          "neighbor_dos" : [
            7
          ]
        }
      },
      "unused:bgp group:123.123.123.abc" : {
        "description" : "Unused structure of type: 'bgp group' with name: '123.123.123.abc'",
        "files" : {
          "neighbor" : [
            11
          ],
          "neighbor_dos" : [
            11
          ]
        }
      },
      "unused:bgp group:1234-5" : {
        "description" : "Unused structure of type: 'bgp group' with name: '1234-5'",
        "files" : {
          "neighbor" : [
            5
          ],
          "neighbor_dos" : [
            5
          ]
        }
      },
      "unused:bgp group:8075-CORE" : {
        "description" : "Unused structure of type: 'bgp group' with name: '8075-CORE'",
        "files" : {
          "neighbor_name_numbers" : [
            6
          ]
        }
      },
      "unused:bgp group:NEIGH" : {
        "description" : "Unused structure of type: 'bgp group' with name: 'NEIGH'",
        "files" : {
          "local_v6_addr" : [
            5
          ]
        }
      },
      "unused:bgp group:PEER_BLLF" : {
        "description" : "Unused structure of type: 'bgp group' with name: 'PEER_BLLF'",
        "files" : {
          "nexus_bgp" : [
            22
          ]
        }
      },
      "unused:bgp group:UNDEFINED_PEER_GROUP" : {
        "description" : "Unused structure of type: 'bgp group' with name: 'UNDEFINED_PEER_GROUP'",
        "files" : {
          "arista_bgp" : [
            11
          ]
        }
      },
      "unused:bgp group:abc1.2.3.4" : {
        "description" : "Unused structure of type: 'bgp group' with name: 'abc1.2.3.4'",
        "files" : {
          "neighbor" : [
            8
          ],
          "neighbor_dos" : [
            8
          ]
        }
      },
      "unused:bgp group:abc1.2.3.4def" : {
        "description" : "Unused structure of type: 'bgp group' with name: 'abc1.2.3.4def'",
        "files" : {
          "neighbor" : [
            9
          ],
          "neighbor_dos" : [
            9
          ]
        }
      },
      "unused:bgp group:ama-coe" : {
        "description" : "Unused structure of type: 'bgp group' with name: 'ama-coe'",
        "files" : {
          "bgp_default_originate_policy" : [
            5
          ]
        }
      },
      "unused:bgp group:as3" : {
        "description" : "Unused structure of type: 'bgp group' with name: 'as3'",
        "files" : {
          "bgp_address_family" : [
            11
          ]
        }
      },
      "unused:bgp group:bippety" : {
        "description" : "Unused structure of type: 'bgp group' with name: 'bippety'",
        "files" : {
          "foundry_bgp" : [
            11
          ]
        }
      },
      "unused:bgp group:blabbety" : {
        "description" : "Unused structure of type: 'bgp group' with name: 'blabbety'",
        "files" : {
          "ios_xr_bgp_neighbor_group" : [
            10
          ]
        }
      },
      "unused:bgp group:blappety" : {
        "description" : "Unused structure of type: 'bgp group' with name: 'blappety'",
        "files" : {
          "ios_xr_bgp_neighbor_group" : [
            5
          ]
        }
      },
      "unused:bgp group:boop" : {
        "description" : "Unused structure of type: 'bgp group' with name: 'boop'",
        "files" : {
          "foundry_bgp" : [
            18
          ]
        }
      },
      "unused:bgp group:dcp-rrs" : {
        "description" : "Unused structure of type: 'bgp group' with name: 'dcp-rrs'",
        "files" : {
          "bgp_address_family" : [
            16
          ]
        }
      },
      "unused:bgp group:foobar-iBGP_border_ipv6" : {
        "description" : "Unused structure of type: 'bgp group' with name: 'foobar-iBGP_border_ipv6'",
        "files" : {
          "ios_xr_bgp_neighbor_group" : [
            67
          ]
        }
      },
      "unused:bgp group:foobar-iBGP_ipv6" : {
        "description" : "Unused structure of type: 'bgp group' with name: 'foobar-iBGP_ipv6'",
        "files" : {
          "ios_xr_bgp_neighbor_group" : [
            46
          ]
        }
      },
      "unused:bgp group:p1" : {
        "description" : "Unused structure of type: 'bgp group' with name: 'p1'",
        "files" : {
          "cisco_bgp" : [
            13
          ]
        }
      },
      "unused:bgp group:ucr" : {
        "description" : "Unused structure of type: 'bgp group' with name: 'ucr'",
        "files" : {
          "bgp_foundry" : [
            7
          ]
        }
      },
      "unused:bgp session:OLA" : {
        "description" : "Unused structure of type: 'bgp session' with name: 'OLA'",
        "files" : {
          "ios_xr_bgp_neighbor_group" : [
            92
          ]
        }
      },
      "unused:bgp session:blibber" : {
        "description" : "Unused structure of type: 'bgp session' with name: 'blibber'",
        "files" : {
          "ios_xr_bgp_neighbor_group" : [
            15
          ]
        }
      },
      "unused:cable service-class:1" : {
        "description" : "Unused structure of type: 'cable service-class' with name: '1'",
        "files" : {
          "cisco_cable" : [
            88
          ]
        }
      },
      "unused:crypto ipsec profile:abcdefg" : {
        "description" : "Unused structure of type: 'crypto ipsec profile' with name: 'abcdefg'",
        "files" : {
          "cisco_crypto" : [
            138
          ]
        }
      },
      "unused:crypto ipsec transform-set:ESP-3DES-MD5" : {
        "description" : "Unused structure of type: 'crypto ipsec transform-set' with name: 'ESP-3DES-MD5'",
        "files" : {
          "cisco_crypto" : [
            145
          ]
        }
      },
      "unused:crypto ipsec transform-set:IPSEC_AES_256" : {
        "description" : "Unused structure of type: 'crypto ipsec transform-set' with name: 'IPSEC_AES_256'",
        "files" : {
          "cisco_crypto" : [
            148
          ]
        }
      },
      "unused:crypto ipsec transform-set:cipts1" : {
        "description" : "Unused structure of type: 'crypto ipsec transform-set' with name: 'cipts1'",
        "files" : {
          "cisco_crypto" : [
            149
          ]
        }
      },
      "unused:crypto ipsec transform-set:cipts2" : {
        "description" : "Unused structure of type: 'crypto ipsec transform-set' with name: 'cipts2'",
        "files" : {
          "cisco_crypto" : [
            150
          ]
        }
      },
      "unused:crypto keyring:VRF:ABC:DEF:GHI:1234" : {
        "description" : "Unused structure of type: 'crypto keyring' with name: 'VRF:ABC:DEF:GHI:1234'",
        "files" : {
          "cisco_crypto" : [
            187
          ]
        }
      },
      "unused:depi-tunnel:bar1" : {
        "description" : "Unused structure of type: 'depi-tunnel' with name: 'bar1'",
        "files" : {
          "cisco_cable" : [
            137
          ]
        }
      },
      "unused:dhcp-relay server-group:dhcpgrp" : {
        "description" : "Unused structure of type: 'dhcp-relay server-group' with name: 'dhcpgrp'",
        "files" : {
          "juniper_forwarding_options" : [
            24
          ]
        }
      },
      "unused:dhcp-relay server-group:site-dhcp" : {
        "description" : "Unused structure of type: 'dhcp-relay server-group' with name: 'site-dhcp'",
        "files" : {
          "juniper_relay" : [
            4
          ]
        }
      },
      "unused:dhcp-relay server-group:test2" : {
        "description" : "Unused structure of type: 'dhcp-relay server-group' with name: 'test2'",
        "files" : {
          "juniper_forwarding_options" : [
            26
          ]
        }
      },
      "unused:docsis-policy-rule:2" : {
        "description" : "Unused structure of type: 'docsis-policy-rule' with name: '2'",
        "files" : {
          "cisco_cable" : [
            49
          ]
        }
      },
      "unused:docsis-policy-rule:3" : {
        "description" : "Unused structure of type: 'docsis-policy-rule' with name: '3'",
        "files" : {
          "cisco_cable" : [
            50
          ]
        }
      },
      "unused:docsis-policy-rule:4" : {
        "description" : "Unused structure of type: 'docsis-policy-rule' with name: '4'",
        "files" : {
          "cisco_cable" : [
            51
          ]
        }
      },
      "unused:docsis-policy:1" : {
        "description" : "Unused structure of type: 'docsis-policy' with name: '1'",
        "files" : {
          "cadant_cable" : [
            48
          ]
        }
      },
      "unused:extended ip access-list:100" : {
        "description" : "Unused structure of type: 'extended ip access-list' with name: '100'",
        "files" : {
          "tcpflags" : [
            4
          ]
        }
      },
      "unused:extended ip access-list:BLAH-BLAH" : {
        "description" : "Unused structure of type: 'extended ip access-list' with name: 'BLAH-BLAH'",
        "files" : {
          "cisco_acl" : [
            4
          ]
        }
      },
      "unused:extended ip access-list:abcd" : {
        "description" : "Unused structure of type: 'extended ip access-list' with name: 'abcd'",
        "files" : {
          "arista_acl" : [
            4
          ]
        }
      },
      "unused:extended ip access-list:bippety" : {
        "description" : "Unused structure of type: 'extended ip access-list' with name: 'bippety'",
        "files" : {
          "cisco_eigrp" : [
            21
          ]
        }
      },
      "unused:extended ip access-list:blah" : {
        "description" : "Unused structure of type: 'extended ip access-list' with name: 'blah'",
        "files" : {
          "cisco_acl" : [
            30
          ],
          "cisco_style_acl1" : [
            1
          ],
          "nxos_acl" : [
            9
          ]
        }
      },
      "unused:extended ip access-list:bloop_blop" : {
        "description" : "Unused structure of type: 'extended ip access-list' with name: 'bloop_blop'",
        "files" : {
          "cisco_eigrp" : [
            90
          ]
        }
      },
      "unused:extended ip access-list:extended" : {
        "description" : "Unused structure of type: 'extended ip access-list' with name: 'extended'",
        "files" : {
          "cisco_acl" : [
            26
          ],
          "nxos_acl" : [
            5
          ]
        }
      },
      "unused:extended ip access-list:outside" : {
        "description" : "Unused structure of type: 'extended ip access-list' with name: 'outside'",
        "files" : {
          "asa_acl" : [
            6
          ]
        }
      },
      "unused:extended ip access-list:outside_in" : {
        "description" : "Unused structure of type: 'extended ip access-list' with name: 'outside_in'",
        "files" : {
          "asa_acl" : [
            4
          ]
        }
      },
      "unused:extended ip access-list:standard" : {
        "description" : "Unused structure of type: 'extended ip access-list' with name: 'standard'",
        "files" : {
          "cisco_acl" : [
            28
          ],
          "nxos_acl" : [
            7
          ]
        }
      },
      "unused:extended ipv6 access-list:RT404888-Caltech" : {
        "description" : "Unused structure of type: 'extended ipv6 access-list' with name: 'RT404888-Caltech'",
        "files" : {
          "foundry_access_list" : [
            8
          ]
        }
      },
      "unused:extended ipv6 access-list:RT404888-XO" : {
        "description" : "Unused structure of type: 'extended ipv6 access-list' with name: 'RT404888-XO'",
        "files" : {
          "cisco_ipv6_access_list" : [
            4
          ]
        }
      },
      "unused:extended ipv6 access-list:abcdefg" : {
        "description" : "Unused structure of type: 'extended ipv6 access-list' with name: 'abcdefg'",
        "files" : {
          "cisco_ipv6_access_list" : [
            19
          ]
        }
      },
      "unused:extended ipv6 access-list:ipv6-acl-foo" : {
        "description" : "Unused structure of type: 'extended ipv6 access-list' with name: 'ipv6-acl-foo'",
        "files" : {
          "cadant_acl" : [
            18
          ]
        }
      },
      "unused:firewall filter:blah" : {
        "description" : "Unused structure of type: 'firewall filter' with name: 'blah'",
        "files" : {
          "juniper_firewall" : [
            5
          ]
        }
      },
      "unused:firewall filter:f1" : {
        "description" : "Unused structure of type: 'firewall filter' with name: 'f1'",
        "files" : {
          "juniper_firewall" : [
            4
          ]
        }
      },
      "unused:firewall filter:foo" : {
        "description" : "Unused structure of type: 'firewall filter' with name: 'foo'",
        "files" : {
          "juniper-tcpflags" : [
            4
          ]
        }
      },
      "unused:firewall filter:~GLOBAL_SECURITY_POLICY~" : {
        "description" : "Unused structure of type: 'firewall filter' with name: '~GLOBAL_SECURITY_POLICY~'",
        "files" : {
          "juniper_security" : [
            -1
          ]
        }
      },
      "unused:ipv4 prefix-list:A+C" : {
        "description" : "Unused structure of type: 'ipv4 prefix-list' with name: 'A+C'",
        "files" : {
          "cadant_prefix_list" : [
            7
          ]
        }
      },
      "unused:ipv4 prefix-list:DENY-IPV4-ANY-IN" : {
        "description" : "Unused structure of type: 'ipv4 prefix-list' with name: 'DENY-IPV4-ANY-IN'",
        "files" : {
          "ip_prefix_list_single_line" : [
            4
          ]
        }
      },
      "unused:ipv4 prefix-list:ScienceDMZ-networks" : {
        "description" : "Unused structure of type: 'ipv4 prefix-list' with name: 'ScienceDMZ-networks'",
        "files" : {
          "ios_bgp_aggregate_address" : [
            14
          ]
        }
      },
      "unused:ipv4 prefix-list:allowprefix" : {
        "description" : "Unused structure of type: 'ipv4 prefix-list' with name: 'allowprefix'",
        "files" : {
          "cisco_acl" : [
            33
          ]
        }
      },
      "unused:ipv4 prefix-list:allowprefix-asa" : {
        "description" : "Unused structure of type: 'ipv4 prefix-list' with name: 'allowprefix-asa'",
        "files" : {
          "cisco_acl" : [
            36
          ]
        }
      },
      "unused:ipv4 prefix-list:default_route" : {
        "description" : "Unused structure of type: 'ipv4 prefix-list' with name: 'default_route'",
        "files" : {
          "ios_xr_prefix_set" : [
            4
          ]
        }
      },
      "unused:ipv4 prefix-list:foo" : {
        "description" : "Unused structure of type: 'ipv4 prefix-list' with name: 'foo'",
        "files" : {
          "cadant_prefix_list" : [
            5
          ]
        }
      },
      "unused:ipv4 prefix-list:test" : {
        "description" : "Unused structure of type: 'ipv4 prefix-list' with name: 'test'",
        "files" : {
          "prefix_list_ipv4" : [
            4
          ]
        }
      },
      "unused:ipv4 prefix-list:ucla_networks" : {
        "description" : "Unused structure of type: 'ipv4 prefix-list' with name: 'ucla_networks'",
        "files" : {
          "ios_xr_prefix_set" : [
            7
          ]
        }
      },
      "unused:ipv6 prefix-list:ScienceDMZ-networks" : {
        "description" : "Unused structure of type: 'ipv6 prefix-list' with name: 'ScienceDMZ-networks'",
        "files" : {
          "ios_bgp_aggregate_address" : [
            16
          ]
        }
      },
      "unused:ipv6 prefix-list:bar" : {
        "description" : "Unused structure of type: 'ipv6 prefix-list' with name: 'bar'",
        "files" : {
          "cadant_prefix_list" : [
            8
          ]
        }
      },
      "unused:l2tp-class:foobar" : {
        "description" : "Unused structure of type: 'l2tp-class' with name: 'foobar'",
        "files" : {
          "cisco_l2tp" : [
            4
          ]
        }
      },
      "unused:mac acl:1199" : {
        "description" : "Unused structure of type: 'mac acl' with name: '1199'",
        "files" : {
          "cisco_mac_acl" : [
            5
          ]
        }
      },
      "unused:mac acl:700" : {
        "description" : "Unused structure of type: 'mac acl' with name: '700'",
        "files" : {
          "cisco_mac_acl" : [
            4
          ]
        }
      },
      "unused:mac acl:STPDENY" : {
        "description" : "Unused structure of type: 'mac acl' with name: 'STPDENY'",
        "files" : {
          "mac_access_list" : [
            13
          ]
        }
      },
      "unused:mac acl:copp-system-p-acl-mac-cdp-udld-vtp" : {
        "description" : "Unused structure of type: 'mac acl' with name: 'copp-system-p-acl-mac-cdp-udld-vtp'",
        "files" : {
          "cisco_mac_acl" : [
            6
          ]
        }
      },
      "unused:mac acl:filtermac" : {
        "description" : "Unused structure of type: 'mac acl' with name: 'filtermac'",
        "files" : {
          "mac_access_list" : [
            8
          ]
        }
      },
      "unused:mac acl:ipmi_test" : {
        "description" : "Unused structure of type: 'mac acl' with name: 'ipmi_test'",
        "files" : {
          "mac_access_list" : [
            9
          ]
        }
      },
      "unused:mac acl:permitCDP" : {
        "description" : "Unused structure of type: 'mac acl' with name: 'permitCDP'",
        "files" : {
          "mac_access_list" : [
            4
          ]
        }
      },
      "unused:nat pool:abc" : {
        "description" : "Unused structure of type: 'nat pool' with name: 'abc'",
        "files" : {
          "cisco_ip_nat" : [
            4
          ]
        }
      },
      "unused:nat pool:dynamic-srcnat" : {
        "description" : "Unused structure of type: 'nat pool' with name: 'dynamic-srcnat'",
        "files" : {
          "cisco_ip_nat" : [
            12
          ]
        }
      },
      "unused:nat pool:example-1-dynamic-nat-pool" : {
        "description" : "Unused structure of type: 'nat pool' with name: 'example-1-dynamic-nat-pool'",
        "files" : {
          "cisco_ip_nat" : [
            8
          ]
        }
      },
      "unused:nat pool:example-2-dynamic-nat-pool" : {
        "description" : "Unused structure of type: 'nat pool' with name: 'example-2-dynamic-nat-pool'",
        "files" : {
          "cisco_ip_nat" : [
            10
          ]
        }
      },
      "unused:object-group network:dns_servers" : {
        "description" : "Unused structure of type: 'object-group network' with name: 'dns_servers'",
        "files" : {
          "cisco_qos" : [
            26
          ]
        }
      },
      "unused:object-group network:ntp_servers" : {
        "description" : "Unused structure of type: 'object-group network' with name: 'ntp_servers'",
        "files" : {
          "cisco_qos" : [
            29
          ]
        }
      },
      "unused:object-group service:SVCGRP-ICMP" : {
        "description" : "Unused structure of type: 'object-group service' with name: 'SVCGRP-ICMP'",
        "files" : {
          "cisco_misc" : [
            176
          ]
        }
      },
      "unused:policy-map type inspect:pminspect" : {
        "description" : "Unused structure of type: 'policy-map type inspect' with name: 'pminspect'",
        "files" : {
          "cisco_qos" : [
            32
          ]
        }
      },
      "unused:policy-statement:route-filter-test-v4" : {
        "description" : "Unused structure of type: 'policy-statement' with name: 'route-filter-test-v4'",
        "files" : {
          "juniper_route_filter" : [
            4
          ]
        }
      },
      "unused:policy-statement:route-filter-test-v6" : {
        "description" : "Unused structure of type: 'policy-statement' with name: 'route-filter-test-v6'",
        "files" : {
          "juniper_route_filter" : [
            11
          ]
        }
      },
      "unused:route-map:AAA1-BBB-CCC" : {
        "description" : "Unused structure of type: 'route-map' with name: 'AAA1-BBB-CCC'",
        "files" : {
          "community_name_numbers" : [
            6
          ],
          "community_name_numbers_dos" : [
            6
          ]
        }
      },
      "unused:route-map:JKL_MNO_PQR" : {
        "description" : "Unused structure of type: 'route-map' with name: 'JKL_MNO_PQR'",
        "files" : {
          "underscore_variable" : [
            4
          ]
        }
      },
      "unused:route-map:MSDP-SA-RP-FILTER" : {
        "description" : "Unused structure of type: 'route-map' with name: 'MSDP-SA-RP-FILTER'",
        "files" : {
          "cisco_route_map" : [
            19
          ]
        }
      },
      "unused:route-map:TO_NEIGHBOR" : {
        "description" : "Unused structure of type: 'route-map' with name: 'TO_NEIGHBOR'",
        "files" : {
          "community_list_named" : [
            8
          ]
        }
      },
      "unused:route-map:bar" : {
        "description" : "Unused structure of type: 'route-map' with name: 'bar'",
        "files" : {
          "cadant_route_map" : [
            9
          ]
        }
      },
      "unused:route-map:beeble" : {
        "description" : "Unused structure of type: 'route-map' with name: 'beeble'",
        "files" : {
          "cisco_route_map" : [
            30
          ]
        }
      },
      "unused:route-map:connected-to-bgp" : {
        "description" : "Unused structure of type: 'route-map' with name: 'connected-to-bgp'",
        "files" : {
          "cisco_route_map" : [
            4
          ]
        }
      },
      "unused:route-map:foo" : {
        "description" : "Unused structure of type: 'route-map' with name: 'foo'",
        "files" : {
          "cadant_route_map" : [
            5
          ],
          "named_and_numbered_lists" : [
            4
          ]
        }
      },
      "unused:route-map:foobar" : {
        "description" : "Unused structure of type: 'route-map' with name: 'foobar'",
        "files" : {
          "nxos_route_map_continue" : [
            6
          ]
        }
      },
      "unused:route-map:ijfw$%^&****(((([]grr" : {
        "description" : "Unused structure of type: 'route-map' with name: 'ijfw$%^&****(((([]grr'",
        "files" : {
          "cisco_route_map" : [
            17
          ]
        }
      },
      "unused:route-map:mgmt" : {
        "description" : "Unused structure of type: 'route-map' with name: 'mgmt'",
        "files" : {
          "cisco_route_map" : [
            26
          ]
        }
      },
      "unused:route-map:multicaststuff" : {
        "description" : "Unused structure of type: 'route-map' with name: 'multicaststuff'",
        "files" : {
          "cisco_route_map" : [
            41
          ]
        }
      },
      "unused:route-map:next-hop-null" : {
        "description" : "Unused structure of type: 'route-map' with name: 'next-hop-null'",
        "files" : {
          "cisco_route_map" : [
            23
          ]
        }
      },
      "unused:route-map:rmap" : {
        "description" : "Unused structure of type: 'route-map' with name: 'rmap'",
        "files" : {
          "as_path_prepend" : [
            4
          ]
        }
      },
      "unused:route-map:to_elacc" : {
        "description" : "Unused structure of type: 'route-map' with name: 'to_elacc'",
        "files" : {
          "prefix_list_ipv4" : [
            9
          ]
        }
      },
      "unused:route-map:to_svl-hub-router" : {
        "description" : "Unused structure of type: 'route-map' with name: 'to_svl-hub-router'",
        "files" : {
          "cisco_route_map" : [
            12
          ]
        }
      },
      "unused:standard community-list:COMM_LIST_NAME" : {
        "description" : "Unused structure of type: 'standard community-list' with name: 'COMM_LIST_NAME'",
        "files" : {
          "community_list_named" : [
            6
          ]
        }
      },
      "unused:standard ip access-list:1" : {
        "description" : "Unused structure of type: 'standard ip access-list' with name: '1'",
        "files" : {
          "cisco_style_acl2" : [
            1
          ]
        }
      },
      "unused:standard ip access-list:50" : {
        "description" : "Unused structure of type: 'standard ip access-list' with name: '50'",
        "files" : {
          "cadant_acl" : [
            5
          ]
        }
      },
      "unused:standard ip access-list:51" : {
        "description" : "Unused structure of type: 'standard ip access-list' with name: '51'",
        "files" : {
          "cadant_acl" : [
            10
          ]
        }
      },
      "unused:standard ip access-list:99" : {
        "description" : "Unused structure of type: 'standard ip access-list' with name: '99'",
        "files" : {
          "cadant_acl" : [
            14
          ]
        }
      },
      "unused:standard ip access-list:Local_LAN_Access" : {
        "description" : "Unused structure of type: 'standard ip access-list' with name: 'Local_LAN_Access'",
        "files" : {
          "asa_acl" : [
            5
          ]
        }
      },
      "unused:standard ip access-list:stdAcl-bar" : {
        "description" : "Unused structure of type: 'standard ip access-list' with name: 'stdAcl-bar'",
        "files" : {
          "cadant_acl" : [
            14
          ]
        }
      },
      "unused:standard ip access-list:stdAcl-foo" : {
        "description" : "Unused structure of type: 'standard ip access-list' with name: 'stdAcl-foo'",
        "files" : {
          "cadant_acl" : [
            5
          ]
        }
      }
    },
    "summary" : {
      "numFailed" : 0,
      "numPassed" : 0,
<<<<<<< HEAD
      "numResults" : 120
=======
      "numResults" : 121
>>>>>>> 3e32ec92
    },
    "unusedStructures" : {
      "aggAddress" : {
        "ipv4 prefix-list" : {
          "ScienceDMZ-networks" : [
            14
          ]
        },
        "ipv6 prefix-list" : {
          "ScienceDMZ-networks" : [
            16
          ]
        }
      },
      "arista_acl" : {
        "extended ip access-list" : {
          "abcd" : [
            4
          ]
        }
      },
      "arista_bgp" : {
        "bgp group" : {
          "UNDEFINED_PEER_GROUP" : [
            11
          ]
        }
      },
      "as_path_prepend" : {
        "route-map" : {
          "rmap" : [
            4
          ]
        }
      },
      "asa_acl" : {
        "extended ip access-list" : {
          "outside" : [
            6
          ],
          "outside_in" : [
            4
          ]
        },
        "standard ip access-list" : {
          "Local_LAN_Access" : [
            5
          ]
        }
      },
      "bgp_address_family" : {
        "bgp group" : {
          "as3" : [
            11
          ],
          "dcp-rrs" : [
            16
          ]
        }
      },
      "bgp_default_originate_policy" : {
        "bgp group" : {
          "ama-coe" : [
            5
          ]
        }
      },
      "bgp_foundry" : {
        "bgp group" : {
          "ucr" : [
            7
          ]
        }
      },
      "cadant_acl" : {
        "extended ipv6 access-list" : {
          "ipv6-acl-foo" : [
            18
          ]
        },
        "standard ip access-list" : {
          "50" : [
            5
          ],
          "51" : [
            10
          ],
          "99" : [
            14
          ],
          "stdAcl-bar" : [
            14
          ],
          "stdAcl-foo" : [
            5
          ]
        }
      },
      "cadant_cable" : {
        "docsis-policy" : {
          "1" : [
            48
          ]
        }
      },
      "cadant_prefix_list" : {
        "ipv4 prefix-list" : {
          "A+C" : [
            7
          ],
          "foo" : [
            5
          ]
        },
        "ipv6 prefix-list" : {
          "bar" : [
            8
          ]
        }
      },
      "cadant_route_map" : {
        "route-map" : {
          "bar" : [
            9
          ],
          "foo" : [
            5
          ]
        }
      },
      "cisco_acl" : {
        "extended ip access-list" : {
          "BLAH-BLAH" : [
            4
          ],
          "blah" : [
            30
          ],
          "extended" : [
            26
          ],
          "standard" : [
            28
          ]
        },
        "ipv4 prefix-list" : {
          "allowprefix" : [
            33
          ],
          "allowprefix-asa" : [
            36
          ]
        }
      },
      "cisco_bgp" : {
        "bgp group" : {
          "p1" : [
            13
          ]
        }
      },
      "cisco_cable" : {
        "cable service-class" : {
          "1" : [
            88
          ]
        },
        "depi-tunnel" : {
          "bar1" : [
            137
          ]
        },
        "docsis-policy-rule" : {
          "2" : [
            49
          ],
          "3" : [
            50
          ],
          "4" : [
            51
          ]
        }
      },
      "cisco_crypto" : {
        "crypto ipsec profile" : {
          "abcdefg" : [
            138
          ]
        },
        "crypto ipsec transform-set" : {
          "ESP-3DES-MD5" : [
            145
          ],
          "IPSEC_AES_256" : [
            148
          ],
          "cipts1" : [
            149
          ],
          "cipts2" : [
            150
          ]
        },
        "crypto keyring" : {
          "VRF:ABC:DEF:GHI:1234" : [
            187
          ]
        }
      },
      "cisco_eigrp" : {
        "extended ip access-list" : {
          "bippety" : [
            21
          ],
          "bloop_blop" : [
            90
          ]
        }
      },
      "cisco_ip_nat" : {
        "nat pool" : {
          "abc" : [
            4
          ],
          "dynamic-srcnat" : [
            12
          ],
          "example-1-dynamic-nat-pool" : [
            8
          ],
          "example-2-dynamic-nat-pool" : [
            10
          ]
        }
      },
      "cisco_ipv6_access_list" : {
        "extended ipv6 access-list" : {
          "RT404888-XO" : [
            4
          ],
          "abcdefg" : [
            19
          ]
        }
      },
      "cisco_l2tp" : {
        "l2tp-class" : {
          "foobar" : [
            4
          ]
        }
      },
      "cisco_mac_acl" : {
        "mac acl" : {
          "1199" : [
            5
          ],
          "700" : [
            4
          ],
          "copp-system-p-acl-mac-cdp-udld-vtp" : [
            6
          ]
        }
      },
      "cisco_misc" : {
        "object-group service" : {
          "SVCGRP-ICMP" : [
            176
          ]
        }
      },
      "cisco_qos" : {
        "object-group network" : {
          "dns_servers" : [
            26
          ],
          "ntp_servers" : [
            29
          ]
        },
        "policy-map type inspect" : {
          "pminspect" : [
            32
          ]
        }
      },
      "cisco_route_map" : {
        "route-map" : {
          "MSDP-SA-RP-FILTER" : [
            19
          ],
          "beeble" : [
            30
          ],
          "connected-to-bgp" : [
            4
          ],
          "ijfw$%^&****(((([]grr" : [
            17
          ],
          "mgmt" : [
            26
          ],
          "multicaststuff" : [
            41
          ],
          "next-hop-null" : [
            23
          ],
          "to_svl-hub-router" : [
            12
          ]
        }
      },
      "cisco_style_acl1" : {
        "extended ip access-list" : {
          "blah" : [
            1
          ]
        }
      },
      "cisco_style_acl2" : {
        "standard ip access-list" : {
          "1" : [
            1
          ]
        }
      },
      "community-name-numbers" : {
        "route-map" : {
          "AAA1-BBB-CCC" : [
            6
          ]
        }
      },
      "community-name-numbers_dos" : {
        "route-map" : {
          "AAA1-BBB-CCC" : [
            6
          ]
        }
      },
      "community_list_named" : {
        "route-map" : {
          "TO_NEIGHBOR" : [
            8
          ]
        },
        "standard community-list" : {
          "COMM_LIST_NAME" : [
            6
          ]
        }
      },
      "foundry_access_list" : {
        "extended ipv6 access-list" : {
          "RT404888-Caltech" : [
            8
          ]
        }
      },
      "foundry_bgp" : {
        "bgp group" : {
          "bippety" : [
            11
          ],
          "boop" : [
            18
          ]
        }
      },
      "ios_xr_bgp_neighbor_group" : {
        "bgp group" : {
          "blabbety" : [
            10
          ],
          "blappety" : [
            5
          ],
          "foobar-iBGP_border_ipv6" : [
            67
          ],
          "foobar-iBGP_ipv6" : [
            46
          ]
        },
        "bgp session" : {
          "OLA" : [
            92
          ],
          "blibber" : [
            15
          ]
        }
      },
      "ip_prefix_list_single_line" : {
        "ipv4 prefix-list" : {
          "DENY-IPV4-ANY-IN" : [
            4
          ]
        }
      },
      "juniper-tcpflags" : {
        "firewall filter" : {
          "foo" : [
            4
          ]
        }
      },
      "juniper_firewall" : {
        "firewall filter" : {
          "blah" : [
            5
          ],
          "f1" : [
            4
          ]
        }
      },
      "juniper_forwarding_options" : {
        "dhcp-relay server-group" : {
          "dhcpgrp" : [
            24
          ],
          "test2" : [
            26
          ]
        }
      },
      "juniper_relay" : {
        "dhcp-relay server-group" : {
          "site-dhcp" : [
            4
          ]
        }
      },
      "juniper_route_filter" : {
        "policy-statement" : {
          "route-filter-test-v4" : [
            4
          ],
          "route-filter-test-v6" : [
            11
          ]
        }
      },
      "juniper_security" : {
        "firewall filter" : {
          "~GLOBAL_SECURITY_POLICY~" : [
            -1
          ]
        }
      },
      "local_v6_addr" : {
        "bgp group" : {
          "NEIGH" : [
            5
          ]
        }
      },
      "mac_access_list" : {
        "mac acl" : {
          "STPDENY" : [
            13
          ],
          "filtermac" : [
            8
          ],
          "ipmi_test" : [
            9
          ],
          "permitCDP" : [
            4
          ]
        }
      },
      "named_and_numbered_lists" : {
        "route-map" : {
          "foo" : [
            4
          ]
        }
      },
      "neighbor" : {
        "bgp group" : {
          "1.2.3.4abc" : [
            7
          ],
          "123.123.123.abc" : [
            11
          ],
          "1234-5" : [
            5
          ],
          "abc1.2.3.4" : [
            8
          ],
          "abc1.2.3.4def" : [
            9
          ]
        }
      },
      "neighbor-name-numbers" : {
        "bgp group" : {
          "8075-CORE" : [
            6
          ]
        }
      },
      "neighbor_dos" : {
        "bgp group" : {
          "1.2.3.4abc" : [
            7
          ],
          "123.123.123.abc" : [
            11
          ],
          "1234-5" : [
            5
          ],
          "abc1.2.3.4" : [
            8
          ],
          "abc1.2.3.4def" : [
            9
          ]
        }
      },
      "nexus_bgp" : {
        "bgp group" : {
          "PEER_BLLF" : [
            22
          ]
        }
      },
      "nxos_acl" : {
        "extended ip access-list" : {
          "blah" : [
            9
          ],
          "extended" : [
            5
          ],
          "standard" : [
            7
          ]
        }
      },
      "nxos_route_map_continue" : {
        "route-map" : {
          "foobar" : [
            6
          ]
        }
      },
      "preSet" : {
        "ipv4 prefix-list" : {
          "default_route" : [
            4
          ],
          "ucla_networks" : [
            7
          ]
        }
      },
      "prefix_list_ipv4" : {
        "ipv4 prefix-list" : {
          "test" : [
            4
          ]
        },
        "route-map" : {
          "to_elacc" : [
            9
          ]
        }
      },
      "route_policy_as_path_set" : {
        "as-path-set" : {
          "ama-coe-as-path" : [
            34
          ],
          "ama-coe-as-path2" : [
            37
          ],
          "ama-coe-as-path3" : [
            39
          ]
        }
      },
      "tcpflags" : {
        "extended ip access-list" : {
          "100" : [
            4
          ]
        }
      },
      "underscore_variable" : {
        "route-map" : {
          "JKL_MNO_PQR" : [
            4
          ]
        }
      }
    }
  }
]<|MERGE_RESOLUTION|>--- conflicted
+++ resolved
@@ -927,11 +927,7 @@
     "summary" : {
       "numFailed" : 0,
       "numPassed" : 0,
-<<<<<<< HEAD
-      "numResults" : 120
-=======
       "numResults" : 121
->>>>>>> 3e32ec92
     },
     "unusedStructures" : {
       "aggAddress" : {
